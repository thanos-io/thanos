name: go

on:
  push:
    branches:
      - main
    tags:
  pull_request:

<<<<<<< HEAD
# TODO(bwplotka): Add tests here.
=======
>>>>>>> 62038110
permissions:  
  contents: read

jobs:
  unit:
    runs-on: ubuntu-latest
    name: Thanos unit tests
    env:
      THANOS_TEST_OBJSTORE_SKIP: GCS,S3,AZURE,COS,ALIYUNOSS,BOS,OCI,OBS,SWIFT
      OS_AUTH_URL: http://127.0.0.1:5000/v2.0
      OS_PASSWORD: s3cr3t
      OS_PROJECT_NAME: admin
      OS_REGION_NAME: RegionOne
      OS_USERNAME: admin
      GOBIN: /tmp/.bin
    services:
      swift:
        image: 'quay.io/thanos/docker-swift-onlyone-authv2-keystone:v0.1'
        ports:
          - 5000:5000
    steps:
      - name: Checkout code
        uses: actions/checkout@692973e3d937129bcbf40652eb9f2f61becf3332 # v4.1.7

      - name: Install Go.
        uses: actions/setup-go@0a12ed9d6a96ab950c8f026ed9f722fe0da7ef32 # v5.0.2
        with:
          go-version: 1.23.x

      - name: Install bingo modules
        run: make install-tool-deps
      - name: Add GOBIN to path
        run: echo "/tmp/.bin" >> $GITHUB_PATH
      - name: Run unit tests
        run: make test

  cross-build-check:
    runs-on: ubuntu-latest
    name: Go build for different platforms
    env:
      GOBIN: /tmp/.bin
    steps:
      - name: Checkout code
        uses: actions/checkout@692973e3d937129bcbf40652eb9f2f61becf3332 # v4.1.7

      - name: Install Go
        uses: actions/setup-go@0a12ed9d6a96ab950c8f026ed9f722fe0da7ef32 # v5.0.2
        with:
          go-version: 1.23.x

      - uses: actions/cache@0c45773b623bea8c8e75f6c82b208c3cf94ea4f9 # v4.0.2
        with:
          path: |
            ~/.cache/go-build
            ~/.cache/golangci-lint
            ~/go/pkg/mod
          key: ${{ runner.os }}-go-${{ hashFiles('**/go.sum') }}
          restore-keys: |
            ${{ runner.os }}-go-

      - name: Cross build check
        run: make crossbuild

  build-stringlabels:
    runs-on: ubuntu-latest
    name: Go build with -tags=stringlabels
    env:
      GOBIN: /tmp/.bin
    steps:
    - name: Checkout code
      uses: actions/checkout@692973e3d937129bcbf40652eb9f2f61becf3332 # v4.1.7

    - name: Install Go
      uses: actions/setup-go@0a12ed9d6a96ab950c8f026ed9f722fe0da7ef32 # v5.0.2
      with:
        go-version: 1.23.x

    - uses: actions/cache@0c45773b623bea8c8e75f6c82b208c3cf94ea4f9 # v4.0.2
      with:
        path: |
          ~/.cache/go-build
          ~/.cache/golangci-lint
          ~/go/pkg/mod
        key: ${{ runner.os }}-go-${{ hashFiles('**/go.sum') }}
        restore-keys: |
          ${{ runner.os }}-go-

    - name: Cross build check
      run: go build -tags=stringlabels ./cmd/thanos

  lint:
    runs-on: ubuntu-latest
    name: Linters (Static Analysis) for Go
    env:
      GOBIN: /tmp/.bin
    steps:
      - name: Checkout code
        uses: actions/checkout@692973e3d937129bcbf40652eb9f2f61becf3332 # v4.1.7

      - name: Install Go
        uses: actions/setup-go@0a12ed9d6a96ab950c8f026ed9f722fe0da7ef32 # v5.0.2
        with:
          go-version: 1.23.x

      - uses: actions/cache@0c45773b623bea8c8e75f6c82b208c3cf94ea4f9 # v4.0.2
        with:
          path: |
            ~/.cache/go-build
            ~/.cache/golangci-lint
            ~/go/pkg/mod
          key: ${{ runner.os }}-go-${{ hashFiles('**/go.sum') }}
          restore-keys: |
            ${{ runner.os }}-go-

      - name: Format.
        run: make format

      - name: Linting & vetting
        run: make go-lint

<<<<<<< HEAD
  unit:
    strategy:
      fail-fast: false
    runs-on: ubuntu-latest
    name: Thanos unit tests
    env:
      GOBIN: /home/runner/go/bin
    steps:
      - name: Checkout code
        uses: actions/checkout@v3

      - name: Install Go.
        uses: actions/setup-go@v3
        with:
          go-version: 1.23.x

      - name: Install bingo and configure PATH
        run: |
          go install github.com/bwplotka/bingo@latest
          ls -l $GOPATH/bin
          echo $PATH

      - name: Install Prometheus using bingo
        run: |
          bingo get prometheus

      - uses: actions/cache@v3
        with:
          path: |
            ~/.cache/go-build
            ~/.cache/golangci-lint
            ~/go/pkg/mod
          key: ${{ runner.os }}-go-${{ hashFiles('**/go.sum') }}

      - name: Run unit tests
        run: make test-local

=======
>>>>>>> 62038110
  codespell:
    runs-on: ubuntu-latest
    name: Check misspelled words
    steps:
      - name: Checkout code
        uses: actions/checkout@v4
      - name: Run codespell
        uses: codespell-project/actions-codespell@v2
        with:
          check_filenames: false
          check_hidden: true
          skip: ./pkg/ui/*,./pkg/store/6545postingsrepro,./internal/*,./mixin/vendor/*,./.bingo/*,go.mod,go.sum
          ignore_words_list: intrumentation,mmaped,nd,ot,re-use,ser,serie,sme,sudu,tast,te,ans

  e2e:
    strategy:
      fail-fast: false
      matrix:
        parallelism: [8]
        index: [0, 1, 2, 3, 4, 5, 6, 7]
    runs-on: ubuntu-latest
    name: Thanos end-to-end tests
    env:
      GOBIN: /tmp/.bin
    steps:
      - name: Checkout code
        uses: actions/checkout@692973e3d937129bcbf40652eb9f2f61becf3332 # v4.1.7

      - name: Install Go.
        uses: actions/setup-go@0a12ed9d6a96ab950c8f026ed9f722fe0da7ef32 # v5.0.2
        with:
          go-version: 1.23.x

      - uses: actions/cache@0c45773b623bea8c8e75f6c82b208c3cf94ea4f9 # v4.0.2
        with:
          path: |
            ~/.cache/go-build
            ~/.cache/golangci-lint
            ~/go/pkg/mod
          key: ${{ runner.os }}-go-${{ hashFiles('**/go.sum') }}

      - name: Run e2e docker-based tests
        run: make test-e2e GH_PARALLEL=${{ matrix.parallelism }} GH_INDEX=${{ matrix.index }}<|MERGE_RESOLUTION|>--- conflicted
+++ resolved
@@ -7,10 +7,6 @@
     tags:
   pull_request:
 
-<<<<<<< HEAD
-# TODO(bwplotka): Add tests here.
-=======
->>>>>>> 62038110
 permissions:  
   contents: read
 
@@ -131,7 +127,6 @@
       - name: Linting & vetting
         run: make go-lint
 
-<<<<<<< HEAD
   unit:
     strategy:
       fail-fast: false
@@ -169,8 +164,6 @@
       - name: Run unit tests
         run: make test-local
 
-=======
->>>>>>> 62038110
   codespell:
     runs-on: ubuntu-latest
     name: Check misspelled words
