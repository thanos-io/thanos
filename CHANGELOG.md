# Changelog

All notable changes to this project will be documented in this file.

The format is based on [Keep a Changelog](http://keepachangelog.com/en/1.0.0/) and this project adheres to [Semantic Versioning](http://semver.org/spec/v2.0.0.html).

NOTE: As semantic versioning states all 0.y.z releases can contain breaking changes in API (flags, grpc API, any backward compatibility)

We use *breaking :warning:* to mark changes that are not backward compatible (relates only to v0.y.z releases.)

## Unreleased

### Fixed

- [#7511](https://github.com/thanos-io/thanos/pull/7511) Query Frontend: fix doubled gzip compression for response body.
- [#7592](https://github.com/thanos-io/thanos/pull/7592) Ruler: Only increment `thanos_rule_evaluation_with_warnings_total` metric for non PromQL warnings.
- [#7614](https://github.com/thanos-io/thanos/pull/7614) *: fix debug log formatting.
- [#7492](https://github.com/thanos-io/thanos/pull/7492) Compactor: update filtered blocks list before second downsample pass.
- [#7658](https://github.com/thanos-io/thanos/pull/7658) Store: Fix panic because too small buffer in pool.
- [#7643](https://github.com/thanos-io/thanos/pull/7643) Receive: fix thanos_receive_write_{timeseries,samples} stats
- [#7644](https://github.com/thanos-io/thanos/pull/7644) fix(ui): add null check to find overlapping blocks logic
<<<<<<< HEAD
- [#7679](https://github.com/thanos-io/thanos/pull/7679) Query: respect store.limit.* flags when evaluating queries
- [#7821](https://github.com/thanos-io/thanos/pull/7679) Query/Receive: Fix coroutine leak introduced in https://github.com/thanos-io/thanos/pull/7796.
=======
- [#7814](https://github.com/thanos-io/thanos/pull/7814) Store: label_values: if matchers contain **name**=="something", do not add <labelname> != "" to fetch less postings.
- [#7679](https://github.com/thanos-io/thanos/pull/7679) Query: respect store.limit.* flags when evaluating queries
- [#7821](https://github.com/thanos-io/thanos/pull/7679) Query/Receive: Fix coroutine leak introduced in https://github.com/thanos-io/thanos/pull/7796.
- [#7843](https://github.com/thanos-io/thanos/pull/7843) Query Frontend: fix slow query logging for non-query endpoints.
- [#7852](https://github.com/thanos-io/thanos/pull/7852) Query Frontend: pass "stats" parameter forward to queriers and fix Prometheus stats merging.
>>>>>>> 62038110

### Added
- [#7763](https://github.com/thanos-io/thanos/pull/7763) Ruler: use native histograms for client latency metrics.
- [#7609](https://github.com/thanos-io/thanos/pull/7609) API: Add limit param to metadata APIs (series, label names, label values).
- [#7429](https://github.com/thanos-io/thanos/pull/7429): Reloader: introduce `TolerateEnvVarExpansionErrors` to allow suppressing errors when expanding environment variables in the configuration file. When set, this will ensure that the reloader won't consider the operation to fail when an unset environment variable is encountered. Note that all unset environment variables are left as is, whereas all set environment variables are expanded as usual.
- [#7560](https://github.com/thanos-io/thanos/pull/7560) Query: Added the possibility of filtering rules by rule_name, rule_group or file to HTTP api.
- [#7652](https://github.com/thanos-io/thanos/pull/7652) Store: Implement metadata API limit in stores.
<<<<<<< HEAD
=======
- [#7659](https://github.com/thanos-io/thanos/pull/7659) Receive: Add support for replication using [Cap'n Proto](https://capnproto.org/). This protocol has a lower CPU and memory footprint, which leads to a reduction in resource usage in Receivers. Before enabling it, make sure that all receivers are updated to a version which supports this replication method.
- [#7853](https://github.com/thanos-io/thanos/pull/7853) UI: Add support for selecting graph time range with mouse drag.
- [#7855](https://github.com/thanos-io/thanos/pull/7855) Compcat/Query: Add support for comma separated replica labels.
- [#7654](https://github.com/thanos-io/thanos/pull/7654) *: Add '--grpc-server-tls-min-version' flag to allow user to specify TLS version, otherwise default to TLS 1.3
>>>>>>> 62038110

### Changed

- [#7494](https://github.com/thanos-io/thanos/pull/7494) Ruler: remove trailing period from SRV records returned by discovery `dnsnosrva` lookups
- [#7567](https://github.com/thanos-io/thanos/pull/7565) Query: Use thanos resolver for endpoint groups.
- [#7704](https://github.com/thanos-io/thanos/pull/7704) *: *breaking :warning:* remove Store gRPC Info function. This has been deprecated for 3 years, its time to remove it.
- [#7741](https://github.com/thanos-io/thanos/pull/7741) Deps: Bump Objstore to `v0.0.0-20240913074259-63feed0da069`
- [#7813](https://github.com/thanos-io/thanos/pull/7813) Receiver: enable initial TSDB compaction time randomization

### Removed

## [v0.36.1](https://github.com/thanos-io/thanos/tree/release-0.36)

### Fixed

- [#7634](https://github.com/thanos-io/thanos/pull/7634) Rule: fix Query and Alertmanager TLS configurations with CA only.
- [#7618](https://github.com/thanos-io/thanos/pull/7618) Proxy: Query goroutine leak when store.response-timeout is set

### Added

### Changed

### Removed

## [v0.36.0](https://github.com/thanos-io/thanos/tree/release-0.36)

### Fixed

- [#7326](https://github.com/thanos-io/thanos/pull/7326) Query: fixing exemplars proxy when querying stores with multiple tenants.
- [#7403](https://github.com/thanos-io/thanos/pull/7403) Sidecar: fix startup sequence
- [#7484](https://github.com/thanos-io/thanos/pull/7484) Proxy: fix panic in lazy response set
- [#7493](https://github.com/thanos-io/thanos/pull/7493) *: fix server grpc histograms

### Added

- [#7317](https://github.com/thanos-io/thanos/pull/7317) Tracing: allow specifying resource attributes for the OTLP configuration.
- [#7367](https://github.com/thanos-io/thanos/pull/7367) Store Gateway: log request ID in request logs.
- [#7361](https://github.com/thanos-io/thanos/pull/7361) Query: *breaking :warning:* pass query stats from remote execution from server to client. We changed the protobuf of the QueryAPI, if you use `query.mode=distributed` you need to update your client (upper level Queriers) first, before updating leaf Queriers (servers).
- [#7363](https://github.com/thanos-io/thanos/pull/7363) Query-frontend: set value of remote_user field in Slow Query Logs from HTTP header
- [#7335](https://github.com/thanos-io/thanos/pull/7335) Dependency: Update minio-go to v7.0.70 which includes support for EKS Pod Identity.
- [#7477](https://github.com/thanos-io/thanos/pull/7477) *: Bump objstore to `20240622095743-1afe5d4bc3cd`

### Changed

- [#7334](https://github.com/thanos-io/thanos/pull/7334) Compactor: do not vertically compact downsampled blocks. Such cases are now marked with `no-compact-mark.json`. Fixes panic `panic: unexpected seriesToChunkEncoder lack of iterations`.
- [#7393](https://github.com/thanos-io/thanos/pull/7393) *: *breaking :warning:* Using native histograms for grpc middleware metrics. Metrics `grpc_client_handling_seconds` and `grpc_server_handling_seconds` will now be native histograms, if you have enabled native histogram scraping you will need to update your PromQL expressions to use the new metric names.

### Removed

## [v0.35.1](https://github.com/thanos-io/thanos/tree/release-0.35) - 28.05.2024

### Fixed

- [#7323](https://github.com/thanos-io/thanos/pull/7323) Sidecar: wait for prometheus on startup
- [#6948](https://github.com/thanos-io/thanos/pull/6948) Receive: fix goroutines leak during series requests to thanos store api.
- [#7382](https://github.com/thanos-io/thanos/pull/7382) *: Ensure objstore flag values are masked & disable debug/pprof/cmdline
- [#7392](https://github.com/thanos-io/thanos/pull/7392) Query: fix broken min, max for pre 0.34.1 sidecars
- [#7373](https://github.com/thanos-io/thanos/pull/7373) Receive: Fix stats for remote write
- [#7318](https://github.com/thanos-io/thanos/pull/7318) Compactor: Recover from panic to log block ID

### Added

### Changed

### Removed

## [v0.35.0](https://github.com/thanos-io/thanos/tree/release-0.35) - 02.05.2024

### Fixed

- [#7083](https://github.com/thanos-io/thanos/pull/7083) Store Gateway: Fix lazy expanded postings with 0 length failed to be cached.
- [#7080](https://github.com/thanos-io/thanos/pull/7080) Receive: race condition in handler Close() when stopped early
- [#7132](https://github.com/thanos-io/thanos/pull/7132) Documentation: fix broken helm installation instruction
- [#7134](https://github.com/thanos-io/thanos/pull/7134) Store, Compact: Revert the recursive block listing mechanism introduced in https://github.com/thanos-io/thanos/pull/6474 and use the same strategy as in 0.31. Introduce a `--block-discovery-strategy` flag to control the listing strategy so that a recursive lister can still be used if the tradeoff of slower but cheaper discovery is preferred.
- [#7122](https://github.com/thanos-io/thanos/pull/7122) Store Gateway: Fix lazy expanded postings estimate base cardinality using posting group with remove keys.
- [#7166](https://github.com/thanos-io/thanos/pull/7166) Receive/MultiTSDB: Do not delete non-uploaded blocks
- [#7179](https://github.com/thanos-io/thanos/pull/7179) Query: Fix merging of query analysis
- [#7224](https://github.com/thanos-io/thanos/pull/7224) Query-frontend: Add Redis username to the client configuration.
- [#7220](https://github.com/thanos-io/thanos/pull/7220) Store Gateway: Fix lazy expanded postings caching partial expanded postings and bug of estimating remove postings with non existent value. Added `PromQLSmith` based fuzz test to improve correctness.
- [#7225](https://github.com/thanos-io/thanos/pull/7225) Compact: Don't halt due to overlapping sources when vertical compaction is enabled
- [#7244](https://github.com/thanos-io/thanos/pull/7244) Query: Fix Internal Server Error unknown targetHealth: "unknown" when trying to open the targets page.
- [#7248](https://github.com/thanos-io/thanos/pull/7248) Receive: Fix RemoteWriteAsync was sequentially executed causing high latency in the ingestion path.
- [#7271](https://github.com/thanos-io/thanos/pull/7271) Query: fixing dedup iterator when working on mixed sample types.
- [#7289](https://github.com/thanos-io/thanos/pull/7289) Query Frontend: show warnings from downstream queries.
- [#7308](https://github.com/thanos-io/thanos/pull/7308) Store: Batch TSDB Infos for blocks.
- [#7301](https://github.com/thanos-io/thanos/pull/7301) Store Gateway: fix index header reader `PostingsOffsets` returning wrong values.

### Added

- [#7155](https://github.com/thanos-io/thanos/pull/7155) Receive: Add tenant globbing support to hashring config
- [#7231](https://github.com/thanos-io/thanos/pull/7231) Tracing: added missing sampler types
- [#7194](https://github.com/thanos-io/thanos/pull/7194) Downsample: retry objstore related errors
- [#7105](https://github.com/thanos-io/thanos/pull/7105) Rule: add flag `--query.enable-x-functions` to allow usage of extended promql functions (xrate, xincrease, xdelta) in loaded rules
- [#6867](https://github.com/thanos-io/thanos/pull/6867) Query UI: Tenant input box added to the Query UI, in order to be able to specify which tenant the query should use.
- [#7186](https://github.com/thanos-io/thanos/pull/7186) Query UI: Only show tenant input box when query tenant enforcement is enabled
- [#7175](https://github.com/thanos-io/thanos/pull/7175) Query: Add `--query.mode=distributed` which enables the new distributed mode of the Thanos query engine.
- [#7199](https://github.com/thanos-io/thanos/pull/7199) Reloader: Add support for watching and decompressing Prometheus configuration directories
- [#7200](https://github.com/thanos-io/thanos/pull/7175) Query: Add `--selector.relabel-config` and `--selector.relabel-config-file` flags which allows scoping the Querier to a subset of matched TSDBs.
- [#7233](https://github.com/thanos-io/thanos/pull/7233) UI: Showing Block Size Stats
- [#7256](https://github.com/thanos-io/thanos/pull/7256) Receive: Split remote-write HTTP requests via tenant labels of series
- [#7269](https://github.com/thanos-io/thanos/pull/7269) Query UI: Show peak/total samples in query analysis
- [#7280](https://github.com/thanos-io/thanos/pull/7281) *: Adding User-Agent to request logs
- [#7219](https://github.com/thanos-io/thanos/pull/7219) Receive: add `--remote-write.client-tls-secure` and `--remote-write.client-tls-skip-verify` flags to stop relying on grpc server config to determine grpc client secure/skipVerify.
- [#7297](https://github.com/thanos-io/thanos/pull/7297) *: mark as not queryable if status is not ready
- [#7302](https://github.com/thanos-io/thanos/pull/7303) Considering the `X-Forwarded-For` header for the remote address in the logs.
- [#7304](https://github.com/thanos-io/thanos/pull/7304) Store: Use loser trees for merging results

### Changed

- [#7123](https://github.com/thanos-io/thanos/pull/7123) Rule: Change default Alertmanager API version to v2.
- [#7192](https://github.com/thanos-io/thanos/pull/7192) Rule: Do not turn off ruler even if resolving fails
- [#7223](https://github.com/thanos-io/thanos/pull/7223) Automatic detection of memory limits and configure GOMEMLIMIT to match.
- [#7283](https://github.com/thanos-io/thanos/pull/7283) Compact: *breaking :warning:* Replace group with resolution in compact downsample metrics to avoid cardinality explosion with large numbers of groups.
- [#7305](https://github.com/thanos-io/thanos/pull/7305) Query|Receiver: Do not log full request on ProxyStore by default.

### Removed

## [v0.34.1](https://github.com/thanos-io/thanos/tree/release-0.34) - 11.02.24

### Fixed

- [#7078](https://github.com/thanos-io/thanos/pull/7078) *: Bump gRPC to 1.57.2

### Added

### Changed

### Removed

## [v0.34.0](https://github.com/thanos-io/thanos/tree/release-0.34) - 26.01.24

### Fixed

- [#7011](https://github.com/thanos-io/thanos/pull/7011) Query Frontend: queries with negative offset should check whether it is cacheable or not.
- [#6874](https://github.com/thanos-io/thanos/pull/6874) Sidecar: fix labels returned by 'api/v1/series' in presence of conflicting external and inner labels.
- [#7009](https://github.com/thanos-io/thanos/pull/7009) Rule: Fix spacing error in URL.
- [#7082](https://github.com/thanos-io/thanos/pull/7082) Stores: fix label values edge case when requesting external label values with matchers
- [#7114](https://github.com/thanos-io/thanos/pull/7114) Stores: fix file path bug for minio v7.0.61

### Added

- [#6756](https://github.com/thanos-io/thanos/pull/6756) Query: Add `query.enable-tenancy` & `query.tenant-label-name` options to allow enforcement of tenancy on the query path, by injecting labels into queries (uses prom-label-proxy internally).
- [#6944](https://github.com/thanos-io/thanos/pull/6944) Receive: Added a new flag for maximum retention bytes.
- [#6891](https://github.com/thanos-io/thanos/pull/6891) Objstore: Bump `objstore` which adds support for Azure Workload Identity.
- [#6453](https://github.com/thanos-io/thanos/pull/6453) Sidecar: Added `--reloader.method` to support configuration reloads via SIHUP signal.
- [#6925](https://github.com/thanos-io/thanos/pull/6925) Store Gateway: Support float native histogram.
- [#6954](https://github.com/thanos-io/thanos/pull/6954) Index Cache: Support tracing for fetch APIs.
- [#6943](https://github.com/thanos-io/thanos/pull/6943) Ruler: Added `keep_firing_for` field in alerting rule.
- [#6972](https://github.com/thanos-io/thanos/pull/6972) Store Gateway: Apply series limit when streaming series for series actually matched if lazy postings is enabled.
- [#6984](https://github.com/thanos-io/thanos/pull/6984) Store Gateway: Added `--store.index-header-lazy-download-strategy` to specify how to lazily download index headers when lazy mmap is enabled.
- [#6887](https://github.com/thanos-io/thanos/pull/6887) Query Frontend: *breaking :warning:* Add tenant label to relevant exported metrics. Note that this change may cause some pre-existing custom dashboard queries to be incorrect due to the added label.
- [#7028](https://github.com/thanos-io/thanos/pull/7028) Query|Query Frontend: Add new `--query-frontend.enable-x-functions` flag to enable experimental extended functions.
- [#6884](https://github.com/thanos-io/thanos/pull/6884) Tools: Add upload-block command to upload blocks to object storage.
- [#7010](https://github.com/thanos-io/thanos/pull/7010) Cache: Added `set_async_circuit_breaker_*` to utilize the circuit breaker pattern for dynamically thresholding asynchronous set operations.

### Changed

- [#6539](https://github.com/thanos-io/thanos/pull/6539) Store: *breaking :warning:* Changed `--sync-block-duration` default 3m to 15m.

### Removed

- [#7014](https://github.com/thanos-io/thanos/pull/7014) *: *breaking :warning:* Removed experimental query pushdown feature to simplify query path. This feature has had high complexity for too little benefits. The responsibility for query pushdown will be moved to the distributed mode of the new 'thanos' promql engine.

## [v0.33.0](https://github.com/thanos-io/thanos/tree/release-0.33) - 18.12.2023

### Fixed

- [#6817](https://github.com/thanos-io/thanos/pull/6817) Store Gateway: fix `matchersToPostingGroups` label values variable got shadowed bug.

### Added
- [#6891](https://github.com/thanos-io/thanos/pull/6891) Objstore: Bump `objstore` which adds support for Azure Workload Identity.
- [#6605](https://github.com/thanos-io/thanos/pull/6605) Query Frontend: Support vertical sharding binary expression with metric name when no matching labels specified.
- [#6308](https://github.com/thanos-io/thanos/pull/6308) Ruler: Support configuration flag that allows customizing template for alert message.
- [#6760](https://github.com/thanos-io/thanos/pull/6760) Query Frontend: Added TLS support in `--query-frontend.downstream-tripper-config` and `--query-frontend.downstream-tripper-config-file`
- [#7004](https://github.com/thanos-io/thanos/pull/7004) Query Frontend: Support documented auto discovery for memcached
- [#6749](https://github.com/thanos-io/thanos/pull/6749) Store Gateway: Added `thanos_store_index_cache_fetch_duration_seconds` histogram for tracking latency of fetching data from index cache.
- [#6690](https://github.com/thanos-io/thanos/pull/6690) Store: *breaking :warning:* Add tenant label to relevant exported metrics. Note that this change may cause some pre-existing dashboard queries to be incorrect due to the added label.
- [#6530](https://github.com/thanos-io/thanos/pull/6530) / [#6690](https://github.com/thanos-io/thanos/pull/6690) Query: Add command line arguments for configuring tenants and forward tenant information to Store Gateway.
- [#6765](https://github.com/thanos-io/thanos/pull/6765) Index Cache: Add `enabled_items` to index cache config to selectively cache configured items. Available item types are `Postings`, `Series` and `ExpandedPostings`.
- [#6773](https://github.com/thanos-io/thanos/pull/6773) Index Cache: Add `ttl` to control the ttl to store items in remote index caches like memcached and redis.
- [#6794](https://github.com/thanos-io/thanos/pull/6794) Query: *breaking :warning:* Add tenant label to relevant exported metrics. Note that this change may cause some pre-existing custom dashboard queries to be incorrect due to the added label.
- [#6847](https://github.com/thanos-io/thanos/pull/6847) Store: Add `thanos_bucket_store_indexheader_download_duration_seconds` and `thanos_bucket_store_indexheader_load_duration_seconds` metrics for tracking latency of downloading and initializing the index-header.

### Changed

- [#6698](https://github.com/thanos-io/thanos/pull/6608) Receive: Change write log level from warn to info.
- [#6753](https://github.com/thanos-io/thanos/pull/6753) mixin(Rule): *breaking :warning:* Fixed the mixin rules with duplicate names and updated the promtool version from v0.37.0 to v0.47.0
- [#6772](https://github.com/thanos-io/thanos/pull/6772) *: Bump prometheus to v0.47.2-0.20231006112807-a5a4eab679cc
- [#6794](https://github.com/thanos-io/thanos/pull/6794) Receive: the exported HTTP metrics now uses the specified default tenant for requests where no tenants are found.
- [#6651](https://github.com/thanos-io/thanos/pull/6651) *: Update go_grpc_middleware to v2.0.0. Remove Tags Interceptor from Thanos. Tags interceptor is removed from v2.0.0 go-grpc-middleware and is not needed anymore.

### Removed

- [#6686](https://github.com/thanos-io/thanos/pull/6686) Remove deprecated `--log.request.decision` flag. We now use `--request.logging-config` to set logging decisions.

## [v0.32.5](https://github.com/thanos-io/thanos/tree/release-0.32) - 18.10.2023

### Fixed

- [#6615](https://github.com/thanos-io/thanos/pull/6615) [#6805](https://github.com/thanos-io/thanos/pull/6805): Build with Go 1.21 and bump golang.org/x/net to v0.17 for addressing [CVE](https://groups.google.com/g/golang-announce/c/iNNxDTCjZvo)
- [#6802](https://github.com/thanos-io/thanos/pull/6802) Receive: head series limiter should not run if no head series limit is set.
- [#6816](https://github.com/thanos-io/thanos/pull/6816) Store: fix prometheus store label values matches for external labels

### Added

### Changed

### Removed

## [v0.32.4](https://github.com/thanos-io/thanos/tree/release-0.32) - 02.10.2023

### Fixed

- [#6746](https://github.com/thanos-io/thanos/pull/6746) Objstore: Upgrade with fixes [objstore#77](https://github.com/thanos-io/objstore/pull/77) and [objstore#78](https://github.com/thanos-io/objstore/pull/78).

### Added

### Changed

### Removed

## [v0.32.3](https://github.com/thanos-io/thanos/tree/release-0.32) - 20.09.2023

### Fixed

- [#6692](https://github.com/thanos-io/thanos/pull/6692) Store: Fix matching bug when using empty alternative in regex matcher, for example (a||b).
- [#6679](https://github.com/thanos-io/thanos/pull/6697) Store: Fix block deduplication
- [#6706](https://github.com/thanos-io/thanos/pull/6706) Store: Series responses should always be sorted
- [#7286](https://github.com/thanos-io/thanos/pull/7286) Query: Propagate instant query warnings in distributed execution mode.

### Added

### Changed

- [#6664](https://github.com/thanos-io/thanos/pull/6664) *: Update Prometheus to 2.46.1.
- [#6722](https://github.com/thanos-io/thanos/pull/6722) *: Optimize iterations on GCS buckets by requesting only object names.
- [#6544](https://github.com/thanos-io/thanos/pull/6500) Objstore: Update objstore to latest version which adds a new metric regarding uploaded TSDB bytes

### Removed

## [v0.32.2](https://github.com/thanos-io/thanos/tree/release-0.32) - 31.08.2023

### Fixed

- [#6675](https://github.com/thanos-io/thanos/pull/6675) Store: Fix race when iterating blocks
- [#6679](https://github.com/thanos-io/thanos/pull/6679) Store: Record stats even on ExpandPostings error
- [#6681](https://github.com/thanos-io/thanos/pull/6681) Store: Fix forgotten field in store stats merge
- [#6684](https://github.com/thanos-io/thanos/pull/6684) Store: Fix postings reader short reads to address nil postings bug

### Added

### Changed

### Removed

## [v0.32.1](https://github.com/thanos-io/thanos/tree/release-0.32) - 28.08.2023

### Fixed

- [#6650](https://github.com/thanos-io/thanos/pull/6650) Store: Fix error handling in decodePostings
- [#6654](https://github.com/thanos-io/thanos/pull/6654) Store: Fix ignored error in postings
- [#6655](https://github.com/thanos-io/thanos/pull/6655) Store: Fix bufio pool handling
- [#6669](https://github.com/thanos-io/thanos/pull/6669) Store: Fix mutable stringset memory usage

### Added

### Changed

- [#6664](https://github.com/thanos-io/thanos/pull/6664) *: Update Prometheus to 2.46.1.

### Removed

## [v0.32.0](https://github.com/thanos-io/thanos/tree/release-0.32) - 23.08.2023

### Added

- [#6437](https://github.com/thanos-io/thanos/pull/6437) Receive: make tenant stats limit configurable
- [#6369](https://github.com/thanos-io/thanos/pull/6369) Receive: add az-aware replication support for Ketama algorithm
- [#6185](https://github.com/thanos-io/thanos/pull/6185) Tracing: tracing in OTLP support configuring service_name.
- [#6192](https://github.com/thanos-io/thanos/pull/6192) Store: add flag `bucket-web-label` to select the label to use as timeline title in web UI
- [#6195](https://github.com/thanos-io/thanos/pull/6195) Receive: add flag `tsdb.too-far-in-future.time-window` to prevent clock skewed samples to pollute TSDB head and block all valid incoming samples.
- [#6273](https://github.com/thanos-io/thanos/pull/6273) Mixin: Allow specifying an instance name filter in dashboards
- [#6163](https://github.com/thanos-io/thanos/pull/6163) Receiver: Add hidden flag `--receive-forward-max-backoff` to configure the max backoff for forwarding requests.
- [#5777](https://github.com/thanos-io/thanos/pull/5777) Receive: Allow specifying tenant-specific external labels in Router Ingestor.
- [#6352](https://github.com/thanos-io/thanos/pull/6352) Store: Expose store gateway query stats in series response hints.
- [#6420](https://github.com/thanos-io/thanos/pull/6420) Index Cache: Cache expanded postings.
- [#6441](https://github.com/thanos-io/thanos/pull/6441) Compact: Compactor will set `index_stats` in `meta.json` file with max series and chunk size information.
- [#6466](https://github.com/thanos-io/thanos/pull/6466) Mixin (Receive): add limits alerting for configuration reload and meta-monitoring.
- [#6467](https://github.com/thanos-io/thanos/pull/6467) Mixin (Receive): add alert for tenant reaching head series limit.
- [#6528](https://github.com/thanos-io/thanos/pull/6528) Index Cache: Add histogram metric `thanos_store_index_cache_stored_data_size_bytes` for item size.
- [#6560](https://github.com/thanos-io/thanos/pull/6560) Thanos ruler: add flag to optionally disable adding Thanos params when querying metrics
- [#6574](https://github.com/thanos-io/thanos/pull/6574) Tools: Add min and max compactions range flags to `bucket replicate` command.
- [#6593](https://github.com/thanos-io/thanos/pull/6574) Store: Add `thanos_bucket_store_chunk_refetches_total` metric to track number of chunk refetches.
- [#6264](https://github.com/thanos-io/thanos/pull/6264) Query: Add Thanos logo in navbar
- [#6234](https://github.com/thanos-io/thanos/pull/6234) Query: Add ability to switch between `thanos` and `prometheus` engines dynamically via UI and API.
- [#6346](https://github.com/thanos-io/thanos/pull/6346) Query: Add ability to generate SQL-like query explanations when `thanos` engine is used.
- [#6646](https://github.com/thanos-io/thanos/pull/6646) Compact and Bucket: Add `--disable-admin-operations` flag in Compactor UI and Bucket UI

### Fixed
- [#6503](https://github.com/thanos-io/thanos/pull/6503) *: Change the engine behind `ContentPathReloader` to be completely independent of any filesystem concept. This effectively fixes this configuration reload when used with Kubernetes ConfigMaps, Secrets, or other volume mounts.
- [#6456](https://github.com/thanos-io/thanos/pull/6456) Store: fix crash when computing set matches from regex pattern
- [#6427](https://github.com/thanos-io/thanos/pull/6427) Receive: increased log level for failed uploads to `error`
- [#6172](https://github.com/thanos-io/thanos/pull/6172) query-frontend: return JSON formatted errors for invalid PromQL expression in the split by interval middleware.
- [#6171](https://github.com/thanos-io/thanos/pull/6171) Store: fix error handling on limits.
- [#6183](https://github.com/thanos-io/thanos/pull/6183) Receiver: fix off by one in multitsdb flush that will result in empty blocks if the head only contains one sample
- [#6197](https://github.com/thanos-io/thanos/pull/6197) Exemplar OTel: Fix exemplar for otel to use traceId instead of spanId and sample only if trace is sampled
- [#6207](https://github.com/thanos-io/thanos/pull/6207) Receive: Remove the shipper once a tenant has been pruned.
- [#6216](https://github.com/thanos-io/thanos/pull/6216) Receiver: removed hard-coded value of EnableExemplarStorage flag and set it according to max-exemplar value.
- [#6222](https://github.com/thanos-io/thanos/pull/6222) mixin(Receive): Fix tenant series received dashboard widget.
- [#6218](https://github.com/thanos-io/thanos/pull/6218) mixin(Store): handle ResourceExhausted as a non-server error. As a consequence, this error won't contribute to Store's grpc errors alerts.
- [#6271](https://github.com/thanos-io/thanos/pull/6271) Receive: Fix segfault in `LabelValues` during head compaction.
- [#6306](https://github.com/thanos-io/thanos/pull/6306) Tracing: tracing in OTLP utilize the OTEL_TRACES_SAMPLER env variable
- [#6330](https://github.com/thanos-io/thanos/pull/6330) Store: Fix inconsistent error for series limits.
- [#6342](https://github.com/thanos-io/thanos/pull/6342) Cache/Redis: Upgrade `rueidis` to v1.0.2 to to improve error handling while shrinking a redis cluster.
- [#6325](https://github.com/thanos-io/thanos/pull/6325) Store: return gRPC resource exhausted error for byte limiter.
- [#6399](https://github.com/thanos-io/thanos/pull/6399) *: Fix double-counting bug in http_request_duration metric
- [#6428](https://github.com/thanos-io/thanos/pull/6428) Report gRPC connection errors in the logs.
- [#6519](https://github.com/thanos-io/thanos/pull/6519) Reloader: Use timeout for initial apply.
- [#6509](https://github.com/thanos-io/thanos/pull/6509) Store Gateway: Remove `memWriter` from `fileWriter` to reduce memory usage when sync index headers.
- [#6556](https://github.com/thanos-io/thanos/pull/6556) Thanos compact: respect block-files-concurrency setting when downsampling
- [#6592](https://github.com/thanos-io/thanos/pull/6592) Query Frontend: fix bugs in vertical sharding `without` and `union` function to allow more queries to be shardable.
- [#6317](https://github.com/thanos-io/thanos/pull/6317) *: Fix internal label deduplication bug, by resorting store response set.
- [#6189](https://github.com/thanos-io/thanos/pull/6189) Rule: Fix panic when calling API `/api/v1/rules?type=alert`.
- [#6598](https://github.com/thanos-io/thanos/pull/6598) compact: fix data corruption with "invalid size" error during downsample

### Changed
- [#6049](https://github.com/thanos-io/thanos/pull/6049) Compact: *breaking :warning:* Replace group with resolution in compact metrics to avoid cardinality explosion on compact metrics for large numbers of groups.
- [#6168](https://github.com/thanos-io/thanos/pull/6168) Receiver: Make ketama hashring fail early when configured with number of nodes lower than the replication factor.
- [#6201](https://github.com/thanos-io/thanos/pull/6201) Query-Frontend: Disable absent and absent_over_time for vertical sharding.
- [#6212](https://github.com/thanos-io/thanos/pull/6212) Query-Frontend: Disable scalar for vertical sharding.
- [#6107](https://github.com/thanos-io/thanos/pull/6107) *breaking :warning:* Change default user id in container image from 0(root) to 1001
- [#6228](https://github.com/thanos-io/thanos/pull/6228) Conditionally generate debug messages in ProxyStore to avoid memory bloat.
- [#6231](https://github.com/thanos-io/thanos/pull/6231) mixins: Add code/grpc-code dimension to error widgets.
- [#6244](https://github.com/thanos-io/thanos/pull/6244) mixin(Rule): Add rule evaluation failures to the Rule dashboard.
- [#6303](https://github.com/thanos-io/thanos/pull/6303) Store: added and start using streamed snappy encoding for postings list instead of block based one. This leads to constant memory usage during decompression. This approximately halves memory usage when decompressing a postings list in index cache.
- [#6071](https://github.com/thanos-io/thanos/pull/6071) Query Frontend: *breaking :warning:* Add experimental native histogram support for which we updated and aligned with the [Prometheus common](https://github.com/prometheus/common) model, which is used for caching so a cache reset required.
- [#6163](https://github.com/thanos-io/thanos/pull/6163) Receiver: changed default max backoff from 30s to 5s for forwarding requests. Can be configured with `--receive-forward-max-backoff`.
- [#6327](https://github.com/thanos-io/thanos/pull/6327) *: *breaking :warning:* Use histograms instead of summaries for instrumented handlers.
- [#6322](https://github.com/thanos-io/thanos/pull/6322) Logging: Avoid expensive log.Valuer evaluation for disallowed levels.
- [#6358](https://github.com/thanos-io/thanos/pull/6358) Query: Add +Inf bucket to query duration metrics
- [#6363](https://github.com/thanos-io/thanos/pull/6363) Store: Check context error when expanding postings.
- [#6405](https://github.com/thanos-io/thanos/pull/6405) Index Cache: Change postings cache key to include the encoding format used so that older Thanos versions would not try to decode it during the deployment of a new version.
- [#6479](https://github.com/thanos-io/thanos/pull/6479) Store: *breaking :warning:* Rename `thanos_bucket_store_cached_series_fetch_duration_seconds` to `thanos_bucket_store_series_fetch_duration_seconds` and `thanos_bucket_store_cached_postings_fetch_duration_seconds` to `thanos_bucket_store_postings_fetch_duration_seconds`.
- [#6474](https://github.com/thanos-io/thanos/pull/6474) Store/Compact: Reduce a large amount of `Exists` API calls against object storage when synchronizing meta files in favour of a recursive `Iter` call.
- [#6548](https://github.com/thanos-io/thanos/pull/6548) Objstore: Bump minio-go to v7.0.61.
- [#6187](https://github.com/thanos-io/thanos/pull/6187) *: Unify gRPC flags for all servers.
- [#6267](https://github.com/thanos-io/thanos/pull/6267) Query: Support unicode external label truncation.
- [#6371](https://github.com/thanos-io/thanos/pull/6371) Query: Only keep name in UI `store_matches` param.
- [#6609](https://github.com/thanos-io/thanos/pull/6609) *: Bump `go4.org/intern` to fix Go 1.21 builds.

### Removed
- [#6496](https://github.com/thanos-io/thanos/pull/6496) *: Remove unnecessary configuration reload from `ContentPathReloader` and improve its tests.
- [#6432](https://github.com/thanos-io/thanos/pull/6432) Receive: Remove duplicated `gopkg.in/fsnotify.v1` dependency.
- [#6332](https://github.com/thanos-io/thanos/pull/6332) *: Remove unmaintained `gzip` dependency.

## [v0.31.0](https://github.com/thanos-io/thanos/tree/release-0.31) - 22.03.2023

### Added

- [#5990](https://github.com/thanos-io/thanos/pull/5990) Cache/Redis: add support for Redis Sentinel via new option `master_name`.
- [#6008](https://github.com/thanos-io/thanos/pull/6008) *: Add counter metric `gate_queries_total` to gate.
- [#5926](https://github.com/thanos-io/thanos/pull/5926) Receiver: Add experimental string interning in writer. Can be enabled with a hidden flag `--writer.intern`.
- [#5773](https://github.com/thanos-io/thanos/pull/5773) Store: Support disabling cache index header file by setting `--no-cache-index-header`. When toggled, Stores can run without needing persistent disks.
- [#5653](https://github.com/thanos-io/thanos/pull/5653) Receive: Allow setting hashing algorithm per tenant in hashrings config.
- [#6074](https://github.com/thanos-io/thanos/pull/6074) *: Add histogram metrics `thanos_store_server_series_requested` and `thanos_store_server_chunks_requested` to all Stores.
- [#6074](https://github.com/thanos-io/thanos/pull/6074) *: Allow configuring series and sample limits per `Series` request for all Stores.
- [#6104](https://github.com/thanos-io/thanos/pull/6104) Objstore: Support S3 session token.
- [#5548](https://github.com/thanos-io/thanos/pull/5548) Query: Add experimental support for load balancing across multiple Store endpoints.
- [#6148](https://github.com/thanos-io/thanos/pull/6148) Query-frontend: Add `traceID` to slow query detected log line.
- [#6153](https://github.com/thanos-io/thanos/pull/6153) Query-frontend: Add `remote_user` (from http basic auth) and `remote_addr` to slow query detected log line.
- [#6406](https://github.com/thanos-io/thanos/pull/6406) Receive: Allow tenants to be configured with unlimited active series by setting head_series_limit to 0.

### Fixed

- [#5995](https://github.com/thanos-io/thanos/pull/5995) Sidecar: Loads TLS certificate during startup.
- [#6044](https://github.com/thanos-io/thanos/pull/6044) Receive: Mark out-of-window errors as conflict when out-of-window samples ingestion is used.
- [#6050](https://github.com/thanos-io/thanos/pull/6050) Store: Re-try bucket store initial sync upon failure.
- [#6067](https://github.com/thanos-io/thanos/pull/6067) Receive: Fix panic when querying uninitialized TSDBs.
- [#6082](https://github.com/thanos-io/thanos/pull/6082) Query: Don't error when no stores are matched.
- [#6098](https://github.com/thanos-io/thanos/pull/6098) Cache/Redis: Upgrade `rueidis` to v0.0.93 to fix potential panic when the client-side caching is disabled.
- [#6103](https://github.com/thanos-io/thanos/pull/6103) Mixins(Rule): Fix expression for long rule evaluations.
- [#6121](https://github.com/thanos-io/thanos/pull/6121) Receive: Deduplicate meta-monitoring queries for [Active Series Limiting](https://thanos.io/tip/components/receive.md/#active-series-limiting-experimental).
- [#6137](https://github.com/thanos-io/thanos/pull/6137) Downsample: Repair of non-empty XOR chunks during 1h downsampling.
- [#6125](https://github.com/thanos-io/thanos/pull/6125) Query Frontend: Fix vertical shardable instant queries do not produce sorted results for `sort`, `sort_desc`, `topk` and `bottomk` functions.
- [#6203](https://github.com/thanos-io/thanos/pull/6203) Receive: Fix panic in head compaction under high query load.

### Changed

- [#6010](https://github.com/thanos-io/thanos/pull/6010) *: Upgrade Prometheus to v0.42.0.
- [#5999](https://github.com/thanos-io/thanos/pull/5999) *: Upgrade Alertmanager dependency to v0.25.0.
- [#6520](https://github.com/thanos-io/thanos/pull/6520): Switch query-frontend to use [Rueidis](https://github.com/redis/rueidis) client. Deleted `idle_timeout`, `max_conn_age`, `pool_size`, `min_idle_conns` fields as they are not used anymore.
- [#5887](https://github.com/thanos-io/thanos/pull/5887) Tracing: Make sure rate limiting sampler is the default, as was the case in version pre-0.29.0.
- [#5997](https://github.com/thanos-io/thanos/pull/5997) Rule: switch to miekgdns DNS resolver as the default one.
- [#6126](https://github.com/thanos-io/thanos/pull/6126) Build with Go 1.20
- [#6035](https://github.com/thanos-io/thanos/pull/6035) Tools (replicate): Support all types of matchers to match blocks for replication. Change matcher parameter from string slice to a single string.
- [#6131](https://github.com/thanos-io/thanos/pull/6131) Store: *breaking :warning:* Use Histograms instead of Summaries for bucket metrics.

## [v0.30.2](https://github.com/thanos-io/thanos/tree/release-0.30) - 28.01.2023

### Fixed

- [#6066](https://github.com/thanos-io/thanos/pull/6066) Tracing: fixed panic because of nil sampler
- [#6086](https://github.com/thanos-io/thanos/pull/6086) Store Gateway: Fix store-gateway deadlock due to not close BlockSeriesClient

## [v0.30.1](https://github.com/thanos-io/thanos/tree/release-0.30) - 4.01.2023

### Fixed

- [#6009](https://github.com/thanos-io/thanos/pull/6009) Query Frontend/Store: fix duplicate metrics registration in Redis client

## [v0.30.0](https://github.com/thanos-io/thanos/tree/release-0.30) - 2.01.2023

NOTE: Querier's `query.promql-engine` flag enabling new PromQL engine is now unhidden. We encourage users to use new experimental PromQL engine for efficiency reasons.

### Fixed

- [#5716](https://github.com/thanos-io/thanos/pull/5716) DNS: Fix miekgdns resolver LookupSRV to work with CNAME records.
- [#5844](https://github.com/thanos-io/thanos/pull/5844) Query Frontend: Fixes @ modifier time range when splitting queries by interval.
- [#5854](https://github.com/thanos-io/thanos/pull/5854) Query Frontend: `lookback_delta` param is now handled in query frontend.
- [#5860](https://github.com/thanos-io/thanos/pull/5860) Query: Fixed bug of not showing query warnings in Thanos UI.
- [#5856](https://github.com/thanos-io/thanos/pull/5856) Store: Fixed handling of debug logging flag.
- [#5230](https://github.com/thanos-io/thanos/pull/5230) Rule: Stateless ruler support restoring `for` state from query API servers. The query API servers should be able to access the remote write storage.
- [#5880](https://github.com/thanos-io/thanos/pull/5880) Query Frontend: Fixes some edge cases of query sharding analysis.
- [#5893](https://github.com/thanos-io/thanos/pull/5893) Cache: Fixed redis client not respecting `SetMultiBatchSize` config value.
- [#5966](https://github.com/thanos-io/thanos/pull/5966) Query: Fixed mint and maxt when selecting series for the `api/v1/series` HTTP endpoint.
- [#5948](https://github.com/thanos-io/thanos/pull/5948) Store: `chunks_fetched_duration` wrong calculation.
- [#5910](https://github.com/thanos-io/thanos/pull/5910) Receive: Fixed ketama quorum bug that was could cause success response for failed replication. This also optimize heavily receiver CPU use.

### Added

- [#5814](https://github.com/thanos-io/thanos/pull/5814) Store: Added metric `thanos_bucket_store_postings_size_bytes` that shows the distribution of how many postings (in bytes) were needed for each Series() call in Thanos Store. Useful for determining limits.
- [#5703](https://github.com/thanos-io/thanos/pull/5703) StoreAPI: Added `hash` field to series' chunks. Store gateway and receive implements that field and proxy leverage that for quicker deduplication.
- [#5801](https://github.com/thanos-io/thanos/pull/5801) Store: Added a new flag `--store.grpc.downloaded-bytes-limit` that limits the number of bytes downloaded in each Series/LabelNames/LabelValues call. Use `thanos_bucket_store_postings_size_bytes` for determining the limits.
- [#5836](https://github.com/thanos-io/thanos/pull/5836) Receive: Added hidden flag `tsdb.memory-snapshot-on-shutdown` to enable experimental TSDB feature to snapshot on shutdown. This is intended to speed up receiver restart.
- [#5839](https://github.com/thanos-io/thanos/pull/5839) Receive: Added parameter `--tsdb.out-of-order.time-window` to set time window for experimental out-of-order samples ingestion. Disabled by default (set to 0s). Please note if you enable this option and you use compactor, make sure you set the `--enable-vertical-compaction` flag, otherwise you might risk compactor halt.
- [#5889](https://github.com/thanos-io/thanos/pull/5889) Query Frontend: Added support for vertical sharding `label_replace` and `label_join` functions.
- [#5865](https://github.com/thanos-io/thanos/pull/5865) Compact: Retry on sync metas error.
- [#5819](https://github.com/thanos-io/thanos/pull/5819) Store: Added a few objectives for Store's data summaries (touched/fetched amount and sizes). They are: 50, 95, and 99 quantiles.
- [#5837](https://github.com/thanos-io/thanos/pull/5837) Store: Added streaming retrieval of series from object storage.
- [#5940](https://github.com/thanos-io/thanos/pull/5940) Objstore: Support for authenticating to Swift using application credentials.
- [#5945](https://github.com/thanos-io/thanos/pull/5945) Tools: Added new `no-downsample` marker to skip blocks when downsampling via `thanos tools bucket mark --marker=no-downsample-mark.json`. This will skip downsampling for blocks with the new marker.
- [#5977](https://github.com/thanos-io/thanos/pull/5977) Tools: Added remove flag on bucket mark command to remove deletion, no-downsample or no-compact markers on the block

### Changed

- [#5785](https://github.com/thanos-io/thanos/pull/5785) Query: `thanos_store_nodes_grpc_connections` now trimms `external_labels` label name longer than 1000 character. It also allows customizations in what labels to preserve using `query.conn-metric.label` flag.
- [#5542](https://github.com/thanos-io/thanos/pull/5542) Mixin: Added query concurrency panel to Querier dashboard.
- [#5846](https://github.com/thanos-io/thanos/pull/5846) Query Frontend: vertical query sharding supports subqueries.
- [#5593](https://github.com/thanos-io/thanos/pull/5593) Cache: switch Redis client to [Rueidis](https://github.com/rueian/rueidis). Rueidis is [faster](https://github.com/rueian/rueidis#benchmark-comparison-with-go-redis-v9) and provides [client-side caching](https://redis.io/docs/manual/client-side-caching/). It is highly recommended to use it so that repeated requests for the same key would not be needed.
- [#5896](https://github.com/thanos-io/thanos/pull/5896) *: Upgrade Prometheus to v0.40.7 without implementing native histogram support. *Querying native histograms will fail with `Error executing query: invalid chunk encoding "<unknown>"` and native histograms in write requests are ignored.*
- [#5909](https://github.com/thanos-io/thanos/pull/5909) Receive: Compact tenant head after no appends have happened for 1.5 `tsdb.max-block-size`.
- [#5838](https://github.com/thanos-io/thanos/pull/5838) Mixin: Added data touched type to Store dashboard.
- [#5922](https://github.com/thanos-io/thanos/pull/5922) Compact: Retry on clean, partial marked errors when possible.

### Removed

- [#5824](https://github.com/thanos-io/thanos/pull/5824) Mixin: Remove noisy `ThanosReceiveTrafficBelowThreshold` alert.

## [v0.29.0](https://github.com/thanos-io/thanos/tree/release-0.29) - 2022.11.03

### Fixed

- [#5642](https://github.com/thanos-io/thanos/pull/5642) Receive: Log labels correctly in writer debug messages.
- [#5655](https://github.com/thanos-io/thanos/pull/5655) Receive: Fix recreating already pruned tenants.
- [#5702](https://github.com/thanos-io/thanos/pull/5702) Store: Upgrade minio-go/v7 to fix panic caused by leaked goroutines.
- [#5736](https://github.com/thanos-io/thanos/pull/5736) Compact: Fix crash in GatherNoCompactionMarkFilter.NoCompactMarkedBlocks.
- [#5763](https://github.com/thanos-io/thanos/pull/5763) Compact: Enable metadata cache.
- [#5759](https://github.com/thanos-io/thanos/pull/5759) Compact: Fix missing duration log key.
- [#5799](https://github.com/thanos-io/thanos/pull/5799) Query Frontend: Fixed sharding behaviour for vector matches. Now queries with sharding should work properly where the query looks like: `foo and without (lbl) bar`.

### Added

- [#5565](https://github.com/thanos-io/thanos/pull/5565) Receive: Allow remote write request limits to be defined per file and tenant (experimental).
* [#5654](https://github.com/thanos-io/thanos/pull/5654) Query: add `--grpc-compression` flag that controls the compression used in gRPC client. With the flag it is now possible to compress the traffic between Query and StoreAPI nodes - you get lower network usage in exchange for a bit higher CPU/RAM usage.
- [#5650](https://github.com/thanos-io/thanos/pull/5650) Query Frontend: Add sharded queries metrics. `thanos_frontend_sharding_middleware_queries_total` shows how many queries were sharded or not sharded.
- [#5658](https://github.com/thanos-io/thanos/pull/5658) Query Frontend: Introduce new optional parameters (`query-range.min-split-interval`, `query-range.max-split-interval`, `query-range.horizontal-shards`) to implement more dynamic horizontal query splitting.
- [#5721](https://github.com/thanos-io/thanos/pull/5721) Store: Add metric `thanos_bucket_store_empty_postings_total` for number of empty postings when fetching series.
- [#5723](https://github.com/thanos-io/thanos/pull/5723) Compactor: Support disable block viewer UI.
- [#5674](https://github.com/thanos-io/thanos/pull/5674) Query Frontend/Store: Add support connecting to redis using TLS.
- [#5734](https://github.com/thanos-io/thanos/pull/5734) Store: Support disable block viewer UI.
- [#5411](https://github.com/thanos-io/thanos/pull/5411) Tracing: Add OpenTelemetry Protocol exporter.
- [#5779](https://github.com/thanos-io/thanos/pull/5779) Objstore: Support specifying S3 storage class.
- [#5741](https://github.com/thanos-io/thanos/pull/5741) Query: add metrics on how much data is being selected by downstream Store APIs.
- [#5673](https://github.com/thanos-io/thanos/pull/5673) Receive: Reload tenant limit configuration on file change.
- [#5749](https://github.com/thanos-io/thanos/pull/5749) Query Frontend: Added small LRU cache to cache query analysis results.
- [#6544](https://github.com/thanos-io/thanos/pull/6500) Objstore: Update objstore to latest version which adds a new metric regarding uploaded TSDB bytes

### Changed

- [#5738](https://github.com/thanos-io/thanos/pull/5738) Global: replace `crypto/sha256` with `minio/sha256-simd` to make hash calculation faster in metadata and reloader packages.
- [#5648](https://github.com/thanos-io/thanos/pull/5648) Query Frontend: cache vertical shards in query-frontend.
- [#5753](https://github.com/thanos-io/thanos/pull/5753) Build with Go 1.19.
- [#5255](https://github.com/thanos-io/thanos/pull/5296) Query: Use k-way merging for the proxying logic. The proxying sub-system now uses much less resources (~25-80% less CPU usage, ~30-50% less RAM usage according to our benchmarks). Reduces query duration by a few percent on queries with lots of series.
- [#5690](https://github.com/thanos-io/thanos/pull/5690) Compact: update `--debug.accept-malformed-index` flag to apply to downsampling. Previously the flag only applied to compaction, and fatal errors would still occur when downsampling was attempted.
- [#5707](https://github.com/thanos-io/thanos/pull/5707) Objstore: Update objstore to latest version which includes a refactored Azure Storage Account implementation with a new SDK.
- [#5641](https://github.com/thanos-io/thanos/pull/5641) Store: Remove hardcoded labels in shard matcher.
- [#5641](https://github.com/thanos-io/thanos/pull/5641) Query: Inject unshardable le label in query analyzer.
- [#5685](https://github.com/thanos-io/thanos/pull/5685) Receive: Make active/head series limiting configuration per tenant by adding it to new limiting config.
- [#5411](https://github.com/thanos-io/thanos/pull/5411) Tracing: Change Jaeger exporter from OpenTracing to OpenTelemetry. *Options `RPC Metrics`, `Gen128Bit` and `Disabled` are now deprecated and won't have any effect when set :warning:.*
- [#5767](https://github.com/thanos-io/thanos/pull/5767) *: Upgrade Prometheus to v2.39.0.
- [#5771](https://github.com/thanos-io/thanos/pull/5771) *: Upgrade Prometheus to v2.39.1.

### Removed

## [v0.28.1](https://github.com/thanos-io/thanos/tree/release-0.28) - 2022.10.06

### Fixed

- [#5702](https://github.com/thanos-io/thanos/pull/5702) Store: Upgrade minio-go/v7 to fix panic caused by leaked goroutines.

## [v0.28.0](https://github.com/thanos-io/thanos/tree/release-0.28) - 2022.08.26

### Fixed
- [#5502](https://github.com/thanos-io/thanos/pull/5502) Receive: Handle exemplar storage errors as conflict error.
- [#5534](https://github.com/thanos-io/thanos/pull/5534) Query: Set struct return by query API alerts same as prometheus API.
- [#5554](https://github.com/thanos-io/thanos/pull/5554) Query/Receiver: Fix querying exemplars from multi-tenant receivers.
- [#5583](https://github.com/thanos-io/thanos/pull/5583) Query: Fix data race between Respond() and query/queryRange functions. Fixes [#5410](https://github.com/thanos-io/thanos/pull/5410).

### Added

- [#5573](https://github.com/thanos-io/thanos/pull/5573) Sidecar: Added `--prometheus.get_config_interval` and `--prometheus.get_config_timeout` allowing to configure parameters for getting Prometheus config.
- [#5440](https://github.com/thanos-io/thanos/pull/5440) HTTP metrics: export number of in-flight HTTP requests.
- [#5424](https://github.com/thanos-io/thanos/pull/5424) Receive: Export metrics regarding size of remote write requests.
- [#5420](https://github.com/thanos-io/thanos/pull/5420) Receive: Automatically remove stale tenants.
- [#5472](https://github.com/thanos-io/thanos/pull/5472) Receive: Add new tenant metrics to example dashboard.
- [#5475](https://github.com/thanos-io/thanos/pull/5475) Compact/Store: Added `--block-files-concurrency` allowing to configure number of go routines for downloading and uploading block files during compaction.
- [#5470](https://github.com/thanos-io/thanos/pull/5470) Receive: Expose TSDB stats as metrics for all tenants.
- [#5493](https://github.com/thanos-io/thanos/pull/5493) Compact: Added `--compact.blocks-fetch-concurrency` allowing to configure number of goroutines for downloading blocks during compactions.
- [#5480](https://github.com/thanos-io/thanos/pull/5480) Query: Expose endpoint info timeout as a hidden flag `--endpoint.info-timeout`.
- [#5527](https://github.com/thanos-io/thanos/pull/5527) Receive: Add per request limits for remote write. Added four new hidden flags `--receive.write-request-limits.max-size-bytes`, `--receive.write-request-limits.max-series`, `--receive.write-request-limits.max-samples` and `--receive.write-request-limits.max-concurrency` for limiting requests max body size, max amount of series, max amount of samples and max amount of concurrent requests.
- [#5520](https://github.com/thanos-io/thanos/pull/5520) Receive: Meta-monitoring based active series limiting (experimental). This mode is only available if Receiver is in Router or RouterIngestor mode, and config is provided. Added four new hidden flags `receive.tenant-limits.max-head-series` for the max active series for the tenant, `receive.tenant-limits.meta-monitoring-url` for the Meta-monitoring URL, `receive.tenant-limits.meta-monitoring-query` for specifying the PromQL query to execute and `receive.tenant-limits.meta-monitoring-client` for specifying HTTP client configs.
- [#5555](https://github.com/thanos-io/thanos/pull/5555) Query: Added `--query.active-query-path` flag, allowing the user to configure the directory to create an active query tracking file, `queries.active`, for different resolution.
- [#5566](https://github.com/thanos-io/thanos/pull/5566) Receive: Added experimental support to enable chunk write queue via `--tsdb.write-queue-size` flag.
- [#5575](https://github.com/thanos-io/thanos/pull/5575) Receive: Add support for gRPC compression with snappy.
- [#5508](https://github.com/thanos-io/thanos/pull/5508) Receive: Validate labels in write requests.
- [#5439](https://github.com/thanos-io/thanos/pull/5439) Mixin: Add Alert ThanosQueryOverload to Mixin.
- [#5342](https://github.com/thanos-io/thanos/pull/5342) Query/Query Frontend: Implement vertical sharding at query frontend for range queries.
- [#5561](https://github.com/thanos-io/thanos/pull/5561) Query Frontend: Support instant query vertical sharding.
- [#5453](https://github.com/thanos-io/thanos/pull/5453) Compact: Skip erroneous empty non `*AggrChunk` chunks during 1h downsampling of 5m resolution blocks.
- [#5607](https://github.com/thanos-io/thanos/pull/5607) Query: Support custom lookback delta from request in query api.

### Changed

- [#5447](https://github.com/thanos-io/thanos/pull/5447) Promclient: Ignore 405 status codes for Prometheus buildVersion requests.
- [#5451](https://github.com/thanos-io/thanos/pull/5451) Azure: Reduce memory usage by not buffering file downloads entirely in memory.
- [#5484](https://github.com/thanos-io/thanos/pull/5484) Update Prometheus deps to v2.36.2.
- [#5511](https://github.com/thanos-io/thanos/pull/5511) Update Prometheus deps to v2.37.0.
- [#5588](https://github.com/thanos-io/thanos/pull/5588) Store: Improve index header reading performance by sorting values first.
- [#5596](https://github.com/thanos-io/thanos/pull/5596) Store: Filter external labels from matchers on LabelValues/LabelNames to improve performance.

## [v0.27.0](https://github.com/thanos-io/thanos/tree/release-0.27) - 2022.07.05

### Fixed
- [#5339](https://github.com/thanos-io/thanos/pull/5339) Receive: Fix deadlock on interrupt in routerOnly mode.
- [#5357](https://github.com/thanos-io/thanos/pull/5357) Store: fix groupcache handling of slashes.
- [#5427](https://github.com/thanos-io/thanos/pull/5427) Receive: Fix Ketama hashring replication consistency.

### Added

- [#5337](https://github.com/thanos-io/thanos/pull/5337) Thanos Object Store: Add the `prefix` option to buckets.
- [#5409](https://github.com/thanos-io/thanos/pull/5409) S3: Add option to force DNS style lookup.
- [#5352](https://github.com/thanos-io/thanos/pull/5352) Cache: Add cache metrics to groupcache.
- [#5391](https://github.com/thanos-io/thanos/pull/5391) Receive: Add relabeling support.
- [#5408](https://github.com/thanos-io/thanos/pull/5408) Receive: Add support for consistent hashrings.
- [#5391](https://github.com/thanos-io/thanos/pull/5391) Receive: Implement api/v1/status/tsdb.

### Changed

- [#5410](https://github.com/thanos-io/thanos/pull/5410) Query: Close() after using query. This should reduce bumps in memory allocations.
- [#5417](https://github.com/thanos-io/thanos/pull/5417) Ruler: *Breaking if you have not set this value (`--eval-interval`) yourself and rely on that value. :warning:*. Change the default evaluation interval from 30s to 1 minute in order to be compliant with Prometheus alerting compliance specification: https://github.com/prometheus/compliance/blob/main/alert_generator/specification.md#executing-an-alerting-rule.

### Removed

- [#5426](https://github.com/thanos-io/thanos/pull/5426) Compactor: Remove an unused flag `--block-sync-concurrency`.

## [v0.26.0](https://github.com/thanos-io/thanos/tree/release-0.26) - 2022.05.05

### Fixed
- [#5281](https://github.com/thanos-io/thanos/pull/5281) Blocks: Use correct separators for filesystem paths and object storage paths respectively.
- [#5300](https://github.com/thanos-io/thanos/pull/5300) Query: Ignore cache on queries with deduplication off.
- [#5324](https://github.com/thanos-io/thanos/pull/5324) Reloader: Force trigger reload when config rollbacked.

### Added

- [#5220](https://github.com/thanos-io/thanos/pull/5220) Query Frontend: Add `--query-frontend.forward-header` flag, forward headers to downstream querier.
- [#5250](https://github.com/thanos-io/thanos/pull/5250/files) Querier: Expose Query and QueryRange APIs through GRPC.
- [#5290](https://github.com/thanos-io/thanos/pull/5290) Add support for [ppc64le](https://en.wikipedia.org/wiki/Ppc64).

### Changed

- [#4838](https://github.com/thanos-io/thanos/pull/4838) Tracing: Chanced client for Stackdriver which deprecated "type: STACKDRIVER" in tracing YAML configuration. Use `type: GOOGLE_CLOUD` instead (`STACKDRIVER` type remains for backward compatibility).
- [#5170](https://github.com/thanos-io/thanos/pull/5170) All: Upgraded the TLS version from TLS1.2 to TLS1.3.
- [#5205](https://github.com/thanos-io/thanos/pull/5205) Rule: Add ruler labels as external labels in stateless ruler mode.
- [#5206](https://github.com/thanos-io/thanos/pull/5206) Cache: Add timeout for groupcache's fetch operation.
- [#5218](https://github.com/thanos-io/thanos/pull/5218) Tools: Thanos tools bucket downsample is now running continuously.
- [#5231](https://github.com/thanos-io/thanos/pull/5231) Tools: Bucket verify tool ignores blocks with deletion markers.
- [#5244](https://github.com/thanos-io/thanos/pull/5244) Query: Promote negative offset and `@` modifier to stable features as per Prometheus [#10121](https://github.com/prometheus/prometheus/pull/10121).
- [#5255](https://github.com/thanos-io/thanos/pull/5255) InfoAPI: Set store API unavailable when stores are not ready.
- [#5256](https://github.com/thanos-io/thanos/pull/5256) Update Prometheus deps v2.33.5.
- [#5271](https://github.com/thanos-io/thanos/pull/5271) DNS: Fix miekgdns resolver to work with CNAME records too.

### Removed

- [#5145](https://github.com/thanos-io/thanos/pull/5145) UI: Remove old Prometheus UI.

## [v0.25.2](https://github.com/thanos-io/thanos/releases/tag/v0.25.2) - 2022.03.24

### Fixed

- [#5202](https://github.com/thanos-io/thanos/pull/5202) Exemplars: Return empty data instead of `nil` if no data available.
- [#5204](https://github.com/thanos-io/thanos/pull/5204) Store: Fix data race in advertised label set in bucket store.
- [#5242](https://github.com/thanos-io/thanos/pull/5242) Ruler: Make ruler use the correct WAL directory.

## [v0.25.1](https://github.com/thanos-io/thanos/tree/release-0.25) - 2022.03.09

The binaries published with this release are built with Go1.17.8 to avoid [CVE-2022-24921](https://cve.mitre.org/cgi-bin/cvename.cgi?name=CVE-2022-24921).

### Fixed

- [#5226](https://github.com/thanos-io/thanos/pull/5226) Rebuild Thanos for v0.25.1 with Go 1.17.8

## [v0.25.0](https://github.com/thanos-io/thanos/tree/release-0.25) - 2022.02.23

### Added

- [#5153](https://github.com/thanos-io/thanos/pull/5153) Receive: option to extract tenant from client certificate
- [#5110](https://github.com/thanos-io/thanos/pull/5110) Block: Do not upload DebugMeta files to obj store.
- [#4963](https://github.com/thanos-io/thanos/pull/4963) Compactor, Store, Tools: Loading block metadata now only filters out duplicates within a source (or compaction group if replica labels are configured), and does so in parallel over sources.
- [#5089](https://github.com/thanos-io/thanos/pull/5089) S3: Create an empty map in the case SSE-KMS is used and no KMSEncryptionContext is passed.
- [#4970](https://github.com/thanos-io/thanos/pull/4970) Tools `tools bucket ls`: Added a new flag `exclude-delete` to exclude blocks marked for deletion.
- [#4903](https://github.com/thanos-io/thanos/pull/4903) Compactor: Added tracing support for compaction.
- [#4909](https://github.com/thanos-io/thanos/pull/4909) Compactor: Add flag --max-time / --min-time to filter blocks that are ready to be compacted.
- [#4942](https://github.com/thanos-io/thanos/pull/4942) Tracing: add `traceid_128bit` support for jaeger.
- [#4917](https://github.com/thanos-io/thanos/pull/4917) Query: add initial query pushdown for a subset of aggregations. Can be enabled with `--enable-feature=query-pushdown` on Thanos Query.
- [#4888](https://github.com/thanos-io/thanos/pull/4888) Cache: Support redis cache backend.
- [#4946](https://github.com/thanos-io/thanos/pull/4946) Store: Support tls_config configuration for the s3 minio client.
- [#4974](https://github.com/thanos-io/thanos/pull/4974) Store: Support tls_config configuration for connecting with Azure storage.
- [#4999](https://github.com/thanos-io/thanos/pull/4999) COS: Support `endpoint` configuration for vpc internal endpoint.
- [#5059](https://github.com/thanos-io/thanos/pull/5059) Compactor: Adding minimum retention flag validation for downsampling retention.
- [#4667](https://github.com/thanos-io/thanos/pull/4667) S3: Add a pure AWS-SDK auth for S3 storage.
- [#5111](https://github.com/thanos-io/thanos/pull/5111) Query: Add matcher support to Rules endpoint.
- [#5117](https://github.com/thanos-io/thanos/pull/5117) Bucket replicate: Added flag `--ignore-marked-for-deletion` to avoid replication of blocks with the deletion mark.
- [#5148](https://github.com/thanos-io/thanos/pull/5148) Receive: Add tenant tag for tracing spans.
- [#4927](https://github.com/thanos-io/thanos/pull/4927) Rule: Added ability to specify multiple remote write targets.
- [#4818](https://github.com/thanos-io/thanos/pull/4818) Store: Add Groupcache as a cache backend.

### Changed

- [#5144](https://github.com/thanos-io/thanos/pull/5144) UI: Improve graph color.
- [#5119](https://github.com/thanos-io/thanos/pull/5119) UI: Optimize Target, Alert and Service Discovery page and on each of them add a search bar.
- [#4885](https://github.com/thanos-io/thanos/pull/4885) Store: Make `queryStats` log with human-readable format.

### Fixed

- [#5102](https://github.com/thanos-io/thanos/pull/5102) UI: Filter block rows in bucket UI according to searched block ID.
- [#5051](https://github.com/thanos-io/thanos/pull/5051) Prober: Decrease 'changing probe status' log spamming.
- [#4918](https://github.com/thanos-io/thanos/pull/4918) Tracing: Fixing force tracing with Jaeger.
- [#4879](https://github.com/thanos-io/thanos/pull/4879) Bucket verify: Fixed bug causing wrong number of blocks to be checked.
- [#4908](https://github.com/thanos-io/thanos/pull/4908) UI: Show 'minus' icon and add tooltip when store min / max time is not available.
- [#4883](https://github.com/thanos-io/thanos/pull/4883) Mixin: adhere to RFC 1123 compatible component naming.
- [#5114](https://github.com/thanos-io/thanos/pull/5114) Tools `thanos bucket inspect`: Fix time formatting.
- [#5139](https://github.com/thanos-io/thanos/pull/5139) COS: Support multi-part upload, fix upload issue when index size is larger than 5GB.
- [#5014](https://github.com/thanos-io/thanos/pull/5014) Query: Set default times for `query_exemplars` API.
- [#5103](https://github.com/thanos-io/thanos/pull/5013) Store: Fix race condition in filesystem client's `Delete()`.

## [v0.24.0](https://github.com/thanos-io/thanos/tree/release-0.24) - 2021.12.22

### Added

- [#4977](https://github.com/thanos-io/thanos/pull/4977) Build: Upgrade to `bingo v0.5.2` and implements `gotesplit` to allow for parallelism in our GitHub e2e tests.
- [#4228](https://github.com/thanos-io/thanos/pull/4228) Tools `thanos bucket inspect`: Add flag `--output` to provide output method (table,csv,tsv).
- [#4282](https://github.com/thanos-io/thanos/pull/4282) Query: *breaking :warning:* Add `--endpoint` flag to the querier. The `--store` flag will eventually be replaced.
- [#4636](https://github.com/thanos-io/thanos/pull/4636) Azure: Support authentication using user-assigned managed identity
- [#4680](https://github.com/thanos-io/thanos/pull/4680) Query: Add `exemplar.partial-response` flag to control partial response.
- [#4679](https://github.com/thanos-io/thanos/pull/4679) Query: Add `enable-feature` flag to enable negative offsets and `@` modifier, similar to Prometheus.
- [#4696](https://github.com/thanos-io/thanos/pull/4696) Query: Add cache name to tracing spans.
- [#4710](https://github.com/thanos-io/thanos/pull/4710) Store: Add metric to capture timestamp of the last loaded block.
- [#4736](https://github.com/thanos-io/thanos/pull/4736) S3: Add capability to use custom AWS STS Endpoint.
- [#4764](https://github.com/thanos-io/thanos/pull/4764) Compactor: add `block-viewer.global.sync-block-timeout` flag to set the timeout of synchronization block metas.
- [#4801](https://github.com/thanos-io/thanos/pull/4801) Compactor: added Prometheus metrics for tracking the progress of compaction and downsampling.
- [#4444](https://github.com/thanos-io/thanos/pull/4444) UI: add mark deletion and no compaction to the Block UI.
- [#4576](https://github.com/thanos-io/thanos/pull/4576) UI: add filter compaction level to the Block UI.
- [#4731](https://github.com/thanos-io/thanos/pull/4731) Rule: add stateless mode to ruler according to https://thanos.io/tip/proposals-done/202005-scalable-rule-storage.md/. Continue https://github.com/thanos-io/thanos/pull/4250.
- [#4612](https://github.com/thanos-io/thanos/pull/4612) Sidecar: add `--prometheus.http-client` and `--prometheus.http-client-file` flag for sidecar to connect Prometheus with basic auth or TLS.
- [#4847](https://github.com/thanos-io/thanos/pull/4847) Query: add `--alert.query-url` which is used in the user interface for rules/alerts pages. By default the HTTP listen address is used for this URL.
- [#4856](https://github.com/thanos-io/thanos/pull/4856) Mixin: Add Query Frontend Grafana dashboard.
- [#4848](https://github.com/thanos-io/thanos/pull/4848) Compactor: added Prometheus metric for tracking the progress of retention.
- [#4874](https://github.com/thanos-io/thanos/pull/4874) Query: Add `--endpoint-strict` flag to statically configure Thanos API server endpoints. It is similar to `--store-strict` but supports passing any Thanos gRPC APIs: StoreAPI, MetadataAPI, RulesAPI, TargetsAPI and ExemplarsAPI.
- [#4868](https://github.com/thanos-io/thanos/pull/4868) Rule: Support ruleGroup limit introduced by Prometheus v2.31.0.
- [#4897](https://github.com/thanos-io/thanos/pull/4897) Query: Add validation for querier address flags.

### Fixed

- [#4508](https://github.com/thanos-io/thanos/pull/4508) Sidecar, Mixin: Rename `ThanosSidecarUnhealthy` to `ThanosSidecarNoConnectionToStartedPrometheus`; Remove `ThanosSidecarPrometheusDown` alert; Remove unused `thanos_sidecar_last_heartbeat_success_time_seconds` metrics.
- [#4663](https://github.com/thanos-io/thanos/pull/4663) Fetcher: Fix discovered data races.
- [#4754](https://github.com/thanos-io/thanos/pull/4754) Query: Fix possible panic on stores endpoint.
- [#4753](https://github.com/thanos-io/thanos/pull/4753) Store: validate block sync concurrency parameter.
- [#4779](https://github.com/thanos-io/thanos/pull/4779) Examples: Fix the interactive test for MacOS users.
- [#4792](https://github.com/thanos-io/thanos/pull/4792) Store: Fix data race in BucketedBytes pool.
- [#4769](https://github.com/thanos-io/thanos/pull/4769) Query Frontend: Add "X-Request-ID" field and other fields to start call log.
- [#4709](https://github.com/thanos-io/thanos/pull/4709) Store: Fix panic when the application is stopped.
- [#4777](https://github.com/thanos-io/thanos/pull/4777) Query: Fix data race in exemplars server.
- [#4811](https://github.com/thanos-io/thanos/pull/4811) Query: Fix data race in metadata, rules, and targets servers.
- [#4795](https://github.com/thanos-io/thanos/pull/4795) Query: Fix deadlock in endpointset.
- [#4928](https://github.com/thanos-io/thanos/pull/4928) Azure: Only create an http client once, to conserve memory.
- [#4962](https://github.com/thanos-io/thanos/pull/4962) Compact/downsample: fix deadlock if error occurs with some backlog of blocks; fixes [this pull request](https://github.com/thanos-io/thanos/pull/4430). Affected versions are 0.22.0 - 0.23.1.

### Changed

- [#4864](https://github.com/thanos-io/thanos/pull/4864) UI: Remove the old PromQL editor.
- [#4708](https://github.com/thanos-io/thanos/pull/4708) Receive: Remove gRPC message size limit, which fixes errors commonly seen when receivers forward messages within a hashring.

## [v0.23.2](https://github.com/thanos-io/thanos/tree/release-0.23) - 2021.12.22

### Fixed

- [#4795](https://github.com/thanos-io/thanos/pull/4795) Query: Fix deadlock in endpointset.
- [#4962](https://github.com/thanos-io/thanos/pull/4962) Compact/downsample: fix deadlock if error occurs with some backlog of blocks; fixes [this pull request](https://github.com/thanos-io/thanos/pull/4430). Affected versions are 0.22.0 - 0.23.1.
- [#4939](https://github.com/thanos-io/thanos/pull/4939) Sidecar: set Sidecar to NOT READY when it cannot establish a connection with Prometheus
- [#4864](https://github.com/thanos-io/thanos/pull/4864) UI: Remove the old PromQL editor

## [v0.23.1](https://github.com/thanos-io/thanos/tree/release-0.23) - 2021.10.1

- [#4714](https://github.com/thanos-io/thanos/pull/4714) EndpointSet: Do not use unimplemented yet new InfoAPI to obtain metadata (avoids unnecessary HTTP roundtrip, instrumentation/alerts spam and logs).

## [v0.23.2](https://github.com/thanos-io/thanos/tree/release-0.23) - 2021.12.22

### Fixed

- [#4795](https://github.com/thanos-io/thanos/pull/4795) Query: Fix deadlock in endpointset.
- [#4962](https://github.com/thanos-io/thanos/pull/4962) Compact/downsample: fix deadlock if error occurs with some backlog of blocks; fixes [this pull request](https://github.com/thanos-io/thanos/pull/4430). Affected versions are 0.22.0 - 0.23.1.

## [v0.23.1](https://github.com/thanos-io/thanos/tree/release-0.23) - 2021.10.1

### Fixed

- [#4714](https://github.com/thanos-io/thanos/pull/4714) Endpointset: Do not use info client to obtain metadata.

## [v0.23.0](https://github.com/thanos-io/thanos/tree/release-0.23) - 2021.09.23

### Added

- [#4453](https://github.com/thanos-io/thanos/pull/4453) Tools `thanos bucket web`: Add flag `--selector.relabel-config-file` / `--selector.relabel-config` / `--max-time` / `--min-time` to filter served blocks.
- [#4482](https://github.com/thanos-io/thanos/pull/4482) Store: Add `http_config` option for COS object store client.
- [#4487](https://github.com/thanos-io/thanos/pull/4487) Query/Store: Add memcached auto discovery support for all caching clients.
- [#4444](https://github.com/thanos-io/thanos/pull/4444) UI: Add search to the Block UI.
- [#4509](https://github.com/thanos-io/thanos/pull/4509) Logging: Add `duration_ms` in int64 to the logs for easier log filtering.
- [#4462](https://github.com/thanos-io/thanos/pull/4462) UI: Highlighting blocks overlap in the Block UI.
- [#4469](https://github.com/thanos-io/thanos/pull/4469) Compact: Add flag `compact.skip-block-with-out-of-order-chunks` to skip blocks with out-of-order chunks during compaction instead of halting.
- [#4506](https://github.com/thanos-io/thanos/pull/4506) Store: Add `Baidu BOS` object storage, see [documents](docs/storage.md#baidu-bos) for further information.
- [#4552](https://github.com/thanos-io/thanos/pull/4552) Compact: Add `thanos_compact_downsample_duration_seconds` histogram metric.
- [#4594](https://github.com/thanos-io/thanos/pull/4594) Reloader: Expose metrics in config reloader to give info on the last operation.
- [#4619](https://github.com/thanos-io/thanos/pull/4619) Tracing: Added consistent tags to Series call from Querier about number important series statistics: `processed.series`, `processed.samples`, `processed.samples` and `processed.bytes`. This will give admin idea of how much data each component processes per query.
- [#4623](https://github.com/thanos-io/thanos/pull/4623) Query-frontend: Make HTTP downstream tripper (client) configurable via parameters `--query-range.downstream-tripper-config` and `--query-range.downstream-tripper-config-file`. If your downstream URL is localhost or 127.0.0.1 then it is strongly recommended to bump `max_idle_conns_per_host` to at least 100 so that `query-frontend` could properly use HTTP keep-alive connections and thus reduce the latency of `query-frontend` by about 20%.

### Fixed

- [#4468](https://github.com/thanos-io/thanos/pull/4468) Rule: Fix temporary rule filename composition issue.
- [#4476](https://github.com/thanos-io/thanos/pull/4476) UI: Fix incorrect html escape sequence used for '>' symbol.
- [#4532](https://github.com/thanos-io/thanos/pull/4532) Mixin: Fix "all jobs" selector in thanos mixin dashboards.
- [#4607](https://github.com/thanos-io/thanos/pull/4607) Azure: Fix Azure MSI Rate Limit.

### Changed

- [#4519](https://github.com/thanos-io/thanos/pull/4519) Query: Switch to miekgdns DNS resolver as the default one.
- [#4586](https://github.com/thanos-io/thanos/pull/4586) Update Prometheus/Cortex dependencies and implement LabelNames() pushdown as a result; provides massive speed-up for the labels API in Thanos Query.
- [#4421](https://github.com/thanos-io/thanos/pull/4421) *breaking :warning:*: `--store` (in the future, to be renamed to `--endpoints`) now supports passing any APIs from Thanos gRPC APIs: StoreAPI, MetadataAPI, RulesAPI, TargetsAPI and ExemplarsAPI (in oppose in the past you have to put it in hidden `--targets`, `--rules` etc flags). `--store` will now automatically detect what APIs server exposes.
- [#4669](https://github.com/thanos-io/thanos/pull/4669) Moved Prometheus dependency to v2.30.

## [v0.22.0](https://github.com/thanos-io/thanos/tree/release-0.22) - 2021.07.22

### Added

- [#4394](https://github.com/thanos-io/thanos/pull/4394) Add error logs to receiver when write request rejected with invalid replica
- [#4403](https://github.com/thanos-io/thanos/pull/4403) UI: Add sorting and filtering to flags page
- [#4299](https://github.com/thanos-io/thanos/pull/4299) Tracing: Add tracing to exemplar APIs.
- [#4327](https://github.com/thanos-io/thanos/pull/4327) Add environment variable substitution to all YAML configuration flags.
- [#4239](https://github.com/thanos-io/thanos/pull/4239) Add penalty based deduplication mode for compactor.
- [#4292](https://github.com/thanos-io/thanos/pull/4292) Receive: Enable exemplars ingestion and querying.
- [#4392](https://github.com/thanos-io/thanos/pull/4392) Tools: Added `--delete-blocks` to bucket rewrite tool to mark the original blocks for deletion after rewriting is done.
- [#3970](https://github.com/thanos-io/thanos/pull/3970) Azure: Adds more configuration options for Azure blob storage. This allows for pipeline and reader specific configuration. Implements HTTP transport configuration options. These options allows for more fine-grained control on timeouts and retries. Implements MSI authentication as second method of authentication via a service principal token.
- [#4406](https://github.com/thanos-io/thanos/pull/4406) Tools: Add retention command for applying retention policy on the bucket.
- [#4430](https://github.com/thanos-io/thanos/pull/4430) Compact: Add flag `downsample.concurrency` to specify the concurrency of downsampling blocks.

### Fixed

- [#4384](https://github.com/thanos-io/thanos/pull/4384) Fix the experimental PromQL editor when used on multiple line.
- [#4342](https://github.com/thanos-io/thanos/pull/4342) ThanosSidecarUnhealthy doesn't fire if the sidecar is never healthy
- [#4388](https://github.com/thanos-io/thanos/pull/4388) Receive: fix bug in forwarding remote-write requests within the hashring via gRPC when TLS is enabled on the HTTP server but not on the gRPC server.
- [#4442](https://github.com/thanos-io/thanos/pull/4442) Ruler: fix SIGHUP reload signal not working.

### Changed

- [#4354](https://github.com/thanos-io/thanos/pull/4354) Receive: use the S2 library for decoding Snappy data; saves about 5-7% of CPU time in the Receive component when handling incoming remote write requests
- [#4369](https://github.com/thanos-io/thanos/pull/4354) Build: do not upgrade apline version

## [v0.21.1](https://github.com/thanos-io/thanos/releases/tag/v0.21.1) - 2021.06.04

### Fixed

- [#4308](https://github.com/thanos-io/thanos/pull/4308) Sidecar: reloader: fix output config file permission

## [v0.21.0](https://github.com/thanos-io/thanos/releases/tag/v0.21.0) - 2021.06.03

### Added

- [#4117](https://github.com/thanos-io/thanos/pull/4117) Mixin: new alert ThanosReceiveTrafficBelowThreshold to flag if the ingestion average of the last hour dips below 50% of the ingestion average for the last 12 hours.
- [#4107](https://github.com/thanos-io/thanos/pull/4107) Store: `LabelNames` and `LabelValues` now support label matchers.
- [#3940](https://github.com/thanos-io/thanos/pull/3940) Sidecar: Added matchers support to `LabelValues`
- [#4171](https://github.com/thanos-io/thanos/pull/4171) Docker: Busybox image updated to latest (1.33.1)
- [#4175](https://github.com/thanos-io/thanos/pull/4175) Added Tag Configuration Support Lightstep Tracing
- [#4176](https://github.com/thanos-io/thanos/pull/4176) Query API: Adds optional `Stats param` to return stats for query APIs
- [#4125](https://github.com/thanos-io/thanos/pull/4125) Rule: Add `--alert.relabel-config` / `--alert.relabel-config-file` allowing to specify alert relabel configurations like [Prometheus](https://prometheus.io/docs/prometheus/latest/configuration/configuration/#relabel_config)
- [#4211](https://github.com/thanos-io/thanos/pull/4211) Add TLS and basic authentication to Thanos APIs
- [#4249](https://github.com/thanos-io/thanos/pull/4249) UI: add dark theme
- [#3707](https://github.com/thanos-io/thanos/pull/3707) Tools: Added `--rewrite.to-relabel-config` to bucket rewrite tool to support series relabel from given blocks.

### Fixed

- [#4105](https://github.com/thanos-io/thanos/pull/4105) Tools: Add glob support for filepath in tools command

### Changed

- [#4223](https://github.com/thanos-io/thanos/pull/4223) Query: federated exemplars API only add replica labels to series labels, not to exemplar labels.

## [v0.20.2](https://github.com/thanos-io/thanos/releases/tag/v0.20.2) - 2021.05.20

### Fixed

- [#4208](https://github.com/thanos-io/thanos/pull/4208) UI: Fix infinite redirection loop on root (/).

## [v0.20.1](https://github.com/thanos-io/thanos/releases/tag/v0.20.1) - 2021.04.30

### Fixed

- [#4123](https://github.com/thanos-io/thanos/pull/4123) Query: match external labels for exemplars API.

### Changed

-

### Removed

-

## [v0.20.0](https://github.com/thanos-io/thanos/releases/tag/v0.20.0) - 2021.04.28

### Added

- [#4029](https://github.com/thanos-io/thanos/pull/4029) Mixin: Remove dependency on the rule dashboard when generating the compact dashboard
- [#4019](https://github.com/thanos-io/thanos/pull/4019) Query: Adds query range histogram.
- [#3846](https://github.com/thanos-io/thanos/pull/3846) Query: Added federated exemplars API support.
- [#3350](https://github.com/thanos-io/thanos/pull/3350) Query/Sidecar: Added targets API support. You can now configure you Querier to fetch Prometheus targets from leaf Prometheus-es!
- [#3977](https://github.com/thanos-io/thanos/pull/3977) Expose exemplars for `http_request_duration_seconds` histogram if tracing is enabled.
- [#3903](https://github.com/thanos-io/thanos/pull/3903) Store: Returning custom grpc code when reaching series/chunk limits.
- [#3919](https://github.com/thanos-io/thanos/pull/3919) Allow to disable automatically setting CORS headers using `--web.disable-cors` flag in each component that exposes an API.
- [#3840](https://github.com/thanos-io/thanos/pull/3840) Tools: Added a flag to support rewrite Prometheus TSDB blocks.
- [#3920](https://github.com/thanos-io/thanos/pull/3920) Query Frontend: Support `max_item_size` in Query frontend Memcached cache.
- [#4078](https://github.com/thanos-io/thanos/pull/4078) receive: Improved efficiency of multitsdb appends, upgraded Prometheus deps.

### Fixed

- [#3204](https://github.com/thanos-io/thanos/pull/3204) Mixin: Use sidecar's metric timestamp for healthcheck.
- [#3922](https://github.com/thanos-io/thanos/pull/3922) \*: Fix panic in http logging middleware.
- [#3960](https://github.com/thanos-io/thanos/pull/3960) Ruler: Fix deduplication of equal alerts with different labels.
- [#3937](https://github.com/thanos-io/thanos/pull/3937) Store: Fix race condition in chunk pool.
- [#4017](https://github.com/thanos-io/thanos/pull/4017) Query Frontend: fix downsampling iterator returning duplicate samples.
- [#4041](https://github.com/thanos-io/thanos/pull/4041) Logging: fix the HTTP logger.

### Changed

- [#3929](https://github.com/thanos-io/thanos/pull/3929) Store: Adds the name of the instantiated memcached client to log info.
- [#3827](https://github.com/thanos-io/thanos/pull/3827) Upgrade Go version to 1.16
- [#3948](https://github.com/thanos-io/thanos/pull/3948) Receiver: Adjust `http_request_duration_seconds` buckets for low latency requests.
- [#3856](https://github.com/thanos-io/thanos/pull/3856) Mixin: *breaking :warning:* Introduce flexible multi-cluster/namespace mode for alerts and dashboards. Removes jobPrefix config option. Removes `namespace` by default.
- [#3937](https://github.com/thanos-io/thanos/pull/3937) Store: Reduce memory usage for range queries.
- [#4045](https://github.com/thanos-io/thanos/pull/4045) UI: Enable Targets page in Querier UI.
- [#4062](https://github.com/thanos-io/thanos/pull/4062) Flags: Sort flags alphabetically.
- [#4081](https://github.com/thanos-io/thanos/pull/4081) UI: Make the ReactUI the default one.
- [#4085](https://github.com/thanos-io/thanos/pull/4085) Receive: Improved Performance for err path.
- [#4094](https://github.com/thanos-io/thanos/pull/4094) \*: Upgrade Prometheus & Alertmanager.

## [v0.19.0](https://github.com/thanos-io/thanos/releases/tag/v0.19.0) - 2021.03.31

- [#3700](https://github.com/thanos-io/thanos/pull/3700) Compact/Web: Make old bucket viewer UI work with vanilla Prometheus blocks.
- [#3657](https://github.com/thanos-io/thanos/pull/3657) \*: It's now possible to configure HTTP transport options for S3 client.
- [#3752](https://github.com/thanos-io/thanos/pull/3752) Compact/Store: Added `--block-meta-fetch-concurrency` allowing to configure number of go routines for block metadata synchronization.
- [#3723](https://github.com/thanos-io/thanos/pull/3723) Query Frontend: Added `--query-range.request-downsampled` flag enabling additional queries for downsampled data in case of empty or incomplete response to range request.
- [#3579](https://github.com/thanos-io/thanos/pull/3579) Cache: Added inmemory cache for caching bucket.
- [#3792](https://github.com/thanos-io/thanos/pull/3792) Receiver: Added `--tsdb.allow-overlapping-blocks` flag to allow overlapping tsdb blocks and enable vertical compaction.
- [#3740](https://github.com/thanos-io/thanos/pull/3740) Query: Added `--query.default-step` flag to set default step. Useful when your tenant scrape interval is stable and far from default UI's 1s.
- [#3686](https://github.com/thanos-io/thanos/pull/3686) Query/Sidecar: Added metric metadata API support. You can now configure you Querier to fetch Prometheus metrics metadata from leaf Prometheus-es!
- [#3031](https://github.com/thanos-io/thanos/pull/3031) Compact/Sidecar/Receive/Rule: Added `--hash-func`. If some function has been specified, writers calculate hashes using that function of each file in a block before uploading them. If those hashes exist in the `meta.json` file then Compact does not download the files if they already exist on disk and with the same hash. This also means that the data directory passed to Thanos Compact is only *cleared once at boot* or *if everything succeeds*. So, if you, for example, use persistent volumes on k8s and your Thanos Compact crashes or fails to make an iteration properly then the last downloaded files are not wiped from the disk. The directories that were created the last time are only wiped again after a successful iteration or if the previously picked up blocks have disappeared.

### Fixed

- [#3705](https://github.com/thanos-io/thanos/pull/3705) Store: Fix race condition leading to failing queries or possibly incorrect query results.
- [#3661](https://github.com/thanos-io/thanos/pull/3661) Compact: Deletion-mark.json is deleted as the last one, which could in theory lead to potential store gateway load or query error for such in-deletion block.
- [#3760](https://github.com/thanos-io/thanos/pull/3760) Store: Fix panic caused by a race condition happening on concurrent index-header reader usage and unload, when `--store.enable-index-header-lazy-reader` is enabled.
- [#3759](https://github.com/thanos-io/thanos/pull/3759) Store: Fix panic caused by a race condition happening on concurrent index-header lazy load and unload, when `--store.enable-index-header-lazy-reader` is enabled.
- [#3773](https://github.com/thanos-io/thanos/pull/3773) Compact: Fixed compaction planner size check, making sure we don't create too large blocks.
- [#3814](https://github.com/thanos-io/thanos/pull/3814) Store: Decreased memory utilisation while fetching block's chunks.
- [#3815](https://github.com/thanos-io/thanos/pull/3815) Receive: Improve handling of empty time series from clients
- [#3795](https://github.com/thanos-io/thanos/pull/3795) s3: A truncated "get object" response is reported as error.
- [#3899](https://github.com/thanos-io/thanos/pull/3899) Receive: Correct the inference of client gRPC configuration.
- [#3943](https://github.com/thanos-io/thanos/pull/3943) Receive: Fixed memory regression introduced in v0.17.0.
- [#3960](https://github.com/thanos-io/thanos/pull/3960) Query: Fixed deduplication of equal alerts with different labels.

### Changed

- [#3804](https://github.com/thanos-io/thanos/pull/3804) Ruler, Receive, Querier: Updated Prometheus dependency. TSDB characteristics might have changed.

## [v0.18.0](https://github.com/thanos-io/thanos/releases/tag/v0.18.0) - 2021.01.27

### Added

- [#3380](https://github.com/thanos-io/thanos/pull/3380) Mixin: Add block deletion panels for compactor dashboards.
- [#3568](https://github.com/thanos-io/thanos/pull/3568) Store: Optimized inject label stage of index lookup.
- [#3566](https://github.com/thanos-io/thanos/pull/3566) StoreAPI: Support label matchers in labels API.
- [#3531](https://github.com/thanos-io/thanos/pull/3531) Store: Optimized common cases for time selecting smaller amount of series by avoiding looking up symbols.
- [#3469](https://github.com/thanos-io/thanos/pull/3469) StoreAPI: Added `hints` field to `LabelNamesRequest` and `LabelValuesRequest`. Hints are an opaque data structure that can be used to carry additional information from the store and its content is implementation-specific.
- [#3421](https://github.com/thanos-io/thanos/pull/3421) Tools: Added `thanos tools bucket rewrite` command allowing to delete series from given block.
- [#3509](https://github.com/thanos-io/thanos/pull/3509) Store: Added a CLI flag to limit the number of series that are touched.
- [#3444](https://github.com/thanos-io/thanos/pull/3444) Query Frontend: Make POST request to downstream URL for labels and series API endpoints.
- [#3388](https://github.com/thanos-io/thanos/pull/3388) Tools: Bucket replicator now can specify block IDs to copy.
- [#3385](https://github.com/thanos-io/thanos/pull/3385) Tools: Bucket prints extra statistics for block index with debug log-level.
- [#3121](https://github.com/thanos-io/thanos/pull/3121) Receive: Added `--receive.hashrings` alternative to `receive.hashrings-file` flag (lower priority). The flag expects the literal hashring configuration in JSON format.

### Fixed

- [#3567](https://github.com/thanos-io/thanos/pull/3567) Mixin: Reintroduce `thanos_objstore_bucket_operation_failures_total` alert.
- [#3527](https://github.com/thanos-io/thanos/pull/3527) Query Frontend: Fix query_range behavior when start/end times are the same
- [#3560](https://github.com/thanos-io/thanos/pull/3560) Query Frontend: Allow separate label cache
- [#3672](https://github.com/thanos-io/thanos/pull/3672) Rule: Prevent crashing due to `no such host error` when using `dnssrv+` or `dnssrvnoa+`.
- [#3461](https://github.com/thanos-io/thanos/pull/3461) Compact, Shipper, Store: Fixed panic when no external labels are set in block metadata.

### Changed

- [#3496](https://github.com/thanos-io/thanos/pull/3496) S3: Respect SignatureV2 flag for all credential providers.
- [#2732](https://github.com/thanos-io/thanos/pull/2732) Swift: Switched to a new library [ncw/swift](https://github.com/ncw/swift) providing large objects support. By default, segments will be uploaded to the same container directory `segments/` if the file is bigger than `1GB`. To change the defaults see [the docs](docs/storage.md#openstack-swift).
- [#3626](https://github.com/thanos-io/thanos/pull/3626) Shipper: Failed upload of `meta.json` file doesn't cause block cleanup anymore. This has a potential to generate corrupted blocks under specific conditions. Partial block is left in bucket for later cleanup.

## [v0.17.2](https://github.com/thanos-io/thanos/releases/tag/v0.17.2) - 2020.12.07

### Fixed

- [#3532](https://github.com/thanos-io/thanos/pull/3532) compact: do not cleanup blocks on boot. Reverts the behavior change introduced in [#3115](https://github.com/thanos-io/thanos/pull/3115) as in some very bad cases the boot of Thanos Compact took a very long time since there were a lot of blocks-to-be-cleaned.
- [#3520](https://github.com/thanos-io/thanos/pull/3520) Fix index out of bound bug when comparing ZLabelSets.

## [v0.17.1](https://github.com/thanos-io/thanos/releases/tag/v0.17.1) - 2020.11.24

### Fixed

- [#3480](https://github.com/thanos-io/thanos/pull/3480) Query Frontend: Fixed regression.
- [#3734](https://github.com/thanos-io/thanos/pull/3734) pkg/rules/proxy: fix hotlooping when receiving client errors

### Changed

- [#3498](https://github.com/thanos-io/thanos/pull/3498) Enabled debug.SetPanicOnFault(true) which allow us to recover on queries causing SEG FAULTs (e.g unmmaped memory access).

## [v0.17.0](https://github.com/thanos-io/thanos/releases/tag/v0.17.0) - 2020.11.18

### Added

- [#3259](https://github.com/thanos-io/thanos/pull/3259) Thanos BlockViewer: Added a button in the blockviewer that allows users to download the metadata of a block.
- [#3261](https://github.com/thanos-io/thanos/pull/3261) Thanos Store: Use segment files specified in meta.json file, if present. If not present, Store does the LIST operation as before.
- [#3276](https://github.com/thanos-io/thanos/pull/3276) Query Frontend: Support query splitting and retry for label names, label values and series requests.
- [#3315](https://github.com/thanos-io/thanos/pull/3315) Query Frontend: Support results caching for label names, label values and series requests.
- [#3346](https://github.com/thanos-io/thanos/pull/3346) Ruler UI: Fix a bug preventing the /rules endpoint from loading.
- [#3115](https://github.com/thanos-io/thanos/pull/3115) compact: now deletes partially uploaded and blocks with deletion marks concurrently. It does that at the beginning and then every `--compact.cleanup-interval` time period. By default it is 5 minutes.
- [#3312](https://github.com/thanos-io/thanos/pull/3312) s3: add list_objects_version config option for compatibility.
- [#3356](https://github.com/thanos-io/thanos/pull/3356) Query Frontend: Add a flag to disable step alignment middleware for query range.
- [#3378](https://github.com/thanos-io/thanos/pull/3378) Ruler: added the ability to send queries via the HTTP method POST. Helps when alerting/recording rules are extra long because it encodes the actual parameters inside of the body instead of the URI. Thanos Ruler now uses POST by default unless `--query.http-method` is set `GET`.
- [#3381](https://github.com/thanos-io/thanos/pull/3381) Querier UI: Add ability to enable or disable metric autocomplete functionality.
- [#2979](https://github.com/thanos-io/thanos/pull/2979) Replicator: Add the ability to replicate blocks within a time frame by passing --min-time and --max-time
- [#3398](https://github.com/thanos-io/thanos/pull/3398) Query Frontend: Add default config for query frontend memcached config.
- [#3277](https://github.com/thanos-io/thanos/pull/3277) Thanos Query: Introduce dynamic lookback interval. This allows queries with large step to make use of downsampled data.
- [#3409](https://github.com/thanos-io/thanos/pull/3409) Compactor: Added support for no-compact-mark.json which excludes the block from compaction.
- [#3245](https://github.com/thanos-io/thanos/pull/3245) Query Frontend: Add `query-frontend.org-id-header` flag to specify HTTP header(s) to populate slow query log (e.g. X-Grafana-User).
- [#3431](https://github.com/thanos-io/thanos/pull/3431) Store: Added experimental support to lazy load index-headers at query time. When enabled via `--store.enable-index-header-lazy-reader` flag, the store-gateway will load into memory an index-header only once it's required at query time. Index-header will be automatically released after `--store.index-header-lazy-reader-idle-timeout` of inactivity.
  - This, generally, reduces baseline memory usage of store when inactive, as well as a total number of mapped files (which is limited to 64k in some systems.
- [#3437](https://github.com/thanos-io/thanos/pull/3437) StoreAPI: Added `hints` field to `LabelNamesResponse` and `LabelValuesResponse`. Hints in an opaque data structure that can be used to carry additional information from the store and its content is implementation specific.
  - This, generally, reduces baseline memory usage of store when inactive, as well as a total number of mapped files (which is limited to 64k in some systems.
- [#3415](https://github.com/thanos-io/thanos/pull/3415) Tools: Added `thanos tools bucket mark` command that allows to mark given block for deletion or for no-compact

### Fixed

- [#3257](https://github.com/thanos-io/thanos/pull/3257) Ruler: Prevent Ruler from crashing when using default DNS to lookup hosts that results in "No such hosts" errors.
- [#3331](https://github.com/thanos-io/thanos/pull/3331) Disable Azure blob exception logging
- [#3341](https://github.com/thanos-io/thanos/pull/3341) Disable Azure blob syslog exception logging
- [#3414](https://github.com/thanos-io/thanos/pull/3414) Set CORS for Query Frontend
- [#3437](https://github.com/thanos-io/thanos/pull/3437) Add external labels to Labels APIs.

### Changed

- [#3452](https://github.com/thanos-io/thanos/pull/3452) Store: Index cache posting compression is now enabled by default. Removed `experimental.enable-index-cache-postings-compression` flag.
- [#3410](https://github.com/thanos-io/thanos/pull/3410) Compactor: Changed metric `thanos_compactor_blocks_marked_for_deletion_total` to `thanos_compactor_blocks_marked_total` with `marker` label. Compactor will now automatically disable compaction for blocks with large index that would output blocks after compaction larger than specified value (by default: 64GB). This automatically handles the Promethus [format limit](https://github.com/thanos-io/thanos/issues/1424).
- [#2906](https://github.com/thanos-io/thanos/pull/2906) Tools: Refactor Bucket replicate execution. Removed all `thanos_replicate_origin_.*` metrics.
  - `thanos_replicate_origin_meta_loads_total` can be replaced by `blocks_meta_synced{state="loaded"}`.
  - `thanos_replicate_origin_partial_meta_reads_total` can be replaced by `blocks_meta_synced{state="failed"}`.
- [#3309](https://github.com/thanos-io/thanos/pull/3309) Compact: *breaking :warning:* Rename metrics to match naming convention. This includes metrics starting with `thanos_compactor` to `thanos_compact`, `thanos_querier` to `thanos_query` and `thanos_ruler` to `thanos_rule`.

## [v0.16.0](https://github.com/thanos-io/thanos/releases/tag/v0.16.0) - 2020.10.26

Highlights:

- New Thanos component, [Query Frontend](docs/components/query-frontend.md) has more options and supports shared cache (currently: Memcached).
- Added debug mode in Thanos UI that allows to filter Stores to query from by their IPs from Store page (!). This helps enormously in e.g debugging the slowest store etc. All raw Thanos API allows passing `storeMatch[]` arguments with `__address__` matchers.
- Improved debuggability on all Thanos components by exposing [off-CPU profiles thanks to fgprof endpoint](https://github.com/felixge/fgprof).
- Significantly improved sidecar latency and CPU usage for metrics fetches.

### Fixed

- [#3234](https://github.com/thanos-io/thanos/pull/3234) UI: Fix assets not loading when `--web.prefix-header` is used.
- [#3184](https://github.com/thanos-io/thanos/pull/3184) Compactor: Fixed support for `web.external-prefix` for Compactor UI.

### Added

- [#3114](https://github.com/thanos-io/thanos/pull/3114) Query Frontend: Added support for Memcached cache.
  - **breaking** Renamed flag `log_queries_longer_than` to `log-queries-longer-than`.
- [#3166](https://github.com/thanos-io/thanos/pull/3166) UIs: Added UI for passing a `storeMatch[]` parameter to queries.
- [#3181](https://github.com/thanos-io/thanos/pull/3181) Logging: Added debug level logging for responses between 300-399
- [#3133](https://github.com/thanos-io/thanos/pull/3133) Query: Allowed passing a `storeMatch[]` to Labels APIs; Time range metadata based store filtering is supported on Labels APIs.
- [#3146](https://github.com/thanos-io/thanos/pull/3146) Sidecar: Significantly improved sidecar latency (reduced ~2x). Added `thanos_sidecar_prometheus_store_received_frames` histogram metric.
- [#3147](https://github.com/thanos-io/thanos/pull/3147) Querier: Added `query.metadata.default-time-range` flag to specify the default metadata time range duration for retrieving labels through Labels and Series API when the range parameters are not specified. The zero value means range covers the time since the beginning.
- [#3207](https://github.com/thanos-io/thanos/pull/3207) Query Frontend: Added `cache-compression-type` flag to use compression in the query frontend cache.
- [#3122](https://github.com/thanos-io/thanos/pull/3122) \*: All Thanos components have now `/debug/fgprof` endpoint on HTTP port allowing to get [off-CPU profiles as well](https://github.com/felixge/fgprof).
- [#3109](https://github.com/thanos-io/thanos/pull/3109) Query Frontend: Added support for `Cache-Control` HTTP response header which controls caching behaviour. So far `no-store` value is supported and it makes the response skip cache.
- [#3092](https://github.com/thanos-io/thanos/pull/3092) Tools: Added `tools bucket cleanup` CLI tool that deletes all blocks marked to be deleted.

### Changed

- [#3136](https://github.com/thanos-io/thanos/pull/3136) Sidecar: **breaking** Added metric `thanos_sidecar_reloader_config_apply_operations_total` and rename metric `thanos_sidecar_reloader_config_apply_errors_total` to `thanos_sidecar_reloader_config_apply_operations_failed_total`.
- [#3154](https://github.com/thanos-io/thanos/pull/3154) Querier: **breaking** Added metric `thanos_query_gate_queries_max`. Remove metric `thanos_query_concurrent_selects_gate_queries_in_flight`.
- [#3154](https://github.com/thanos-io/thanos/pull/3154) Store: **breaking** Renamed metric `thanos_bucket_store_queries_concurrent_max` to `thanos_bucket_store_series_gate_queries_max`.
- [#3179](https://github.com/thanos-io/thanos/pull/3179) Store: context.Canceled will not increase `thanos_objstore_bucket_operation_failures_total`.
- [#3136](https://github.com/thanos-io/thanos/pull/3136) Sidecar: Improved detection of directory changes for Prometheus config.
  - **breaking** Added metric `thanos_sidecar_reloader_config_apply_operations_total` and rename metric `thanos_sidecar_reloader_config_apply_errors_total` to `thanos_sidecar_reloader_config_apply_operations_failed_total`.
- [#3022](https://github.com/thanos-io/thanos/pull/3022) \*: Thanos images are now build with Go 1.15.
- [#3205](https://github.com/thanos-io/thanos/pull/3205) \*: Updated TSDB to ~2.21

## [v0.15.0](https://github.com/thanos-io/thanos/releases/v0.15.0) - 2020.09.07

Highlights:

- Added new Thanos component: [Query Frontend](https://thanos.io/v0.15/components/query-frontend.md/) responsible for response caching, query scheduling and parallelization (based on Cortex Query Frontend).
- Added various new, improved UIs to Thanos based on React: Querier BuildInfo & Flags, Ruler UI, BlockViewer.
- Optimized Sidecar, Store, Receive, Ruler data retrieval with new TSDB ChunkIterator (capping chunks to 120 samples), which fixed various leaks.
- Fixed sample limit on Store Gateway.
- Added S3 Server Side Encryption options.
- Tons of other important fixes!

### Fixed

- [#2665](https://github.com/thanos-io/thanos/pull/2665) Swift: Fix issue with missing Content-Type HTTP headers.
- [#2800](https://github.com/thanos-io/thanos/pull/2800) Query: Fix handling of `--web.external-prefix` and `--web.route-prefix`.
- [#2834](https://github.com/thanos-io/thanos/pull/2834) Query: Fix rendered JSON state value for rules and alerts should be in lowercase.
- [#2866](https://github.com/thanos-io/thanos/pull/2866) Receive, Querier: Fixed leaks on receive and querier Store API Series, which were leaking on errors.
- [#2937](https://github.com/thanos-io/thanos/pull/2937) Receive: Fixing auto-configuration of `--receive.local-endpoint`.
- [#2895](https://github.com/thanos-io/thanos/pull/2895) Compact: Fix increment of `thanos_compact_downsample_total` metric for downsample of 5m resolution blocks.
- [#2858](https://github.com/thanos-io/thanos/pull/2858) Store: Fix `--store.grpc.series-sample-limit` implementation. The limit is now applied to the sum of all samples fetched across all queried blocks via a single Series call, instead of applying it individually to each block.
- [#2936](https://github.com/thanos-io/thanos/pull/2936) Compact: Fix ReplicaLabelRemover panic when replicaLabels are not specified.
- [#2956](https://github.com/thanos-io/thanos/pull/2956) Store: Fix fetching of chunks bigger than 16000 bytes.
- [#2970](https://github.com/thanos-io/thanos/pull/2970) Store: Upgrade minio-go/v7 to fix slowness when running on EKS.
- [#2957](https://github.com/thanos-io/thanos/pull/2957) Rule: *breaking :warning:* Now sets all of the relevant fields properly; avoids a panic when `/api/v1/rules` is called and the time zone is *not* UTC; `rules` field is an empty array now if no rules have been defined in a rule group. Thanos Rule's `/api/v1/rules` endpoint no longer returns the old, deprecated `partial_response_strategy`. The old, deprecated value has been fixed to `WARN` for quite some time. *Please* use `partialResponseStrategy`.
- [#2976](https://github.com/thanos-io/thanos/pull/2976) Query: Better rounding for incoming query timestamps.
- [#2929](https://github.com/thanos-io/thanos/pull/2929) Mixin: Fix expression for 'unhealthy sidecar' alert and increase the timeout for 10 minutes.
- [#3024](https://github.com/thanos-io/thanos/pull/3024) Query: Consider group name and file for deduplication.
- [#3012](https://github.com/thanos-io/thanos/pull/3012) Ruler,Receiver: Fix TSDB to delete blocks in atomic way.
- [#3046](https://github.com/thanos-io/thanos/pull/3046) Ruler,Receiver: Fixed framing of StoreAPI response, it was one chunk by one.
- [#3095](https://github.com/thanos-io/thanos/pull/3095) Ruler: Update the manager when all rule files are removed.
- [#3105](https://github.com/thanos-io/thanos/pull/3105) Querier: Fix overwriting `maxSourceResolution` when auto downsampling is enabled.
- [#3010](https://github.com/thanos-io/thanos/pull/3010) Querier: Added `--query.lookback-delta` flag to override the default lookback delta in PromQL. The flag should be lookback delta should be set to at least 2 times of the slowest scrape interval. If unset it will use the PromQL default of 5m.

### Added

- [#2305](https://github.com/thanos-io/thanos/pull/2305) Receive,Sidecar,Ruler: Propagate correct (stricter) MinTime for TSDBs that have no block.
- [#2849](https://github.com/thanos-io/thanos/pull/2849) Query, Ruler: Added request logging for HTTP server side.
- [#2832](https://github.com/thanos-io/thanos/pull/2832) ui React: Add runtime and build info page
- [#2926](https://github.com/thanos-io/thanos/pull/2926) API: Add new blocks HTTP API to serve blocks metadata. The status endpoints (`/api/v1/status/flags`, `/api/v1/status/runtimeinfo` and `/api/v1/status/buildinfo`) are now available on all components with a HTTP API.
- [#2892](https://github.com/thanos-io/thanos/pull/2892) Receive: Receiver fails when the initial upload fails.
- [#2865](https://github.com/thanos-io/thanos/pull/2865) ui: Migrate Thanos Ruler UI to React
- [#2964](https://github.com/thanos-io/thanos/pull/2964) Query: Add time range parameters to label APIs. Add `start` and `end` fields to Store API `LabelNamesRequest` and `LabelValuesRequest`.
- [#2996](https://github.com/thanos-io/thanos/pull/2996) Sidecar: Add `reloader_config_apply_errors_total` metric. Add new flags `--reloader.watch-interval`, and `--reloader.retry-interval`.
- [#2973](https://github.com/thanos-io/thanos/pull/2973) Add Thanos Query Frontend component.
- [#2980](https://github.com/thanos-io/thanos/pull/2980) Bucket Viewer: Migrate block viewer to React.
- [#2725](https://github.com/thanos-io/thanos/pull/2725) Add bucket index operation durations: `thanos_bucket_store_cached_series_fetch_duration_seconds` and `thanos_bucket_store_cached_postings_fetch_duration_seconds`.
- [#2931](https://github.com/thanos-io/thanos/pull/2931) Query: Allow passing a `storeMatch[]` to select matching stores when debugging the querier. See [documentation](docs/components/query.md#store-filtering)

### Changed

- [#2893](https://github.com/thanos-io/thanos/pull/2893) Store: Rename metric `thanos_bucket_store_cached_postings_compression_time_seconds` to `thanos_bucket_store_cached_postings_compression_time_seconds_total`.
- [#2915](https://github.com/thanos-io/thanos/pull/2915) Receive,Ruler: Enable TSDB directory locking by default. Add a new flag (`--tsdb.no-lockfile`) to override behavior.
- [#2902](https://github.com/thanos-io/thanos/pull/2902) Querier UI:Separate dedupe and partial response checkboxes per panel in new UI.
- [#2991](https://github.com/thanos-io/thanos/pull/2991) Store: *breaking :warning:* `operation` label value `getrange` changed to `get_range` for `thanos_store_bucket_cache_operation_requests_total` and `thanos_store_bucket_cache_operation_hits_total` to be consistent with bucket operation metrics.
- [#2876](https://github.com/thanos-io/thanos/pull/2876) Receive,Ruler: Updated TSDB and switched to ChunkIterators instead of sample one, which avoids unnecessary decoding / encoding.
- [#3064](https://github.com/thanos-io/thanos/pull/3064) s3: *breaking :warning:* Add SSE/SSE-KMS/SSE-C configuration. The S3 `encrypt_sse: true` option is now deprecated in favour of `sse_config`. If you used `encrypt_sse`, the migration strategy is to set up the following block:

```yaml
sse_config:
  type: SSE-S3
```

## [v0.14.0](https://github.com/thanos-io/thanos/releases/tag/v0.14.0) - 2020.07.10

### Fixed

- [#2637](https://github.com/thanos-io/thanos/pull/2637) Compact: Detect retryable errors that are inside of a wrapped `tsdb.MultiError`.
- [#2648](https://github.com/thanos-io/thanos/pull/2648) Store: Allow index cache and caching bucket to be configured at the same time.
- [#2728](https://github.com/thanos-io/thanos/pull/2728) Query: Fixed panics when using larger number of replica labels with short series label sets.
- [#2787](https://github.com/thanos-io/thanos/pull/2787) Update Prometheus mod to pull in prometheus/prometheus#7414.
- [#2807](https://github.com/thanos-io/thanos/pull/2807) Store: Decreased memory allocations while querying block's index.
- [#2809](https://github.com/thanos-io/thanos/pull/2809) Query: `/api/v1/stores` now guarantees to return a string in the `lastError` field.

### Changed

- [#2658](https://github.com/thanos-io/thanos/pull/2658) [#2703](https://github.com/thanos-io/thanos/pull/2703) Upgrade to Prometheus [@3268eac2ddda](https://github.com/prometheus/prometheus/commit/3268eac2ddda) which is after v2.18.1.
  - TSDB now does memory-mapping of Head chunks and reduces memory usage.
- [#2667](https://github.com/thanos-io/thanos/pull/2667) Store: Removed support to the legacy `index.cache.json`. The hidden flag `--store.disable-index-header` was removed.
- [#2613](https://github.com/thanos-io/thanos/pull/2613) Store: Renamed the caching bucket config option `chunk_object_size_ttl` to `chunk_object_attrs_ttl`.
- [#2667](https://github.com/thanos-io/thanos/pull/2667) Compact: The deprecated flag `--index.generate-missing-cache-file` and the metric `thanos_compact_generated_index_total` were removed.
- [#2671](https://github.com/thanos-io/thanos/pull/2671) *breaking* Tools: Bucket replicate flag `--resolution` is now in Go duration format.
- [#2671](https://github.com/thanos-io/thanos/pull/2671) Tools: Bucket replicate now replicates by default all blocks.
- [#2739](https://github.com/thanos-io/thanos/pull/2739) Changed `bucket tool bucket verify` `--id-whitelist` flag to `--id`.
- [#2748](https://github.com/thanos-io/thanos/pull/2748) Upgrade Prometheus to [@66dfb951c4ca](https://github.com/prometheus/prometheus/commit/66dfb951c4ca2c1dd3f266172a48a925403b13a5) which is after v2.19.0.
  - PromQL now allow us to executed concurrent selects.

### Added

- [#2671](https://github.com/thanos-io/thanos/pull/2671) Tools: Bucket replicate now allows passing repeated `--compaction` and `--resolution` flags.
- [#2657](https://github.com/thanos-io/thanos/pull/2657) Querier: Add the ability to perform concurrent select request per query.
- [#2754](https://github.com/thanos-io/thanos/pull/2754) UI: Add stores page in the React UI.
- [#2752](https://github.com/thanos-io/thanos/pull/2752) Compact: Add flag `--block-viewer.global.sync-block-interval` to configure metadata sync interval for the bucket UI.

## [v0.13.0](https://github.com/thanos-io/thanos/releases/tag/v0.13.0) - 2020.06.22

### Fixed

- [#2548](https://github.com/thanos-io/thanos/pull/2548) Query: Fixed rare cases of double counter reset accounting when querying `rate` with deduplication enabled.
- [#2536](https://github.com/thanos-io/thanos/pull/2536) S3: Fixed AWS STS endpoint url to https for Web Identity providers on AWS EKS.
- [#2501](https://github.com/thanos-io/thanos/pull/2501) Query: Gracefully handle additional fields in `SeriesResponse` protobuf message that may be added in the future.
- [#2568](https://github.com/thanos-io/thanos/pull/2568) Query: Don't close the connection of strict, static nodes if establishing a connection had succeeded but Info() call failed.
- [#2615](https://github.com/thanos-io/thanos/pull/2615) Rule: Fix bugs where rules were out of sync.
- [#2614](https://github.com/thanos-io/thanos/pull/2614) Tracing: Disabled Elastic APM Go Agent default tracer on initialization to disable the default metric gatherer.
- [#2525](https://github.com/thanos-io/thanos/pull/2525) Query: Fixed logging for dns resolution error in the `Query` component.
- [#2484](https://github.com/thanos-io/thanos/pull/2484) Query/Ruler: Fixed issue #2483, when web.route-prefix is set, it is added twice in HTTP router prefix.
- [#2416](https://github.com/thanos-io/thanos/pull/2416) Bucket: Fixed issue #2416 bug in `inspect --sort-by` doesn't work correctly in all cases.
- [#2719](https://github.com/thanos-io/thanos/pull/2719) Query: `irate` and `resets` use now counter downsampling aggregations.
- [#2705](https://github.com/thanos-io/thanos/pull/2705) minio-go: Added support for `af-south-1` and `eu-south-1` regions.
- [#2753](https://github.com/thanos-io/thanos/issues/2753) Sidecar, Receive, Rule: Fixed possibility of out of order uploads in error cases. This could potentially cause Compactor to create overlapping blocks.

### Added

- [#2012](https://github.com/thanos-io/thanos/pull/2012) Receive: Added multi-tenancy support (based on header)
- [#2502](https://github.com/thanos-io/thanos/pull/2502) StoreAPI: Added `hints` field to `SeriesResponse`. Hints in an opaque data structure that can be used to carry additional information from the store and its content is implementation specific.
- [#2521](https://github.com/thanos-io/thanos/pull/2521) Sidecar: Added `thanos_sidecar_reloader_reloads_failed_total`, `thanos_sidecar_reloader_reloads_total`, `thanos_sidecar_reloader_watch_errors_total`, `thanos_sidecar_reloader_watch_events_total` and `thanos_sidecar_reloader_watches` metrics.
- [#2412](https://github.com/thanos-io/thanos/pull/2412) UI: Added React UI from Prometheus upstream. Currently only accessible from Query component as only `/graph` endpoint is migrated.
- [#2532](https://github.com/thanos-io/thanos/pull/2532) Store: Added hidden option `--store.caching-bucket.config=<yaml content>` (or `--store.caching-bucket.config-file=<file.yaml>`) for experimental caching bucket, that can cache chunks into shared memcached. This can speed up querying and reduce number of requests to object storage.
- [#2579](https://github.com/thanos-io/thanos/pull/2579) Store: Experimental caching bucket can now cache metadata as well. Config has changed from #2532.
- [#2526](https://github.com/thanos-io/thanos/pull/2526) Compact: In case there are no labels left after deduplication via `--deduplication.replica-label`, assign first `replica-label` with value `deduped`.
- [#2621](https://github.com/thanos-io/thanos/pull/2621) Receive: Added flag to configure forward request timeout. Receive write will complete request as soon as quorum of writes succeeds.

### Changed

- [#2194](https://github.com/thanos-io/thanos/pull/2194) Updated to golang v1.14.2.
- [#2505](https://github.com/thanos-io/thanos/pull/2505) Store: Removed obsolete `thanos_store_node_info` metric.
- [#2513](https://github.com/thanos-io/thanos/pull/2513) Tools: Moved `thanos bucket` commands to `thanos tools bucket`, also moved `thanos check rules` to `thanos tools rules-check`. `thanos tools rules-check` also takes rules by `--rules` repeated flag not argument anymore.
- [#2548](https://github.com/thanos-io/thanos/pull/2548/commits/53e69bd89b2b08c18df298eed7d90cb7179cc0ec) Store, Querier: remove duplicated chunks on StoreAPI.
- [#2596](https://github.com/thanos-io/thanos/pull/2596) Updated Prometheus dependency to [@cd73b3d33e064bbd846fc7a26dc8c313d46af382](https://github.com/prometheus/prometheus/commit/cd73b3d33e064bbd846fc7a26dc8c313d46af382) which falls in between v2.17.0 and v2.18.0.
  - Receive,Rule: TSDB now supports isolation of append and queries.
  - Receive,Rule: TSDB now holds less WAL files after Head Truncation.
- [#2450](https://github.com/thanos-io/thanos/pull/2450) Store: Added Regex-set optimization for `label=~"a|b|c"` matchers.
- [#2526](https://github.com/thanos-io/thanos/pull/2526) Compact: In case there are no labels left after deduplication via `--deduplication.replica-label`, assign first `replica-label` with value `deduped`.
- [#2603](https://github.com/thanos-io/thanos/pull/2603) Store/Querier: Significantly optimize cases where StoreAPIs or blocks returns exact overlapping chunks (e.g Store GW and sidecar or brute force Store Gateway HA).

## [v0.12.2](https://github.com/thanos-io/thanos/releases/tag/v0.12.2) - 2020.04.30

### Fixed

- [#2459](https://github.com/thanos-io/thanos/issues/2459) Compact: Fixed issue with old blocks being marked and deleted in a (slow) loop.
- [#2533](https://github.com/thanos-io/thanos/pull/2515) Rule: do not wrap reload endpoint with `/`. Makes `/-/reload` accessible again when no prefix has been specified.

## [v0.12.1](https://github.com/thanos-io/thanos/releases/tag/v0.12.1) - 2020.04.20

### Fixed

- [#2411](https://github.com/thanos-io/thanos/pull/2411) Query: fix a bug where queries might not time out sometimes due to issues with one or more StoreAPIs.
- [#2475](https://github.com/thanos-io/thanos/pull/2475) Store: remove incorrect optimizations for queries with `=~".*"` and `!=~".*"` matchers.
- [#2472](https://github.com/thanos-io/thanos/pull/2472) Compact: fix a bug where partial blocks were never deleted, causing spam of warnings.
- [#2474](https://github.com/thanos-io/thanos/pull/2474) Store: fix a panic caused by concurrent memory access during block filtering.

## [v0.12.0](https://github.com/thanos-io/thanos/releases/tag/v0.12.0) - 2020.04.15

### Fixed

- [#2288](https://github.com/thanos-io/thanos/pull/2288) Ruler: fixes issue #2281, a bug causing incorrect parsing of query address with path prefix.
- [#2238](https://github.com/thanos-io/thanos/pull/2238) Ruler: fixed issue #2204, where a bug in alert queue signaling filled up the queue and alerts were dropped.
- [#2231](https://github.com/thanos-io/thanos/pull/2231) Bucket Web: sort chunks by thanos.downsample.resolution for better grouping.
- [#2254](https://github.com/thanos-io/thanos/pull/2254) Bucket: fix issue where metrics were registered multiple times in bucket replicate.
- [#2271](https://github.com/thanos-io/thanos/pull/2271) Bucket Web: fixed issue #2260, where the bucket passes null when storage is empty.
- [#2339](https://github.com/thanos-io/thanos/pull/2339) Query: fix a bug where `--store.unhealthy-timeout` was never respected.
- [#2208](https://github.com/thanos-io/thanos/pull/2208) Query and Rule: fix handling of `web.route-prefix` to correctly handle `/` and prefixes that do not begin with a `/`.
- [#2311](https://github.com/thanos-io/thanos/pull/2311) Receive: ensure receive component serves TLS when TLS configuration is provided.
- [#2319](https://github.com/thanos-io/thanos/pull/2319) Query: fixed inconsistent naming of metrics.
- [#2390](https://github.com/thanos-io/thanos/pull/2390) Store: fixed bug that was causing all posting offsets to be used instead of only 1/32 as intended; added hidden flag to control this behavior.
- [#2393](https://github.com/thanos-io/thanos/pull/2393) Store: fixed bug causing certain not-existing label values queried to fail with "invalid-size" error from binary header.
- [#2382](https://github.com/thanos-io/thanos/pull/2382) Store: fixed bug causing partial writes of index-header.
- [#2383](https://github.com/thanos-io/thanos/pull/2383) Store: handle expected errors correctly, e.g. do not increment failure counters.

### Added

- [#2252](https://github.com/thanos-io/thanos/pull/2252) Query: add new `--store-strict` flag. More information available [here](docs/proposals-done/202001-thanos-query-health-handling.md).
- [#2265](https://github.com/thanos-io/thanos/pull/2265) Compact: add `--wait-interval` to specify compaction wait interval between consecutive compact runs when `--wait` is enabled.
- [#2250](https://github.com/thanos-io/thanos/pull/2250) Compact: enable vertical compaction for offline deduplication (experimental). Uses `--deduplication.replica-label` flag to specify the replica label on which to deduplicate (hidden). Please note that this uses a NAIVE algorithm for merging (no smart replica deduplication, just chaining samples together). This works well for deduplication of blocks with **precisely the same samples** like those produced by Receiver replication. We plan to add a smarter algorithm in the following weeks.
- [#1714](https://github.com/thanos-io/thanos/pull/1714) Compact: the compact component now exposes the bucket web UI when it is run as a long-lived process.
- [#2304](https://github.com/thanos-io/thanos/pull/2304) Store: added `max_item_size` configuration option to memcached-based index cache. This should be set to the max item size configured in memcached (`-I` flag) in order to not waste network round-trips to cache items larger than the limit configured in memcached.
- [#2297](https://github.com/thanos-io/thanos/pull/2297) Store: add `--experimental.enable-index-cache-postings-compression` flag to enable re-encoding and compressing postings before storing them into the cache. Compressed postings take about 10% of the original size.
- [#2357](https://github.com/thanos-io/thanos/pull/2357) Compact and Store: the compact and store components now serve the bucket UI on `:<http-port>/loaded`, which shows exactly the blocks that are currently seen by compactor and the store gateway. The compactor also serves a different bucket UI on `:<http-port>/global`, which shows the status of object storage without any filters.
- [#2172](https://github.com/thanos-io/thanos/pull/2172) Store: add support for sharding the store component based on the label hash.
- [#2113](https://github.com/thanos-io/thanos/pull/2113) Bucket: added `thanos bucket replicate` command to replicate blocks from one bucket to another.
- [#1922](https://github.com/thanos-io/thanos/pull/1922) Docs: create a new document to explain sharding in Thanos.
- [#2230](https://github.com/thanos-io/thanos/pull/2230) Store: optimize conversion of labels.

### Changed

- [#2136](https://github.com/thanos-io/thanos/pull/2136) *breaking* Store, Compact, Bucket: schedule block deletion by adding deletion-mark.json. This adds a consistent way for multiple readers and writers to access object storage. Since there are no consistency guarantees provided by some Object Storage providers, this PR adds a consistent lock-free way of dealing with Object Storage irrespective of the choice of object storage. In order to achieve this co-ordination, blocks are not deleted directly. Instead, blocks are marked for deletion by uploading the `deletion-mark.json` file for the block that was chosen to be deleted. This file contains Unix time of when the block was marked for deletion. If you want to keep existing behavior, you should add `--delete-delay=0s` as a flag.
- [#2090](https://github.com/thanos-io/thanos/issues/2090) *breaking* Downsample command: the `downsample` command has moved and is now a sub-command of the `thanos bucket` sub-command; it cannot be called via `thanos downsample` any more.
- [#2294](https://github.com/thanos-io/thanos/pull/2294) Store: optimizations for fetching postings. Queries using `=~".*"` matchers or negation matchers (`!=...` or `!~...`) benefit the most.
- [#2301](https://github.com/thanos-io/thanos/pull/2301) Ruler: exit with an error when initialization fails.
- [#2310](https://github.com/thanos-io/thanos/pull/2310) Query: report timespan 0 to 0 when discovering no stores.
- [#2330](https://github.com/thanos-io/thanos/pull/2330) Store: index-header is no longer experimental. It is enabled by default for store Gateway. You can disable it with new hidden flag: `--store.disable-index-header`. The `--experimental.enable-index-header` flag was removed.
- [#1848](https://github.com/thanos-io/thanos/pull/1848) Ruler: allow returning error messages when a reload is triggered via HTTP.
- [#2270](https://github.com/thanos-io/thanos/pull/2277) All: Thanos components will now print stack traces when they error out.

## [v0.11.0](https://github.com/thanos-io/thanos/releases/tag/v0.11.0) - 2020.03.02

### Fixed

- [#2033](https://github.com/thanos-io/thanos/pull/2033) Minio-go: Fixed Issue #1494 support Web Identity providers for IAM credentials for AWS EKS.
- [#1985](https://github.com/thanos-io/thanos/pull/1985) Store Gateway: Fixed case where series entry is larger than 64KB in index.
- [#2051](https://github.com/thanos-io/thanos/pull/2051) Ruler: Fixed issue where ruler does not expose shipper metrics.
- [#2101](https://github.com/thanos-io/thanos/pull/2101) Ruler: Fixed bug where thanos_alert_sender_errors_total was not registered.
- [#1789](https://github.com/thanos-io/thanos/pull/1789) Store Gateway: Improve timeouts.
- [#2139](https://github.com/thanos-io/thanos/pull/2139) Properly handle SIGHUP for reloading.
- [#2040](https://github.com/thanos-io/thanos/pull/2040) UI: Fix URL of alerts in Ruler
- [#2033](https://github.com/thanos-io/thanos/pull/1978) Ruler: Fix tracing in Thanos Ruler

### Added

- [#2003](https://github.com/thanos-io/thanos/pull/2003) Query: Support downsampling for /series.
- [#1952](https://github.com/thanos-io/thanos/pull/1952) Store Gateway: Implemented [binary index header](docs/proposals-done/201912-thanos-binary-index-header.md). This significantly reduces resource consumption (memory, CPU, net bandwidth) for startup and data loading processes as well as baseline memory. This means that adding more blocks into object storage, without querying them will use almost no resources. This, however, **still means that querying large amounts of data** will result in high spikes of memory and CPU use as before, due to simply fetching large amounts of metrics data. Since we fixed baseline, we are now focusing on query performance optimizations in separate initiatives. To enable experimental `index-header` mode run store with hidden `experimental.enable-index-header` flag.
- [#2009](https://github.com/thanos-io/thanos/pull/2009) Store Gateway: Minimum age of all blocks before they are being read. Set it to a safe value (e.g 30m) if your object storage is eventually consistent. GCS and S3 are (roughly) strongly consistent.
- [#1963](https://github.com/thanos-io/thanos/pull/1963) Mixin: Add Thanos Ruler alerts.
- [#1984](https://github.com/thanos-io/thanos/pull/1984) Query: Add cache-control header to not cache on error.
- [#1870](https://github.com/thanos-io/thanos/pull/1870) UI: Persist settings in query.
- [#1969](https://github.com/thanos-io/thanos/pull/1969) Sidecar: allow setting http connection pool size via flags.
- [#1967](https://github.com/thanos-io/thanos/issues/1967) Receive: Allow local TSDB compaction.
- [#1939](https://github.com/thanos-io/thanos/pull/1939) Ruler: Add TLS and authentication support for query endpoints with the `--query.config` and `--query.config-file` CLI flags. See [documentation](docs/components/rule.md#configuration) for further information.
- [#1982](https://github.com/thanos-io/thanos/pull/1982) Ruler: Add support for Alertmanager v2 API endpoints.
- [#2030](https://github.com/thanos-io/thanos/pull/2030) Query: Add `thanos_proxy_store_empty_stream_responses_total` metric for number of empty responses from stores.
- [#2049](https://github.com/thanos-io/thanos/pull/2049) Tracing: Support sampling on Elastic APM with new sample_rate setting.
- [#2008](https://github.com/thanos-io/thanos/pull/2008) Querier, Receiver, Sidecar, Store: Add gRPC [health check](https://github.com/grpc/grpc/blob/master/doc/health-checking.md) endpoints.
- [#2145](https://github.com/thanos-io/thanos/pull/2145) Tracing: track query sent to prometheus via remote read api.

### Changed

- [#1970](https://github.com/thanos-io/thanos/issues/1970) *breaking* Receive: Use gRPC for forwarding requests between peers. Note that existing values for the `--receive.local-endpoint` flag and the endpoints in the hashring configuration file must now specify the receive gRPC port and must be updated to be a simple `host:port` combination, e.g. `127.0.0.1:10901`, rather than a full HTTP URL, e.g. `http://127.0.0.1:10902/api/v1/receive`.
- [#1933](https://github.com/thanos-io/thanos/pull/1933) Add a flag `--tsdb.wal-compression` to configure whether to enable tsdb wal compression in ruler and receiver.
- [#2021](https://github.com/thanos-io/thanos/pull/2021) Rename metric `thanos_query_duplicated_store_address` to `thanos_query_duplicated_store_addresses_total` and `thanos_rule_duplicated_query_address` to `thanos_rule_duplicated_query_addresses_total`.
- [#2166](https://github.com/thanos-io/thanos/pull/2166) Bucket Web: improve the tooltip for the bucket UI; it was reconstructed and now exposes much more information about blocks.

## [v0.10.1](https://github.com/thanos-io/thanos/releases/tag/v0.10.1) - 2020.01.24

### Fixed

- [#2015](https://github.com/thanos-io/thanos/pull/2015) Sidecar: Querier /api/v1/series bug fixed when time range was ignored inside sidecar. The bug was noticeable for example when using Grafana template variables.
- [#2120](https://github.com/thanos-io/thanos/pull/2120) Bucket Web: Set state of status prober properly.

## [v0.10.0](https://github.com/thanos-io/thanos/releases/tag/v0.10.0) - 2020.01.13

### Fixed

- [#1919](https://github.com/thanos-io/thanos/issues/1919) Compactor: Fixed potential data loss when uploading older blocks, or upload taking long time while compactor is running.
- [#1937](https://github.com/thanos-io/thanos/pull/1937) Compactor: Improved synchronization of meta JSON files. Compactor now properly handles partial block uploads for all operation like retention apply, downsampling and compaction. Additionally:

  - Removed `thanos_compact_sync_meta_*` metrics. Use `thanos_blocks_meta_*` metrics instead.
  - Added `thanos_consistency_delay_seconds` and `thanos_compactor_aborted_partial_uploads_deletion_attempts_total` metrics.

- [#1936](https://github.com/thanos-io/thanos/pull/1936) Store: Improved synchronization of meta JSON files. Store now properly handles corrupted disk cache. Added meta.json sync metrics.
- [#1856](https://github.com/thanos-io/thanos/pull/1856) Receive: close DBReadOnly after flushing to fix a memory leak.
- [#1882](https://github.com/thanos-io/thanos/pull/1882) Receive: upload to object storage as 'receive' rather than 'sidecar'.
- [#1907](https://github.com/thanos-io/thanos/pull/1907) Store: Fixed the duration unit for the metric `thanos_bucket_store_series_gate_duration_seconds`.
- [#1931](https://github.com/thanos-io/thanos/pull/1931) Compact: Fixed the compactor successfully exiting when actually an error occurred while compacting a blocks group.
- [#1872](https://github.com/thanos-io/thanos/pull/1872) Ruler: `/api/v1/rules` now shows a properly formatted value
- [#1945](https://github.com/thanos-io/thanos/pull/1945) `master` container images are now built with Go 1.13
- [#1956](https://github.com/thanos-io/thanos/pull/1956) Ruler: now properly ignores duplicated query addresses
- [#1975](https://github.com/thanos-io/thanos/pull/1975) Store Gateway: fixed panic caused by memcached servers selector when there's 1 memcached node

### Added

- [#1852](https://github.com/thanos-io/thanos/pull/1852) Add support for `AWS_CONTAINER_CREDENTIALS_FULL_URI` by upgrading to minio-go v6.0.44
- [#1854](https://github.com/thanos-io/thanos/pull/1854) Update Rule UI to support alerts count displaying and filtering.
- [#1838](https://github.com/thanos-io/thanos/pull/1838) Ruler: Add TLS and authentication support for Alertmanager with the `--alertmanagers.config` and `--alertmanagers.config-file` CLI flags. See [documentation](docs/components/rule.md#configuration) for further information.
- [#1838](https://github.com/thanos-io/thanos/pull/1838) Ruler: Add a new `--alertmanagers.sd-dns-interval` CLI option to specify the interval between DNS resolutions of Alertmanager hosts.
- [#1881](https://github.com/thanos-io/thanos/pull/1881) Store Gateway: memcached support for index cache. See [documentation](docs/components/store.md#index-cache) for further information.
- [#1904](https://github.com/thanos-io/thanos/pull/1904) Add a skip-chunks option in Store Series API to improve the response time of `/api/v1/series` endpoint.
- [#1910](https://github.com/thanos-io/thanos/pull/1910) Query: `/api/v1/labels` now understands `POST` - useful for sending bigger requests

### Changed

- [#1947](https://github.com/thanos-io/thanos/pull/1947) Upgraded Prometheus dependencies to v2.15.2. This includes:

  - Compactor: Significant reduction of memory footprint for compaction and downsampling process.
  - Querier: Accepting spaces between time range and square bracket. e.g `[ 5m]`
  - Querier: Improved PromQL parser performance.

- [#1833](https://github.com/thanos-io/thanos/pull/1833) `--shipper.upload-compacted` flag has been promoted to non hidden, non experimental state. More info available [here](docs/quick-tutorial.md#uploading-old-metrics).
- [#1867](https://github.com/thanos-io/thanos/pull/1867) Ruler: now sets a `Thanos/$version` `User-Agent` in requests
- [#1887](https://github.com/thanos-io/thanos/pull/1887) Service discovery now deduplicates targets between different target groups

## [v0.9.0](https://github.com/thanos-io/thanos/releases/tag/v0.9.0) - 2019.12.03

### Added

- [#1678](https://github.com/thanos-io/thanos/pull/1678) Add Lightstep as a tracing provider.
- [#1687](https://github.com/thanos-io/thanos/pull/1687) Add a new `--grpc-grace-period` CLI option to components which serve gRPC to set how long to wait until gRPC Server shuts down.
- [#1660](https://github.com/thanos-io/thanos/pull/1660) Sidecar: Add a new `--prometheus.ready_timeout` CLI option to the sidecar to set how long to wait until Prometheus starts up.
- [#1573](https://github.com/thanos-io/thanos/pull/1573) `AliYun OSS` object storage, see [documents](docs/storage.md#aliyun-oss) for further information.
- [#1680](https://github.com/thanos-io/thanos/pull/1680) Add a new `--http-grace-period` CLI option to components which serve HTTP to set how long to wait until HTTP Server shuts down.
- [#1712](https://github.com/thanos-io/thanos/pull/1712) Bucket: Rename flag on bucket web component from `--listen` to `--http-address` to match other components.
- [#1733](https://github.com/thanos-io/thanos/pull/1733) Compactor: New metric `thanos_compactor_iterations_total` on Thanos Compactor which shows the number of successful iterations.
- [#1758](https://github.com/thanos-io/thanos/pull/1758) Bucket: `thanos bucket web` now supports `--web.external-prefix` for proxying on a subpath.
- [#1770](https://github.com/thanos-io/thanos/pull/1770) Bucket: Add `--web.prefix-header` flags to allow for bucket UI to be accessible behind a reverse proxy.
- [#1668](https://github.com/thanos-io/thanos/pull/1668) Receiver: Added TLS options for both server and client remote write.

### Fixed

- [#1656](https://github.com/thanos-io/thanos/pull/1656) Store Gateway: Store now starts metric and status probe HTTP server earlier in its start-up sequence. `/-/healthy` endpoint now starts to respond with success earlier. `/metrics` endpoint starts serving metrics earlier as well. Make sure to point your readiness probes to the `/-/ready` endpoint rather than `/metrics`.
- [#1669](https://github.com/thanos-io/thanos/pull/1669) Store Gateway: Fixed store sharding. Now it does not load excluded meta.jsons and load/fetch index-cache.json files.
- [#1670](https://github.com/thanos-io/thanos/pull/1670) Sidecar: Fixed un-ordered blocks upload. Sidecar now uploads the oldest blocks first.
- [#1568](https://github.com/thanos-io/thanos/pull/1709) Store Gateway: Store now retains the first raw value of a chunk during downsampling to avoid losing some counter resets that occur on an aggregation boundary.
- [#1751](https://github.com/thanos-io/thanos/pull/1751) Querier: Fixed labels for StoreUI
- [#1773](https://github.com/thanos-io/thanos/pull/1773) Ruler: Fixed the /api/v1/rules endpoint that returned 500 status code with `failed to assert type of rule ...` message.
- [#1770](https://github.com/thanos-io/thanos/pull/1770) Querier: Fixed `--web.external-prefix` 404s for static resources.
- [#1785](https://github.com/thanos-io/thanos/pull/1785) Ruler: The /api/v1/rules endpoints now returns the original rule filenames.
- [#1791](https://github.com/thanos-io/thanos/pull/1791) Ruler: Ruler now supports identical rule filenames in different directories.
- [#1562](https://github.com/thanos-io/thanos/pull/1562) Querier: Downsampling option now carries through URL.
- [#1675](https://github.com/thanos-io/thanos/pull/1675) Querier: Reduced resource usage while using certain queries like `offset`.
- [#1725](https://github.com/thanos-io/thanos/pull/1725) & [#1718](https://github.com/thanos-io/thanos/pull/1718) Store Gateway: Per request memory improvements.

### Changed

- [#1666](https://github.com/thanos-io/thanos/pull/1666) Compact: `thanos_compact_group_compactions_total` now counts block compactions, so operations that resulted in a compacted block. The old behaviour is now exposed by new metric: `thanos_compact_group_compaction_runs_started_total` and `thanos_compact_group_compaction_runs_completed_total` which counts compaction runs overall.
- [#1748](https://github.com/thanos-io/thanos/pull/1748) Updated all dependencies.
- [#1694](https://github.com/thanos-io/thanos/pull/1694) `prober_ready` and `prober_healthy` metrics are removed, for sake of `status`. Now `status` exposes same metric with a label, `check`. `check` can have "healthy" or "ready" depending on status of the probe.
- [#1790](https://github.com/thanos-io/thanos/pull/1790) Ruler: Fixes subqueries support for ruler.
- [#1769](https://github.com/thanos-io/thanos/pull/1769) & [#1545](https://github.com/thanos-io/thanos/pull/1545) Adjusted most of the metrics histogram buckets.

## [v0.8.1](https://github.com/thanos-io/thanos/releases/tag/v0.8.1) - 2019.10.14

### Fixed

- [#1632](https://github.com/thanos-io/thanos/issues/1632) Removes the duplicated external labels detection on Thanos Querier; warning only; Made Store Gateway compatible with older Querier versions.
  - NOTE: `thanos_store_nodes_grpc_connections` metric is now per `external_labels` and `store_type`. It is a recommended metric for Querier storeAPIs. `thanos_store_node_info` is marked as obsolete and will be removed in next release.
  - NOTE2: Store Gateway is now advertising artificial: `"@thanos_compatibility_store_type=store"` label. This is to have the current Store Gateway compatible with Querier pre v0.8.0. This label can be disabled by hidden `debug.advertise-compatibility-label=false` flag on Store Gateway.

## [v0.8.0](https://github.com/thanos-io/thanos/releases/tag/v0.8.0) - 2019.10.10

Lot's of improvements this release! Noteworthy items:

- First Katacoda tutorial! 🐱
- Fixed Deletion order causing Compactor to produce not needed 👻 blocks with missing random files.
- Store GW memory improvements (more to come!).
- Querier allows multiple deduplication labels.
- Both Compactor and Store Gateway can be **sharded** within the same bucket using relabelling!
- Sidecar exposed data from Prometheus can be now limited to given `min-time` (e.g 3h only).
- Numerous Thanos Receive improvements.

Make sure you check out Prometheus 2.13.0 as well. New release drastically improves usage and resource consumption of both Prometheus and sidecar with Thanos: https://prometheus.io/blog/2019/10/10/remote-read-meets-streaming/

### Added

- [#1619](https://github.com/thanos-io/thanos/pull/1619) Thanos sidecar allows to limit min time range for data it exposes from Prometheus.
- [#1583](https://github.com/thanos-io/thanos/pull/1583) Thanos sharding:
  - Add relabel config (`--selector.relabel-config-file` and `selector.relabel-config`) into Thanos Store and Compact components. Selecting blocks to serve depends on the result of block labels relabeling.
  - For store gateway, advertise labels from "approved" blocks.
- [#1540](https://github.com/thanos-io/thanos/pull/1540) Thanos Downsample added `/-/ready` and `/-/healthy` endpoints.
- [#1538](https://github.com/thanos-io/thanos/pull/1538) Thanos Rule added `/-/ready` and `/-/healthy` endpoints.
- [#1537](https://github.com/thanos-io/thanos/pull/1537) Thanos Receive added `/-/ready` and `/-/healthy` endpoints.
- [#1460](https://github.com/thanos-io/thanos/pull/1460) Thanos Store Added `/-/ready` and `/-/healthy` endpoints.
- [#1534](https://github.com/thanos-io/thanos/pull/1534) Thanos Query Added `/-/ready` and `/-/healthy` endpoints.
- [#1533](https://github.com/thanos-io/thanos/pull/1533) Thanos inspect now supports the timeout flag.
- [#1496](https://github.com/thanos-io/thanos/pull/1496) Thanos Receive now supports setting block duration.
- [#1362](https://github.com/thanos-io/thanos/pull/1362) Optional `replicaLabels` param for `/query` and `/query_range` querier endpoints. When provided overwrite the `query.replica-label` cli flags.
- [#1482](https://github.com/thanos-io/thanos/pull/1482) Thanos now supports Elastic APM as tracing provider.
- [#1612](https://github.com/thanos-io/thanos/pull/1612) Thanos Rule added `resendDelay` flag.
- [#1480](https://github.com/thanos-io/thanos/pull/1480) Thanos Receive flushes storage on hashring change.
- [#1613](https://github.com/thanos-io/thanos/pull/1613) Thanos Receive now traces forwarded requests.

### Changed

- [#1362](https://github.com/thanos-io/thanos/pull/1362) `query.replica-label` configuration can be provided more than once for multiple deduplication labels like: `--query.replica-label=prometheus_replica --query.replica-label=service`.
- [#1581](https://github.com/thanos-io/thanos/pull/1581) Thanos Store now can use smaller buffer sizes for Bytes pool; reducing memory for some requests.
- [#1622](https://github.com/thanos-io/thanos/pull/1622) & [#1590](https://github.com/thanos-io/thanos/pull/1590) Upgraded to Go 1.13.1
- [#1498](https://github.com/thanos-io/thanos/pull/1498) Thanos Receive change flag `labels` to `label` to be consistent with other commands.

### Fixed

- [#1525](https://github.com/thanos-io/thanos/pull/1525) Thanos now deletes block's file in correct order allowing to detect partial blocks without problems.
- [#1505](https://github.com/thanos-io/thanos/pull/1505) Thanos Store now removes invalid local cache blocks.
- [#1587](https://github.com/thanos-io/thanos/pull/1587) Thanos Sidecar cleanups all cache dirs after each compaction run.
- [#1582](https://github.com/thanos-io/thanos/pull/1582) Thanos Rule correctly parses Alertmanager URL if there is more `+` in it.
- [#1544](https://github.com/thanos-io/thanos/pull/1544) Iterating over object store is resilient to the edge case for some providers.
- [#1469](https://github.com/thanos-io/thanos/pull/1469) Fixed Azure potential failures (EOF) when requesting more data then blob has.
- [#1512](https://github.com/thanos-io/thanos/pull/1512) Thanos Store fixed memory leak for chunk pool.
- [#1488](https://github.com/thanos-io/thanos/pull/1488) Thanos Rule now now correctly links to query URL from rules and alerts.

## [v0.7.0](https://github.com/thanos-io/thanos/releases/tag/v0.7.0) - 2019.09.02

Accepted into CNCF:

- Thanos moved to new repository https://github.com/thanos-io/thanos
- Docker images moved to https://quay.io/thanos/thanos and mirrored at https://hub.docker.com/r/thanosio/thanos
- Slack moved to https://slack.cncf.io `#thanos`/`#thanos-dev`/`#thanos-prs`

### Added

- [#1478](https://github.com/thanos-io/thanos/pull/1478) Thanos components now exposes gRPC server metrics as soon as server starts, to provide more reliable data for instrumentation.
- [#1378](https://github.com/thanos-io/thanos/pull/1378) Thanos Receive now exposes `thanos_receive_config_hash`, `thanos_receive_config_last_reload_successful` and `thanos_receive_config_last_reload_success_timestamp_seconds` metrics to track latest configuration change
- [#1268](https://github.com/thanos-io/thanos/pull/1268) Thanos Sidecar added support for newest Prometheus streaming remote read added [here](https://github.com/prometheus/prometheus/pull/5703). This massively improves memory required by single request for both Prometheus and sidecar. Single requests now should take constant amount of memory on sidecar, so resource consumption prediction is now straightforward. This will be used if you have Prometheus `2.13` or `2.12-master`.
- [#1358](https://github.com/thanos-io/thanos/pull/1358) Added `part_size` configuration option for HTTP multipart requests minimum part size for S3 storage type
- [#1363](https://github.com/thanos-io/thanos/pull/1363) Thanos Receive now exposes `thanos_receive_hashring_nodes` and `thanos_receive_hashring_tenants` metrics to monitor status of hash-rings
- [#1395](https://github.com/thanos-io/thanos/pull/1395) Thanos Sidecar added `/-/ready` and `/-/healthy` endpoints to Thanos sidecar.
- [#1297](https://github.com/thanos-io/thanos/pull/1297) Thanos Compact added `/-/ready` and `/-/healthy` endpoints to Thanos compact.
- [#1431](https://github.com/thanos-io/thanos/pull/1431) Thanos Query added hidden flag to allow the use of downsampled resolution data for instant queries.
- [#1408](https://github.com/thanos-io/thanos/pull/1408) Thanos Store Gateway can now allow the specifying of supported time ranges it will serve (time sharding). Flags: `min-time` & `max-time`

### Changed

- [#1414](https://github.com/thanos-io/thanos/pull/1413) Upgraded important dependencies: Prometheus to 2.12-rc.0. TSDB is now part of Prometheus.
- [#1380](https://github.com/thanos-io/thanos/pull/1380) Upgraded important dependencies: Prometheus to 2.11.1 and TSDB to 0.9.1. Some changes affecting Querier:
  - [ENHANCEMENT] Query performance improvement: Efficient iteration and search in HashForLabels and HashWithoutLabels. #5707
  - [ENHANCEMENT] Optimize queries using regexp for set lookups. tsdb#602
  - [BUGFIX] prometheus_tsdb_compactions_failed_total is now incremented on any compaction failure. tsdb#613
  - [BUGFIX] PromQL: Correctly display {**name**="a"}.
- [#1338](https://github.com/thanos-io/thanos/pull/1338) Thanos Query still warns on store API duplicate, but allows a single one from duplicated set. This is gracefully warn about the problematic logic and not disrupt immediately.
- [#1385](https://github.com/thanos-io/thanos/pull/1385) Thanos Compact exposes flag to disable downsampling `downsampling.disable`.

### Fixed

- [#1327](https://github.com/thanos-io/thanos/pull/1327) Thanos Query `/series` API end-point now properly returns an empty array just like Prometheus if there are no results
- [#1302](https://github.com/thanos-io/thanos/pull/1302) Thanos now efficiently reuses HTTP keep-alive connections
- [#1371](https://github.com/thanos-io/thanos/pull/1371) Thanos Receive fixed race condition in hashring
- [#1430](https://github.com/thanos-io/thanos/pull/1430) Thanos fixed value of GOMAXPROCS inside container.
- [#1410](https://github.com/thanos-io/thanos/pull/1410) Fix for CVE-2019-10215

### Deprecated

- [#1458](https://github.com/thanos-io/thanos/pull/1458) Thanos Query and Receive now use common instrumentation middleware. As as result, for sake of `http_requests_total` and `http_request_duration_seconds_bucket`; Thanos Query no longer exposes `thanos_query_api_instant_query_duration_seconds`, `thanos_query_api_range_query_duration_second` metrics and Thanos Receive no longer exposes `thanos_http_request_duration_seconds`, `thanos_http_requests_total`, `thanos_http_response_size_bytes`.
- [#1423](https://github.com/thanos-io/thanos/pull/1423) Thanos Bench deprecated.

## [v0.6.0](https://github.com/thanos-io/thanos/releases/tag/v0.6.0) - 2019.07.18

### Added

- [#1097](https://github.com/thanos-io/thanos/pull/1097) Added `thanos check rules` linter for Thanos rule rules files.

- [#1253](https://github.com/thanos-io/thanos/pull/1253) Add support for specifying a maximum amount of retries when using Azure Blob storage (default: no retries).

- [#1244](https://github.com/thanos-io/thanos/pull/1244) Thanos Compact now exposes new metrics `thanos_compact_downsample_total` and `thanos_compact_downsample_failures_total` which are useful to catch when errors happen

- [#1260](https://github.com/thanos-io/thanos/pull/1260) Thanos Query/Rule now exposes metrics `thanos_querier_store_apis_dns_provider_results` and `thanos_ruler_query_apis_dns_provider_results` which tell how many addresses were configured and how many were actually discovered respectively

- [#1248](https://github.com/thanos-io/thanos/pull/1248) Add a web UI to show the state of remote storage.

- [#1217](https://github.com/thanos-io/thanos/pull/1217) Thanos Receive gained basic hashring support

- [#1262](https://github.com/thanos-io/thanos/pull/1262) Thanos Receive got a new metric `thanos_http_requests_total` which shows how many requests were handled by it

- [#1243](https://github.com/thanos-io/thanos/pull/1243) Thanos Receive got an ability to forward time series data between nodes. Now you can pass the hashring configuration via `--receive.hashrings-file`; the refresh interval `--receive.hashrings-file-refresh-interval`; the name of the local node's name `--receive.local-endpoint`; and finally the header's name which is used to determine the tenant `--receive.tenant-header`.

- [#1147](https://github.com/thanos-io/thanos/pull/1147) Support for the Jaeger tracer has been added!

*breaking* New common flags were added for configuring tracing: `--tracing.config-file` and `--tracing.config`. You can either pass a file to Thanos with the tracing configuration or pass it in the command line itself. Old `--gcloudtrace.*` flags were removed :warning:

To migrate over the old `--gcloudtrace.*` configuration, your tracing configuration should look like this:

```yaml
---
type: STACKDRIVER
config:
  - service_name: "foo"
    project_id: "123"
    sample_factor: 123
```

The other `type` you can use is `JAEGER` now. The `config` keys and values are Jaeger specific and you can find all of the information [here](https://github.com/jaegertracing/jaeger-client-go#environment-variables).

### Changed

- [#1284](https://github.com/thanos-io/thanos/pull/1284) Add support for multiple label-sets in Info gRPC service. This deprecates the single `Labels` slice of the `InfoResponse`, in a future release backward compatible handling for the single set of Labels will be removed. Upgrading to v0.6.0 or higher is advised. *breaking* If you run have duplicate queries in your Querier configuration with hierarchical federation of multiple Queries this PR makes Thanos Querier to detect this case and block all duplicates. Refer to 0.6.1 which at least allows for single replica to work.

- [#1314](https://github.com/thanos-io/thanos/pull/1314) Removes `http_request_duration_microseconds` (Summary) and adds `http_request_duration_seconds` (Histogram) from http server instrumentation used in Thanos APIs and UIs.

- [#1287](https://github.com/thanos-io/thanos/pull/1287) Sidecar now waits on Prometheus' external labels before starting the uploading process

- [#1261](https://github.com/thanos-io/thanos/pull/1261) Thanos Receive now exposes metrics `thanos_http_request_duration_seconds` and `thanos_http_response_size_bytes` properly of each handler

- [#1274](https://github.com/thanos-io/thanos/pull/1274) Iteration limit has been lifted from the LRU cache so there should be no more spam of error messages as they were harmless

- [#1321](https://github.com/thanos-io/thanos/pull/1321) Thanos Query now fails early on a query which only uses external labels - this improves clarity in certain situations

### Fixed

- [#1227](https://github.com/thanos-io/thanos/pull/1227) Some context handling issues were fixed in Thanos Compact; some unnecessary memory allocations were removed in the hot path of Thanos Store.

- [#1183](https://github.com/thanos-io/thanos/pull/1183) Compactor now correctly propagates retriable/haltable errors which means that it will not unnecessarily restart if such an error occurs

- [#1231](https://github.com/thanos-io/thanos/pull/1231) Receive now correctly handles SIGINT and closes without deadlocking

- [#1278](https://github.com/thanos-io/thanos/pull/1278) Fixed inflated values problem with `sum()` on Thanos Query

- [#1280](https://github.com/thanos-io/thanos/pull/1280) Fixed a problem with concurrent writes to a `map` in Thanos Query while rendering the UI

- [#1311](https://github.com/thanos-io/thanos/pull/1311) Fixed occasional panics in Compact and Store when using Azure Blob cloud storage caused by lack of error checking in client library.

- [#1322](https://github.com/thanos-io/thanos/pull/1322) Removed duplicated closing of the gRPC listener - this gets rid of harmless messages like `store gRPC listener: close tcp 0.0.0.0:10901: use of closed network connection` when those programs are being closed

### Deprecated

- [#1216](https://github.com/thanos-io/thanos/pull/1216) the old "Command-line flags" has been removed from Thanos Query UI since it was not populated and because we are striving for consistency

## [v0.5.0](https://github.com/thanos-io/thanos/releases/tag/v0.5.0) - 2019.06.05

TL;DR: Store LRU cache is no longer leaking, Upgraded Thanos UI to Prometheus 2.9, Fixed auto-downsampling, Moved to Go 1.12.5 and more.

This version moved tarballs to Golang 1.12.5 from 1.11 as well, so same warning applies if you use `container_memory_usage_bytes` from cadvisor. Use `container_memory_working_set_bytes` instead.

*breaking* As announced couple of times this release also removes gossip with all configuration flags (`--cluster.*`).

### Fixed

- [#1142](https://github.com/thanos-io/thanos/pull/1142) fixed major leak on store LRU cache for index items (postings and series).
- [#1163](https://github.com/thanos-io/thanos/pull/1163) sidecar is no longer blocking for custom Prometheus versions/builds. It only checks if flags return non 404, then it performs optional checks.
- [#1146](https://github.com/thanos-io/thanos/pull/1146) store/bucket: make getFor() work with interleaved resolutions.
- [#1157](https://github.com/thanos-io/thanos/pull/1157) querier correctly handles duplicated stores when some store changes external labels in place.

### Added

- [#1094](https://github.com/thanos-io/thanos/pull/1094) Allow configuring the response header timeout for the S3 client.

### Changed

- [#1118](https://github.com/thanos-io/thanos/pull/1118) *breaking* swift: Added support for cross-domain authentication by introducing `userDomainID`, `userDomainName`, `projectDomainID`, `projectDomainName`. The outdated terms `tenantID`, `tenantName` are deprecated and have been replaced by `projectID`, `projectName`.

- [#1066](https://github.com/thanos-io/thanos/pull/1066) Upgrade Thanos ui to Prometheus v2.9.1.

  Changes from the upstream:

  - query:
    - [ENHANCEMENT] Update moment.js and moment-timezone.js [PR #4679](https://github.com/prometheus/prometheus/pull/4679)
    - [ENHANCEMENT] Support to query elements by a specific time [PR #4764](https://github.com/prometheus/prometheus/pull/4764)
    - [ENHANCEMENT] Update to Bootstrap 4.1.3 [PR #5192](https://github.com/prometheus/prometheus/pull/5192)
    - [BUGFIX] Limit number of merics in prometheus UI [PR #5139](https://github.com/prometheus/prometheus/pull/5139)
    - [BUGFIX] Web interface Quality of Life improvements [PR #5201](https://github.com/prometheus/prometheus/pull/5201)
  - rule:
    - [ENHANCEMENT] Improve rule views by wrapping lines [PR #4702](https://github.com/prometheus/prometheus/pull/4702)
    - [ENHANCEMENT] Show rule evaluation errors on rules page [PR #4457](https://github.com/prometheus/prometheus/pull/4457)

- [#1156](https://github.com/thanos-io/thanos/pull/1156) Moved CI and docker multistage to Golang 1.12.5 for latest mem alloc improvements.
- [#1103](https://github.com/thanos-io/thanos/pull/1103) Updated go-cos deps. (COS bucket client).
- [#1149](https://github.com/thanos-io/thanos/pull/1149) Updated google Golang API deps (GCS bucket client).
- [#1190](https://github.com/thanos-io/thanos/pull/1190) Updated minio deps (S3 bucket client). This fixes minio retries.

- [#1133](https://github.com/thanos-io/thanos/pull/1133) Use prometheus v2.9.2, common v0.4.0 & tsdb v0.8.0.

  Changes from the upstreams:

  - store gateway:
    - [ENHANCEMENT] Fast path for EmptyPostings cases in Merge, Intersect and Without.
  - store gateway & compactor:
    - [BUGFIX] Fix fd and vm_area leak on error path in chunks.NewDirReader.
    - [BUGFIX] Fix fd and vm_area leak on error path in index.NewFileReader.
  - query:
    - [BUGFIX] Make sure subquery range is taken into account for selection #5467
    - [ENHANCEMENT] Check for cancellation on every step of a range evaluation. #5131
    - [BUGFIX] Exponentiation operator to drop metric name in result of operation. #5329
    - [BUGFIX] Fix output sample values for scalar-to-vector comparison operations. #5454
  - rule:
    - [BUGFIX] Reload rules: copy state on both name and labels. #5368

## Deprecated

- [#1008](https://github.com/thanos-io/thanos/pull/1008) *breaking* Removed Gossip implementation. All `--cluster.*` flags removed and Thanos will error out if any is provided.

## [v0.4.0](https://github.com/thanos-io/thanos/releases/tag/v0.4.0) - 2019.05.3

:warning: **IMPORTANT** :warning: This is the last release that supports gossip. From Thanos v0.5.0, gossip will be completely removed.

This release also disables gossip mode by default for all components. See [this](docs/proposals-done/201809-gossip-removal.md) for more details.

:warning: This release moves Thanos docker images (NOT artifacts by accident) to Golang 1.12. This release includes change in GC's memory release which gives following effect:

> On Linux, the runtime now uses MADV_FREE to release unused memory. This is more efficient but may result in higher reported RSS. The kernel will reclaim the unused data when it is needed. To revert to the Go 1.11 behavior (MADV_DONTNEED), set the environment variable GODEBUG=madvdontneed=1.

If you want to see exact memory allocation of Thanos process:

- Use `go_memstats_heap_alloc_bytes` metric exposed by Golang or `container_memory_working_set_bytes` exposed by cadvisor.
- Add `GODEBUG=madvdontneed=1` before running Thanos binary to revert to memory releasing to pre 1.12 logic.

Using cadvisor `container_memory_usage_bytes` metric could be misleading e.g: https://github.com/google/cadvisor/issues/2242

### Added

- [thanos.io](https://thanos.io) website & automation :tada:
- [#1053](https://github.com/thanos-io/thanos/pull/1053) compactor: Compactor & store gateway now handles incomplete uploads gracefully. Added hard limit on how long block upload can take (30m).
- [#811](https://github.com/thanos-io/thanos/pull/811) Remote write receiver component :heart: :heart: thanks to RedHat (@brancz) contribution.
- [#910](https://github.com/thanos-io/thanos/pull/910) Query's stores UI page is now sorted by type and old DNS or File SD stores are removed after 5 minutes (configurable via the new `--store.unhealthy-timeout=5m` flag).
- [#905](https://github.com/thanos-io/thanos/pull/905) Thanos support for Query API: /api/v1/labels. Notice that the API was added in Prometheus v2.6.
- [#798](https://github.com/thanos-io/thanos/pull/798) Ability to limit the maximum number of concurrent request to Series() calls in Thanos Store and the maximum amount of samples we handle.
- [#1060](https://github.com/thanos-io/thanos/pull/1060) Allow specifying region attribute in S3 storage configuration

:warning: **WARNING** :warning: #798 adds a new default limit to Thanos Store: `--store.grpc.series-max-concurrency`. Most likely you will want to make it the same as `--query.max-concurrent` on Thanos Query.

New options:

New Store flags:

```
* `--store.grpc.series-sample-limit` limits the amount of samples that might be retrieved on a single Series() call. By default it is 0. Consider enabling it by setting it to more than 0 if you are running on limited resources.
* `--store.grpc.series-max-concurrency` limits the number of concurrent Series() calls in Thanos Store. By default it is 20. Considering making it lower or bigger depending on the scale of your deployment.
```

New Store metrics:

```
* `thanos_bucket_store_queries_dropped_total` shows how many queries were dropped due to the samples limit;
* `thanos_bucket_store_queries_concurrent_max` is a constant metric which shows how many Series() calls can concurrently be executed by Thanos Store;
* `thanos_bucket_store_queries_in_flight` shows how many queries are currently "in flight" i.e. they are being executed;
* `thanos_bucket_store_gate_duration_seconds` shows how many seconds it took for queries to pass through the gate in both cases - when that fails and when it does not.
```

New Store tracing span: \* `store_query_gate_ismyturn` shows how long it took for a query to pass (or not) through the gate.

- [#1016](https://github.com/thanos-io/thanos/pull/1016) Added option for another DNS resolver (miekg/dns client). Note that this is required to have SRV resolution working on [Golang 1.11+ with KubeDNS below v1.14](https://github.com/golang/go/issues/27546)

  New Querier and Ruler flag: `-- store.sd-dns-resolver` which allows to specify resolver to use. Either `golang` or `miekgdns`

- [#986](https://github.com/thanos-io/thanos/pull/986) Allow to save some startup & sync time in store gateway as it is no longer needed to compute index-cache from block index on its own for larger blocks. The store Gateway still can do it, but it first checks bucket if there is index-cached uploaded already. In the same time, compactor precomputes the index cache file on every compaction.

  New Compactor flag: `--index.generate-missing-cache-file` was added to allow quicker addition of index cache files. If enabled it precomputes missing files on compactor startup. Note that it will take time and it's only one-off step per bucket.

- [#887](https://github.com/thanos-io/thanos/pull/887) Compact: Added new `--block-sync-concurrency` flag, which allows you to configure number of goroutines to use when syncing block metadata from object storage.
- [#928](https://github.com/thanos-io/thanos/pull/928) Query: Added `--store.response-timeout` flag. If a Store doesn't send any data in this specified duration then a Store will be ignored and partial data will be returned if it's enabled. 0 disables timeout.
- [#893](https://github.com/thanos-io/thanos/pull/893) S3 storage backend has graduated to `stable` maturity level.
- [#936](https://github.com/thanos-io/thanos/pull/936) Azure storage backend has graduated to `stable` maturity level.
- [#937](https://github.com/thanos-io/thanos/pull/937) S3: added trace functionality. You can add `trace.enable: true` to enable the minio client's verbose logging.
- [#953](https://github.com/thanos-io/thanos/pull/953) Compact: now has a hidden flag `--debug.accept-malformed-index`. Compaction index verification will ignore out of order label names.
- [#963](https://github.com/thanos-io/thanos/pull/963) GCS: added possibility to inline ServiceAccount into GCS config.
- [#1010](https://github.com/thanos-io/thanos/pull/1010) Compact: added new flag `--compact.concurrency`. Number of goroutines to use when compacting groups.
- [#1028](https://github.com/thanos-io/thanos/pull/1028) Query: added `--query.default-evaluation-interval`, which sets default evaluation interval for sub queries.
- [#980](https://github.com/thanos-io/thanos/pull/980) Ability to override Azure storage endpoint for other regions (China)
- [#1021](https://github.com/thanos-io/thanos/pull/1021) Query API `series` now supports POST method.
- [#939](https://github.com/thanos-io/thanos/pull/939) Query API `query_range` now supports POST method.

### Changed

- [#970](https://github.com/thanos-io/thanos/pull/970) Deprecated `partial_response_disabled` proto field. Added `partial_response_strategy` instead. Both in gRPC and Query API. No `PartialResponseStrategy` field for `RuleGroups` by default means `abort` strategy (old PartialResponse disabled) as this is recommended option for Rules and alerts.

  Metrics:

  - Added `thanos_rule_evaluation_with_warnings_total` to Ruler.
  - DNS `thanos_ruler_query_apis*` are now `thanos_ruler_query_apis_*` for consistency.
  - DNS `thanos_querier_store_apis*` are now `thanos_querier_store_apis__*` for consistency.
  - Query Gate `thanos_bucket_store_series*` are now `thanos_bucket_store_series_*` for consistency.
  - Most of thanos ruler metris related to rule manager has `strategy` label.

  Ruler tracing spans:

  - `/rule_instant_query HTTP[client]` is now `/rule_instant_query_part_resp_abort HTTP[client]"` if request is for abort strategy.

- [#1009](https://github.com/thanos-io/thanos/pull/1009): Upgraded Prometheus (~v2.7.0-rc.0 to v2.8.1) and TSDB (`v0.4.0` to `v0.6.1`) deps.

  Changes that affects Thanos:

  - query:
    - [ENHANCEMENT] In histogram_quantile merge buckets with equivalent le values. #5158.
    - [ENHANCEMENT] Show list of offending labels in the error message in many-to-many scenarios. #5189
    - [BUGFIX] Fix panic when aggregator param is not a literal. #5290
  - ruler:
    - [ENHANCEMENT] Reduce time that Alertmanagers are in flux when reloaded. #5126
    - [BUGFIX] prometheus_rule_group_last_evaluation_timestamp_seconds is now a unix timestamp. #5186
    - [BUGFIX] prometheus_rule_group_last_duration_seconds now reports seconds instead of nanoseconds. Fixes our [issue #1027](https://github.com/thanos-io/thanos/issues/1027)
    - [BUGFIX] Fix sorting of rule groups. #5260
  - store: [ENHANCEMENT] Fast path for EmptyPostings cases in Merge, Intersect and Without.
  - tooling: [FEATURE] New dump command to tsdb tool to dump all samples.
  - compactor:
    - [ENHANCEMENT] When closing the db any running compaction will be cancelled so it doesn't block.
    - [CHANGE] *breaking* Renamed flag `--sync-delay` to `--consistency-delay` [#1053](https://github.com/thanos-io/thanos/pull/1053)

  For ruler essentially whole TSDB CHANGELOG applies between v0.4.0-v0.6.1: https://github.com/prometheus/tsdb/blob/master/CHANGELOG.md

  Note that this was added on TSDB and Prometheus: [FEATURE] Time-ovelapping blocks are now allowed. #370 Whoever due to nature of Thanos compaction (distributed systems), for safety reason this is disabled for Thanos compactor for now.

- [#868](https://github.com/thanos-io/thanos/pull/868) Go has been updated to 1.12.
- [#1055](https://github.com/thanos-io/thanos/pull/1055) Gossip flags are now disabled by default and deprecated.
- [#964](https://github.com/thanos-io/thanos/pull/964) repair: Repair process now sorts the series and labels within block.
- [#1073](https://github.com/thanos-io/thanos/pull/1073) Store: index cache for requests. It now calculates the size properly (includes slice header), has anti-deadlock safeguard and reports more metrics.

### Fixed

- [#921](https://github.com/thanos-io/thanos/pull/921) `thanos_objstore_bucket_last_successful_upload_time` now does not appear when no blocks have been uploaded so far.
- [#966](https://github.com/thanos-io/thanos/pull/966) Bucket: verify no longer warns about overlapping blocks, that overlap `0s`
- [#848](https://github.com/thanos-io/thanos/pull/848) Compact: now correctly works with time series with duplicate labels.
- [#894](https://github.com/thanos-io/thanos/pull/894) Thanos Rule: UI now correctly shows evaluation time.
- [#865](https://github.com/thanos-io/thanos/pull/865) Query: now properly parses DNS SRV Service Discovery.
- [#889](https://github.com/thanos-io/thanos/pull/889) Store: added safeguard against merging posting groups segfault
- [#941](https://github.com/thanos-io/thanos/pull/941) Sidecar: added better handling of intermediate restarts.
- [#933](https://github.com/thanos-io/thanos/pull/933) Query: Fixed 30 seconds lag of adding new store to query.
- [#962](https://github.com/thanos-io/thanos/pull/962) Sidecar: Make config reloader file writes atomic.
- [#982](https://github.com/thanos-io/thanos/pull/982) Query: now advertises Min & Max Time accordingly to the nodes.
- [#1041](https://github.com/thanos-io/thanos/issues/1038) Ruler is now able to return long time range queries.
- [#904](https://github.com/thanos-io/thanos/pull/904) Compact: Skip compaction for blocks with no samples.
- [#1070](https://github.com/thanos-io/thanos/pull/1070) Downsampling works back again. Deferred closer errors are now properly captured.

## [v0.3.2](https://github.com/thanos-io/thanos/releases/tag/v0.3.2) - 2019.03.04

### Added

- [#851](https://github.com/thanos-io/thanos/pull/851) New read API endpoint for api/v1/rules and api/v1/alerts.
- [#873](https://github.com/thanos-io/thanos/pull/873) Store: fix set index cache LRU

:warning: **WARNING** :warning: #873 fix fixes actual handling of `index-cache-size`. Handling of limit for this cache was broken so it was unbounded all the time. From this release actual value matters and is extremely low by default. To "revert" the old behaviour (no boundary), use a large enough value.

### Fixed

- [#833](https://github.com/thanos-io/thanos/issues/833) Store Gateway matcher regression for intersecting with empty posting.
- [#867](https://github.com/thanos-io/thanos/pull/867) Fixed race condition in sidecare between reloader and shipper.

## [v0.3.1](https://github.com/thanos-io/thanos/releases/tag/v0.3.1) - 2019.02.18

### Fixed

- [#829](https://github.com/thanos-io/thanos/issues/829) Store Gateway crashing due to `slice bounds out of range`.
- [#834](https://github.com/thanos-io/thanos/issues/834) Store Gateway matcher regression for `<>` `!=`.

## [v0.3.0](https://github.com/thanos-io/thanos/releases/tag/v0.3.0) - 2019.02.08

### Added

- Support for gzip compressed configuration files before envvar substitution for reloader package.
- `bucket inspect` command for better insights on blocks in object storage.
- Support for [Tencent COS](docs/storage.md#tencent-cos) object storage.
- Partial Response disable option for StoreAPI and QueryAPI.
- Partial Response disable button on Thanos UI
- We have initial docs for goDoc documentation!
- Flags for Querier and Ruler UIs: `--web.route-prefix`, `--web.external-prefix`, `--web.prefix-header`. Details [here](docs/components/query.md#expose-ui-on-a-sub-path)

### Fixed

- [#649](https://github.com/thanos-io/thanos/issues/649) - Fixed store label values api to add also external label values.
- [#396](https://github.com/thanos-io/thanos/issues/396) - Fixed sidecar logic for proxying series that has more than 2^16 samples from Prometheus.
- [#732](https://github.com/thanos-io/thanos/pull/732) - Fixed S3 authentication sequence. You can see new sequence enumerated [here](https://github.com/thanos-io/thanos/blob/master/docs/storage.md#aws-s3-configuration)
- [#745](https://github.com/thanos-io/thanos/pull/745) - Fixed race conditions and edge cases for Thanos Querier fanout logic.
- [#651](https://github.com/thanos-io/thanos/issues/651) - Fixed index cache when asked buffer size is bigger than cache max size.

### Changed

- [#529](https://github.com/thanos-io/thanos/pull/529) Massive improvement for compactor. Downsampling memory consumption was reduce to only store labels and single chunks per each series.
- Qurerier UI: Store page now shows the store APIs per component type.
- Prometheus and TSDB deps are now up to date with ~2.7.0 Prometheus version. Lot's of things has changed. See details [here #704](https://github.com/thanos-io/thanos/pull/704) Known changes that affects us:
  - prometheus/prometheus/discovery/file
    - [ENHANCEMENT] Discovery: Improve performance of previously slow updates of changes of targets. #4526
    - [BUGFIX] Wait for service discovery to stop before exiting #4508 ??
  - prometheus/prometheus/promql:
    - **[ENHANCEMENT] Subqueries support. #4831**
    - [BUGFIX] PromQL: Fix a goroutine leak in the lexer/parser. #4858
    - [BUGFIX] Change max/min over_time to handle NaNs properly. #438
    - [BUGFIX] Check label name for `count_values` PromQL function. #4585
    - [BUGFIX] Ensure that vectors and matrices do not contain identical label-sets. #4589
    - [ENHANCEMENT] Optimize PromQL aggregations #4248
    - [BUGFIX] Only add LookbackDelta to vector selectors #4399
    - [BUGFIX] Reduce floating point errors in stddev and related functions #4533
  - prometheus/prometheus/rules:
    - New metrics exposed! (prometheus evaluation!)
    - [ENHANCEMENT] Rules: Error out at load time for invalid templates, rather than at evaluation time. #4537
  - prometheus/tsdb/index: Index reader optimizations.
- Thanos store gateway flag for sync concurrency (`block-sync-concurrency` with `20` default, so no change by default)
- S3 provider:
  - Added `put_user_metadata` option to config.
  - Added `insecure_skip_verify` option to config.

### Deprecated

- Tests against Prometheus below v2.2.1. This does not mean *lack* of support for those. Only that we don't tests the compatibility anymore. See [#758](https://github.com/thanos-io/thanos/issues/758) for details.

## [v0.2.1](https://github.com/thanos-io/thanos/releases/tag/v0.2.1) - 2018.12.27

### Added

- Relabel drop for Thanos Ruler to enable replica label drop and alert deduplication on AM side.
- Query: Stores UI page available at `/stores`.

![](docs/img/query_ui_stores.png)

### Fixed

- Thanos Rule Alertmanager DNS SD bug.
- DNS SD bug when having SRV results with different ports.
- Move handling of HA alertmanagers to be the same as Prometheus.
- Azure iteration implementation flaw.

## [v0.2.0](https://github.com/thanos-io/thanos/releases/tag/v0.2.0) - 2018.12.10

Next Thanos release adding support to new discovery method, gRPC mTLS and two new object store providers (Swift and Azure).

Note lots of necessary breaking changes in flags that relates to bucket configuration.

### Deprecated

- *breaking*: Removed all bucket specific flags as we moved to config files:
  - --gcs-bucket=\<bucket\>
  - --s3.bucket=\<bucket\>
  - --s3.endpoint=\<api-url\>
  - --s3.access-key=\<key\>
  - --s3.insecure
  - --s3.signature-version2
  - --s3.encrypt-sse
  - --gcs-backup-bucket=\<bucket\>
  - --s3-backup-bucket=\<bucket\>
- *breaking*: Removed support of those environment variables for bucket:
  - S3_BUCKET
  - S3_ENDPOINT
  - S3_ACCESS_KEY
  - S3_INSECURE
  - S3_SIGNATURE_VERSION2
- *breaking*: Removed provider specific bucket metrics e.g `thanos_objstore_gcs_bucket_operations_total` in favor of of generic bucket operation metrics.

### Changed

- *breaking*: Added `thanos_` prefix to memberlist (gossip) metrics. Make sure to update your dashboards and rules.
- S3 provider:
  - Set `"X-Amz-Acl": "bucket-owner-full-control"` metadata for s3 upload operation.

### Added

- Support for heterogeneous secure gRPC on StoreAPI.
- Handling of scalar result in rule node evaluating rules.
- Flag `--objstore.config-file` to reference to the bucket configuration file in yaml format. Detailed information can be found in document [storage](docs/storage.md).
- File service discovery for StoreAPIs:
- In `thanos rule`, static configuration of query nodes via `--query`
- In `thanos rule`, file based discovery of query nodes using `--query.file-sd-config.files`
- In `thanos query`, file based discovery of store nodes using `--store.file-sd-config.files`
- `/-/healthy` endpoint to Querier.
- DNS service discovery to static and file based configurations using the `dns+` and `dnssrv+` prefixes for the respective lookup. Details [here](docs/service-discovery.md)
- `--cluster.disable` flag to disable gossip functionality completely.
- Hidden flag to configure max compaction level.
- Azure Storage.
- OpenStack Swift support.
- Thanos Ruler `thanos_rule_loaded_rules` metric.
- Option for JSON logger format.

### Fixed

- Issue whereby the Proxy Store could end up in a deadlock if there were more than 9 stores being queried and all returned an error.
- Ruler tracing causing panics.
- GatherIndexStats panics on duplicated chunks check.
- Clean up of old compact blocks on compact restart.
- Sidecar too frequent Prometheus reload.
- `thanos_compactor_retries_total` metric not being registered.

## [v0.1.0](https://github.com/thanos-io/thanos/releases/tag/v0.1.0) - 2018.09.14

Initial version to have a stable reference before [gossip protocol removal](docs/proposals-done/201809-gossip-removal.md).

### Added

- Gossip layer for all components.
- StoreAPI gRPC proto.
- TSDB block upload logic for Sidecar.
- StoreAPI logic for Sidecar.
- Config and rule reloader logic for Sidecar.
- On-the fly result merge and deduplication logic for Querier.
- Custom Thanos UI (based mainly on Prometheus UI) for Querier.
- Optimized object storage fetch logic for Store.
- Index cache and chunk pool for Store for better memory usage.
- Stable support for Google Cloud Storage object storage.
- StoreAPI logic for Querier to support Thanos federation (experimental).
- Support for S3 minio-based AWS object storage (experimental).
- Compaction logic of blocks from multiple sources for Compactor.
- Optional Compaction fixed retention.
- Optional downsampling logic for Compactor (experimental).
- Rule (including alerts) evaluation logic for Ruler.
- Rule UI with hot rules reload.
- StoreAPI logic for Ruler.
- Basic metric orchestration for all components.
- Verify commands with potential fixes (experimental).
- Compact / Downsample offline commands.
- Bucket commands.
- Downsampling support for UI.
- Grafana dashboards for Thanos components.<|MERGE_RESOLUTION|>--- conflicted
+++ resolved
@@ -19,16 +19,11 @@
 - [#7658](https://github.com/thanos-io/thanos/pull/7658) Store: Fix panic because too small buffer in pool.
 - [#7643](https://github.com/thanos-io/thanos/pull/7643) Receive: fix thanos_receive_write_{timeseries,samples} stats
 - [#7644](https://github.com/thanos-io/thanos/pull/7644) fix(ui): add null check to find overlapping blocks logic
-<<<<<<< HEAD
-- [#7679](https://github.com/thanos-io/thanos/pull/7679) Query: respect store.limit.* flags when evaluating queries
-- [#7821](https://github.com/thanos-io/thanos/pull/7679) Query/Receive: Fix coroutine leak introduced in https://github.com/thanos-io/thanos/pull/7796.
-=======
 - [#7814](https://github.com/thanos-io/thanos/pull/7814) Store: label_values: if matchers contain **name**=="something", do not add <labelname> != "" to fetch less postings.
 - [#7679](https://github.com/thanos-io/thanos/pull/7679) Query: respect store.limit.* flags when evaluating queries
 - [#7821](https://github.com/thanos-io/thanos/pull/7679) Query/Receive: Fix coroutine leak introduced in https://github.com/thanos-io/thanos/pull/7796.
 - [#7843](https://github.com/thanos-io/thanos/pull/7843) Query Frontend: fix slow query logging for non-query endpoints.
 - [#7852](https://github.com/thanos-io/thanos/pull/7852) Query Frontend: pass "stats" parameter forward to queriers and fix Prometheus stats merging.
->>>>>>> 62038110
 
 ### Added
 - [#7763](https://github.com/thanos-io/thanos/pull/7763) Ruler: use native histograms for client latency metrics.
@@ -36,13 +31,10 @@
 - [#7429](https://github.com/thanos-io/thanos/pull/7429): Reloader: introduce `TolerateEnvVarExpansionErrors` to allow suppressing errors when expanding environment variables in the configuration file. When set, this will ensure that the reloader won't consider the operation to fail when an unset environment variable is encountered. Note that all unset environment variables are left as is, whereas all set environment variables are expanded as usual.
 - [#7560](https://github.com/thanos-io/thanos/pull/7560) Query: Added the possibility of filtering rules by rule_name, rule_group or file to HTTP api.
 - [#7652](https://github.com/thanos-io/thanos/pull/7652) Store: Implement metadata API limit in stores.
-<<<<<<< HEAD
-=======
 - [#7659](https://github.com/thanos-io/thanos/pull/7659) Receive: Add support for replication using [Cap'n Proto](https://capnproto.org/). This protocol has a lower CPU and memory footprint, which leads to a reduction in resource usage in Receivers. Before enabling it, make sure that all receivers are updated to a version which supports this replication method.
 - [#7853](https://github.com/thanos-io/thanos/pull/7853) UI: Add support for selecting graph time range with mouse drag.
 - [#7855](https://github.com/thanos-io/thanos/pull/7855) Compcat/Query: Add support for comma separated replica labels.
 - [#7654](https://github.com/thanos-io/thanos/pull/7654) *: Add '--grpc-server-tls-min-version' flag to allow user to specify TLS version, otherwise default to TLS 1.3
->>>>>>> 62038110
 
 ### Changed
 
