--- conflicted
+++ resolved
@@ -10,14 +10,12 @@
 
 ## Unreleased
 
-<<<<<<< HEAD
 ### Fixed
 
 - [#4663](https://github.com/thanos-io/thanos/pull/4663) Fetcher: Fix discovered data races
-=======
-### Added
+### Added
+
 - [#4680](https://github.com/thanos-io/thanos/pull/4680) Query: add `exemplar.partial-response` flag to control partial response.
->>>>>>> b894fd65
 
 ## v0.23.0 - In Progress
 
