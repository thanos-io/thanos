# Changelog

All notable changes to this project will be documented in this file.

The format is based on [Keep a Changelog](http://keepachangelog.com/en/1.0.0/) and this project adheres to [Semantic Versioning](http://semver.org/spec/v2.0.0.html).

NOTE: As semantic versioning states all 0.y.z releases can contain breaking changes in API (flags, grpc API, any backward compatibility)

We use *breaking :warning:* to mark changes that are not backward compatible (relates only to v0.y.z releases.)

## Unreleased

### Added

- [#4394](https://github.com/thanos-io/thanos/pull/4394) Add error logs to receiver when write request rejected with invalid replica
- [#4403](https://github.com/thanos-io/thanos/pull/4403) UI: Add sorting and filtering to flags page
- [#4299](https://github.com/thanos-io/thanos/pull/4299) Tracing: Add tracing to exemplar APIs.
- [#4327](https://github.com/thanos-io/thanos/pull/4327) Add environment variable substitution to all YAML configuration flags.
- [#4239](https://github.com/thanos-io/thanos/pull/4239) Add penalty based deduplication mode for compactor.
- [#4292](https://github.com/thanos-io/thanos/pull/4292) Receive: Enable exemplars ingestion and querying.
- [#4392](https://github.com/thanos-io/thanos/pull/4392) Tools: Added `--delete-blocks` to bucket rewrite tool to mark the original blocks for deletion after rewriting is done.
<<<<<<< HEAD
- [#4412](https://github.com/thanos-io/thanos/pull/4412) Fixed check for empty string
=======
- [#3970](https://github.com/thanos-io/thanos/pull/3970) Azure: Adds more configuration options for Azure blob storage. This allows for pipeline and reader specific configuration. Implements HTTP transport configuration options. These options allows for more fine-grained control on timeouts and retries. Implements MSI authentication as second method of authentication via a service principal token.
>>>>>>> 8511894a

### Fixed

- [#4384](https://github.com/thanos-io/thanos/pull/4384) Fix the experimental PromQL editor when used on multiple line.
- [#4342](https://github.com/thanos-io/thanos/pull/4342) ThanosSidecarUnhealthy doesn't fire if the sidecar is never healthy
- [#4388](https://github.com/thanos-io/thanos/pull/4388) Receive: fix bug in forwarding remote-write requests within the hashring via gRPC when TLS is enabled on the HTTP server but not on the gRPC server.

### Changed

- [#4354](https://github.com/thanos-io/thanos/pull/4354) Receive: use the S2 library for decoding Snappy data; saves about 5-7% of CPU time in the Receive component when handling incoming remote write requests
- [#4369](https://github.com/thanos-io/thanos/pull/4354) Build: do not upgrade apline version

## [v0.21.1](https://github.com/thanos-io/thanos/releases/tag/v0.21.1) - 2021.06.04

### Fixed

- [#4308](https://github.com/thanos-io/thanos/pull/4308) Sidecar: reloader: fix output config file permission

## [v0.21.0](https://github.com/thanos-io/thanos/releases/tag/v0.21.0) - 2021.06.03

### Added

- [#4117](https://github.com/thanos-io/thanos/pull/4117) Mixin: new alert ThanosReceiveTrafficBelowThreshold to flag if the ingestion average of the last hour dips below 50% of the ingestion average for the last 12 hours.
- [#4107](https://github.com/thanos-io/thanos/pull/4107) Store: `LabelNames` and `LabelValues` now support label matchers.
- [#3940](https://github.com/thanos-io/thanos/pull/3940) Sidecar: Added matchers support to `LabelValues`
- [#4171](https://github.com/thanos-io/thanos/pull/4171) Docker: Busybox image updated to latest (1.33.1)
- [#4175](https://github.com/thanos-io/thanos/pull/4175) Added Tag Configuration Support Lightstep Tracing
- [#4176](https://github.com/thanos-io/thanos/pull/4176) Query API: Adds optional `Stats param` to return stats for query APIs
- [#4125](https://github.com/thanos-io/thanos/pull/4125) Rule: Add `--alert.relabel-config` / `--alert.relabel-config-file` allowing to specify alert relabel configurations like [Prometheus](https://prometheus.io/docs/prometheus/latest/configuration/configuration/#relabel_config)
- [#4211](https://github.com/thanos-io/thanos/pull/4211) Add TLS and basic authentication to Thanos APIs
- [#4249](https://github.com/thanos-io/thanos/pull/4249) UI: add dark theme
- [#3707](https://github.com/thanos-io/thanos/pull/3707) Tools: Added `--rewrite.to-relabel-config` to bucket rewrite tool to support series relabel from given blocks.

### Fixed

- [#4105](https://github.com/thanos-io/thanos/pull/4105) Tools: Add glob support for filepath in tools command

### Changed

- [#4223](https://github.com/thanos-io/thanos/pull/4223) Query: federated exemplars API only add replica labels to series labels, not to exemplar labels.

## [v0.20.2](https://github.com/thanos-io/thanos/releases/tag/v0.20.2) - 2021.05.20

### Fixed

- [#4208](https://github.com/thanos-io/thanos/pull/4208) UI: Fix infinite redirection loop on root (/).

## [v0.20.1](https://github.com/thanos-io/thanos/releases/tag/v0.20.1) - 2021.04.30

### Fixed

- [#4123](https://github.com/thanos-io/thanos/pull/4123) Query: match external labels for exemplars API.

### Changed
- 

### Removed
- 

## [v0.20.0](https://github.com/thanos-io/thanos/releases/tag/v0.20.0) - 2021.04.28

### Added

- [#4029](https://github.com/thanos-io/thanos/pull/4029) Mixin: Remove dependency on the rule dashboard when generating the compact dashboard
- [#4019](https://github.com/thanos-io/thanos/pull/4019) Query: Adds query range histogram.
- [#3846](https://github.com/thanos-io/thanos/pull/3846) Query: Added federated exemplars API support.
- [#3350](https://github.com/thanos-io/thanos/pull/3350) Query/Sidecar: Added targets API support. You can now configure you Querier to fetch Prometheus targets from leaf Prometheus-es!
- [#3977](https://github.com/thanos-io/thanos/pull/3977) Expose exemplars for `http_request_duration_seconds` histogram if tracing is enabled.
- [#3903](https://github.com/thanos-io/thanos/pull/3903) Store: Returning custom grpc code when reaching series/chunk limits.
- [#3919](https://github.com/thanos-io/thanos/pull/3919) Allow to disable automatically setting CORS headers using `--web.disable-cors` flag in each component that exposes an API.
- [#3840](https://github.com/thanos-io/thanos/pull/3840) Tools: Added a flag to support rewrite Prometheus TSDB blocks.
- [#3920](https://github.com/thanos-io/thanos/pull/3920) Query Frontend: Support `max_item_size` in Query frontend Memcached cache.
- [#4078](https://github.com/thanos-io/thanos/pull/4078) receive: Improved efficiency of multitsdb appends, upgraded Prometheus deps.

### Fixed

- [#3204](https://github.com/thanos-io/thanos/pull/3204) Mixin: Use sidecar's metric timestamp for healthcheck.
- [#3922](https://github.com/thanos-io/thanos/pull/3922) *: Fix panic in http logging middleware.
- [#3960](https://github.com/thanos-io/thanos/pull/3960) Ruler: Fix deduplication of equal alerts with different labels.
- [#3937](https://github.com/thanos-io/thanos/pull/3937) Store: Fix race condition in chunk pool.
- [#4017](https://github.com/thanos-io/thanos/pull/4017) Query Frontend: fix downsampling iterator returning duplicate samples.
- [#4041](https://github.com/thanos-io/thanos/pull/4041) Logging: fix the HTTP logger.

### Changed

- [#3929](https://github.com/thanos-io/thanos/pull/3929) Store: Adds the name of the instantiated memcached client to log info.
- [#3827](https://github.com/thanos-io/thanos/pull/3827) Upgrade Go version to 1.16
- [#3948](https://github.com/thanos-io/thanos/pull/3948) Receiver: Adjust `http_request_duration_seconds` buckets for low latency requests.
- [#3856](https://github.com/thanos-io/thanos/pull/3856) Mixin: *breaking :warning:* Introduce flexible multi-cluster/namespace mode for alerts and dashboards. Removes jobPrefix config option. Removes `namespace` by default.
- [#3937](https://github.com/thanos-io/thanos/pull/3937) Store: Reduce memory usage for range queries.
- [#4045](https://github.com/thanos-io/thanos/pull/4045) UI: Enable Targets page in Querier UI.
- [#4062](https://github.com/thanos-io/thanos/pull/4062) Flags: Sort flags alphabetically.
- [#4081](https://github.com/thanos-io/thanos/pull/4081) UI: Make the ReactUI the default one.
- [#4085](https://github.com/thanos-io/thanos/pull/4085) Receive: Improved Performance for err path.
- [#4094](https://github.com/thanos-io/thanos/pull/4094) *: Upgrade Prometheus & Alertmanager.

## [v0.19.0](https://github.com/thanos-io/thanos/releases/tag/v0.19.0) - 2021.03.31

- [#3700](https://github.com/thanos-io/thanos/pull/3700) Compact/Web: Make old bucket viewer UI work with vanilla Prometheus blocks.
- [#3657](https://github.com/thanos-io/thanos/pull/3657) *: It's now possible to configure HTTP transport options for S3 client.
- [#3752](https://github.com/thanos-io/thanos/pull/3752) Compact/Store: Added `--block-meta-fetch-concurrency` allowing to configure number of go routines for block metadata synchronization.
- [#3723](https://github.com/thanos-io/thanos/pull/3723) Query Frontend: Added `--query-range.request-downsampled` flag enabling additional queries for downsampled data in case of empty or incomplete response to range request.
- [#3579](https://github.com/thanos-io/thanos/pull/3579) Cache: Added inmemory cache for caching bucket.
- [#3792](https://github.com/thanos-io/thanos/pull/3792) Receiver: Added `--tsdb.allow-overlapping-blocks` flag to allow overlapping tsdb blocks and enable vertical compaction.
- [#3740](https://github.com/thanos-io/thanos/pull/3740) Query: Added `--query.default-step` flag to set default step. Useful when your tenant scrape interval is stable and far from default UI's 1s.
- [#3686](https://github.com/thanos-io/thanos/pull/3686) Query/Sidecar: Added metric metadata API support. You can now configure you Querier to fetch Prometheus metrics metadata from leaf Prometheus-es!
- [#3031](https://github.com/thanos-io/thanos/pull/3031) Compact/Sidecar/Receive/Rule: Added `--hash-func`. If some function has been specified, writers calculate hashes using that function of each file in a block before uploading them. If those hashes exist in the `meta.json` file then Compact does not download the files if they already exist on disk and with the same hash. This also means that the data directory passed to Thanos Compact is only *cleared once at boot* or *if everything succeeds*. So, if you, for example, use persistent volumes on k8s and your Thanos Compact crashes or fails to make an iteration properly then the last downloaded files are not wiped from the disk. The directories that were created the last time are only wiped again after a successful iteration or if the previously picked up blocks have disappeared.

### Fixed

- [#3705](https://github.com/thanos-io/thanos/pull/3705) Store: Fix race condition leading to failing queries or possibly incorrect query results.
- [#3661](https://github.com/thanos-io/thanos/pull/3661) Compact: Deletion-mark.json is deleted as the last one, which could in theory lead to potential store gateway load or query error for such in-deletion block.
- [#3760](https://github.com/thanos-io/thanos/pull/3760) Store: Fix panic caused by a race condition happening on concurrent index-header reader usage and unload, when `--store.enable-index-header-lazy-reader` is enabled.
- [#3759](https://github.com/thanos-io/thanos/pull/3759) Store: Fix panic caused by a race condition happening on concurrent index-header lazy load and unload, when `--store.enable-index-header-lazy-reader` is enabled.
- [#3773](https://github.com/thanos-io/thanos/pull/3773) Compact: Fixed compaction planner size check, making sure we don't create too large blocks.
- [#3814](https://github.com/thanos-io/thanos/pull/3814) Store: Decreased memory utilisation while fetching block's chunks.
- [#3815](https://github.com/thanos-io/thanos/pull/3815) Receive: Improve handling of empty time series from clients
- [#3795](https://github.com/thanos-io/thanos/pull/3795) s3: A truncated "get object" response is reported as error.
- [#3899](https://github.com/thanos-io/thanos/pull/3899) Receive: Correct the inference of client gRPC configuration.
- [#3943](https://github.com/thanos-io/thanos/pull/3943) Receive: Fixed memory regression introduced in v0.17.0.
- [#3960](https://github.com/thanos-io/thanos/pull/3960) Query: Fixed deduplication of equal alerts with different labels.

### Changed

- [#3804](https://github.com/thanos-io/thanos/pull/3804) Ruler, Receive, Querier: Updated Prometheus dependency. TSDB characteristics might have changed.

## [v0.18.0](https://github.com/thanos-io/thanos/releases/tag/v0.18.0) - 2021.01.27

### Added

- [#3380](https://github.com/thanos-io/thanos/pull/3380) Mixin: Add block deletion panels for compactor dashboards.
- [#3568](https://github.com/thanos-io/thanos/pull/3568) Store: Optimized inject label stage of index lookup.
- [#3566](https://github.com/thanos-io/thanos/pull/3566) StoreAPI: Support label matchers in labels API.
- [#3531](https://github.com/thanos-io/thanos/pull/3531) Store: Optimized common cases for time selecting smaller amount of series by avoiding looking up symbols.
- [#3469](https://github.com/thanos-io/thanos/pull/3469) StoreAPI: Added `hints` field to `LabelNamesRequest` and `LabelValuesRequest`. Hints are an opaque data structure that can be used to carry additional information from the store and its content is implementation-specific.
- [#3421](https://github.com/thanos-io/thanos/pull/3421) Tools: Added `thanos tools bucket rewrite` command allowing to delete series from given block.
- [#3509](https://github.com/thanos-io/thanos/pull/3509) Store: Added a CLI flag to limit the number of series that are touched.
- [#3444](https://github.com/thanos-io/thanos/pull/3444) Query Frontend: Make POST request to downstream URL for labels and series API endpoints.
- [#3388](https://github.com/thanos-io/thanos/pull/3388) Tools: Bucket replicator now can specify block IDs to copy.
- [#3385](https://github.com/thanos-io/thanos/pull/3385) Tools: Bucket prints extra statistics for block index with debug log-level.
- [#3121](https://github.com/thanos-io/thanos/pull/3121) Receive: Added `--receive.hashrings` alternative to `receive.hashrings-file` flag (lower priority). The flag expects the literal hashring configuration in JSON format.

### Fixed

- [#3567](https://github.com/thanos-io/thanos/pull/3567) Mixin: Reintroduce `thanos_objstore_bucket_operation_failures_total` alert.
- [#3527](https://github.com/thanos-io/thanos/pull/3527) Query Frontend: Fix query_range behavior when start/end times are the same
- [#3560](https://github.com/thanos-io/thanos/pull/3560) Query Frontend: Allow separate label cache
- [#3672](https://github.com/thanos-io/thanos/pull/3672) Rule: Prevent crashing due to `no such host error` when using `dnssrv+` or `dnssrvnoa+`.
- [#3461](https://github.com/thanos-io/thanos/pull/3461) Compact, Shipper, Store: Fixed panic when no external labels are set in block metadata.

### Changed

- [#3496](https://github.com/thanos-io/thanos/pull/3496) S3: Respect SignatureV2 flag for all credential providers.
- [#2732](https://github.com/thanos-io/thanos/pull/2732) Swift: Switched to a new library [ncw/swift](https://github.com/ncw/swift) providing large objects support. By default, segments will be uploaded to the same container directory `segments/` if the file is bigger than `1GB`. To change the defaults see [the docs](docs/storage.md#openstack-swift).
- [#3626](https://github.com/thanos-io/thanos/pull/3626) Shipper: Failed upload of `meta.json` file doesn't cause block cleanup anymore. This has a potential to generate corrupted blocks under specific conditions. Partial block is left in bucket for later cleanup.

## [v0.17.2](https://github.com/thanos-io/thanos/releases/tag/v0.17.2) - 2020.12.07

### Fixed

- [#3532](https://github.com/thanos-io/thanos/pull/3532) compact: do not cleanup blocks on boot. Reverts the behavior change introduced in [#3115](https://github.com/thanos-io/thanos/pull/3115) as in some very bad cases the boot of Thanos Compact took a very long time since there were a lot of blocks-to-be-cleaned.
- [#3520](https://github.com/thanos-io/thanos/pull/3520) Fix index out of bound bug when comparing ZLabelSets.

## [v0.17.1](https://github.com/thanos-io/thanos/releases/tag/v0.17.1) - 2020.11.24

### Fixed

- [#3480](https://github.com/thanos-io/thanos/pull/3480) Query Frontend: Fixed regression.
- [#3734](https://github.com/thanos-io/thanos/pull/3734) pkg/rules/proxy: fix hotlooping when receiving client errors

### Changed

- [#3498](https://github.com/thanos-io/thanos/pull/3498) Enabled debug.SetPanicOnFault(true) which allow us to recover on queries causing SEG FAULTs (e.g unmmaped memory access).

## [v0.17.0](https://github.com/thanos-io/thanos/releases/tag/v0.17.0) - 2020.11.18

### Added

- [#3259](https://github.com/thanos-io/thanos/pull/3259) Thanos BlockViewer: Added a button in the blockviewer that allows users to download the metadata of a block.
- [#3261](https://github.com/thanos-io/thanos/pull/3261) Thanos Store: Use segment files specified in meta.json file, if present. If not present, Store does the LIST operation as before.
- [#3276](https://github.com/thanos-io/thanos/pull/3276) Query Frontend: Support query splitting and retry for label names, label values and series requests.
- [#3315](https://github.com/thanos-io/thanos/pull/3315) Query Frontend: Support results caching for label names, label values and series requests.
- [#3346](https://github.com/thanos-io/thanos/pull/3346) Ruler UI: Fix a bug preventing the /rules endpoint from loading.
- [#3115](https://github.com/thanos-io/thanos/pull/3115) compact: now deletes partially uploaded and blocks with deletion marks concurrently. It does that at the beginning and then every `--compact.cleanup-interval` time period. By default it is 5 minutes.
- [#3312](https://github.com/thanos-io/thanos/pull/3312) s3: add list_objects_version config option for compatibility.
- [#3356](https://github.com/thanos-io/thanos/pull/3356) Query Frontend: Add a flag to disable step alignment middleware for query range.
- [#3378](https://github.com/thanos-io/thanos/pull/3378) Ruler: added the ability to send queries via the HTTP method POST. Helps when alerting/recording rules are extra long because it encodes the actual parameters inside of the body instead of the URI. Thanos Ruler now uses POST by default unless `--query.http-method` is set `GET`.
- [#3381](https://github.com/thanos-io/thanos/pull/3381) Querier UI: Add ability to enable or disable metric autocomplete functionality.
- [#2979](https://github.com/thanos-io/thanos/pull/2979) Replicator: Add the ability to replicate blocks within a time frame by passing --min-time and --max-time
- [#3398](https://github.com/thanos-io/thanos/pull/3398) Query Frontend: Add default config for query frontend memcached config.
- [#3277](https://github.com/thanos-io/thanos/pull/3277) Thanos Query: Introduce dynamic lookback interval. This allows queries with large step to make use of downsampled data.
- [#3409](https://github.com/thanos-io/thanos/pull/3409) Compactor: Added support for no-compact-mark.json which excludes the block from compaction.
- [#3245](https://github.com/thanos-io/thanos/pull/3245) Query Frontend: Add `query-frontend.org-id-header` flag to specify HTTP header(s) to populate slow query log (e.g. X-Grafana-User).
- [#3431](https://github.com/thanos-io/thanos/pull/3431) Store: Added experimental support to lazy load index-headers at query time. When enabled via `--store.enable-index-header-lazy-reader` flag, the store-gateway will load into memory an index-header only once it's required at query time. Index-header will be automatically released after `--store.index-header-lazy-reader-idle-timeout` of inactivity.
  - This, generally, reduces baseline memory usage of store when inactive, as well as a total number of mapped files (which is limited to 64k in some systems.
- [#3437](https://github.com/thanos-io/thanos/pull/3437) StoreAPI: Added `hints` field to `LabelNamesResponse` and `LabelValuesResponse`. Hints in an opaque data structure that can be used to carry additional information from the store and its content is implementation specific.
  * This, generally, reduces baseline memory usage of store when inactive, as well as a total number of mapped files (which is limited to 64k in some systems.
- [#3415](https://github.com/thanos-io/thanos/pull/3415) Tools: Added `thanos tools bucket mark` command that allows to mark given block for deletion or for no-compact

### Fixed

- [#3257](https://github.com/thanos-io/thanos/pull/3257) Ruler: Prevent Ruler from crashing when using default DNS to lookup hosts that results in "No such hosts" errors.
- [#3331](https://github.com/thanos-io/thanos/pull/3331) Disable Azure blob exception logging
- [#3341](https://github.com/thanos-io/thanos/pull/3341) Disable Azure blob syslog exception logging
- [#3414](https://github.com/thanos-io/thanos/pull/3414) Set CORS for Query Frontend
- [#3437](https://github.com/thanos-io/thanos/pull/3437) Add external labels to Labels APIs.

### Changed

- [#3452](https://github.com/thanos-io/thanos/pull/3452) Store: Index cache posting compression is now enabled by default. Removed `experimental.enable-index-cache-postings-compression` flag.
- [#3410](https://github.com/thanos-io/thanos/pull/3410) Compactor: Changed metric `thanos_compactor_blocks_marked_for_deletion_total` to `thanos_compactor_blocks_marked_total` with `marker` label. Compactor will now automatically disable compaction for blocks with large index that would output blocks after compaction larger than specified value (by default: 64GB). This automatically handles the Promethus [format limit](https://github.com/thanos-io/thanos/issues/1424).
- [#2906](https://github.com/thanos-io/thanos/pull/2906) Tools: Refactor Bucket replicate execution. Removed all `thanos_replicate_origin_.*` metrics.
  - `thanos_replicate_origin_meta_loads_total` can be replaced by `blocks_meta_synced{state="loaded"}`.
  - `thanos_replicate_origin_partial_meta_reads_total` can be replaced by `blocks_meta_synced{state="failed"}`.
- [#3309](https://github.com/thanos-io/thanos/pull/3309) Compact: *breaking :warning:* Rename metrics to match naming convention. This includes metrics starting with `thanos_compactor` to `thanos_compact`, `thanos_querier` to `thanos_query` and `thanos_ruler` to `thanos_rule`.

## [v0.16.0](https://github.com/thanos-io/thanos/releases/tag/v0.16.0) - 2020.10.26

Highlights:

- New Thanos component, [Query Frontend](https://thanos.io/tip/components/query-frontend.md/) has more options and supports shared cache (currently: Memcached).
- Added debug mode in Thanos UI that allows to filter Stores to query from by their IPs from Store page (!). This helps enormously in e.g debugging the slowest store etc. All raw Thanos API allows passing `storeMatch[]` arguments with `__address__` matchers.
- Improved debuggability on all Thanos components by exposing [off-CPU profiles thanks to fgprof endpoint](https://github.com/felixge/fgprof).
- Significantly improved sidecar latency and CPU usage for metrics fetches.

### Fixed

- [#3234](https://github.com/thanos-io/thanos/pull/3234) UI: Fix assets not loading when `--web.prefix-header` is used.
- [#3184](https://github.com/thanos-io/thanos/pull/3184) Compactor: Fixed support for `web.external-prefix` for Compactor UI.

### Added

- [#3114](https://github.com/thanos-io/thanos/pull/3114) Query Frontend: Added support for Memcached cache.
  - **breaking** Renamed flag `log_queries_longer_than` to `log-queries-longer-than`.
- [#3166](https://github.com/thanos-io/thanos/pull/3166) UIs: Added UI for passing a `storeMatch[]` parameter to queries.
- [#3181](https://github.com/thanos-io/thanos/pull/3181) Logging: Added debug level logging for responses between 300-399
- [#3133](https://github.com/thanos-io/thanos/pull/3133) Query: Allowed passing a `storeMatch[]` to Labels APIs; Time range metadata based store filtering is supported on Labels APIs.
- [#3146](https://github.com/thanos-io/thanos/pull/3146) Sidecar: Significantly improved sidecar latency (reduced ~2x). Added `thanos_sidecar_prometheus_store_received_frames` histogram metric.
- [#3147](https://github.com/thanos-io/thanos/pull/3147) Querier: Added `query.metadata.default-time-range` flag to specify the default metadata time range duration for retrieving labels through Labels and Series API when the range parameters are not specified. The zero value means range covers the time since the beginning.
- [#3207](https://github.com/thanos-io/thanos/pull/3207) Query Frontend: Added `cache-compression-type` flag to use compression in the query frontend cache.
- [#3122](https://github.com/thanos-io/thanos/pull/3122) \*: All Thanos components have now `/debug/fgprof` endpoint on HTTP port allowing to get [off-CPU profiles as well](https://github.com/felixge/fgprof).
- [#3109](https://github.com/thanos-io/thanos/pull/3109) Query Frontend: Added support for `Cache-Control` HTTP response header which controls caching behaviour. So far `no-store` value is supported and it makes the response skip cache.
- [#3092](https://github.com/thanos-io/thanos/pull/3092) Tools: Added `tools bucket cleanup` CLI tool that deletes all blocks marked to be deleted.

### Changed

- [#3136](https://github.com/thanos-io/thanos/pull/3136) Sidecar: **breaking** Added metric `thanos_sidecar_reloader_config_apply_operations_total` and rename metric `thanos_sidecar_reloader_config_apply_errors_total` to `thanos_sidecar_reloader_config_apply_operations_failed_total`.
- [#3154](https://github.com/thanos-io/thanos/pull/3154) Querier: **breaking** Added metric `thanos_query_gate_queries_max`. Remove metric `thanos_query_concurrent_selects_gate_queries_in_flight`.
- [#3154](https://github.com/thanos-io/thanos/pull/3154) Store: **breaking** Renamed metric `thanos_bucket_store_queries_concurrent_max` to `thanos_bucket_store_series_gate_queries_max`.
- [#3179](https://github.com/thanos-io/thanos/pull/3179) Store: context.Canceled will not increase `thanos_objstore_bucket_operation_failures_total`.
- [#3136](https://github.com/thanos-io/thanos/pull/3136) Sidecar: Improved detection of directory changes for Prometheus config.
  - **breaking** Added metric `thanos_sidecar_reloader_config_apply_operations_total` and rename metric `thanos_sidecar_reloader_config_apply_errors_total` to `thanos_sidecar_reloader_config_apply_operations_failed_total`.
- [#3022](https://github.com/thanos-io/thanos/pull/3022) \*: Thanos images are now build with Go 1.15.
- [#3205](https://github.com/thanos-io/thanos/pull/3205) \*: Updated TSDB to ~2.21

## [v0.15.0](https://github.com/thanos-io/thanos/releases/v0.15.0) - 2020.09.07

Highlights:

- Added new Thanos component: [Query Frontend](https://thanos.io/v0.15/components/query-frontend/) responsible for response caching, query scheduling and parallelization (based on Cortex Query Frontend).
- Added various new, improved UIs to Thanos based on React: Querier BuildInfo & Flags, Ruler UI, BlockViewer.
- Optimized Sidecar, Store, Receive, Ruler data retrieval with new TSDB ChunkIterator (capping chunks to 120 samples), which fixed various leaks.
- Fixed sample limit on Store Gateway.
- Added S3 Server Side Encryption options.
- Tons of other important fixes!

### Fixed

- [#2665](https://github.com/thanos-io/thanos/pull/2665) Swift: Fix issue with missing Content-Type HTTP headers.
- [#2800](https://github.com/thanos-io/thanos/pull/2800) Query: Fix handling of `--web.external-prefix` and `--web.route-prefix`.
- [#2834](https://github.com/thanos-io/thanos/pull/2834) Query: Fix rendered JSON state value for rules and alerts should be in lowercase.
- [#2866](https://github.com/thanos-io/thanos/pull/2866) Receive, Querier: Fixed leaks on receive and querier Store API Series, which were leaking on errors.
- [#2937](https://github.com/thanos-io/thanos/pull/2937) Receive: Fixing auto-configuration of `--receive.local-endpoint`.
- [#2895](https://github.com/thanos-io/thanos/pull/2895) Compact: Fix increment of `thanos_compact_downsample_total` metric for downsample of 5m resolution blocks.
- [#2858](https://github.com/thanos-io/thanos/pull/2858) Store: Fix `--store.grpc.series-sample-limit` implementation. The limit is now applied to the sum of all samples fetched across all queried blocks via a single Series call, instead of applying it individually to each block.
- [#2936](https://github.com/thanos-io/thanos/pull/2936) Compact: Fix ReplicaLabelRemover panic when replicaLabels are not specified.
- [#2956](https://github.com/thanos-io/thanos/pull/2956) Store: Fix fetching of chunks bigger than 16000 bytes.
- [#2970](https://github.com/thanos-io/thanos/pull/2970) Store: Upgrade minio-go/v7 to fix slowness when running on EKS.
- [#2957](https://github.com/thanos-io/thanos/pull/2957) Rule: *breaking :warning:* Now sets all of the relevant fields properly; avoids a panic when `/api/v1/rules` is called and the time zone is *not* UTC; `rules` field is an empty array now if no rules have been defined in a rule group. Thanos Rule's `/api/v1/rules` endpoint no longer returns the old, deprecated `partial_response_strategy`. The old, deprecated value has been fixed to `WARN` for quite some time. *Please* use `partialResponseStrategy`.
- [#2976](https://github.com/thanos-io/thanos/pull/2976) Query: Better rounding for incoming query timestamps.
- [#2929](https://github.com/thanos-io/thanos/pull/2929) Mixin: Fix expression for 'unhealthy sidecar' alert and increase the timeout for 10 minutes.
- [#3024](https://github.com/thanos-io/thanos/pull/3024) Query: Consider group name and file for deduplication.
- [#3012](https://github.com/thanos-io/thanos/pull/3012) Ruler,Receiver: Fix TSDB to delete blocks in atomic way.
- [#3046](https://github.com/thanos-io/thanos/pull/3046) Ruler,Receiver: Fixed framing of StoreAPI response, it was one chunk by one.
- [#3095](https://github.com/thanos-io/thanos/pull/3095) Ruler: Update the manager when all rule files are removed.
- [#3105](https://github.com/thanos-io/thanos/pull/3105) Querier: Fix overwriting `maxSourceResolution` when auto downsampling is enabled.
- [#3010](https://github.com/thanos-io/thanos/pull/3010) Querier: Added `--query.lookback-delta` flag to override the default lookback delta in PromQL. The flag should be lookback delta should be set to at least 2 times of the slowest scrape interval. If unset it will use the PromQL default of 5m.

### Added

- [#2305](https://github.com/thanos-io/thanos/pull/2305) Receive,Sidecar,Ruler: Propagate correct (stricter) MinTime for TSDBs that have no block.
- [#2849](https://github.com/thanos-io/thanos/pull/2849) Query, Ruler: Added request logging for HTTP server side.
- [#2832](https://github.com/thanos-io/thanos/pull/2832) ui React: Add runtime and build info page
- [#2926](https://github.com/thanos-io/thanos/pull/2926) API: Add new blocks HTTP API to serve blocks metadata. The status endpoints (`/api/v1/status/flags`, `/api/v1/status/runtimeinfo` and `/api/v1/status/buildinfo`) are now available on all components with a HTTP API.
- [#2892](https://github.com/thanos-io/thanos/pull/2892) Receive: Receiver fails when the initial upload fails.
- [#2865](https://github.com/thanos-io/thanos/pull/2865) ui: Migrate Thanos Ruler UI to React
- [#2964](https://github.com/thanos-io/thanos/pull/2964) Query: Add time range parameters to label APIs. Add `start` and `end` fields to Store API `LabelNamesRequest` and `LabelValuesRequest`.
- [#2996](https://github.com/thanos-io/thanos/pull/2996) Sidecar: Add `reloader_config_apply_errors_total` metric. Add new flags `--reloader.watch-interval`, and `--reloader.retry-interval`.
- [#2973](https://github.com/thanos-io/thanos/pull/2973) Add Thanos Query Frontend component.
- [#2980](https://github.com/thanos-io/thanos/pull/2980) Bucket Viewer: Migrate block viewer to React.
- [#2725](https://github.com/thanos-io/thanos/pull/2725) Add bucket index operation durations: `thanos_bucket_store_cached_series_fetch_duration_seconds` and `thanos_bucket_store_cached_postings_fetch_duration_seconds`.
- [#2931](https://github.com/thanos-io/thanos/pull/2931) Query: Allow passing a `storeMatch[]` to select matching stores when debugging the querier. See [documentation](https://thanos.io/tip/components/query.md/#store-filtering)

### Changed

- [#2893](https://github.com/thanos-io/thanos/pull/2893) Store: Rename metric `thanos_bucket_store_cached_postings_compression_time_seconds` to `thanos_bucket_store_cached_postings_compression_time_seconds_total`.
- [#2915](https://github.com/thanos-io/thanos/pull/2915) Receive,Ruler: Enable TSDB directory locking by default. Add a new flag (`--tsdb.no-lockfile`) to override behavior.
- [#2902](https://github.com/thanos-io/thanos/pull/2902) Querier UI:Separate dedupe and partial response checkboxes per panel in new UI.
- [#2991](https://github.com/thanos-io/thanos/pull/2991) Store: *breaking :warning:* `operation` label value `getrange` changed to `get_range` for `thanos_store_bucket_cache_operation_requests_total` and `thanos_store_bucket_cache_operation_hits_total` to be consistent with bucket operation metrics.
- [#2876](https://github.com/thanos-io/thanos/pull/2876) Receive,Ruler: Updated TSDB and switched to ChunkIterators instead of sample one, which avoids unnecessary decoding / encoding.
- [#3064](https://github.com/thanos-io/thanos/pull/3064) s3: *breaking :warning:* Add SSE/SSE-KMS/SSE-C configuration. The S3 `encrypt_sse: true` option is now deprecated in favour of `sse_config`. If you used `encrypt_sse`, the migration strategy is to set up the following block:

```yaml
sse_config:
  type: SSE-S3
```

## [v0.14.0](https://github.com/thanos-io/thanos/releases/tag/v0.14.0) - 2020.07.10

### Fixed

- [#2637](https://github.com/thanos-io/thanos/pull/2637) Compact: Detect retryable errors that are inside of a wrapped `tsdb.MultiError`.
- [#2648](https://github.com/thanos-io/thanos/pull/2648) Store: Allow index cache and caching bucket to be configured at the same time.
- [#2728](https://github.com/thanos-io/thanos/pull/2728) Query: Fixed panics when using larger number of replica labels with short series label sets.
- [#2787](https://github.com/thanos-io/thanos/pull/2787) Update Prometheus mod to pull in prometheus/prometheus#7414.
- [#2807](https://github.com/thanos-io/thanos/pull/2807) Store: Decreased memory allocations while querying block's index.
- [#2809](https://github.com/thanos-io/thanos/pull/2809) Query: `/api/v1/stores` now guarantees to return a string in the `lastError` field.

### Changed

- [#2658](https://github.com/thanos-io/thanos/pull/2658) [#2703](https://github.com/thanos-io/thanos/pull/2703) Upgrade to Prometheus [@3268eac2ddda](https://github.com/prometheus/prometheus/commit/3268eac2ddda) which is after v2.18.1.
  - TSDB now does memory-mapping of Head chunks and reduces memory usage.
- [#2667](https://github.com/thanos-io/thanos/pull/2667) Store: Removed support to the legacy `index.cache.json`. The hidden flag `--store.disable-index-header` was removed.
- [#2613](https://github.com/thanos-io/thanos/pull/2613) Store: Renamed the caching bucket config option `chunk_object_size_ttl` to `chunk_object_attrs_ttl`.
- [#2667](https://github.com/thanos-io/thanos/pull/2667) Compact: The deprecated flag `--index.generate-missing-cache-file` and the metric `thanos_compact_generated_index_total` were removed.
- [#2671](https://github.com/thanos-io/thanos/pull/2671) *breaking* Tools: Bucket replicate flag `--resolution` is now in Go duration format.
- [#2671](https://github.com/thanos-io/thanos/pull/2671) Tools: Bucket replicate now replicates by default all blocks.
- [#2739](https://github.com/thanos-io/thanos/pull/2739) Changed `bucket tool bucket verify` `--id-whitelist` flag to `--id`.
- [#2748](https://github.com/thanos-io/thanos/pull/2748) Upgrade Prometheus to [@66dfb951c4ca](https://github.com/prometheus/prometheus/commit/66dfb951c4ca2c1dd3f266172a48a925403b13a5) which is after v2.19.0.
  - PromQL now allow us to executed concurrent selects.

### Added

- [#2671](https://github.com/thanos-io/thanos/pull/2671) Tools: Bucket replicate now allows passing repeated `--compaction` and `--resolution` flags.
- [#2657](https://github.com/thanos-io/thanos/pull/2657) Querier: Add the ability to perform concurrent select request per query.
- [#2754](https://github.com/thanos-io/thanos/pull/2754) UI: Add stores page in the React UI.
- [#2752](https://github.com/thanos-io/thanos/pull/2752) Compact: Add flag `--block-viewer.global.sync-block-interval` to configure metadata sync interval for the bucket UI.

## [v0.13.0](https://github.com/thanos-io/thanos/releases/tag/v0.13.0) - 2020.06.22

### Fixed

- [#2548](https://github.com/thanos-io/thanos/pull/2548) Query: Fixed rare cases of double counter reset accounting when querying `rate` with deduplication enabled.
- [#2536](https://github.com/thanos-io/thanos/pull/2536) S3: Fixed AWS STS endpoint url to https for Web Identity providers on AWS EKS.
- [#2501](https://github.com/thanos-io/thanos/pull/2501) Query: Gracefully handle additional fields in `SeriesResponse` protobuf message that may be added in the future.
- [#2568](https://github.com/thanos-io/thanos/pull/2568) Query: Don't close the connection of strict, static nodes if establishing a connection had succeeded but Info() call failed.
- [#2615](https://github.com/thanos-io/thanos/pull/2615) Rule: Fix bugs where rules were out of sync.
- [#2614](https://github.com/thanos-io/thanos/pull/2614) Tracing: Disabled Elastic APM Go Agent default tracer on initialization to disable the default metric gatherer.
- [#2525](https://github.com/thanos-io/thanos/pull/2525) Query: Fixed logging for dns resolution error in the `Query` component.
- [#2484](https://github.com/thanos-io/thanos/pull/2484) Query/Ruler: Fixed issue #2483, when web.route-prefix is set, it is added twice in HTTP router prefix.
- [#2416](https://github.com/thanos-io/thanos/pull/2416) Bucket: Fixed issue #2416 bug in `inspect --sort-by` doesn't work correctly in all cases.
- [#2719](https://github.com/thanos-io/thanos/pull/2719) Query: `irate` and `resets` use now counter downsampling aggregations.
- [#2705](https://github.com/thanos-io/thanos/pull/2705) minio-go: Added support for `af-south-1` and `eu-south-1` regions.
- [#2753](https://github.com/thanos-io/thanos/issues/2753) Sidecar, Receive, Rule: Fixed possibility of out of order uploads in error cases. This could potentially cause Compactor to create overlapping blocks.

### Added

- [#2012](https://github.com/thanos-io/thanos/pull/2012) Receive: Added multi-tenancy support (based on header)
- [#2502](https://github.com/thanos-io/thanos/pull/2502) StoreAPI: Added `hints` field to `SeriesResponse`. Hints in an opaque data structure that can be used to carry additional information from the store and its content is implementation specific.
- [#2521](https://github.com/thanos-io/thanos/pull/2521) Sidecar: Added `thanos_sidecar_reloader_reloads_failed_total`, `thanos_sidecar_reloader_reloads_total`, `thanos_sidecar_reloader_watch_errors_total`, `thanos_sidecar_reloader_watch_events_total` and `thanos_sidecar_reloader_watches` metrics.
- [#2412](https://github.com/thanos-io/thanos/pull/2412) UI: Added React UI from Prometheus upstream. Currently only accessible from Query component as only `/graph` endpoint is migrated.
- [#2532](https://github.com/thanos-io/thanos/pull/2532) Store: Added hidden option `--store.caching-bucket.config=<yaml content>` (or `--store.caching-bucket.config-file=<file.yaml>`) for experimental caching bucket, that can cache chunks into shared memcached. This can speed up querying and reduce number of requests to object storage.
- [#2579](https://github.com/thanos-io/thanos/pull/2579) Store: Experimental caching bucket can now cache metadata as well. Config has changed from #2532.
- [#2526](https://github.com/thanos-io/thanos/pull/2526) Compact: In case there are no labels left after deduplication via `--deduplication.replica-label`, assign first `replica-label` with value `deduped`.
- [#2621](https://github.com/thanos-io/thanos/pull/2621) Receive: Added flag to configure forward request timeout. Receive write will complete request as soon as quorum of writes succeeds.

### Changed

- [#2194](https://github.com/thanos-io/thanos/pull/2194) Updated to golang v1.14.2.
- [#2505](https://github.com/thanos.io/thanos/pull/2505) Store: Removed obsolete `thanos_store_node_info` metric.
- [#2513](https://github.com/thanos-io/thanos/pull/2513) Tools: Moved `thanos bucket` commands to `thanos tools bucket`, also moved `thanos check rules` to `thanos tools rules-check`. `thanos tools rules-check` also takes rules by `--rules` repeated flag not argument anymore.
- [#2548](https://github.com/thanos-io/thanos/pull/2548/commits/53e69bd89b2b08c18df298eed7d90cb7179cc0ec) Store, Querier: remove duplicated chunks on StoreAPI.
- [#2596](https://github.com/thanos-io/thanos/pull/2596) Updated Prometheus dependency to [@cd73b3d33e064bbd846fc7a26dc8c313d46af382](https://github.com/prometheus/prometheus/commit/cd73b3d33e064bbd846fc7a26dc8c313d46af382) which falls in between v2.17.0 and v2.18.0.
  - Receive,Rule: TSDB now supports isolation of append and queries.
  - Receive,Rule: TSDB now holds less WAL files after Head Truncation.
- [#2450](https://github.com/thanos-io/thanos/pull/2450) Store: Added Regex-set optimization for `label=~"a|b|c"` matchers.
- [#2526](https://github.com/thanos-io/thanos/pull/2526) Compact: In case there are no labels left after deduplication via `--deduplication.replica-label`, assign first `replica-label` with value `deduped`.
- [#2603](https://github.com/thanos-io/thanos/pull/2603) Store/Querier: Significantly optimize cases where StoreAPIs or blocks returns exact overlapping chunks (e.g Store GW and sidecar or brute force Store Gateway HA).

## [v0.12.2](https://github.com/thanos-io/thanos/releases/tag/v0.12.2) - 2020.04.30

### Fixed

- [#2459](https://github.com/thanos-io/thanos/issues/2459) Compact: Fixed issue with old blocks being marked and deleted in a (slow) loop.
- [#2533](https://github.com/thanos-io/thanos/pull/2515) Rule: do not wrap reload endpoint with `/`. Makes `/-/reload` accessible again when no prefix has been specified.

## [v0.12.1](https://github.com/thanos-io/thanos/releases/tag/v0.12.1) - 2020.04.20

### Fixed

- [#2411](https://github.com/thanos-io/thanos/pull/2411) Query: fix a bug where queries might not time out sometimes due to issues with one or more StoreAPIs.
- [#2475](https://github.com/thanos-io/thanos/pull/2475) Store: remove incorrect optimizations for queries with `=~".*"` and `!=~".*"` matchers.
- [#2472](https://github.com/thanos-io/thanos/pull/2472) Compact: fix a bug where partial blocks were never deleted, causing spam of warnings.
- [#2474](https://github.com/thanos-io/thanos/pull/2474) Store: fix a panic caused by concurrent memory access during block filtering.

## [v0.12.0](https://github.com/thanos-io/thanos/releases/tag/v0.12.0) - 2020.04.15

### Fixed

- [#2288](https://github.com/thanos-io/thanos/pull/2288) Ruler: fixes issue #2281, a bug causing incorrect parsing of query address with path prefix.
- [#2238](https://github.com/thanos-io/thanos/pull/2238) Ruler: fixed issue #2204, where a bug in alert queue signaling filled up the queue and alerts were dropped.
- [#2231](https://github.com/thanos-io/thanos/pull/2231) Bucket Web: sort chunks by thanos.downsample.resolution for better grouping.
- [#2254](https://github.com/thanos-io/thanos/pull/2254) Bucket: fix issue where metrics were registered multiple times in bucket replicate.
- [#2271](https://github.com/thanos-io/thanos/pull/2271) Bucket Web: fixed issue #2260, where the bucket passes null when storage is empty.
- [#2339](https://github.com/thanos-io/thanos/pull/2339) Query: fix a bug where `--store.unhealthy-timeout` was never respected.
- [#2208](https://github.com/thanos-io/thanos/pull/2208) Query and Rule: fix handling of `web.route-prefix` to correctly handle `/` and prefixes that do not begin with a `/`.
- [#2311](https://github.com/thanos-io/thanos/pull/2311) Receive: ensure receive component serves TLS when TLS configuration is provided.
- [#2319](https://github.com/thanos-io/thanos/pull/2319) Query: fixed inconsistent naming of metrics.
- [#2390](https://github.com/thanos-io/thanos/pull/2390) Store: fixed bug that was causing all posting offsets to be used instead of only 1/32 as intended; added hidden flag to control this behavior.
- [#2393](https://github.com/thanos-io/thanos/pull/2393) Store: fixed bug causing certain not-existing label values queried to fail with "invalid-size" error from binary header.
- [#2382](https://github.com/thanos-io/thanos/pull/2382) Store: fixed bug causing partial writes of index-header.
- [#2383](https://github.com/thanos-io/thanos/pull/2383) Store: handle expected errors correctly, e.g. do not increment failure counters.

### Added

- [#2252](https://github.com/thanos-io/thanos/pull/2252) Query: add new `--store-strict` flag. More information available [here](/docs/proposals/202001_thanos_query_health_handling.md).
- [#2265](https://github.com/thanos-io/thanos/pull/2265) Compact: add `--wait-interval` to specify compaction wait interval between consecutive compact runs when `--wait` is enabled.
- [#2250](https://github.com/thanos-io/thanos/pull/2250) Compact: enable vertical compaction for offline deduplication (experimental). Uses `--deduplication.replica-label` flag to specify the replica label on which to deduplicate (hidden). Please note that this uses a NAIVE algorithm for merging (no smart replica deduplication, just chaining samples together). This works well for deduplication of blocks with **precisely the same samples** like those produced by Receiver replication. We plan to add a smarter algorithm in the following weeks.
- [#1714](https://github.com/thanos-io/thanos/pull/1714) Compact: the compact component now exposes the bucket web UI when it is run as a long-lived process.
- [#2304](https://github.com/thanos-io/thanos/pull/2304) Store: added `max_item_size` configuration option to memcached-based index cache. This should be set to the max item size configured in memcached (`-I` flag) in order to not waste network round-trips to cache items larger than the limit configured in memcached.
- [#2297](https://github.com/thanos-io/thanos/pull/2297) Store: add `--experimental.enable-index-cache-postings-compression` flag to enable re-encoding and compressing postings before storing them into the cache. Compressed postings take about 10% of the original size.
- [#2357](https://github.com/thanos-io/thanos/pull/2357) Compact and Store: the compact and store components now serve the bucket UI on `:<http-port>/loaded`, which shows exactly the blocks that are currently seen by compactor and the store gateway. The compactor also serves a different bucket UI on `:<http-port>/global`, which shows the status of object storage without any filters.
- [#2172](https://github.com/thanos-io/thanos/pull/2172) Store: add support for sharding the store component based on the label hash.
- [#2113](https://github.com/thanos-io/thanos/pull/2113) Bucket: added `thanos bucket replicate` command to replicate blocks from one bucket to another.
- [#1922](https://github.com/thanos-io/thanos/pull/1922) Docs: create a new document to explain sharding in Thanos.
- [#2230](https://github.com/thanos-io/thanos/pull/2230) Store: optimize conversion of labels.

### Changed

- [#2136](https://github.com/thanos-io/thanos/pull/2136) *breaking* Store, Compact, Bucket: schedule block deletion by adding deletion-mark.json. This adds a consistent way for multiple readers and writers to access object storage. Since there are no consistency guarantees provided by some Object Storage providers, this PR adds a consistent lock-free way of dealing with Object Storage irrespective of the choice of object storage. In order to achieve this co-ordination, blocks are not deleted directly. Instead, blocks are marked for deletion by uploading the `deletion-mark.json` file for the block that was chosen to be deleted. This file contains Unix time of when the block was marked for deletion. If you want to keep existing behavior, you should add `--delete-delay=0s` as a flag.
- [#2090](https://github.com/thanos-io/thanos/issues/2090) *breaking* Downsample command: the `downsample` command has moved and is now a sub-command of the `thanos bucket` sub-command; it cannot be called via `thanos downsample` any more.
- [#2294](https://github.com/thanos-io/thanos/pull/2294) Store: optimizations for fetching postings. Queries using `=~".*"` matchers or negation matchers (`!=...` or `!~...`) benefit the most.
- [#2301](https://github.com/thanos-io/thanos/pull/2301) Ruler: exit with an error when initialization fails.
- [#2310](https://github.com/thanos-io/thanos/pull/2310) Query: report timespan 0 to 0 when discovering no stores.
- [#2330](https://github.com/thanos-io/thanos/pull/2330) Store: index-header is no longer experimental. It is enabled by default for store Gateway. You can disable it with new hidden flag: `--store.disable-index-header`. The `--experimental.enable-index-header` flag was removed.
- [#1848](https://github.com/thanos-io/thanos/pull/1848) Ruler: allow returning error messages when a reload is triggered via HTTP.
- [#2270](https://github.com/thanos-io/thanos/pull/2277) All: Thanos components will now print stack traces when they error out.

## [v0.11.0](https://github.com/thanos-io/thanos/releases/tag/v0.11.0) - 2020.03.02

### Fixed

- [#2033](https://github.com/thanos-io/thanos/pull/2033) Minio-go: Fixed Issue #1494 support Web Identity providers for IAM credentials for AWS EKS.
- [#1985](https://github.com/thanos-io/thanos/pull/1985) Store Gateway: Fixed case where series entry is larger than 64KB in index.
- [#2051](https://github.com/thanos-io/thanos/pull/2051) Ruler: Fixed issue where ruler does not expose shipper metrics.
- [#2101](https://github.com/thanos-io/thanos/pull/2101) Ruler: Fixed bug where thanos_alert_sender_errors_total was not registered.
- [#1789](https://github.com/thanos-io/thanos/pull/1789) Store Gateway: Improve timeouts.
- [#2139](https://github.com/thanos-io/thanos/pull/2139) Properly handle SIGHUP for reloading.
- [#2040](https://github.com/thanos-io/thanos/pull/2040) UI: Fix URL of alerts in Ruler
- [#2033](https://github.com/thanos-io/thanos/pull/1978) Ruler: Fix tracing in Thanos Ruler

### Added

- [#2003](https://github.com/thanos-io/thanos/pull/2003) Query: Support downsampling for /series.
- [#1952](https://github.com/thanos-io/thanos/pull/1952) Store Gateway: Implemented [binary index header](https://thanos.io/tip/proposals/201912_thanos_binary_index_header.md/). This significantly reduces resource consumption (memory, CPU, net bandwidth) for startup and data loading processes as well as baseline memory. This means that adding more blocks into object storage, without querying them will use almost no resources. This, however, **still means that querying large amounts of data** will result in high spikes of memory and CPU use as before, due to simply fetching large amounts of metrics data. Since we fixed baseline, we are now focusing on query performance optimizations in separate initiatives. To enable experimental `index-header` mode run store with hidden `experimental.enable-index-header` flag.
- [#2009](https://github.com/thanos-io/thanos/pull/2009) Store Gateway: Minimum age of all blocks before they are being read. Set it to a safe value (e.g 30m) if your object storage is eventually consistent. GCS and S3 are (roughly) strongly consistent.
- [#1963](https://github.com/thanos-io/thanos/pull/1963) Mixin: Add Thanos Ruler alerts.
- [#1984](https://github.com/thanos-io/thanos/pull/1984) Query: Add cache-control header to not cache on error.
- [#1870](https://github.com/thanos-io/thanos/pull/1870) UI: Persist settings in query.
- [#1969](https://github.com/thanos-io/thanos/pull/1969) Sidecar: allow setting http connection pool size via flags.
- [#1967](https://github.com/thanos-io/thanos/issues/1967) Receive: Allow local TSDB compaction.
- [#1939](https://github.com/thanos-io/thanos/pull/1939) Ruler: Add TLS and authentication support for query endpoints with the `--query.config` and `--query.config-file` CLI flags. See [documentation](docs/components/rule.md#configuration) for further information.
- [#1982](https://github.com/thanos-io/thanos/pull/1982) Ruler: Add support for Alertmanager v2 API endpoints.
- [#2030](https://github.com/thanos-io/thanos/pull/2030) Query: Add `thanos_proxy_store_empty_stream_responses_total` metric for number of empty responses from stores.
- [#2049](https://github.com/thanos-io/thanos/pull/2049) Tracing: Support sampling on Elastic APM with new sample_rate setting.
- [#2008](https://github.com/thanos-io/thanos/pull/2008) Querier, Receiver, Sidecar, Store: Add gRPC [health check](https://github.com/grpc/grpc/blob/master/doc/health-checking.md) endpoints.
- [#2145](https://github.com/thanos-io/thanos/pull/2145) Tracing: track query sent to prometheus via remote read api.

### Changed

- [#1970](https://github.com/thanos-io/thanos/issues/1970) *breaking* Receive: Use gRPC for forwarding requests between peers. Note that existing values for the `--receive.local-endpoint` flag and the endpoints in the hashring configuration file must now specify the receive gRPC port and must be updated to be a simple `host:port` combination, e.g. `127.0.0.1:10901`, rather than a full HTTP URL, e.g. `http://127.0.0.1:10902/api/v1/receive`.
- [#1933](https://github.com/thanos-io/thanos/pull/1933) Add a flag `--tsdb.wal-compression` to configure whether to enable tsdb wal compression in ruler and receiver.
- [#2021](https://github.com/thanos-io/thanos/pull/2021) Rename metric `thanos_query_duplicated_store_address` to `thanos_query_duplicated_store_addresses_total` and `thanos_rule_duplicated_query_address` to `thanos_rule_duplicated_query_addresses_total`.
- [#2166](https://github.com/thanos-io/thanos/pull/2166) Bucket Web: improve the tooltip for the bucket UI; it was reconstructed and now exposes much more information about blocks.

## [v0.10.1](https://github.com/thanos-io/thanos/releases/tag/v0.10.1) - 2020.01.24

### Fixed

- [#2015](https://github.com/thanos-io/thanos/pull/2015) Sidecar: Querier /api/v1/series bug fixed when time range was ignored inside sidecar. The bug was noticeable for example when using Grafana template variables.
- [#2120](https://github.com/thanos-io/thanos/pull/2120) Bucket Web: Set state of status prober properly.

## [v0.10.0](https://github.com/thanos-io/thanos/releases/tag/v0.10.0) - 2020.01.13

### Fixed

- [#1919](https://github.com/thanos-io/thanos/issues/1919) Compactor: Fixed potential data loss when uploading older blocks, or upload taking long time while compactor is running.
- [#1937](https://github.com/thanos-io/thanos/pull/1937) Compactor: Improved synchronization of meta JSON files. Compactor now properly handles partial block uploads for all operation like retention apply, downsampling and compaction. Additionally:

  - Removed `thanos_compact_sync_meta_*` metrics. Use `thanos_blocks_meta_*` metrics instead.
  - Added `thanos_consistency_delay_seconds` and `thanos_compactor_aborted_partial_uploads_deletion_attempts_total` metrics.

- [#1936](https://github.com/thanos-io/thanos/pull/1936) Store: Improved synchronization of meta JSON files. Store now properly handles corrupted disk cache. Added meta.json sync metrics.
- [#1856](https://github.com/thanos-io/thanos/pull/1856) Receive: close DBReadOnly after flushing to fix a memory leak.
- [#1882](https://github.com/thanos-io/thanos/pull/1882) Receive: upload to object storage as 'receive' rather than 'sidecar'.
- [#1907](https://github.com/thanos-io/thanos/pull/1907) Store: Fixed the duration unit for the metric `thanos_bucket_store_series_gate_duration_seconds`.
- [#1931](https://github.com/thanos-io/thanos/pull/1931) Compact: Fixed the compactor successfully exiting when actually an error occurred while compacting a blocks group.
- [#1872](https://github.com/thanos-io/thanos/pull/1872) Ruler: `/api/v1/rules` now shows a properly formatted value
- [#1945](https://github.com/thanos-io/thanos/pull/1945) `master` container images are now built with Go 1.13
- [#1956](https://github.com/thanos-io/thanos/pull/1956) Ruler: now properly ignores duplicated query addresses
- [#1975](https://github.com/thanos-io/thanos/pull/1975) Store Gateway: fixed panic caused by memcached servers selector when there's 1 memcached node

### Added

- [#1852](https://github.com/thanos-io/thanos/pull/1852) Add support for `AWS_CONTAINER_CREDENTIALS_FULL_URI` by upgrading to minio-go v6.0.44
- [#1854](https://github.com/thanos-io/thanos/pull/1854) Update Rule UI to support alerts count displaying and filtering.
- [#1838](https://github.com/thanos-io/thanos/pull/1838) Ruler: Add TLS and authentication support for Alertmanager with the `--alertmanagers.config` and `--alertmanagers.config-file` CLI flags. See [documentation](docs/components/rule.md#configuration) for further information.
- [#1838](https://github.com/thanos-io/thanos/pull/1838) Ruler: Add a new `--alertmanagers.sd-dns-interval` CLI option to specify the interval between DNS resolutions of Alertmanager hosts.
- [#1881](https://github.com/thanos-io/thanos/pull/1881) Store Gateway: memcached support for index cache. See [documentation](docs/components/store.md#index-cache) for further information.
- [#1904](https://github.com/thanos-io/thanos/pull/1904) Add a skip-chunks option in Store Series API to improve the response time of `/api/v1/series` endpoint.
- [#1910](https://github.com/thanos-io/thanos/pull/1910) Query: `/api/v1/labels` now understands `POST` - useful for sending bigger requests

### Changed

- [#1947](https://github.com/thanos-io/thanos/pull/1947) Upgraded Prometheus dependencies to v2.15.2. This includes:

  - Compactor: Significant reduction of memory footprint for compaction and downsampling process.
  - Querier: Accepting spaces between time range and square bracket. e.g `[ 5m]`
  - Querier: Improved PromQL parser performance.

- [#1833](https://github.com/thanos-io/thanos/pull/1833) `--shipper.upload-compacted` flag has been promoted to non hidden, non experimental state. More info available [here](docs/quick-tutorial.md#uploading-old-metrics).
- [#1867](https://github.com/thanos-io/thanos/pull/1867) Ruler: now sets a `Thanos/$version` `User-Agent` in requests
- [#1887](https://github.com/thanos-io/thanos/pull/1887) Service discovery now deduplicates targets between different target groups

## [v0.9.0](https://github.com/thanos-io/thanos/releases/tag/v0.9.0) - 2019.12.03

### Added

- [#1678](https://github.com/thanos-io/thanos/pull/1678) Add Lightstep as a tracing provider.
- [#1687](https://github.com/thanos-io/thanos/pull/1687) Add a new `--grpc-grace-period` CLI option to components which serve gRPC to set how long to wait until gRPC Server shuts down.
- [#1660](https://github.com/thanos-io/thanos/pull/1660) Sidecar: Add a new `--prometheus.ready_timeout` CLI option to the sidecar to set how long to wait until Prometheus starts up.
- [#1573](https://github.com/thanos-io/thanos/pull/1573) `AliYun OSS` object storage, see [documents](docs/storage.md#aliyun-oss) for further information.
- [#1680](https://github.com/thanos-io/thanos/pull/1680) Add a new `--http-grace-period` CLI option to components which serve HTTP to set how long to wait until HTTP Server shuts down.
- [#1712](https://github.com/thanos-io/thanos/pull/1712) Bucket: Rename flag on bucket web component from `--listen` to `--http-address` to match other components.
- [#1733](https://github.com/thanos-io/thanos/pull/1733) Compactor: New metric `thanos_compactor_iterations_total` on Thanos Compactor which shows the number of successful iterations.
- [#1758](https://github.com/thanos-io/thanos/pull/1758) Bucket: `thanos bucket web` now supports `--web.external-prefix` for proxying on a subpath.
- [#1770](https://github.com/thanos-io/thanos/pull/1770) Bucket: Add `--web.prefix-header` flags to allow for bucket UI to be accessible behind a reverse proxy.
- [#1668](https://github.com/thanos-io/thanos/pull/1668) Receiver: Added TLS options for both server and client remote write.

### Fixed

- [#1656](https://github.com/thanos-io/thanos/pull/1656) Store Gateway: Store now starts metric and status probe HTTP server earlier in its start-up sequence. `/-/healthy` endpoint now starts to respond with success earlier. `/metrics` endpoint starts serving metrics earlier as well. Make sure to point your readiness probes to the `/-/ready` endpoint rather than `/metrics`.
- [#1669](https://github.com/thanos-io/thanos/pull/1669) Store Gateway: Fixed store sharding. Now it does not load excluded meta.jsons and load/fetch index-cache.json files.
- [#1670](https://github.com/thanos-io/thanos/pull/1670) Sidecar: Fixed un-ordered blocks upload. Sidecar now uploads the oldest blocks first.
- [#1568](https://github.com/thanos-io/thanos/pull/1709) Store Gateway: Store now retains the first raw value of a chunk during downsampling to avoid losing some counter resets that occur on an aggregation boundary.
- [#1751](https://github.com/thanos-io/thanos/pull/1751) Querier: Fixed labels for StoreUI
- [#1773](https://github.com/thanos-io/thanos/pull/1773) Ruler: Fixed the /api/v1/rules endpoint that returned 500 status code with `failed to assert type of rule ...` message.
- [#1770](https://github.com/thanos-io/thanos/pull/1770) Querier: Fixed `--web.external-prefix` 404s for static resources.
- [#1785](https://github.com/thanos-io/thanos/pull/1785) Ruler: The /api/v1/rules endpoints now returns the original rule filenames.
- [#1791](https://github.com/thanos-io/thanos/pull/1791) Ruler: Ruler now supports identical rule filenames in different directories.
- [#1562](https://github.com/thanos-io/thanos/pull/1562) Querier: Downsampling option now carries through URL.
- [#1675](https://github.com/thanos-io/thanos/pull/1675) Querier: Reduced resource usage while using certain queries like `offset`.
- [#1725](https://github.com/thanos-io/thanos/pull/1725) & [#1718](https://github.com/thanos-io/thanos/pull/1718) Store Gateway: Per request memory improvements.

### Changed

- [#1666](https://github.com/thanos-io/thanos/pull/1666) Compact: `thanos_compact_group_compactions_total` now counts block compactions, so operations that resulted in a compacted block. The old behaviour is now exposed by new metric: `thanos_compact_group_compaction_runs_started_total` and `thanos_compact_group_compaction_runs_completed_total` which counts compaction runs overall.
- [#1748](https://github.com/thanos-io/thanos/pull/1748) Updated all dependencies.
- [#1694](https://github.com/thanos-io/thanos/pull/1694) `prober_ready` and `prober_healthy` metrics are removed, for sake of `status`. Now `status` exposes same metric with a label, `check`. `check` can have "healty" or "ready" depending on status of the probe.
- [#1790](https://github.com/thanos-io/thanos/pull/1790) Ruler: Fixes subqueries support for ruler.
- [#1769](https://github.com/thanos-io/thanos/pull/1769) & [#1545](https://github.com/thanos-io/thanos/pull/1545) Adjusted most of the metrics histogram buckets.

## [v0.8.1](https://github.com/thanos-io/thanos/releases/tag/v0.8.1) - 2019.10.14

### Fixed

- [#1632](https://github.com/thanos-io/thanos/issues/1632) Removes the duplicated external labels detection on Thanos Querier; warning only; Made Store Gateway compatible with older Querier versions.
  - NOTE: `thanos_store_nodes_grpc_connections` metric is now per `external_labels` and `store_type`. It is a recommended metric for Querier storeAPIs. `thanos_store_node_info` is marked as obsolete and will be removed in next release.
  - NOTE2: Store Gateway is now advertising artificial: `"@thanos_compatibility_store_type=store"` label. This is to have the current Store Gateway compatible with Querier pre v0.8.0. This label can be disabled by hidden `debug.advertise-compatibility-label=false` flag on Store Gateway.

## [v0.8.0](https://github.com/thanos-io/thanos/releases/tag/v0.8.0) - 2019.10.10

Lot's of improvements this release! Noteworthy items:

- First Katacoda tutorial! 🐱
- Fixed Deletion order causing Compactor to produce not needed 👻 blocks with missing random files.
- Store GW memory improvements (more to come!).
- Querier allows multiple deduplication labels.
- Both Compactor and Store Gateway can be **sharded** within the same bucket using relabelling!
- Sidecar exposed data from Prometheus can be now limited to given `min-time` (e.g 3h only).
- Numerous Thanos Receive improvements.

Make sure you check out Prometheus 2.13.0 as well. New release drastically improves usage and resource consumption of both Prometheus and sidecar with Thanos: https://prometheus.io/blog/2019/10/10/remote-read-meets-streaming/

### Added

- [#1619](https://github.com/thanos-io/thanos/pull/1619) Thanos sidecar allows to limit min time range for data it exposes from Prometheus.
- [#1583](https://github.com/thanos-io/thanos/pull/1583) Thanos sharding:
  - Add relabel config (`--selector.relabel-config-file` and `selector.relabel-config`) into Thanos Store and Compact components. Selecting blocks to serve depends on the result of block labels relabeling.
  - For store gateway, advertise labels from "approved" blocks.
- [#1540](https://github.com/thanos-io/thanos/pull/1540) Thanos Downsample added `/-/ready` and `/-/healthy` endpoints.
- [#1538](https://github.com/thanos-io/thanos/pull/1538) Thanos Rule added `/-/ready` and `/-/healthy` endpoints.
- [#1537](https://github.com/thanos-io/thanos/pull/1537) Thanos Receive added `/-/ready` and `/-/healthy` endpoints.
- [#1460](https://github.com/thanos-io/thanos/pull/1460) Thanos Store Added `/-/ready` and `/-/healthy` endpoints.
- [#1534](https://github.com/thanos-io/thanos/pull/1534) Thanos Query Added `/-/ready` and `/-/healthy` endpoints.
- [#1533](https://github.com/thanos-io/thanos/pull/1533) Thanos inspect now supports the timeout flag.
- [#1496](https://github.com/thanos-io/thanos/pull/1496) Thanos Receive now supports setting block duration.
- [#1362](https://github.com/thanos-io/thanos/pull/1362) Optional `replicaLabels` param for `/query` and `/query_range` querier endpoints. When provided overwrite the `query.replica-label` cli flags.
- [#1482](https://github.com/thanos-io/thanos/pull/1482) Thanos now supports Elastic APM as tracing provider.
- [#1612](https://github.com/thanos-io/thanos/pull/1612) Thanos Rule added `resendDelay` flag.
- [#1480](https://github.com/thanos-io/thanos/pull/1480) Thanos Receive flushes storage on hashring change.
- [#1613](https://github.com/thanos-io/thanos/pull/1613) Thanos Receive now traces forwarded requests.

### Changed

- [#1362](https://github.com/thanos-io/thanos/pull/1362) `query.replica-label` configuration can be provided more than once for multiple deduplication labels like: `--query.replica-label=prometheus_replica --query.replica-label=service`.
- [#1581](https://github.com/thanos-io/thanos/pull/1581) Thanos Store now can use smaller buffer sizes for Bytes pool; reducing memory for some requests.
- [#1622](https://github.com/thanos-io/thanos/pull/1622) & [#1590](https://github.com/thanos-io/thanos/pull/1590) Upgraded to Go 1.13.1
- [#1498](https://github.com/thanos-io/thanos/pull/1498) Thanos Receive change flag `labels` to `label` to be consistent with other commands.

### Fixed

- [#1525](https://github.com/thanos-io/thanos/pull/1525) Thanos now deletes block's file in correct order allowing to detect partial blocks without problems.
- [#1505](https://github.com/thanos-io/thanos/pull/1505) Thanos Store now removes invalid local cache blocks.
- [#1587](https://github.com/thanos-io/thanos/pull/1587) Thanos Sidecar cleanups all cache dirs after each compaction run.
- [#1582](https://github.com/thanos-io/thanos/pull/1582) Thanos Rule correctly parses Alertmanager URL if there is more `+` in it.
- [#1544](https://github.com/thanos-io/thanos/pull/1544) Iterating over object store is resilient to the edge case for some providers.
- [#1469](https://github.com/thanos-io/thanos/pull/1469) Fixed Azure potential failures (EOF) when requesting more data then blob has.
- [#1512](https://github.com/thanos-io/thanos/pull/1512) Thanos Store fixed memory leak for chunk pool.
- [#1488](https://github.com/thanos-io/thanos/pull/1488) Thanos Rule now now correctly links to query URL from rules and alerts.

## [v0.7.0](https://github.com/thanos-io/thanos/releases/tag/v0.7.0) - 2019.09.02

Accepted into CNCF:

- Thanos moved to new repository https://github.com/thanos-io/thanos
- Docker images moved to https://quay.io/thanos/thanos and mirrored at https://hub.docker.com/r/thanosio/thanos
- Slack moved to https://slack.cncf.io `#thanos`/`#thanos-dev`/`#thanos-prs`

### Added

- [#1478](https://github.com/thanos-io/thanos/pull/1478) Thanos components now exposes gRPC server metrics as soon as server starts, to provide more reliable data for instrumentation.
- [#1378](https://github.com/thanos-io/thanos/pull/1378) Thanos Receive now exposes `thanos_receive_config_hash`, `thanos_receive_config_last_reload_successful` and `thanos_receive_config_last_reload_success_timestamp_seconds` metrics to track latest configuration change
- [#1268](https://github.com/thanos-io/thanos/pull/1268) Thanos Sidecar added support for newest Prometheus streaming remote read added [here](https://github.com/prometheus/prometheus/pull/5703). This massively improves memory required by single request for both Prometheus and sidecar. Single requests now should take constant amount of memory on sidecar, so resource consumption prediction is now straightforward. This will be used if you have Prometheus `2.13` or `2.12-master`.
- [#1358](https://github.com/thanos-io/thanos/pull/1358) Added `part_size` configuration option for HTTP multipart requests minimum part size for S3 storage type
- [#1363](https://github.com/thanos-io/thanos/pull/1363) Thanos Receive now exposes `thanos_receive_hashring_nodes` and `thanos_receive_hashring_tenants` metrics to monitor status of hash-rings
- [#1395](https://github.com/thanos-io/thanos/pull/1395) Thanos Sidecar added `/-/ready` and `/-/healthy` endpoints to Thanos sidecar.
- [#1297](https://github.com/thanos-io/thanos/pull/1297) Thanos Compact added `/-/ready` and `/-/healthy` endpoints to Thanos compact.
- [#1431](https://github.com/thanos-io/thanos/pull/1431) Thanos Query added hidden flag to allow the use of downsampled resolution data for instant queries.
- [#1408](https://github.com/thanos-io/thanos/pull/1408) Thanos Store Gateway can now allow the specifying of supported time ranges it will serve (time sharding). Flags: `min-time` & `max-time`

### Changed

- [#1414](https://github.com/thanos-io/thanos/pull/1413) Upgraded important dependencies: Prometheus to 2.12-rc.0. TSDB is now part of Prometheus.
- [#1380](https://github.com/thanos-io/thanos/pull/1380) Upgraded important dependencies: Prometheus to 2.11.1 and TSDB to 0.9.1. Some changes affecting Querier:
  - [ENHANCEMENT] Query performance improvement: Efficient iteration and search in HashForLabels and HashWithoutLabels. #5707
  - [ENHANCEMENT] Optimize queries using regexp for set lookups. tsdb#602
  - [BUGFIX] prometheus_tsdb_compactions_failed_total is now incremented on any compaction failure. tsdb#613
  - [BUGFIX] PromQL: Correctly display {**name**="a"}.
- [#1338](https://github.com/thanos-io/thanos/pull/1338) Thanos Query still warns on store API duplicate, but allows a single one from duplicated set. This is gracefully warn about the problematic logic and not disrupt immediately.
- [#1385](https://github.com/thanos-io/thanos/pull/1385) Thanos Compact exposes flag to disable downsampling `downsampling.disable`.

### Fixed

- [#1327](https://github.com/thanos-io/thanos/pull/1327) Thanos Query `/series` API end-point now properly returns an empty array just like Prometheus if there are no results
- [#1302](https://github.com/thanos-io/thanos/pull/1302) Thanos now efficiently reuses HTTP keep-alive connections
- [#1371](https://github.com/thanos-io/thanos/pull/1371) Thanos Receive fixed race condition in hashring
- [#1430](https://github.com/thanos-io/thanos/pull/1430) Thanos fixed value of GOMAXPROCS inside container.
- [#1410](https://github.com/thanos-io/thanos/pull/1410) Fix for CVE-2019-10215

### Deprecated

- [#1458](https://github.com/thanos-io/thanos/pull/1458) Thanos Query and Receive now use common instrumentation middleware. As as result, for sake of `http_requests_total` and `http_request_duration_seconds_bucket`; Thanos Query no longer exposes `thanos_query_api_instant_query_duration_seconds`, `thanos_query_api_range_query_duration_second` metrics and Thanos Receive no longer exposes `thanos_http_request_duration_seconds`, `thanos_http_requests_total`, `thanos_http_response_size_bytes`.
- [#1423](https://github.com/thanos-io/thanos/pull/1423) Thanos Bench deprecated.

## [v0.6.0](https://github.com/thanos-io/thanos/releases/tag/v0.6.0) - 2019.07.18

### Added

- [#1097](https://github.com/thanos-io/thanos/pull/1097) Added `thanos check rules` linter for Thanos rule rules files.

- [#1253](https://github.com/thanos-io/thanos/pull/1253) Add support for specifying a maximum amount of retries when using Azure Blob storage (default: no retries).

- [#1244](https://github.com/thanos-io/thanos/pull/1244) Thanos Compact now exposes new metrics `thanos_compact_downsample_total` and `thanos_compact_downsample_failures_total` which are useful to catch when errors happen

- [#1260](https://github.com/thanos-io/thanos/pull/1260) Thanos Query/Rule now exposes metrics `thanos_querier_store_apis_dns_provider_results` and `thanos_ruler_query_apis_dns_provider_results` which tell how many addresses were configured and how many were actually discovered respectively

- [#1248](https://github.com/thanos-io/thanos/pull/1248) Add a web UI to show the state of remote storage.

- [#1217](https://github.com/thanos-io/thanos/pull/1217) Thanos Receive gained basic hashring support

- [#1262](https://github.com/thanos-io/thanos/pull/1262) Thanos Receive got a new metric `thanos_http_requests_total` which shows how many requests were handled by it

- [#1243](https://github.com/thanos-io/thanos/pull/1243) Thanos Receive got an ability to forward time series data between nodes. Now you can pass the hashring configuration via `--receive.hashrings-file`; the refresh interval `--receive.hashrings-file-refresh-interval`; the name of the local node's name `--receive.local-endpoint`; and finally the header's name which is used to determine the tenant `--receive.tenant-header`.

- [#1147](https://github.com/thanos-io/thanos/pull/1147) Support for the Jaeger tracer has been added!

*breaking* New common flags were added for configuring tracing: `--tracing.config-file` and `--tracing.config`. You can either pass a file to Thanos with the tracing configuration or pass it in the command line itself. Old `--gcloudtrace.*` flags were removed :warning:

To migrate over the old `--gcloudtrace.*` configuration, your tracing configuration should look like this:

```yaml
---
type: STACKDRIVER
config:
  - service_name: 'foo'
    project_id: '123'
    sample_factor: 123
```

The other `type` you can use is `JAEGER` now. The `config` keys and values are Jaeger specific and you can find all of the information [here](https://github.com/jaegertracing/jaeger-client-go#environment-variables).

### Changed

- [#1284](https://github.com/thanos-io/thanos/pull/1284) Add support for multiple label-sets in Info gRPC service. This deprecates the single `Labels` slice of the `InfoResponse`, in a future release backward compatible handling for the single set of Labels will be removed. Upgrading to v0.6.0 or higher is advised. *breaking* If you run have duplicate queries in your Querier configuration with hierarchical federation of multiple Queries this PR makes Thanos Querier to detect this case and block all duplicates. Refer to 0.6.1 which at least allows for single replica to work.

- [#1314](https://github.com/thanos-io/thanos/pull/1314) Removes `http_request_duration_microseconds` (Summary) and adds `http_request_duration_seconds` (Histogram) from http server instrumentation used in Thanos APIs and UIs.

- [#1287](https://github.com/thanos-io/thanos/pull/1287) Sidecar now waits on Prometheus' external labels before starting the uploading process

- [#1261](https://github.com/thanos-io/thanos/pull/1261) Thanos Receive now exposes metrics `thanos_http_request_duration_seconds` and `thanos_http_response_size_bytes` properly of each handler

- [#1274](https://github.com/thanos-io/thanos/pull/1274) Iteration limit has been lifted from the LRU cache so there should be no more spam of error messages as they were harmless

- [#1321](https://github.com/thanos-io/thanos/pull/1321) Thanos Query now fails early on a query which only uses external labels - this improves clarity in certain situations

### Fixed

- [#1227](https://github.com/thanos-io/thanos/pull/1227) Some context handling issues were fixed in Thanos Compact; some unnecessary memory allocations were removed in the hot path of Thanos Store.

- [#1183](https://github.com/thanos-io/thanos/pull/1183) Compactor now correctly propagates retriable/haltable errors which means that it will not unnecessarily restart if such an error occurs

- [#1231](https://github.com/thanos-io/thanos/pull/1231) Receive now correctly handles SIGINT and closes without deadlocking

- [#1278](https://github.com/thanos-io/thanos/pull/1278) Fixed inflated values problem with `sum()` on Thanos Query

- [#1280](https://github.com/thanos-io/thanos/pull/1280) Fixed a problem with concurrent writes to a `map` in Thanos Query while rendering the UI

- [#1311](https://github.com/thanos-io/thanos/pull/1311) Fixed occasional panics in Compact and Store when using Azure Blob cloud storage caused by lack of error checking in client library.

- [#1322](https://github.com/thanos-io/thanos/pull/1322) Removed duplicated closing of the gRPC listener - this gets rid of harmless messages like `store gRPC listener: close tcp 0.0.0.0:10901: use of closed network connection` when those programs are being closed

### Deprecated

- [#1216](https://github.com/thanos-io/thanos/pull/1216) the old "Command-line flags" has been removed from Thanos Query UI since it was not populated and because we are striving for consistency

## [v0.5.0](https://github.com/thanos-io/thanos/releases/tag/v0.5.0) - 2019.06.05

TL;DR: Store LRU cache is no longer leaking, Upgraded Thanos UI to Prometheus 2.9, Fixed auto-downsampling, Moved to Go 1.12.5 and more.

This version moved tarballs to Golang 1.12.5 from 1.11 as well, so same warning applies if you use `container_memory_usage_bytes` from cadvisor. Use `container_memory_working_set_bytes` instead.

*breaking* As announced couple of times this release also removes gossip with all configuration flags (`--cluster.*`).

### Fixed

- [#1142](https://github.com/thanos-io/thanos/pull/1142) fixed major leak on store LRU cache for index items (postings and series).
- [#1163](https://github.com/thanos-io/thanos/pull/1163) sidecar is no longer blocking for custom Prometheus versions/builds. It only checks if flags return non 404, then it performs optional checks.
- [#1146](https://github.com/thanos-io/thanos/pull/1146) store/bucket: make getFor() work with interleaved resolutions.
- [#1157](https://github.com/thanos-io/thanos/pull/1157) querier correctly handles duplicated stores when some store changes external labels in place.

### Added

- [#1094](https://github.com/thanos-io/thanos/pull/1094) Allow configuring the response header timeout for the S3 client.

### Changed

- [#1118](https://github.com/thanos-io/thanos/pull/1118) *breaking* swift: Added support for cross-domain authentication by introducing `userDomainID`, `userDomainName`, `projectDomainID`, `projectDomainName`. The outdated terms `tenantID`, `tenantName` are deprecated and have been replaced by `projectID`, `projectName`.

- [#1066](https://github.com/thanos-io/thanos/pull/1066) Upgrade Thanos ui to Prometheus v2.9.1.

  Changes from the upstream:

  - query:
    - [ENHANCEMENT] Update moment.js and moment-timezone.js [PR #4679](https://github.com/prometheus/prometheus/pull/4679)
    - [ENHANCEMENT] Support to query elements by a specific time [PR #4764](https://github.com/prometheus/prometheus/pull/4764)
    - [ENHANCEMENT] Update to Bootstrap 4.1.3 [PR #5192](https://github.com/prometheus/prometheus/pull/5192)
    - [BUGFIX] Limit number of merics in prometheus UI [PR #5139](https://github.com/prometheus/prometheus/pull/5139)
    - [BUGFIX] Web interface Quality of Life improvements [PR #5201](https://github.com/prometheus/prometheus/pull/5201)
  - rule:
    - [ENHANCEMENT] Improve rule views by wrapping lines [PR #4702](https://github.com/prometheus/prometheus/pull/4702)
    - [ENHANCEMENT] Show rule evaluation errors on rules page [PR #4457](https://github.com/prometheus/prometheus/pull/4457)

- [#1156](https://github.com/thanos-io/thanos/pull/1156) Moved CI and docker multistage to Golang 1.12.5 for latest mem alloc improvements.
- [#1103](https://github.com/thanos-io/thanos/pull/1103) Updated go-cos deps. (COS bucket client).
- [#1149](https://github.com/thanos-io/thanos/pull/1149) Updated google Golang API deps (GCS bucket client).
- [#1190](https://github.com/thanos-io/thanos/pull/1190) Updated minio deps (S3 bucket client). This fixes minio retries.

- [#1133](https://github.com/thanos-io/thanos/pull/1133) Use prometheus v2.9.2, common v0.4.0 & tsdb v0.8.0.

  Changes from the upstreams:

  - store gateway:
    - [ENHANCEMENT] Fast path for EmptyPostings cases in Merge, Intersect and Without.
  - store gateway & compactor:
    - [BUGFIX] Fix fd and vm_area leak on error path in chunks.NewDirReader.
    - [BUGFIX] Fix fd and vm_area leak on error path in index.NewFileReader.
  - query:
    - [BUGFIX] Make sure subquery range is taken into account for selection #5467
    - [ENHANCEMENT] Check for cancellation on every step of a range evaluation. #5131
    - [BUGFIX] Exponentation operator to drop metric name in result of operation. #5329
    - [BUGFIX] Fix output sample values for scalar-to-vector comparison operations. #5454
  - rule:
    - [BUGFIX] Reload rules: copy state on both name and labels. #5368

## Deprecated

- [#1008](https://github.com/thanos-io/thanos/pull/1008) *breaking* Removed Gossip implementation. All `--cluster.*` flags removed and Thanos will error out if any is provided.

## [v0.4.0](https://github.com/thanos-io/thanos/releases/tag/v0.4.0) - 2019.05.3

:warning: **IMPORTANT** :warning: This is the last release that supports gossip. From Thanos v0.5.0, gossip will be completely removed.

This release also disables gossip mode by default for all components. See [this](docs/proposals/201809_gossip-removal.md) for more details.

:warning: This release moves Thanos docker images (NOT artifacts by accident) to Golang 1.12. This release includes change in GC's memory release which gives following effect:

> On Linux, the runtime now uses MADV_FREE to release unused memory. This is more efficient but may result in higher reported RSS. The kernel will reclaim the unused data when it is needed. To revert to the Go 1.11 behavior (MADV_DONTNEED), set the environment variable GODEBUG=madvdontneed=1.

If you want to see exact memory allocation of Thanos process:

- Use `go_memstats_heap_alloc_bytes` metric exposed by Golang or `container_memory_working_set_bytes` exposed by cadvisor.
- Add `GODEBUG=madvdontneed=1` before running Thanos binary to revert to memory releasing to pre 1.12 logic.

Using cadvisor `container_memory_usage_bytes` metric could be misleading e.g: https://github.com/google/cadvisor/issues/2242

### Added

- [thanos.io](https://thanos.io) website & automation :tada:
- [#1053](https://github.com/thanos-io/thanos/pull/1053) compactor: Compactor & store gateway now handles incomplete uploads gracefully. Added hard limit on how long block upload can take (30m).
- [#811](https://github.com/thanos-io/thanos/pull/811) Remote write receiver component :heart: :heart: thanks to RedHat (@brancz) contribution.
- [#910](https://github.com/thanos-io/thanos/pull/910) Query's stores UI page is now sorted by type and old DNS or File SD stores are removed after 5 minutes (configurable via the new `--store.unhealthy-timeout=5m` flag).
- [#905](https://github.com/thanos-io/thanos/pull/905) Thanos support for Query API: /api/v1/labels. Notice that the API was added in Prometheus v2.6.
- [#798](https://github.com/thanos-io/thanos/pull/798) Ability to limit the maximum number of concurrent request to Series() calls in Thanos Store and the maximum amount of samples we handle.
- [#1060](https://github.com/thanos-io/thanos/pull/1060) Allow specifying region attribute in S3 storage configuration

:warning: **WARNING** :warning: #798 adds a new default limit to Thanos Store: `--store.grpc.series-max-concurrency`. Most likely you will want to make it the same as `--query.max-concurrent` on Thanos Query.

New options:

New Store flags:

```
* `--store.grpc.series-sample-limit` limits the amount of samples that might be retrieved on a single Series() call. By default it is 0. Consider enabling it by setting it to more than 0 if you are running on limited resources.
* `--store.grpc.series-max-concurrency` limits the number of concurrent Series() calls in Thanos Store. By default it is 20. Considering making it lower or bigger depending on the scale of your deployment.
```

New Store metrics:

```
* `thanos_bucket_store_queries_dropped_total` shows how many queries were dropped due to the samples limit;
* `thanos_bucket_store_queries_concurrent_max` is a constant metric which shows how many Series() calls can concurrently be executed by Thanos Store;
* `thanos_bucket_store_queries_in_flight` shows how many queries are currently "in flight" i.e. they are being executed;
* `thanos_bucket_store_gate_duration_seconds` shows how many seconds it took for queries to pass through the gate in both cases - when that fails and when it does not.
```

New Store tracing span: \* `store_query_gate_ismyturn` shows how long it took for a query to pass (or not) through the gate.

- [#1016](https://github.com/thanos-io/thanos/pull/1016) Added option for another DNS resolver (miekg/dns client). Note that this is required to have SRV resolution working on [Golang 1.11+ with KubeDNS below v1.14](https://github.com/golang/go/issues/27546)

  New Querier and Ruler flag: `-- store.sd-dns-resolver` which allows to specify resolver to use. Either `golang` or `miekgdns`

- [#986](https://github.com/thanos-io/thanos/pull/986) Allow to save some startup & sync time in store gateway as it is no longer needed to compute index-cache from block index on its own for larger blocks. The store Gateway still can do it, but it first checks bucket if there is index-cached uploaded already. In the same time, compactor precomputes the index cache file on every compaction.

  New Compactor flag: `--index.generate-missing-cache-file` was added to allow quicker addition of index cache files. If enabled it precomputes missing files on compactor startup. Note that it will take time and it's only one-off step per bucket.

- [#887](https://github.com/thanos-io/thanos/pull/887) Compact: Added new `--block-sync-concurrency` flag, which allows you to configure number of goroutines to use when syncing block metadata from object storage.
- [#928](https://github.com/thanos-io/thanos/pull/928) Query: Added `--store.response-timeout` flag. If a Store doesn't send any data in this specified duration then a Store will be ignored and partial data will be returned if it's enabled. 0 disables timeout.
- [#893](https://github.com/thanos-io/thanos/pull/893) S3 storage backend has graduated to `stable` maturity level.
- [#936](https://github.com/thanos-io/thanos/pull/936) Azure storage backend has graduated to `stable` maturity level.
- [#937](https://github.com/thanos-io/thanos/pull/937) S3: added trace functionality. You can add `trace.enable: true` to enable the minio client's verbose logging.
- [#953](https://github.com/thanos-io/thanos/pull/953) Compact: now has a hidden flag `--debug.accept-malformed-index`. Compaction index verification will ignore out of order label names.
- [#963](https://github.com/thanos-io/thanos/pull/963) GCS: added possibility to inline ServiceAccount into GCS config.
- [#1010](https://github.com/thanos-io/thanos/pull/1010) Compact: added new flag `--compact.concurrency`. Number of goroutines to use when compacting groups.
- [#1028](https://github.com/thanos-io/thanos/pull/1028) Query: added `--query.default-evaluation-interval`, which sets default evaluation interval for sub queries.
- [#980](https://github.com/thanos-io/thanos/pull/980) Ability to override Azure storage endpoint for other regions (China)
- [#1021](https://github.com/thanos-io/thanos/pull/1021) Query API `series` now supports POST method.
- [#939](https://github.com/thanos-io/thanos/pull/939) Query API `query_range` now supports POST method.

### Changed

- [#970](https://github.com/thanos-io/thanos/pull/970) Deprecated `partial_response_disabled` proto field. Added `partial_response_strategy` instead. Both in gRPC and Query API. No `PartialResponseStrategy` field for `RuleGroups` by default means `abort` strategy (old PartialResponse disabled) as this is recommended option for Rules and alerts.

  Metrics:

  - Added `thanos_rule_evaluation_with_warnings_total` to Ruler.
  - DNS `thanos_ruler_query_apis*` are now `thanos_ruler_query_apis_*` for consistency.
  - DNS `thanos_querier_store_apis*` are now `thanos_querier_store_apis__*` for consistency.
  - Query Gate `thanos_bucket_store_series*` are now `thanos_bucket_store_series_*` for consistency.
  - Most of thanos ruler metris related to rule manager has `strategy` label.

  Ruler tracing spans:

  - `/rule_instant_query HTTP[client]` is now `/rule_instant_query_part_resp_abort HTTP[client]"` if request is for abort strategy.

- [#1009](https://github.com/thanos-io/thanos/pull/1009): Upgraded Prometheus (~v2.7.0-rc.0 to v2.8.1) and TSDB (`v0.4.0` to `v0.6.1`) deps.

  Changes that affects Thanos:

  - query:
    - [ENHANCEMENT] In histogram_quantile merge buckets with equivalent le values. #5158.
    - [ENHANCEMENT] Show list of offending labels in the error message in many-to-many scenarios. #5189
    - [BUGFIX] Fix panic when aggregator param is not a literal. #5290
  - ruler:
    - [ENHANCEMENT] Reduce time that Alertmanagers are in flux when reloaded. #5126
    - [BUGFIX] prometheus_rule_group_last_evaluation_timestamp_seconds is now a unix timestamp. #5186
    - [BUGFIX] prometheus_rule_group_last_duration_seconds now reports seconds instead of nanoseconds. Fixes our [issue #1027](https://github.com/thanos-io/thanos/issues/1027)
    - [BUGFIX] Fix sorting of rule groups. #5260
  - store: [ENHANCEMENT] Fast path for EmptyPostings cases in Merge, Intersect and Without.
  - tooling: [FEATURE] New dump command to tsdb tool to dump all samples.
  - compactor:
    - [ENHANCEMENT] When closing the db any running compaction will be cancelled so it doesn't block.
    - [CHANGE] *breaking* Renamed flag `--sync-delay` to `--consistency-delay` [#1053](https://github.com/thanos-io/thanos/pull/1053)

  For ruler essentially whole TSDB CHANGELOG applies between v0.4.0-v0.6.1: https://github.com/prometheus/tsdb/blob/master/CHANGELOG.md

  Note that this was added on TSDB and Prometheus: [FEATURE] Time-ovelapping blocks are now allowed. #370 Whoever due to nature of Thanos compaction (distributed systems), for safety reason this is disabled for Thanos compactor for now.

- [#868](https://github.com/thanos-io/thanos/pull/868) Go has been updated to 1.12.
- [#1055](https://github.com/thanos-io/thanos/pull/1055) Gossip flags are now disabled by default and deprecated.
- [#964](https://github.com/thanos-io/thanos/pull/964) repair: Repair process now sorts the series and labels within block.
- [#1073](https://github.com/thanos-io/thanos/pull/1073) Store: index cache for requests. It now calculates the size properly (includes slice header), has anti-deadlock safeguard and reports more metrics.

### Fixed

- [#921](https://github.com/thanos-io/thanos/pull/921) `thanos_objstore_bucket_last_successful_upload_time` now does not appear when no blocks have been uploaded so far.
- [#966](https://github.com/thanos-io/thanos/pull/966) Bucket: verify no longer warns about overlapping blocks, that overlap `0s`
- [#848](https://github.com/thanos-io/thanos/pull/848) Compact: now correctly works with time series with duplicate labels.
- [#894](https://github.com/thanos-io/thanos/pull/894) Thanos Rule: UI now correctly shows evaluation time.
- [#865](https://github.com/thanos-io/thanos/pull/865) Query: now properly parses DNS SRV Service Discovery.
- [#889](https://github.com/thanos-io/thanos/pull/889) Store: added safeguard against merging posting groups segfault
- [#941](https://github.com/thanos-io/thanos/pull/941) Sidecar: added better handling of intermediate restarts.
- [#933](https://github.com/thanos-io/thanos/pull/933) Query: Fixed 30 seconds lag of adding new store to query.
- [#962](https://github.com/thanos-io/thanos/pull/962) Sidecar: Make config reloader file writes atomic.
- [#982](https://github.com/thanos-io/thanos/pull/982) Query: now advertises Min & Max Time accordingly to the nodes.
- [#1041](https://github.com/thanos-io/thanos/issues/1038) Ruler is now able to return long time range queries.
- [#904](https://github.com/thanos-io/thanos/pull/904) Compact: Skip compaction for blocks with no samples.
- [#1070](https://github.com/thanos-io/thanos/pull/1070) Downsampling works back again. Deferred closer errors are now properly captured.

## [v0.3.2](https://github.com/thanos-io/thanos/releases/tag/v0.3.2) - 2019.03.04

### Added

- [#851](https://github.com/thanos-io/thanos/pull/851) New read API endpoint for api/v1/rules and api/v1/alerts.
- [#873](https://github.com/thanos-io/thanos/pull/873) Store: fix set index cache LRU

:warning: **WARNING** :warning: #873 fix fixes actual handling of `index-cache-size`. Handling of limit for this cache was broken so it was unbounded all the time. From this release actual value matters and is extremely low by default. To "revert" the old behaviour (no boundary), use a large enough value.

### Fixed

- [#833](https://github.com/thanos-io/thanos/issues/833) Store Gateway matcher regression for intersecting with empty posting.
- [#867](https://github.com/thanos-io/thanos/pull/867) Fixed race condition in sidecare between reloader and shipper.

## [v0.3.1](https://github.com/thanos-io/thanos/releases/tag/v0.3.1) - 2019.02.18

### Fixed

- [#829](https://github.com/thanos-io/thanos/issues/829) Store Gateway crashing due to `slice bounds out of range`.
- [#834](https://github.com/thanos-io/thanos/issues/834) Store Gateway matcher regression for `<>` `!=`.

## [v0.3.0](https://github.com/thanos-io/thanos/releases/tag/v0.3.0) - 2019.02.08

### Added

- Support for gzip compressed configuration files before envvar substitution for reloader package.
- `bucket inspect` command for better insights on blocks in object storage.
- Support for [Tencent COS](docs/storage.md#tencent-cos-configuration) object storage.
- Partial Response disable option for StoreAPI and QueryAPI.
- Partial Response disable button on Thanos UI
- We have initial docs for goDoc documentation!
- Flags for Querier and Ruler UIs: `--web.route-prefix`, `--web.external-prefix`, `--web.prefix-header`. Details [here](docs/components/query.md#expose-ui-on-a-sub-path)

### Fixed

- [#649](https://github.com/thanos-io/thanos/issues/649) - Fixed store label values api to add also external label values.
- [#396](https://github.com/thanos-io/thanos/issues/396) - Fixed sidecar logic for proxying series that has more than 2^16 samples from Prometheus.
- [#732](https://github.com/thanos-io/thanos/pull/732) - Fixed S3 authentication sequence. You can see new sequence enumerated [here](https://github.com/thanos-io/thanos/blob/master/docs/storage.md#aws-s3-configuration)
- [#745](https://github.com/thanos-io/thanos/pull/745) - Fixed race conditions and edge cases for Thanos Querier fanout logic.
- [#651](https://github.com/thanos-io/thanos/issues/651) - Fixed index cache when asked buffer size is bigger than cache max size.

### Changed

- [#529](https://github.com/thanos-io/thanos/pull/529) Massive improvement for compactor. Downsampling memory consumption was reduce to only store labels and single chunks per each series.
- Qurerier UI: Store page now shows the store APIs per component type.
- Prometheus and TSDB deps are now up to date with ~2.7.0 Prometheus version. Lot's of things has changed. See details [here #704](https://github.com/thanos-io/thanos/pull/704) Known changes that affects us:
  - prometheus/prometheus/discovery/file
    - [ENHANCEMENT] Discovery: Improve performance of previously slow updates of changes of targets. #4526
    - [BUGFIX] Wait for service discovery to stop before exiting #4508 ??
  - prometheus/prometheus/promql:
    - **[ENHANCEMENT] Subqueries support. #4831**
    - [BUGFIX] PromQL: Fix a goroutine leak in the lexer/parser. #4858
    - [BUGFIX] Change max/min over_time to handle NaNs properly. #438
    - [BUGFIX] Check label name for `count_values` PromQL function. #4585
    - [BUGFIX] Ensure that vectors and matrices do not contain identical label-sets. #4589
    - [ENHANCEMENT] Optimize PromQL aggregations #4248
    - [BUGFIX] Only add LookbackDelta to vector selectors #4399
    - [BUGFIX] Reduce floating point errors in stddev and related functions #4533
  - prometheus/prometheus/rules:
    - New metrics exposed! (prometheus evaluation!)
    - [ENHANCEMENT] Rules: Error out at load time for invalid templates, rather than at evaluation time. #4537
  - prometheus/tsdb/index: Index reader optimizations.
- Thanos store gateway flag for sync concurrency (`block-sync-concurrency` with `20` default, so no change by default)
- S3 provider:
  - Added `put_user_metadata` option to config.
  - Added `insecure_skip_verify` option to config.

### Deprecated

- Tests against Prometheus below v2.2.1. This does not mean *lack* of support for those. Only that we don't tests the compatibility anymore. See [#758](https://github.com/thanos-io/thanos/issues/758) for details.

## [v0.2.1](https://github.com/thanos-io/thanos/releases/tag/v0.2.1) - 2018.12.27

### Added

- Relabel drop for Thanos Ruler to enable replica label drop and alert deduplication on AM side.
- Query: Stores UI page available at `/stores`.

![](docs/img/query_ui_stores.png)

### Fixed

- Thanos Rule Alertmanager DNS SD bug.
- DNS SD bug when having SRV results with different ports.
- Move handling of HA alertmanagers to be the same as Prometheus.
- Azure iteration implementation flaw.

## [v0.2.0](https://github.com/thanos-io/thanos/releases/tag/v0.2.0) - 2018.12.10

Next Thanos release adding support to new discovery method, gRPC mTLS and two new object store providers (Swift and Azure).

Note lots of necessary breaking changes in flags that relates to bucket configuration.

### Deprecated

- *breaking*: Removed all bucket specific flags as we moved to config files:
  - --gcs-bucket=\<bucket\>
  - --s3.bucket=\<bucket\>
  - --s3.endpoint=\<api-url\>
  - --s3.access-key=\<key\>
  - --s3.insecure
  - --s3.signature-version2
  - --s3.encrypt-sse
  - --gcs-backup-bucket=\<bucket\>
  - --s3-backup-bucket=\<bucket\>
- *breaking*: Removed support of those environment variables for bucket:
  - S3_BUCKET
  - S3_ENDPOINT
  - S3_ACCESS_KEY
  - S3_INSECURE
  - S3_SIGNATURE_VERSION2
- *breaking*: Removed provider specific bucket metrics e.g `thanos_objstore_gcs_bucket_operations_total` in favor of of generic bucket operation metrics.

### Changed

- *breaking*: Added `thanos_` prefix to memberlist (gossip) metrics. Make sure to update your dashboards and rules.
- S3 provider:
  - Set `"X-Amz-Acl": "bucket-owner-full-control"` metadata for s3 upload operation.

### Added

- Support for heterogeneous secure gRPC on StoreAPI.
- Handling of scalar result in rule node evaluating rules.
- Flag `--objstore.config-file` to reference to the bucket configuration file in yaml format. Detailed information can be found in document [storage](docs/storage.md).
- File service discovery for StoreAPIs:
- In `thanos rule`, static configuration of query nodes via `--query`
- In `thanos rule`, file based discovery of query nodes using `--query.file-sd-config.files`
- In `thanos query`, file based discovery of store nodes using `--store.file-sd-config.files`
- `/-/healthy` endpoint to Querier.
- DNS service discovery to static and file based configurations using the `dns+` and `dnssrv+` prefixes for the respective lookup. Details [here](docs/service-discovery.md)
- `--cluster.disable` flag to disable gossip functionality completely.
- Hidden flag to configure max compaction level.
- Azure Storage.
- OpenStack Swift support.
- Thanos Ruler `thanos_rule_loaded_rules` metric.
- Option for JSON logger format.

### Fixed

- Issue whereby the Proxy Store could end up in a deadlock if there were more than 9 stores being queried and all returned an error.
- Ruler tracing causing panics.
- GatherIndexStats panics on duplicated chunks check.
- Clean up of old compact blocks on compact restart.
- Sidecar too frequent Prometheus reload.
- `thanos_compactor_retries_total` metric not being registered.

## [v0.1.0](https://github.com/thanos-io/thanos/releases/tag/v0.1.0) - 2018.09.14

Initial version to have a stable reference before [gossip protocol removal](/docs/proposals/201809_gossip-removal.md).

### Added

- Gossip layer for all components.
- StoreAPI gRPC proto.
- TSDB block upload logic for Sidecar.
- StoreAPI logic for Sidecar.
- Config and rule reloader logic for Sidecar.
- On-the fly result merge and deduplication logic for Querier.
- Custom Thanos UI (based mainly on Prometheus UI) for Querier.
- Optimized object storage fetch logic for Store.
- Index cache and chunk pool for Store for better memory usage.
- Stable support for Google Cloud Storage object storage.
- StoreAPI logic for Querier to support Thanos federation (experimental).
- Support for S3 minio-based AWS object storage (experimental).
- Compaction logic of blocks from multiple sources for Compactor.
- Optional Compaction fixed retention.
- Optional downsampling logic for Compactor (experimental).
- Rule (including alerts) evaluation logic for Ruler.
- Rule UI with hot rules reload.
- StoreAPI logic for Ruler.
- Basic metric orchestration for all components.
- Verify commands with potential fixes (experimental).
- Compact / Downsample offline commands.
- Bucket commands.
- Downsampling support for UI.
- Grafana dashboards for Thanos components.<|MERGE_RESOLUTION|>--- conflicted
+++ resolved
@@ -19,11 +19,8 @@
 - [#4239](https://github.com/thanos-io/thanos/pull/4239) Add penalty based deduplication mode for compactor.
 - [#4292](https://github.com/thanos-io/thanos/pull/4292) Receive: Enable exemplars ingestion and querying.
 - [#4392](https://github.com/thanos-io/thanos/pull/4392) Tools: Added `--delete-blocks` to bucket rewrite tool to mark the original blocks for deletion after rewriting is done.
-<<<<<<< HEAD
 - [#4412](https://github.com/thanos-io/thanos/pull/4412) Fixed check for empty string
-=======
 - [#3970](https://github.com/thanos-io/thanos/pull/3970) Azure: Adds more configuration options for Azure blob storage. This allows for pipeline and reader specific configuration. Implements HTTP transport configuration options. These options allows for more fine-grained control on timeouts and retries. Implements MSI authentication as second method of authentication via a service principal token.
->>>>>>> 8511894a
 
 ### Fixed
 
