--- conflicted
+++ resolved
@@ -13,13 +13,8 @@
 ## Unreleased
 
 ### Added
-<<<<<<< HEAD
+- [#4117](https://github.com/thanos-io/thanos/pull/4117) Mixin:  new alert ThanosReceiveTrafficBelowThreshold to flag if the ingestion average of the last hour dips below 50% of the ingestion average for the last 12 hours.
 - [#4107](https://github.com/thanos-io/thanos/pull/4107) Store: `LabelNames` and `LabelValues` now support label matchers.
-- [#4117](https://github.com/thanos-io/thanos/pull/4117) Mixin:  new alert ThanosReceiveTrafficBelowThreshold to flag if the ingestion average of the last hour dips below 50% of the ingestion average for the last 12 hours.
-=======
-
-- [#4107](https://github.com/thanos-io/thanos/pull/4107) Store: `LabelNames` and `LabelValues` now support label matchers.
->>>>>>> a993bb06
 
 ### Fixed
 -
