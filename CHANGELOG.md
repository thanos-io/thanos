--- conflicted
+++ resolved
@@ -12,7 +12,7 @@
 ## Unreleased.
 
 - [#1338](https://github.com/thanos-io/thanos/pull/1338) Querier still warns on store API duplicate, but allows a single one from duplicated set. This is gracefully warn about the problematic logic and not disrupt immediately.
-
+- `AliYun OSS` object storage, see [documents](docs/storage.md#aliyun-oss-configuration) for further information.
 ### Fixed
 
 - [#1327](https://github.com/thanos-io/thanos/pull/1327) `/series` API end-point now properly returns an empty array just like Prometheus if there are no results
@@ -23,10 +23,7 @@
 
 ### Added
 
-<<<<<<< HEAD
-- [#1097](https://github.com/improbable-eng/thanos/pull/1097) Added `thanos check rules` linter for Thanos rule rules files.
-- `AliYun OSS` object storage, see [documents](docs/storage.md#aliyun-oss-configuration) for further information.
-=======
+
 - [#1097](https://github.com/thanos-io/thanos/pull/1097) Added `thanos check rules` linter for Thanos rule rules files.
 
 - [#1253](https://github.com/thanos-io/thanos/pull/1253) Add support for specifying a maximum amount of retries when using Azure Blob storage (default: no retries).
@@ -80,7 +77,6 @@
 ### Fixed
 
 - [#1227](https://github.com/thanos-io/thanos/pull/1227) Some context handling issues were fixed in Thanos Compact; some unnecessary memory allocations were removed in the hot path of Thanos Store.
->>>>>>> 60a45cb6
 
 - [#1183](https://github.com/thanos-io/thanos/pull/1183) Compactor now correctly propagates retriable/haltable errors which means that it will not unnecessarily restart if such an error occurs
 
