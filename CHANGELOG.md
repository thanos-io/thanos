--- conflicted
+++ resolved
@@ -18,6 +18,7 @@
 - [#4509](https://github.com/thanos-io/thanos/pull/4509) Logging: Adds duration_ms in int64 to the logs.
 - [#4462](https://github.com/thanos-io/thanos/pull/4462) UI: Add find overlap block UI
 - [#4469](https://github.com/thanos-io/thanos/pull/4469) Compact: Add flag `compact.skip-block-with-out-of-order-chunks` to skip blocks with out-of-order chunks during compaction instead of halting
+- [3963](https://github.com/thanos-io/thanos/pull/3963) Receive: Add per-each-write limit to the allowed number of samples.(Default: 50000)
 
 ### Fixed
 
@@ -38,14 +39,10 @@
 - [#4327](https://github.com/thanos-io/thanos/pull/4327) Add environment variable substitution to all YAML configuration flags.
 - [#4239](https://github.com/thanos-io/thanos/pull/4239) Add penalty based deduplication mode for compactor.
 - [#4292](https://github.com/thanos-io/thanos/pull/4292) Receive: Enable exemplars ingestion and querying.
-<<<<<<< HEAD
-- [3963](https://github.com/thanos-io/thanos/pull/3963) Receive: Add per-each-write limit to the allowed number of samples.(Default: 5000)
-=======
 - [#4392](https://github.com/thanos-io/thanos/pull/4392) Tools: Added `--delete-blocks` to bucket rewrite tool to mark the original blocks for deletion after rewriting is done.
 - [#3970](https://github.com/thanos-io/thanos/pull/3970) Azure: Adds more configuration options for Azure blob storage. This allows for pipeline and reader specific configuration. Implements HTTP transport configuration options. These options allows for more fine-grained control on timeouts and retries. Implements MSI authentication as second method of authentication via a service principal token.
 - [#4406](https://github.com/thanos-io/thanos/pull/4406) Tools: Add retention command for applying retention policy on the bucket.
 - [#4430](https://github.com/thanos-io/thanos/pull/4430) Compact: Add flag `downsample.concurrency` to specify the concurrency of downsampling blocks.
->>>>>>> 5cfa3ff6
 
 ### Fixed
 
