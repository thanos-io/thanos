--- conflicted
+++ resolved
@@ -29,6 +29,7 @@
 - [#6218](https://github.com/thanos-io/thanos/pull/6218) mixin(Store): handle ResourceExhausted as a non-server error. As a consequence, this error won't contribute to Store's grpc errors alerts.
 - [#6271](https://github.com/thanos-io/thanos/pull/6271) Receive: Fix segfault in `LabelValues` during head compaction.
 
+
 ### Changed
 - [#6168](https://github.com/thanos-io/thanos/pull/6168) Receiver: Make ketama hashring fail early when configured with number of nodes lower than the replication factor.
 - [#6201](https://github.com/thanos-io/thanos/pull/6201) Query-Frontend: Disable absent and absent_over_time for vertical sharding.
@@ -37,12 +38,9 @@
 - [#6228](https://github.com/thanos-io/thanos/pull/6228) Conditionally generate debug messages in ProxyStore to avoid memory bloat.
 - [#6231](https://github.com/thanos-io/thanos/pull/6231) mixins: Add code/grpc-code dimension to error widgets.
 - [#6244](https://github.com/thanos-io/thanos/pull/6244) mixin(Rule): Add rule evaluation failures to the Rule dashboard.
-<<<<<<< HEAD
 - [#6303](https://github.com/thanos-io/thanos/pull/6303) Store: added and start using streamed snappy encoding for postings list instead of block based one. This leads to constant memory usage during decompression. This approximately halves memory usage when decompressing a postings list in index cache.
-
-=======
 - [#6071](https://github.com/thanos-io/thanos/pull/6071) Query Frontend: *breaking :warning:* Add experimental native histogram support for which we updated and aligned with the [Prometheus common](https://github.com/prometheus/common) model, which is used for caching so a cache reset required.
->>>>>>> 692a21d9
+
 
 ### Removed
 
