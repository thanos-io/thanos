--- conflicted
+++ resolved
@@ -33,11 +33,8 @@
 - [#7652](https://github.com/thanos-io/thanos/pull/7652) Store: Implement metadata API limit in stores.
 - [#7659](https://github.com/thanos-io/thanos/pull/7659) Receive: Add support for replication using [Cap'n Proto](https://capnproto.org/). This protocol has a lower CPU and memory footprint, which leads to a reduction in resource usage in Receivers. Before enabling it, make sure that all receivers are updated to a version which supports this replication method.
 - [#7853](https://github.com/thanos-io/thanos/pull/7853) UI: Add support for selecting graph time range with mouse drag.
-<<<<<<< HEAD
+- [#7855](https://github.com/thanos-io/thanos/pull/7855) Compcat/Query: Add support for comma separated replica labels.
 - [#7654](https://github.com/thanos-io/thanos/pull/7654) *: Add '--grpc-server-tls-min-version' flag to allow user to specify TLS version, otherwise default to TLS 1.3
-=======
-- [#7855](https://github.com/thanos-io/thanos/pull/7855) Compcat/Query: Add support for comma separated replica labels.
->>>>>>> 19dc4b94
 
 ### Changed
 
