# Changelog

All notable changes to this project will be documented in this file.

The format is based on [Keep a Changelog](http://keepachangelog.com/en/1.0.0/) and this project adheres to [Semantic Versioning](http://semver.org/spec/v2.0.0.html).

NOTE: As semantic versioning states all 0.y.z releases can contain breaking changes in API (flags, grpc API, any backward compatibility)

We use *breaking :warning:* to mark changes that are not backward compatible (relates only to v0.y.z releases.)

## Unreleased

### Fixed

<<<<<<< HEAD
- [#8393](https://github.com/thanos-io/thanos/pull/8393) Tests: fix flaky TestCompactWithStoreGateway by adding proper readiness checks
=======
- [#8334](https://github.com/thanos-io/thanos/pull/8334) Query: wait for initial endpoint discovery before becoming ready
>>>>>>> 696193cc

### Added

- [#8366](https://github.com/thanos-io/thanos/pull/8366) Store: optionally ignore Parquet migrated blocks
- [#8359](https://github.com/thanos-io/thanos/pull/8359) Tools: add `--shipper.upload-compacted` flag for uploading compacted blocks to bucket upload-blocks

### Changed

- [#8370](https://github.com/thanos-io/thanos/pull/8370) Query: announced labelset now reflects relabel-config

### Removed

### [v0.39.2](https://github.com/thanos-io/thanos/tree/release-0.39) - 2025 07 17

### Fixed

- [#8374](https://github.com/thanos-io/thanos/pull/8374) Query: fix panic when concurrently accessing annotations map
- [#8375](https://github.com/thanos-io/thanos/pull/8375) Query: fix native histogram buckets in distributed queries

### [v0.39.1](https://github.com/thanos-io/thanos/tree/release-0.39) - 2025 07 01

Fixes a memory leak issue on query-frontend. The bug only affects v0.39.0.

### Fixed

- [#8349](https://github.com/thanos-io/thanos/pull/8349) Query-Frontend: properly clean up resources
- [#8338](https://github.com/thanos-io/thanos/pull/8338) Query-Frontend: use original roundtripper + close immediately

## [v0.39.0](https://github.com/thanos-io/thanos/tree/release-0.39) - 2025 06 25

In short: there are a bunch of fixes and small improvements. The shining items in this release are memory usage improvements in Thanos Query and shuffle sharding support in Thanos Receiver. Information about shuffle sharding support is available in the documentation. Thank you to all contributors!

### Added

- [#8308](https://github.com/thanos-io/thanos/pull/8308) Receive: Prometheus counters for pending write requests and series requests
- [#8225](https://github.com/thanos-io/thanos/pull/8225) tools: Extend bucket ls options.
- [#8238](https://github.com/thanos-io/thanos/pull/8238) Receive: add shuffle sharding support
- [#8284](https://github.com/thanos-io/thanos/pull/8284) Store: Add `--disable-admin-operations` Flag to Store Gateway
- [#8245](https://github.com/thanos-io/thanos/pull/8245) Querier/Query-Frontend/Ruler: Add `--enable-feature=promql-experimental-functions` flag option to enable using promQL experimental functions in respective Thanos components
- [#8259](https://github.com/thanos-io/thanos/pull/8259) Shipper: Add `--shipper.skip-corrupted-blocks` flag to allow `Sync()` to continue upload when finding a corrupted block

### Changed

- [#8282](https://github.com/thanos-io/thanos/pull/8282) Force sync writes to meta.json in case of host crash
- [#8192](https://github.com/thanos-io/thanos/pull/8192) Sidecar: fix default get config timeout
- [#8202](https://github.com/thanos-io/thanos/pull/8202) Receive: Unhide `--tsdb.enable-native-histograms` flag
- [#8315](https://github.com/thanos-io/thanos/pull/8315) Query-Frontend: only ready if downstream is ready

### Removed
- [#8289](https://github.com/thanos-io/thanos/pull/8289) Receive: *breaking :warning:* Removed migration of legacy-TSDB to multi-TSDB. Ensure you are running version >0.13

### Fixed
- [#8199](https://github.com/thanos-io/thanos/pull/8199) Query: handle panics or nil pointer dereference in querier gracefully when query analyze returns nil
- [#8211](https://github.com/thanos-io/thanos/pull/8211) Query: fix panic on nested partial response in distributed instant query
- [#8216](https://github.com/thanos-io/thanos/pull/8216) Query/Receive: fix iter race between `next()` and `stop()` introduced in https://github.com/thanos-io/thanos/pull/7821.
- [#8212](https://github.com/thanos-io/thanos/pull/8212) Receive: Ensure forward/replication metrics are incremented in err cases
- [#8296](https://github.com/thanos-io/thanos/pull/8296) Query: limit LazyRetrieval memory buffer size

## [v0.38.0](https://github.com/thanos-io/thanos/tree/release-0.38) - 03.04.2025

### Fixed
- [#8091](https://github.com/thanos-io/thanos/pull/8091) *: Add POST into allowed CORS methods header
- [#8046](https://github.com/thanos-io/thanos/pull/8046) Query-Frontend: Fix query statistic reporting for range queries when caching is enabled.
- [#7978](https://github.com/thanos-io/thanos/pull/7978) Receive: Fix deadlock during local writes when `split-tenant-label-name` is used
- [#8016](https://github.com/thanos-io/thanos/pull/8016) Query Frontend: Fix @ modifier not being applied correctly on sub queries.

### Added

- [#7907](https://github.com/thanos-io/thanos/pull/7907) Receive: Add `--receive.grpc-service-config` flag to configure gRPC service config for the receivers.
- [#7961](https://github.com/thanos-io/thanos/pull/7961) Store Gateway: Add `--store.posting-group-max-keys` flag to mark posting group as lazy if it exceeds number of keys limit. Added `thanos_bucket_store_lazy_expanded_posting_groups_total` for total number of lazy posting groups and corresponding reasons.
- [#8000](https://github.com/thanos-io/thanos/pull/8000) Query: Bump promql-engine, pass partial response through options
- [#7353](https://github.com/thanos-io/thanos/pull/7353) [#8045](https://github.com/thanos-io/thanos/pull/8045) Receiver/StoreGateway: Add `--matcher-cache-size` option to enable caching for regex matchers in series calls.
- [#8017](https://github.com/thanos-io/thanos/pull/8017) Store Gateway: Use native histogram for binary reader load and download duration and fixed download duration metric. #8017
- [#8131](https://github.com/thanos-io/thanos/pull/8131) Store Gateway: Optimize regex matchers for .* and .+. #8131
- [#7808](https://github.com/thanos-io/thanos/pull/7808) Query: Support chain deduplication algorithm.
- [#8158](https://github.com/thanos-io/thanos/pull/8158) Rule: Add support for query offset.
- [#8110](https://github.com/thanos-io/thanos/pull/8110) Compact: implement native histogram downsampling.
- [#7996](https://github.com/thanos-io/thanos/pull/7996) Receive: Add OTLP endpoint.

### Changed

- [#7890](https://github.com/thanos-io/thanos/pull/7890) Query,Ruler: *breaking :warning:* deprecated `--store.sd-file` and `--store.sd-interval` to be replaced with `--endpoint.sd-config` and `--endpoint-sd-config-reload-interval`; removed legacy flags to pass endpoints `--store`, `--metadata`, `--rule`, `--exemplar`.
- [#7012](https://github.com/thanos-io/thanos/pull/7012) Query: Automatically adjust `max_source_resolution` based on promql query to avoid querying data from higher resolution resulting empty results.
- [#8118](https://github.com/thanos-io/thanos/pull/8118) Query: Bumped promql-engine
- [#8135](https://github.com/thanos-io/thanos/pull/8135) Query: respect partial response in distributed engine
- [#8181](https://github.com/thanos-io/thanos/pull/8181) Deps: bump promql engine

### Removed

## [v0.37.2](https://github.com/thanos-io/thanos/tree/release-0.37) - 11.12.2024

### Fixed

- [#7970](https://github.com/thanos-io/thanos/pull/7970) Sidecar: Respect min-time setting.
- [#7962](https://github.com/thanos-io/thanos/pull/7962) Store: Fix potential deadlock in hedging request.
- [#8175](https://github.com/thanos-io/thanos/pull/8175) Query: fix endpointset setup

### Added

### Changed

### Removed

## [v0.37.1](https://github.com/thanos-io/thanos/tree/release-0.37) - 04.12.2024

### Fixed

- [#7674](https://github.com/thanos-io/thanos/pull/7674) Query-frontend: Fix connection to Redis cluster with TLS.
- [#7945](https://github.com/thanos-io/thanos/pull/7945) Receive: Capnproto - use segment from existing message.
- [#7941](https://github.com/thanos-io/thanos/pull/7941) Receive: Fix race condition when adding multiple new tenants, see [issue-7892](https://github.com/thanos-io/thanos/issues/7892).
- [#7954](https://github.com/thanos-io/thanos/pull/7954) Sidecar: Ensure limit param is positive for compatibility with older Prometheus.
- [#7953](https://github.com/thanos-io/thanos/pull/7953) Query: Update promql-engine for subquery avg fix.

### Added

### Changed

### Removed

## [v0.37.0](https://github.com/thanos-io/thanos/tree/release-0.37) - 25.11.2024

### Fixed

- [#7511](https://github.com/thanos-io/thanos/pull/7511) Query Frontend: fix doubled gzip compression for response body.
- [#7592](https://github.com/thanos-io/thanos/pull/7592) Ruler: Only increment `thanos_rule_evaluation_with_warnings_total` metric for non PromQL warnings.
- [#7614](https://github.com/thanos-io/thanos/pull/7614) *: fix debug log formatting.
- [#7492](https://github.com/thanos-io/thanos/pull/7492) Compactor: update filtered blocks list before second downsample pass.
- [#7658](https://github.com/thanos-io/thanos/pull/7658) Store: Fix panic because too small buffer in pool.
- [#7643](https://github.com/thanos-io/thanos/pull/7643) Receive: fix thanos_receive_write_{timeseries,samples} stats
- [#7644](https://github.com/thanos-io/thanos/pull/7644) fix(ui): add null check to find overlapping blocks logic
- [#7674](https://github.com/thanos-io/thanos/pull/7674) Query-frontend: Fix connection to Redis cluster with TLS.
- [#7814](https://github.com/thanos-io/thanos/pull/7814) Store: label_values: if matchers contain **name**=="something", do not add <labelname> != "" to fetch less postings.
- [#7679](https://github.com/thanos-io/thanos/pull/7679) Query: respect store.limit.* flags when evaluating queries
- [#7821](https://github.com/thanos-io/thanos/pull/7821) Query/Receive: Fix coroutine leak introduced in https://github.com/thanos-io/thanos/pull/7796.
- [#7843](https://github.com/thanos-io/thanos/pull/7843) Query Frontend: fix slow query logging for non-query endpoints.
- [#7852](https://github.com/thanos-io/thanos/pull/7852) Query Frontend: pass "stats" parameter forward to queriers and fix Prometheus stats merging.
- [#7832](https://github.com/thanos-io/thanos/pull/7832) Query Frontend: Fix cache keys for dynamic split intervals.
- [#7885](https://github.com/thanos-io/thanos/pull/7885) Store: Return chunks to the pool after completing a Series call.
- [#7893](https://github.com/thanos-io/thanos/pull/7893) Sidecar: Fix retrieval of external labels for Prometheus v3.0.0.
- [#7903](https://github.com/thanos-io/thanos/pull/7903) Query: Fix panic on regex store matchers.
- [#7915](https://github.com/thanos-io/thanos/pull/7915) Store: Close block series client at the end to not reuse chunk buffer
- [#7941](https://github.com/thanos-io/thanos/pull/7941) Receive: Fix race condition when adding multiple new tenants, see [issue-7892](https://github.com/thanos-io/thanos/issues/7892).

### Added

- [#7763](https://github.com/thanos-io/thanos/pull/7763) Ruler: use native histograms for client latency metrics.
- [#7609](https://github.com/thanos-io/thanos/pull/7609) API: Add limit param to metadata APIs (series, label names, label values).
- [#7429](https://github.com/thanos-io/thanos/pull/7429): Reloader: introduce `TolerateEnvVarExpansionErrors` to allow suppressing errors when expanding environment variables in the configuration file. When set, this will ensure that the reloader won't consider the operation to fail when an unset environment variable is encountered. Note that all unset environment variables are left as is, whereas all set environment variables are expanded as usual.
- [#7560](https://github.com/thanos-io/thanos/pull/7560) Query: Added the possibility of filtering rules by rule_name, rule_group or file to HTTP api.
- [#7652](https://github.com/thanos-io/thanos/pull/7652) Store: Implement metadata API limit in stores.
- [#7659](https://github.com/thanos-io/thanos/pull/7659) Receive: Add support for replication using [Cap'n Proto](https://capnproto.org/). This protocol has a lower CPU and memory footprint, which leads to a reduction in resource usage in Receivers. Before enabling it, make sure that all receivers are updated to a version which supports this replication method.
- [#7853](https://github.com/thanos-io/thanos/pull/7853) UI: Add support for selecting graph time range with mouse drag.
- [#7855](https://github.com/thanos-io/thanos/pull/7855) Compcat/Query: Add support for comma separated replica labels.
- [#7654](https://github.com/thanos-io/thanos/pull/7654) *: Add '--grpc-server-tls-min-version' flag to allow user to specify TLS version, otherwise default to TLS 1.3
- [#7854](https://github.com/thanos-io/thanos/pull/7854) Query Frontend: Add `--query-frontend.force-query-stats` flag to force collection of query statistics from upstream queriers.
- [#7860](https://github.com/thanos-io/thanos/pull/7860) Store: Support hedged requests
- [#7924](https://github.com/thanos-io/thanos/pull/7924) *: Upgrade promql-engine to `v0.0.0-20241106100125-097e6e9f425a` and objstore to `v0.0.0-20241111205755-d1dd89d41f97`
- [#7835](https://github.com/thanos-io/thanos/pull/7835) Ruler: Add ability to do concurrent rule evaluations
- [#7722](https://github.com/thanos-io/thanos/pull/7722) Query: Add partition labels flag to partition leaf querier in distributed mode

### Changed

- [#7494](https://github.com/thanos-io/thanos/pull/7494) Ruler: remove trailing period from SRV records returned by discovery `dnsnosrva` lookups
- [#7567](https://github.com/thanos-io/thanos/pull/7565) Query: Use thanos resolver for endpoint groups.
- [#7741](https://github.com/thanos-io/thanos/pull/7741) Deps: Bump Objstore to `v0.0.0-20240913074259-63feed0da069`
- [#7813](https://github.com/thanos-io/thanos/pull/7813) Receive: enable initial TSDB compaction time randomization
- [#7820](https://github.com/thanos-io/thanos/pull/7820) Sidecar: Use prometheus metrics for min timestamp
- [#7886](https://github.com/thanos-io/thanos/pull/7886) Discovery: Preserve results from other resolve calls
- [#7745](https://github.com/thanos-io/thanos/pull/7745) *: Build with Prometheus stringlabels tags
- [#7669](https://github.com/thanos-io/thanos/pull/7669) Receive: Change quorum calculation for rf=2

### Removed

- [#7704](https://github.com/thanos-io/thanos/pull/7704) *: *breaking :warning:* remove Store gRPC Info function. This has been deprecated for 3 years, its time to remove it.
- [#7793](https://github.com/thanos-io/thanos/pull/7793) Receive: Disable dedup proxy in multi-tsdb
- [#7678](https://github.com/thanos-io/thanos/pull/7678) Query: Skip formatting strings if debug logging is disabled

## [v0.36.1](https://github.com/thanos-io/thanos/tree/release-0.36)

### Fixed

- [#7634](https://github.com/thanos-io/thanos/pull/7634) Rule: fix Query and Alertmanager TLS configurations with CA only.
- [#7618](https://github.com/thanos-io/thanos/pull/7618) Proxy: Query goroutine leak when store.response-timeout is set

### Added

### Changed

### Removed

## [v0.36.0](https://github.com/thanos-io/thanos/tree/release-0.36)

### Fixed

- [#7326](https://github.com/thanos-io/thanos/pull/7326) Query: fixing exemplars proxy when querying stores with multiple tenants.
- [#7403](https://github.com/thanos-io/thanos/pull/7403) Sidecar: fix startup sequence
- [#7484](https://github.com/thanos-io/thanos/pull/7484) Proxy: fix panic in lazy response set
- [#7493](https://github.com/thanos-io/thanos/pull/7493) *: fix server grpc histograms

### Added

- [#7317](https://github.com/thanos-io/thanos/pull/7317) Tracing: allow specifying resource attributes for the OTLP configuration.
- [#7367](https://github.com/thanos-io/thanos/pull/7367) Store Gateway: log request ID in request logs.
- [#7361](https://github.com/thanos-io/thanos/pull/7361) Query: *breaking :warning:* pass query stats from remote execution from server to client. We changed the protobuf of the QueryAPI, if you use `query.mode=distributed` you need to update your client (upper level Queriers) first, before updating leaf Queriers (servers).
- [#7363](https://github.com/thanos-io/thanos/pull/7363) Query-frontend: set value of remote_user field in Slow Query Logs from HTTP header
- [#7335](https://github.com/thanos-io/thanos/pull/7335) Dependency: Update minio-go to v7.0.70 which includes support for EKS Pod Identity.
- [#7477](https://github.com/thanos-io/thanos/pull/7477) *: Bump objstore to `20240622095743-1afe5d4bc3cd`

### Changed

- [#7334](https://github.com/thanos-io/thanos/pull/7334) Compactor: do not vertically compact downsampled blocks. Such cases are now marked with `no-compact-mark.json`. Fixes panic `panic: unexpected seriesToChunkEncoder lack of iterations`.
- [#7393](https://github.com/thanos-io/thanos/pull/7393) *: *breaking :warning:* Using native histograms for grpc middleware metrics. Metrics `grpc_client_handling_seconds` and `grpc_server_handling_seconds` will now be native histograms, if you have enabled native histogram scraping you will need to update your PromQL expressions to use the new metric names.

### Removed

## [v0.35.1](https://github.com/thanos-io/thanos/tree/release-0.35) - 28.05.2024

### Fixed

- [#7323](https://github.com/thanos-io/thanos/pull/7323) Sidecar: wait for prometheus on startup
- [#6948](https://github.com/thanos-io/thanos/pull/6948) Receive: fix goroutines leak during series requests to thanos store api.
- [#7382](https://github.com/thanos-io/thanos/pull/7382) *: Ensure objstore flag values are masked & disable debug/pprof/cmdline
- [#7392](https://github.com/thanos-io/thanos/pull/7392) Query: fix broken min, max for pre 0.34.1 sidecars
- [#7373](https://github.com/thanos-io/thanos/pull/7373) Receive: Fix stats for remote write
- [#7318](https://github.com/thanos-io/thanos/pull/7318) Compactor: Recover from panic to log block ID

### Added

### Changed

### Removed

## [v0.35.0](https://github.com/thanos-io/thanos/tree/release-0.35) - 02.05.2024

### Fixed

- [#7083](https://github.com/thanos-io/thanos/pull/7083) Store Gateway: Fix lazy expanded postings with 0 length failed to be cached.
- [#7080](https://github.com/thanos-io/thanos/pull/7080) Receive: race condition in handler Close() when stopped early
- [#7132](https://github.com/thanos-io/thanos/pull/7132) Documentation: fix broken helm installation instruction
- [#7134](https://github.com/thanos-io/thanos/pull/7134) Store, Compact: Revert the recursive block listing mechanism introduced in https://github.com/thanos-io/thanos/pull/6474 and use the same strategy as in 0.31. Introduce a `--block-discovery-strategy` flag to control the listing strategy so that a recursive lister can still be used if the tradeoff of slower but cheaper discovery is preferred.
- [#7122](https://github.com/thanos-io/thanos/pull/7122) Store Gateway: Fix lazy expanded postings estimate base cardinality using posting group with remove keys.
- [#7166](https://github.com/thanos-io/thanos/pull/7166) Receive/MultiTSDB: Do not delete non-uploaded blocks
- [#7179](https://github.com/thanos-io/thanos/pull/7179) Query: Fix merging of query analysis
- [#7224](https://github.com/thanos-io/thanos/pull/7224) Query-frontend: Add Redis username to the client configuration.
- [#7220](https://github.com/thanos-io/thanos/pull/7220) Store Gateway: Fix lazy expanded postings caching partial expanded postings and bug of estimating remove postings with non existent value. Added `PromQLSmith` based fuzz test to improve correctness.
- [#7225](https://github.com/thanos-io/thanos/pull/7225) Compact: Don't halt due to overlapping sources when vertical compaction is enabled
- [#7244](https://github.com/thanos-io/thanos/pull/7244) Query: Fix Internal Server Error unknown targetHealth: "unknown" when trying to open the targets page.
- [#7248](https://github.com/thanos-io/thanos/pull/7248) Receive: Fix RemoteWriteAsync was sequentially executed causing high latency in the ingestion path.
- [#7271](https://github.com/thanos-io/thanos/pull/7271) Query: fixing dedup iterator when working on mixed sample types.
- [#7289](https://github.com/thanos-io/thanos/pull/7289) Query Frontend: show warnings from downstream queries.
- [#7308](https://github.com/thanos-io/thanos/pull/7308) Store: Batch TSDB Infos for blocks.
- [#7301](https://github.com/thanos-io/thanos/pull/7301) Store Gateway: fix index header reader `PostingsOffsets` returning wrong values.

### Added

- [#7155](https://github.com/thanos-io/thanos/pull/7155) Receive: Add tenant globbing support to hashring config
- [#7231](https://github.com/thanos-io/thanos/pull/7231) Tracing: added missing sampler types
- [#7194](https://github.com/thanos-io/thanos/pull/7194) Downsample: retry objstore related errors
- [#7105](https://github.com/thanos-io/thanos/pull/7105) Rule: add flag `--query.enable-x-functions` to allow usage of extended promql functions (xrate, xincrease, xdelta) in loaded rules
- [#6867](https://github.com/thanos-io/thanos/pull/6867) Query UI: Tenant input box added to the Query UI, in order to be able to specify which tenant the query should use.
- [#7186](https://github.com/thanos-io/thanos/pull/7186) Query UI: Only show tenant input box when query tenant enforcement is enabled
- [#7175](https://github.com/thanos-io/thanos/pull/7175) Query: Add `--query.mode=distributed` which enables the new distributed mode of the Thanos query engine.
- [#7199](https://github.com/thanos-io/thanos/pull/7199) Reloader: Add support for watching and decompressing Prometheus configuration directories
- [#7200](https://github.com/thanos-io/thanos/pull/7175) Query: Add `--selector.relabel-config` and `--selector.relabel-config-file` flags which allows scoping the Querier to a subset of matched TSDBs.
- [#7233](https://github.com/thanos-io/thanos/pull/7233) UI: Showing Block Size Stats
- [#7256](https://github.com/thanos-io/thanos/pull/7256) Receive: Split remote-write HTTP requests via tenant labels of series
- [#7269](https://github.com/thanos-io/thanos/pull/7269) Query UI: Show peak/total samples in query analysis
- [#7280](https://github.com/thanos-io/thanos/pull/7281) *: Adding User-Agent to request logs
- [#7219](https://github.com/thanos-io/thanos/pull/7219) Receive: add `--remote-write.client-tls-secure` and `--remote-write.client-tls-skip-verify` flags to stop relying on grpc server config to determine grpc client secure/skipVerify.
- [#7297](https://github.com/thanos-io/thanos/pull/7297) *: mark as not queryable if status is not ready
- [#7302](https://github.com/thanos-io/thanos/pull/7303) Considering the `X-Forwarded-For` header for the remote address in the logs.
- [#7304](https://github.com/thanos-io/thanos/pull/7304) Store: Use loser trees for merging results

### Changed

- [#7123](https://github.com/thanos-io/thanos/pull/7123) Rule: Change default Alertmanager API version to v2.
- [#7192](https://github.com/thanos-io/thanos/pull/7192) Rule: Do not turn off ruler even if resolving fails
- [#7223](https://github.com/thanos-io/thanos/pull/7223) Automatic detection of memory limits and configure GOMEMLIMIT to match.
- [#7283](https://github.com/thanos-io/thanos/pull/7283) Compact: *breaking :warning:* Replace group with resolution in compact downsample metrics to avoid cardinality explosion with large numbers of groups.
- [#7305](https://github.com/thanos-io/thanos/pull/7305) Query|Receiver: Do not log full request on ProxyStore by default.

### Removed

## [v0.34.1](https://github.com/thanos-io/thanos/tree/release-0.34) - 11.02.24

### Fixed

- [#7078](https://github.com/thanos-io/thanos/pull/7078) *: Bump gRPC to 1.57.2

### Added

### Changed

### Removed

## [v0.34.0](https://github.com/thanos-io/thanos/tree/release-0.34) - 26.01.24

### Fixed

- [#7011](https://github.com/thanos-io/thanos/pull/7011) Query Frontend: queries with negative offset should check whether it is cacheable or not.
- [#6874](https://github.com/thanos-io/thanos/pull/6874) Sidecar: fix labels returned by 'api/v1/series' in presence of conflicting external and inner labels.
- [#7009](https://github.com/thanos-io/thanos/pull/7009) Rule: Fix spacing error in URL.
- [#7082](https://github.com/thanos-io/thanos/pull/7082) Stores: fix label values edge case when requesting external label values with matchers
- [#7114](https://github.com/thanos-io/thanos/pull/7114) Stores: fix file path bug for minio v7.0.61

### Added

- [#6756](https://github.com/thanos-io/thanos/pull/6756) Query: Add `query.enable-tenancy` & `query.tenant-label-name` options to allow enforcement of tenancy on the query path, by injecting labels into queries (uses prom-label-proxy internally).
- [#6944](https://github.com/thanos-io/thanos/pull/6944) Receive: Added a new flag for maximum retention bytes.
- [#6891](https://github.com/thanos-io/thanos/pull/6891) Objstore: Bump `objstore` which adds support for Azure Workload Identity.
- [#6453](https://github.com/thanos-io/thanos/pull/6453) Sidecar: Added `--reloader.method` to support configuration reloads via SIHUP signal.
- [#6925](https://github.com/thanos-io/thanos/pull/6925) Store Gateway: Support float native histogram.
- [#6954](https://github.com/thanos-io/thanos/pull/6954) Index Cache: Support tracing for fetch APIs.
- [#6943](https://github.com/thanos-io/thanos/pull/6943) Ruler: Added `keep_firing_for` field in alerting rule.
- [#6972](https://github.com/thanos-io/thanos/pull/6972) Store Gateway: Apply series limit when streaming series for series actually matched if lazy postings is enabled.
- [#6984](https://github.com/thanos-io/thanos/pull/6984) Store Gateway: Added `--store.index-header-lazy-download-strategy` to specify how to lazily download index headers when lazy mmap is enabled.
- [#6887](https://github.com/thanos-io/thanos/pull/6887) Query Frontend: *breaking :warning:* Add tenant label to relevant exported metrics. Note that this change may cause some pre-existing custom dashboard queries to be incorrect due to the added label.
- [#7028](https://github.com/thanos-io/thanos/pull/7028) Query|Query Frontend: Add new `--query-frontend.enable-x-functions` flag to enable experimental extended functions.
- [#6884](https://github.com/thanos-io/thanos/pull/6884) Tools: Add upload-block command to upload blocks to object storage.
- [#7010](https://github.com/thanos-io/thanos/pull/7010) Cache: Added `set_async_circuit_breaker_*` to utilize the circuit breaker pattern for dynamically thresholding asynchronous set operations.

### Changed

- [#6539](https://github.com/thanos-io/thanos/pull/6539) Store: *breaking :warning:* Changed `--sync-block-duration` default 3m to 15m.

### Removed

- [#7014](https://github.com/thanos-io/thanos/pull/7014) *: *breaking :warning:* Removed experimental query pushdown feature to simplify query path. This feature has had high complexity for too little benefits. The responsibility for query pushdown will be moved to the distributed mode of the new 'thanos' promql engine.

## [v0.33.0](https://github.com/thanos-io/thanos/tree/release-0.33) - 18.12.2023

### Fixed

- [#6817](https://github.com/thanos-io/thanos/pull/6817) Store Gateway: fix `matchersToPostingGroups` label values variable got shadowed bug.

### Added
- [#6891](https://github.com/thanos-io/thanos/pull/6891) Objstore: Bump `objstore` which adds support for Azure Workload Identity.
- [#6605](https://github.com/thanos-io/thanos/pull/6605) Query Frontend: Support vertical sharding binary expression with metric name when no matching labels specified.
- [#6308](https://github.com/thanos-io/thanos/pull/6308) Ruler: Support configuration flag that allows customizing template for alert message.
- [#6760](https://github.com/thanos-io/thanos/pull/6760) Query Frontend: Added TLS support in `--query-frontend.downstream-tripper-config` and `--query-frontend.downstream-tripper-config-file`
- [#7004](https://github.com/thanos-io/thanos/pull/7004) Query Frontend: Support documented auto discovery for memcached
- [#6749](https://github.com/thanos-io/thanos/pull/6749) Store Gateway: Added `thanos_store_index_cache_fetch_duration_seconds` histogram for tracking latency of fetching data from index cache.
- [#6690](https://github.com/thanos-io/thanos/pull/6690) Store: *breaking :warning:* Add tenant label to relevant exported metrics. Note that this change may cause some pre-existing dashboard queries to be incorrect due to the added label.
- [#6530](https://github.com/thanos-io/thanos/pull/6530) / [#6690](https://github.com/thanos-io/thanos/pull/6690) Query: Add command line arguments for configuring tenants and forward tenant information to Store Gateway.
- [#6765](https://github.com/thanos-io/thanos/pull/6765) Index Cache: Add `enabled_items` to index cache config to selectively cache configured items. Available item types are `Postings`, `Series` and `ExpandedPostings`.
- [#6773](https://github.com/thanos-io/thanos/pull/6773) Index Cache: Add `ttl` to control the ttl to store items in remote index caches like memcached and redis.
- [#6794](https://github.com/thanos-io/thanos/pull/6794) Query: *breaking :warning:* Add tenant label to relevant exported metrics. Note that this change may cause some pre-existing custom dashboard queries to be incorrect due to the added label.
- [#6847](https://github.com/thanos-io/thanos/pull/6847) Store: Add `thanos_bucket_store_indexheader_download_duration_seconds` and `thanos_bucket_store_indexheader_load_duration_seconds` metrics for tracking latency of downloading and initializing the index-header.

### Changed

- [#6698](https://github.com/thanos-io/thanos/pull/6608) Receive: Change write log level from warn to info.
- [#6753](https://github.com/thanos-io/thanos/pull/6753) mixin(Rule): *breaking :warning:* Fixed the mixin rules with duplicate names and updated the promtool version from v0.37.0 to v0.47.0
- [#6772](https://github.com/thanos-io/thanos/pull/6772) *: Bump prometheus to v0.47.2-0.20231006112807-a5a4eab679cc
- [#6794](https://github.com/thanos-io/thanos/pull/6794) Receive: the exported HTTP metrics now uses the specified default tenant for requests where no tenants are found.
- [#6651](https://github.com/thanos-io/thanos/pull/6651) *: Update go_grpc_middleware to v2.0.0. Remove Tags Interceptor from Thanos. Tags interceptor is removed from v2.0.0 go-grpc-middleware and is not needed anymore.

### Removed

- [#6686](https://github.com/thanos-io/thanos/pull/6686) Remove deprecated `--log.request.decision` flag. We now use `--request.logging-config` to set logging decisions.

## [v0.32.5](https://github.com/thanos-io/thanos/tree/release-0.32) - 18.10.2023

### Fixed

- [#6615](https://github.com/thanos-io/thanos/pull/6615) [#6805](https://github.com/thanos-io/thanos/pull/6805): Build with Go 1.21 and bump golang.org/x/net to v0.17 for addressing [CVE](https://groups.google.com/g/golang-announce/c/iNNxDTCjZvo)
- [#6802](https://github.com/thanos-io/thanos/pull/6802) Receive: head series limiter should not run if no head series limit is set.
- [#6816](https://github.com/thanos-io/thanos/pull/6816) Store: fix prometheus store label values matches for external labels

### Added

### Changed

### Removed

## [v0.32.4](https://github.com/thanos-io/thanos/tree/release-0.32) - 02.10.2023

### Fixed

- [#6746](https://github.com/thanos-io/thanos/pull/6746) Objstore: Upgrade with fixes [objstore#77](https://github.com/thanos-io/objstore/pull/77) and [objstore#78](https://github.com/thanos-io/objstore/pull/78).

### Added

### Changed

### Removed

## [v0.32.3](https://github.com/thanos-io/thanos/tree/release-0.32) - 20.09.2023

### Fixed

- [#6692](https://github.com/thanos-io/thanos/pull/6692) Store: Fix matching bug when using empty alternative in regex matcher, for example (a||b).
- [#6679](https://github.com/thanos-io/thanos/pull/6697) Store: Fix block deduplication
- [#6706](https://github.com/thanos-io/thanos/pull/6706) Store: Series responses should always be sorted
- [#7286](https://github.com/thanos-io/thanos/pull/7286) Query: Propagate instant query warnings in distributed execution mode.

### Added

### Changed

- [#6664](https://github.com/thanos-io/thanos/pull/6664) *: Update Prometheus to 2.46.1.
- [#6722](https://github.com/thanos-io/thanos/pull/6722) *: Optimize iterations on GCS buckets by requesting only object names.
- [#6544](https://github.com/thanos-io/thanos/pull/6500) Objstore: Update objstore to latest version which adds a new metric regarding uploaded TSDB bytes

### Removed

## [v0.32.2](https://github.com/thanos-io/thanos/tree/release-0.32) - 31.08.2023

### Fixed

- [#6675](https://github.com/thanos-io/thanos/pull/6675) Store: Fix race when iterating blocks
- [#6679](https://github.com/thanos-io/thanos/pull/6679) Store: Record stats even on ExpandPostings error
- [#6681](https://github.com/thanos-io/thanos/pull/6681) Store: Fix forgotten field in store stats merge
- [#6684](https://github.com/thanos-io/thanos/pull/6684) Store: Fix postings reader short reads to address nil postings bug

### Added

### Changed

### Removed

## [v0.32.1](https://github.com/thanos-io/thanos/tree/release-0.32) - 28.08.2023

### Fixed

- [#6650](https://github.com/thanos-io/thanos/pull/6650) Store: Fix error handling in decodePostings
- [#6654](https://github.com/thanos-io/thanos/pull/6654) Store: Fix ignored error in postings
- [#6655](https://github.com/thanos-io/thanos/pull/6655) Store: Fix bufio pool handling
- [#6669](https://github.com/thanos-io/thanos/pull/6669) Store: Fix mutable stringset memory usage

### Added

### Changed

- [#6664](https://github.com/thanos-io/thanos/pull/6664) *: Update Prometheus to 2.46.1.

### Removed

## [v0.32.0](https://github.com/thanos-io/thanos/tree/release-0.32) - 23.08.2023

### Added

- [#6437](https://github.com/thanos-io/thanos/pull/6437) Receive: make tenant stats limit configurable
- [#6369](https://github.com/thanos-io/thanos/pull/6369) Receive: add az-aware replication support for Ketama algorithm
- [#6185](https://github.com/thanos-io/thanos/pull/6185) Tracing: tracing in OTLP support configuring service_name.
- [#6192](https://github.com/thanos-io/thanos/pull/6192) Store: add flag `bucket-web-label` to select the label to use as timeline title in web UI
- [#6195](https://github.com/thanos-io/thanos/pull/6195) Receive: add flag `tsdb.too-far-in-future.time-window` to prevent clock skewed samples to pollute TSDB head and block all valid incoming samples.
- [#6273](https://github.com/thanos-io/thanos/pull/6273) Mixin: Allow specifying an instance name filter in dashboards
- [#6163](https://github.com/thanos-io/thanos/pull/6163) Receiver: Add hidden flag `--receive-forward-max-backoff` to configure the max backoff for forwarding requests.
- [#5777](https://github.com/thanos-io/thanos/pull/5777) Receive: Allow specifying tenant-specific external labels in Router Ingestor.
- [#6352](https://github.com/thanos-io/thanos/pull/6352) Store: Expose store gateway query stats in series response hints.
- [#6420](https://github.com/thanos-io/thanos/pull/6420) Index Cache: Cache expanded postings.
- [#6441](https://github.com/thanos-io/thanos/pull/6441) Compact: Compactor will set `index_stats` in `meta.json` file with max series and chunk size information.
- [#6466](https://github.com/thanos-io/thanos/pull/6466) Mixin (Receive): add limits alerting for configuration reload and meta-monitoring.
- [#6467](https://github.com/thanos-io/thanos/pull/6467) Mixin (Receive): add alert for tenant reaching head series limit.
- [#6528](https://github.com/thanos-io/thanos/pull/6528) Index Cache: Add histogram metric `thanos_store_index_cache_stored_data_size_bytes` for item size.
- [#6560](https://github.com/thanos-io/thanos/pull/6560) Thanos ruler: add flag to optionally disable adding Thanos params when querying metrics
- [#6574](https://github.com/thanos-io/thanos/pull/6574) Tools: Add min and max compactions range flags to `bucket replicate` command.
- [#6593](https://github.com/thanos-io/thanos/pull/6574) Store: Add `thanos_bucket_store_chunk_refetches_total` metric to track number of chunk refetches.
- [#6264](https://github.com/thanos-io/thanos/pull/6264) Query: Add Thanos logo in navbar
- [#6234](https://github.com/thanos-io/thanos/pull/6234) Query: Add ability to switch between `thanos` and `prometheus` engines dynamically via UI and API.
- [#6346](https://github.com/thanos-io/thanos/pull/6346) Query: Add ability to generate SQL-like query explanations when `thanos` engine is used.
- [#6646](https://github.com/thanos-io/thanos/pull/6646) Compact and Bucket: Add `--disable-admin-operations` flag in Compactor UI and Bucket UI

### Fixed
- [#6503](https://github.com/thanos-io/thanos/pull/6503) *: Change the engine behind `ContentPathReloader` to be completely independent of any filesystem concept. This effectively fixes this configuration reload when used with Kubernetes ConfigMaps, Secrets, or other volume mounts.
- [#6456](https://github.com/thanos-io/thanos/pull/6456) Store: fix crash when computing set matches from regex pattern
- [#6427](https://github.com/thanos-io/thanos/pull/6427) Receive: increased log level for failed uploads to `error`
- [#6172](https://github.com/thanos-io/thanos/pull/6172) query-frontend: return JSON formatted errors for invalid PromQL expression in the split by interval middleware.
- [#6171](https://github.com/thanos-io/thanos/pull/6171) Store: fix error handling on limits.
- [#6183](https://github.com/thanos-io/thanos/pull/6183) Receiver: fix off by one in multitsdb flush that will result in empty blocks if the head only contains one sample
- [#6197](https://github.com/thanos-io/thanos/pull/6197) Exemplar OTel: Fix exemplar for otel to use traceId instead of spanId and sample only if trace is sampled
- [#6207](https://github.com/thanos-io/thanos/pull/6207) Receive: Remove the shipper once a tenant has been pruned.
- [#6216](https://github.com/thanos-io/thanos/pull/6216) Receiver: removed hard-coded value of EnableExemplarStorage flag and set it according to max-exemplar value.
- [#6222](https://github.com/thanos-io/thanos/pull/6222) mixin(Receive): Fix tenant series received dashboard widget.
- [#6218](https://github.com/thanos-io/thanos/pull/6218) mixin(Store): handle ResourceExhausted as a non-server error. As a consequence, this error won't contribute to Store's grpc errors alerts.
- [#6271](https://github.com/thanos-io/thanos/pull/6271) Receive: Fix segfault in `LabelValues` during head compaction.
- [#6306](https://github.com/thanos-io/thanos/pull/6306) Tracing: tracing in OTLP utilize the OTEL_TRACES_SAMPLER env variable
- [#6330](https://github.com/thanos-io/thanos/pull/6330) Store: Fix inconsistent error for series limits.
- [#6342](https://github.com/thanos-io/thanos/pull/6342) Cache/Redis: Upgrade `rueidis` to v1.0.2 to to improve error handling while shrinking a redis cluster.
- [#6325](https://github.com/thanos-io/thanos/pull/6325) Store: return gRPC resource exhausted error for byte limiter.
- [#6399](https://github.com/thanos-io/thanos/pull/6399) *: Fix double-counting bug in http_request_duration metric
- [#6428](https://github.com/thanos-io/thanos/pull/6428) Report gRPC connection errors in the logs.
- [#6519](https://github.com/thanos-io/thanos/pull/6519) Reloader: Use timeout for initial apply.
- [#6509](https://github.com/thanos-io/thanos/pull/6509) Store Gateway: Remove `memWriter` from `fileWriter` to reduce memory usage when sync index headers.
- [#6556](https://github.com/thanos-io/thanos/pull/6556) Thanos compact: respect block-files-concurrency setting when downsampling
- [#6592](https://github.com/thanos-io/thanos/pull/6592) Query Frontend: fix bugs in vertical sharding `without` and `union` function to allow more queries to be shardable.
- [#6317](https://github.com/thanos-io/thanos/pull/6317) *: Fix internal label deduplication bug, by resorting store response set.
- [#6189](https://github.com/thanos-io/thanos/pull/6189) Rule: Fix panic when calling API `/api/v1/rules?type=alert`.
- [#6598](https://github.com/thanos-io/thanos/pull/6598) compact: fix data corruption with "invalid size" error during downsample

### Changed
- [#6049](https://github.com/thanos-io/thanos/pull/6049) Compact: *breaking :warning:* Replace group with resolution in compact metrics to avoid cardinality explosion on compact metrics for large numbers of groups.
- [#6168](https://github.com/thanos-io/thanos/pull/6168) Receiver: Make ketama hashring fail early when configured with number of nodes lower than the replication factor.
- [#6201](https://github.com/thanos-io/thanos/pull/6201) Query-Frontend: Disable absent and absent_over_time for vertical sharding.
- [#6212](https://github.com/thanos-io/thanos/pull/6212) Query-Frontend: Disable scalar for vertical sharding.
- [#6107](https://github.com/thanos-io/thanos/pull/6107) *breaking :warning:* Change default user id in container image from 0(root) to 1001
- [#6228](https://github.com/thanos-io/thanos/pull/6228) Conditionally generate debug messages in ProxyStore to avoid memory bloat.
- [#6231](https://github.com/thanos-io/thanos/pull/6231) mixins: Add code/grpc-code dimension to error widgets.
- [#6244](https://github.com/thanos-io/thanos/pull/6244) mixin(Rule): Add rule evaluation failures to the Rule dashboard.
- [#6303](https://github.com/thanos-io/thanos/pull/6303) Store: added and start using streamed snappy encoding for postings list instead of block based one. This leads to constant memory usage during decompression. This approximately halves memory usage when decompressing a postings list in index cache.
- [#6071](https://github.com/thanos-io/thanos/pull/6071) Query Frontend: *breaking :warning:* Add experimental native histogram support for which we updated and aligned with the [Prometheus common](https://github.com/prometheus/common) model, which is used for caching so a cache reset required.
- [#6163](https://github.com/thanos-io/thanos/pull/6163) Receiver: changed default max backoff from 30s to 5s for forwarding requests. Can be configured with `--receive-forward-max-backoff`.
- [#6327](https://github.com/thanos-io/thanos/pull/6327) *: *breaking :warning:* Use histograms instead of summaries for instrumented handlers.
- [#6322](https://github.com/thanos-io/thanos/pull/6322) Logging: Avoid expensive log.Valuer evaluation for disallowed levels.
- [#6358](https://github.com/thanos-io/thanos/pull/6358) Query: Add +Inf bucket to query duration metrics
- [#6363](https://github.com/thanos-io/thanos/pull/6363) Store: Check context error when expanding postings.
- [#6405](https://github.com/thanos-io/thanos/pull/6405) Index Cache: Change postings cache key to include the encoding format used so that older Thanos versions would not try to decode it during the deployment of a new version.
- [#6479](https://github.com/thanos-io/thanos/pull/6479) Store: *breaking :warning:* Rename `thanos_bucket_store_cached_series_fetch_duration_seconds` to `thanos_bucket_store_series_fetch_duration_seconds` and `thanos_bucket_store_cached_postings_fetch_duration_seconds` to `thanos_bucket_store_postings_fetch_duration_seconds`.
- [#6474](https://github.com/thanos-io/thanos/pull/6474) Store/Compact: Reduce a large amount of `Exists` API calls against object storage when synchronizing meta files in favour of a recursive `Iter` call.
- [#6548](https://github.com/thanos-io/thanos/pull/6548) Objstore: Bump minio-go to v7.0.61.
- [#6187](https://github.com/thanos-io/thanos/pull/6187) *: Unify gRPC flags for all servers.
- [#6267](https://github.com/thanos-io/thanos/pull/6267) Query: Support unicode external label truncation.
- [#6371](https://github.com/thanos-io/thanos/pull/6371) Query: Only keep name in UI `store_matches` param.
- [#6609](https://github.com/thanos-io/thanos/pull/6609) *: Bump `go4.org/intern` to fix Go 1.21 builds.

### Removed
- [#6496](https://github.com/thanos-io/thanos/pull/6496) *: Remove unnecessary configuration reload from `ContentPathReloader` and improve its tests.
- [#6432](https://github.com/thanos-io/thanos/pull/6432) Receive: Remove duplicated `gopkg.in/fsnotify.v1` dependency.
- [#6332](https://github.com/thanos-io/thanos/pull/6332) *: Remove unmaintained `gzip` dependency.

## [v0.31.0](https://github.com/thanos-io/thanos/tree/release-0.31) - 22.03.2023

### Added

- [#5990](https://github.com/thanos-io/thanos/pull/5990) Cache/Redis: add support for Redis Sentinel via new option `master_name`.
- [#6008](https://github.com/thanos-io/thanos/pull/6008) *: Add counter metric `gate_queries_total` to gate.
- [#5926](https://github.com/thanos-io/thanos/pull/5926) Receiver: Add experimental string interning in writer. Can be enabled with a hidden flag `--writer.intern`.
- [#5773](https://github.com/thanos-io/thanos/pull/5773) Store: Support disabling cache index header file by setting `--no-cache-index-header`. When toggled, Stores can run without needing persistent disks.
- [#5653](https://github.com/thanos-io/thanos/pull/5653) Receive: Allow setting hashing algorithm per tenant in hashrings config.
- [#6074](https://github.com/thanos-io/thanos/pull/6074) *: Add histogram metrics `thanos_store_server_series_requested` and `thanos_store_server_chunks_requested` to all Stores.
- [#6074](https://github.com/thanos-io/thanos/pull/6074) *: Allow configuring series and sample limits per `Series` request for all Stores.
- [#6104](https://github.com/thanos-io/thanos/pull/6104) Objstore: Support S3 session token.
- [#5548](https://github.com/thanos-io/thanos/pull/5548) Query: Add experimental support for load balancing across multiple Store endpoints.
- [#6148](https://github.com/thanos-io/thanos/pull/6148) Query-frontend: Add `traceID` to slow query detected log line.
- [#6153](https://github.com/thanos-io/thanos/pull/6153) Query-frontend: Add `remote_user` (from http basic auth) and `remote_addr` to slow query detected log line.
- [#6406](https://github.com/thanos-io/thanos/pull/6406) Receive: Allow tenants to be configured with unlimited active series by setting head_series_limit to 0.

### Fixed

- [#5995](https://github.com/thanos-io/thanos/pull/5995) Sidecar: Loads TLS certificate during startup.
- [#6044](https://github.com/thanos-io/thanos/pull/6044) Receive: Mark out-of-window errors as conflict when out-of-window samples ingestion is used.
- [#6050](https://github.com/thanos-io/thanos/pull/6050) Store: Re-try bucket store initial sync upon failure.
- [#6067](https://github.com/thanos-io/thanos/pull/6067) Receive: Fix panic when querying uninitialized TSDBs.
- [#6082](https://github.com/thanos-io/thanos/pull/6082) Query: Don't error when no stores are matched.
- [#6098](https://github.com/thanos-io/thanos/pull/6098) Cache/Redis: Upgrade `rueidis` to v0.0.93 to fix potential panic when the client-side caching is disabled.
- [#6103](https://github.com/thanos-io/thanos/pull/6103) Mixins(Rule): Fix expression for long rule evaluations.
- [#6121](https://github.com/thanos-io/thanos/pull/6121) Receive: Deduplicate meta-monitoring queries for [Active Series Limiting](https://thanos.io/tip/components/receive.md/#active-series-limiting-experimental).
- [#6137](https://github.com/thanos-io/thanos/pull/6137) Downsample: Repair of non-empty XOR chunks during 1h downsampling.
- [#6125](https://github.com/thanos-io/thanos/pull/6125) Query Frontend: Fix vertical shardable instant queries do not produce sorted results for `sort`, `sort_desc`, `topk` and `bottomk` functions.
- [#6203](https://github.com/thanos-io/thanos/pull/6203) Receive: Fix panic in head compaction under high query load.

### Changed

- [#6010](https://github.com/thanos-io/thanos/pull/6010) *: Upgrade Prometheus to v0.42.0.
- [#5999](https://github.com/thanos-io/thanos/pull/5999) *: Upgrade Alertmanager dependency to v0.25.0.
- [#6520](https://github.com/thanos-io/thanos/pull/6520): Switch query-frontend to use [Rueidis](https://github.com/redis/rueidis) client. Deleted `idle_timeout`, `max_conn_age`, `pool_size`, `min_idle_conns` fields as they are not used anymore.
- [#5887](https://github.com/thanos-io/thanos/pull/5887) Tracing: Make sure rate limiting sampler is the default, as was the case in version pre-0.29.0.
- [#5997](https://github.com/thanos-io/thanos/pull/5997) Rule: switch to miekgdns DNS resolver as the default one.
- [#6126](https://github.com/thanos-io/thanos/pull/6126) Build with Go 1.20
- [#6035](https://github.com/thanos-io/thanos/pull/6035) Tools (replicate): Support all types of matchers to match blocks for replication. Change matcher parameter from string slice to a single string.
- [#6131](https://github.com/thanos-io/thanos/pull/6131) Store: *breaking :warning:* Use Histograms instead of Summaries for bucket metrics.

## [v0.30.2](https://github.com/thanos-io/thanos/tree/release-0.30) - 28.01.2023

### Fixed

- [#6066](https://github.com/thanos-io/thanos/pull/6066) Tracing: fixed panic because of nil sampler
- [#6086](https://github.com/thanos-io/thanos/pull/6086) Store Gateway: Fix store-gateway deadlock due to not close BlockSeriesClient

## [v0.30.1](https://github.com/thanos-io/thanos/tree/release-0.30) - 4.01.2023

### Fixed

- [#6009](https://github.com/thanos-io/thanos/pull/6009) Query Frontend/Store: fix duplicate metrics registration in Redis client

## [v0.30.0](https://github.com/thanos-io/thanos/tree/release-0.30) - 2.01.2023

NOTE: Querier's `query.promql-engine` flag enabling new PromQL engine is now unhidden. We encourage users to use new experimental PromQL engine for efficiency reasons.

### Fixed

- [#5716](https://github.com/thanos-io/thanos/pull/5716) DNS: Fix miekgdns resolver LookupSRV to work with CNAME records.
- [#5844](https://github.com/thanos-io/thanos/pull/5844) Query Frontend: Fixes @ modifier time range when splitting queries by interval.
- [#5854](https://github.com/thanos-io/thanos/pull/5854) Query Frontend: `lookback_delta` param is now handled in query frontend.
- [#5860](https://github.com/thanos-io/thanos/pull/5860) Query: Fixed bug of not showing query warnings in Thanos UI.
- [#5856](https://github.com/thanos-io/thanos/pull/5856) Store: Fixed handling of debug logging flag.
- [#5230](https://github.com/thanos-io/thanos/pull/5230) Rule: Stateless ruler support restoring `for` state from query API servers. The query API servers should be able to access the remote write storage.
- [#5880](https://github.com/thanos-io/thanos/pull/5880) Query Frontend: Fixes some edge cases of query sharding analysis.
- [#5893](https://github.com/thanos-io/thanos/pull/5893) Cache: Fixed redis client not respecting `SetMultiBatchSize` config value.
- [#5966](https://github.com/thanos-io/thanos/pull/5966) Query: Fixed mint and maxt when selecting series for the `api/v1/series` HTTP endpoint.
- [#5948](https://github.com/thanos-io/thanos/pull/5948) Store: `chunks_fetched_duration` wrong calculation.
- [#5910](https://github.com/thanos-io/thanos/pull/5910) Receive: Fixed ketama quorum bug that was could cause success response for failed replication. This also optimize heavily receiver CPU use.

### Added

- [#5814](https://github.com/thanos-io/thanos/pull/5814) Store: Added metric `thanos_bucket_store_postings_size_bytes` that shows the distribution of how many postings (in bytes) were needed for each Series() call in Thanos Store. Useful for determining limits.
- [#5703](https://github.com/thanos-io/thanos/pull/5703) StoreAPI: Added `hash` field to series' chunks. Store gateway and receive implements that field and proxy leverage that for quicker deduplication.
- [#5801](https://github.com/thanos-io/thanos/pull/5801) Store: Added a new flag `--store.grpc.downloaded-bytes-limit` that limits the number of bytes downloaded in each Series/LabelNames/LabelValues call. Use `thanos_bucket_store_postings_size_bytes` for determining the limits.
- [#5836](https://github.com/thanos-io/thanos/pull/5836) Receive: Added hidden flag `tsdb.memory-snapshot-on-shutdown` to enable experimental TSDB feature to snapshot on shutdown. This is intended to speed up receiver restart.
- [#5839](https://github.com/thanos-io/thanos/pull/5839) Receive: Added parameter `--tsdb.out-of-order.time-window` to set time window for experimental out-of-order samples ingestion. Disabled by default (set to 0s). Please note if you enable this option and you use compactor, make sure you set the `--enable-vertical-compaction` flag, otherwise you might risk compactor halt.
- [#5889](https://github.com/thanos-io/thanos/pull/5889) Query Frontend: Added support for vertical sharding `label_replace` and `label_join` functions.
- [#5865](https://github.com/thanos-io/thanos/pull/5865) Compact: Retry on sync metas error.
- [#5819](https://github.com/thanos-io/thanos/pull/5819) Store: Added a few objectives for Store's data summaries (touched/fetched amount and sizes). They are: 50, 95, and 99 quantiles.
- [#5837](https://github.com/thanos-io/thanos/pull/5837) Store: Added streaming retrieval of series from object storage.
- [#5940](https://github.com/thanos-io/thanos/pull/5940) Objstore: Support for authenticating to Swift using application credentials.
- [#5945](https://github.com/thanos-io/thanos/pull/5945) Tools: Added new `no-downsample` marker to skip blocks when downsampling via `thanos tools bucket mark --marker=no-downsample-mark.json`. This will skip downsampling for blocks with the new marker.
- [#5977](https://github.com/thanos-io/thanos/pull/5977) Tools: Added remove flag on bucket mark command to remove deletion, no-downsample or no-compact markers on the block

### Changed

- [#5785](https://github.com/thanos-io/thanos/pull/5785) Query: `thanos_store_nodes_grpc_connections` now trimms `external_labels` label name longer than 1000 character. It also allows customizations in what labels to preserve using `query.conn-metric.label` flag.
- [#5542](https://github.com/thanos-io/thanos/pull/5542) Mixin: Added query concurrency panel to Querier dashboard.
- [#5846](https://github.com/thanos-io/thanos/pull/5846) Query Frontend: vertical query sharding supports subqueries.
- [#5593](https://github.com/thanos-io/thanos/pull/5593) Cache: switch Redis client to [Rueidis](https://github.com/rueian/rueidis). Rueidis is [faster](https://github.com/rueian/rueidis#benchmark-comparison-with-go-redis-v9) and provides [client-side caching](https://redis.io/docs/manual/client-side-caching/). It is highly recommended to use it so that repeated requests for the same key would not be needed.
- [#5896](https://github.com/thanos-io/thanos/pull/5896) *: Upgrade Prometheus to v0.40.7 without implementing native histogram support. *Querying native histograms will fail with `Error executing query: invalid chunk encoding "<unknown>"` and native histograms in write requests are ignored.*
- [#5909](https://github.com/thanos-io/thanos/pull/5909) Receive: Compact tenant head after no appends have happened for 1.5 `tsdb.max-block-size`.
- [#5838](https://github.com/thanos-io/thanos/pull/5838) Mixin: Added data touched type to Store dashboard.
- [#5922](https://github.com/thanos-io/thanos/pull/5922) Compact: Retry on clean, partial marked errors when possible.

### Removed

- [#5824](https://github.com/thanos-io/thanos/pull/5824) Mixin: Remove noisy `ThanosReceiveTrafficBelowThreshold` alert.

## [v0.29.0](https://github.com/thanos-io/thanos/tree/release-0.29) - 2022.11.03

### Fixed

- [#5642](https://github.com/thanos-io/thanos/pull/5642) Receive: Log labels correctly in writer debug messages.
- [#5655](https://github.com/thanos-io/thanos/pull/5655) Receive: Fix recreating already pruned tenants.
- [#5702](https://github.com/thanos-io/thanos/pull/5702) Store: Upgrade minio-go/v7 to fix panic caused by leaked goroutines.
- [#5736](https://github.com/thanos-io/thanos/pull/5736) Compact: Fix crash in GatherNoCompactionMarkFilter.NoCompactMarkedBlocks.
- [#5763](https://github.com/thanos-io/thanos/pull/5763) Compact: Enable metadata cache.
- [#5759](https://github.com/thanos-io/thanos/pull/5759) Compact: Fix missing duration log key.
- [#5799](https://github.com/thanos-io/thanos/pull/5799) Query Frontend: Fixed sharding behaviour for vector matches. Now queries with sharding should work properly where the query looks like: `foo and without (lbl) bar`.

### Added

- [#5565](https://github.com/thanos-io/thanos/pull/5565) Receive: Allow remote write request limits to be defined per file and tenant (experimental).
* [#5654](https://github.com/thanos-io/thanos/pull/5654) Query: add `--grpc-compression` flag that controls the compression used in gRPC client. With the flag it is now possible to compress the traffic between Query and StoreAPI nodes - you get lower network usage in exchange for a bit higher CPU/RAM usage.
- [#5650](https://github.com/thanos-io/thanos/pull/5650) Query Frontend: Add sharded queries metrics. `thanos_frontend_sharding_middleware_queries_total` shows how many queries were sharded or not sharded.
- [#5658](https://github.com/thanos-io/thanos/pull/5658) Query Frontend: Introduce new optional parameters (`query-range.min-split-interval`, `query-range.max-split-interval`, `query-range.horizontal-shards`) to implement more dynamic horizontal query splitting.
- [#5721](https://github.com/thanos-io/thanos/pull/5721) Store: Add metric `thanos_bucket_store_empty_postings_total` for number of empty postings when fetching series.
- [#5723](https://github.com/thanos-io/thanos/pull/5723) Compactor: Support disable block viewer UI.
- [#5674](https://github.com/thanos-io/thanos/pull/5674) Query Frontend/Store: Add support connecting to redis using TLS.
- [#5734](https://github.com/thanos-io/thanos/pull/5734) Store: Support disable block viewer UI.
- [#5411](https://github.com/thanos-io/thanos/pull/5411) Tracing: Add OpenTelemetry Protocol exporter.
- [#5779](https://github.com/thanos-io/thanos/pull/5779) Objstore: Support specifying S3 storage class.
- [#5741](https://github.com/thanos-io/thanos/pull/5741) Query: add metrics on how much data is being selected by downstream Store APIs.
- [#5673](https://github.com/thanos-io/thanos/pull/5673) Receive: Reload tenant limit configuration on file change.
- [#5749](https://github.com/thanos-io/thanos/pull/5749) Query Frontend: Added small LRU cache to cache query analysis results.
- [#6544](https://github.com/thanos-io/thanos/pull/6500) Objstore: Update objstore to latest version which adds a new metric regarding uploaded TSDB bytes

### Changed

- [#5738](https://github.com/thanos-io/thanos/pull/5738) Global: replace `crypto/sha256` with `minio/sha256-simd` to make hash calculation faster in metadata and reloader packages.
- [#5648](https://github.com/thanos-io/thanos/pull/5648) Query Frontend: cache vertical shards in query-frontend.
- [#5753](https://github.com/thanos-io/thanos/pull/5753) Build with Go 1.19.
- [#5255](https://github.com/thanos-io/thanos/pull/5296) Query: Use k-way merging for the proxying logic. The proxying sub-system now uses much less resources (~25-80% less CPU usage, ~30-50% less RAM usage according to our benchmarks). Reduces query duration by a few percent on queries with lots of series.
- [#5690](https://github.com/thanos-io/thanos/pull/5690) Compact: update `--debug.accept-malformed-index` flag to apply to downsampling. Previously the flag only applied to compaction, and fatal errors would still occur when downsampling was attempted.
- [#5707](https://github.com/thanos-io/thanos/pull/5707) Objstore: Update objstore to latest version which includes a refactored Azure Storage Account implementation with a new SDK.
- [#5641](https://github.com/thanos-io/thanos/pull/5641) Store: Remove hardcoded labels in shard matcher.
- [#5641](https://github.com/thanos-io/thanos/pull/5641) Query: Inject unshardable le label in query analyzer.
- [#5685](https://github.com/thanos-io/thanos/pull/5685) Receive: Make active/head series limiting configuration per tenant by adding it to new limiting config.
- [#5411](https://github.com/thanos-io/thanos/pull/5411) Tracing: Change Jaeger exporter from OpenTracing to OpenTelemetry. *Options `RPC Metrics`, `Gen128Bit` and `Disabled` are now deprecated and won't have any effect when set :warning:.*
- [#5767](https://github.com/thanos-io/thanos/pull/5767) *: Upgrade Prometheus to v2.39.0.
- [#5771](https://github.com/thanos-io/thanos/pull/5771) *: Upgrade Prometheus to v2.39.1.

### Removed

## [v0.28.1](https://github.com/thanos-io/thanos/tree/release-0.28) - 2022.10.06

### Fixed

- [#5702](https://github.com/thanos-io/thanos/pull/5702) Store: Upgrade minio-go/v7 to fix panic caused by leaked goroutines.

## [v0.28.0](https://github.com/thanos-io/thanos/tree/release-0.28) - 2022.08.26

### Fixed
- [#5502](https://github.com/thanos-io/thanos/pull/5502) Receive: Handle exemplar storage errors as conflict error.
- [#5534](https://github.com/thanos-io/thanos/pull/5534) Query: Set struct return by query API alerts same as prometheus API.
- [#5554](https://github.com/thanos-io/thanos/pull/5554) Query/Receiver: Fix querying exemplars from multi-tenant receivers.
- [#5583](https://github.com/thanos-io/thanos/pull/5583) Query: Fix data race between Respond() and query/queryRange functions. Fixes [#5410](https://github.com/thanos-io/thanos/pull/5410).

### Added

- [#5573](https://github.com/thanos-io/thanos/pull/5573) Sidecar: Added `--prometheus.get_config_interval` and `--prometheus.get_config_timeout` allowing to configure parameters for getting Prometheus config.
- [#5440](https://github.com/thanos-io/thanos/pull/5440) HTTP metrics: export number of in-flight HTTP requests.
- [#5424](https://github.com/thanos-io/thanos/pull/5424) Receive: Export metrics regarding size of remote write requests.
- [#5420](https://github.com/thanos-io/thanos/pull/5420) Receive: Automatically remove stale tenants.
- [#5472](https://github.com/thanos-io/thanos/pull/5472) Receive: Add new tenant metrics to example dashboard.
- [#5475](https://github.com/thanos-io/thanos/pull/5475) Compact/Store: Added `--block-files-concurrency` allowing to configure number of go routines for downloading and uploading block files during compaction.
- [#5470](https://github.com/thanos-io/thanos/pull/5470) Receive: Expose TSDB stats as metrics for all tenants.
- [#5493](https://github.com/thanos-io/thanos/pull/5493) Compact: Added `--compact.blocks-fetch-concurrency` allowing to configure number of goroutines for downloading blocks during compactions.
- [#5480](https://github.com/thanos-io/thanos/pull/5480) Query: Expose endpoint info timeout as a hidden flag `--endpoint.info-timeout`.
- [#5527](https://github.com/thanos-io/thanos/pull/5527) Receive: Add per request limits for remote write. Added four new hidden flags `--receive.write-request-limits.max-size-bytes`, `--receive.write-request-limits.max-series`, `--receive.write-request-limits.max-samples` and `--receive.write-request-limits.max-concurrency` for limiting requests max body size, max amount of series, max amount of samples and max amount of concurrent requests.
- [#5520](https://github.com/thanos-io/thanos/pull/5520) Receive: Meta-monitoring based active series limiting (experimental). This mode is only available if Receiver is in Router or RouterIngestor mode, and config is provided. Added four new hidden flags `receive.tenant-limits.max-head-series` for the max active series for the tenant, `receive.tenant-limits.meta-monitoring-url` for the Meta-monitoring URL, `receive.tenant-limits.meta-monitoring-query` for specifying the PromQL query to execute and `receive.tenant-limits.meta-monitoring-client` for specifying HTTP client configs.
- [#5555](https://github.com/thanos-io/thanos/pull/5555) Query: Added `--query.active-query-path` flag, allowing the user to configure the directory to create an active query tracking file, `queries.active`, for different resolution.
- [#5566](https://github.com/thanos-io/thanos/pull/5566) Receive: Added experimental support to enable chunk write queue via `--tsdb.write-queue-size` flag.
- [#5575](https://github.com/thanos-io/thanos/pull/5575) Receive: Add support for gRPC compression with snappy.
- [#5508](https://github.com/thanos-io/thanos/pull/5508) Receive: Validate labels in write requests.
- [#5439](https://github.com/thanos-io/thanos/pull/5439) Mixin: Add Alert ThanosQueryOverload to Mixin.
- [#5342](https://github.com/thanos-io/thanos/pull/5342) Query/Query Frontend: Implement vertical sharding at query frontend for range queries.
- [#5561](https://github.com/thanos-io/thanos/pull/5561) Query Frontend: Support instant query vertical sharding.
- [#5453](https://github.com/thanos-io/thanos/pull/5453) Compact: Skip erroneous empty non `*AggrChunk` chunks during 1h downsampling of 5m resolution blocks.
- [#5607](https://github.com/thanos-io/thanos/pull/5607) Query: Support custom lookback delta from request in query api.

### Changed

- [#5447](https://github.com/thanos-io/thanos/pull/5447) Promclient: Ignore 405 status codes for Prometheus buildVersion requests.
- [#5451](https://github.com/thanos-io/thanos/pull/5451) Azure: Reduce memory usage by not buffering file downloads entirely in memory.
- [#5484](https://github.com/thanos-io/thanos/pull/5484) Update Prometheus deps to v2.36.2.
- [#5511](https://github.com/thanos-io/thanos/pull/5511) Update Prometheus deps to v2.37.0.
- [#5588](https://github.com/thanos-io/thanos/pull/5588) Store: Improve index header reading performance by sorting values first.
- [#5596](https://github.com/thanos-io/thanos/pull/5596) Store: Filter external labels from matchers on LabelValues/LabelNames to improve performance.

## [v0.27.0](https://github.com/thanos-io/thanos/tree/release-0.27) - 2022.07.05

### Fixed
- [#5339](https://github.com/thanos-io/thanos/pull/5339) Receive: Fix deadlock on interrupt in routerOnly mode.
- [#5357](https://github.com/thanos-io/thanos/pull/5357) Store: fix groupcache handling of slashes.
- [#5427](https://github.com/thanos-io/thanos/pull/5427) Receive: Fix Ketama hashring replication consistency.

### Added

- [#5337](https://github.com/thanos-io/thanos/pull/5337) Thanos Object Store: Add the `prefix` option to buckets.
- [#5409](https://github.com/thanos-io/thanos/pull/5409) S3: Add option to force DNS style lookup.
- [#5352](https://github.com/thanos-io/thanos/pull/5352) Cache: Add cache metrics to groupcache.
- [#5391](https://github.com/thanos-io/thanos/pull/5391) Receive: Add relabeling support.
- [#5408](https://github.com/thanos-io/thanos/pull/5408) Receive: Add support for consistent hashrings.
- [#5391](https://github.com/thanos-io/thanos/pull/5391) Receive: Implement api/v1/status/tsdb.

### Changed

- [#5410](https://github.com/thanos-io/thanos/pull/5410) Query: Close() after using query. This should reduce bumps in memory allocations.
- [#5417](https://github.com/thanos-io/thanos/pull/5417) Ruler: *Breaking if you have not set this value (`--eval-interval`) yourself and rely on that value. :warning:*. Change the default evaluation interval from 30s to 1 minute in order to be compliant with Prometheus alerting compliance specification: https://github.com/prometheus/compliance/blob/main/alert_generator/specification.md#executing-an-alerting-rule.

### Removed

- [#5426](https://github.com/thanos-io/thanos/pull/5426) Compactor: Remove an unused flag `--block-sync-concurrency`.

## [v0.26.0](https://github.com/thanos-io/thanos/tree/release-0.26) - 2022.05.05

### Fixed
- [#5281](https://github.com/thanos-io/thanos/pull/5281) Blocks: Use correct separators for filesystem paths and object storage paths respectively.
- [#5300](https://github.com/thanos-io/thanos/pull/5300) Query: Ignore cache on queries with deduplication off.
- [#5324](https://github.com/thanos-io/thanos/pull/5324) Reloader: Force trigger reload when config rollbacked.

### Added

- [#5220](https://github.com/thanos-io/thanos/pull/5220) Query Frontend: Add `--query-frontend.forward-header` flag, forward headers to downstream querier.
- [#5250](https://github.com/thanos-io/thanos/pull/5250/files) Querier: Expose Query and QueryRange APIs through GRPC.
- [#5290](https://github.com/thanos-io/thanos/pull/5290) Add support for [ppc64le](https://en.wikipedia.org/wiki/Ppc64).

### Changed

- [#4838](https://github.com/thanos-io/thanos/pull/4838) Tracing: Chanced client for Stackdriver which deprecated "type: STACKDRIVER" in tracing YAML configuration. Use `type: GOOGLE_CLOUD` instead (`STACKDRIVER` type remains for backward compatibility).
- [#5170](https://github.com/thanos-io/thanos/pull/5170) All: Upgraded the TLS version from TLS1.2 to TLS1.3.
- [#5205](https://github.com/thanos-io/thanos/pull/5205) Rule: Add ruler labels as external labels in stateless ruler mode.
- [#5206](https://github.com/thanos-io/thanos/pull/5206) Cache: Add timeout for groupcache's fetch operation.
- [#5218](https://github.com/thanos-io/thanos/pull/5218) Tools: Thanos tools bucket downsample is now running continuously.
- [#5231](https://github.com/thanos-io/thanos/pull/5231) Tools: Bucket verify tool ignores blocks with deletion markers.
- [#5244](https://github.com/thanos-io/thanos/pull/5244) Query: Promote negative offset and `@` modifier to stable features as per Prometheus [#10121](https://github.com/prometheus/prometheus/pull/10121).
- [#5255](https://github.com/thanos-io/thanos/pull/5255) InfoAPI: Set store API unavailable when stores are not ready.
- [#5256](https://github.com/thanos-io/thanos/pull/5256) Update Prometheus deps v2.33.5.
- [#5271](https://github.com/thanos-io/thanos/pull/5271) DNS: Fix miekgdns resolver to work with CNAME records too.

### Removed

- [#5145](https://github.com/thanos-io/thanos/pull/5145) UI: Remove old Prometheus UI.

## [v0.25.2](https://github.com/thanos-io/thanos/releases/tag/v0.25.2) - 2022.03.24

### Fixed

- [#5202](https://github.com/thanos-io/thanos/pull/5202) Exemplars: Return empty data instead of `nil` if no data available.
- [#5204](https://github.com/thanos-io/thanos/pull/5204) Store: Fix data race in advertised label set in bucket store.
- [#5242](https://github.com/thanos-io/thanos/pull/5242) Ruler: Make ruler use the correct WAL directory.

## [v0.25.1](https://github.com/thanos-io/thanos/tree/release-0.25) - 2022.03.09

The binaries published with this release are built with Go1.17.8 to avoid [CVE-2022-24921](https://cve.mitre.org/cgi-bin/cvename.cgi?name=CVE-2022-24921).

### Fixed

- [#5226](https://github.com/thanos-io/thanos/pull/5226) Rebuild Thanos for v0.25.1 with Go 1.17.8

## [v0.25.0](https://github.com/thanos-io/thanos/tree/release-0.25) - 2022.02.23

### Added

- [#5153](https://github.com/thanos-io/thanos/pull/5153) Receive: option to extract tenant from client certificate
- [#5110](https://github.com/thanos-io/thanos/pull/5110) Block: Do not upload DebugMeta files to obj store.
- [#4963](https://github.com/thanos-io/thanos/pull/4963) Compactor, Store, Tools: Loading block metadata now only filters out duplicates within a source (or compaction group if replica labels are configured), and does so in parallel over sources.
- [#5089](https://github.com/thanos-io/thanos/pull/5089) S3: Create an empty map in the case SSE-KMS is used and no KMSEncryptionContext is passed.
- [#4970](https://github.com/thanos-io/thanos/pull/4970) Tools `tools bucket ls`: Added a new flag `exclude-delete` to exclude blocks marked for deletion.
- [#4903](https://github.com/thanos-io/thanos/pull/4903) Compactor: Added tracing support for compaction.
- [#4909](https://github.com/thanos-io/thanos/pull/4909) Compactor: Add flag --max-time / --min-time to filter blocks that are ready to be compacted.
- [#4942](https://github.com/thanos-io/thanos/pull/4942) Tracing: add `traceid_128bit` support for jaeger.
- [#4917](https://github.com/thanos-io/thanos/pull/4917) Query: add initial query pushdown for a subset of aggregations. Can be enabled with `--enable-feature=query-pushdown` on Thanos Query.
- [#4888](https://github.com/thanos-io/thanos/pull/4888) Cache: Support redis cache backend.
- [#4946](https://github.com/thanos-io/thanos/pull/4946) Store: Support tls_config configuration for the s3 minio client.
- [#4974](https://github.com/thanos-io/thanos/pull/4974) Store: Support tls_config configuration for connecting with Azure storage.
- [#4999](https://github.com/thanos-io/thanos/pull/4999) COS: Support `endpoint` configuration for vpc internal endpoint.
- [#5059](https://github.com/thanos-io/thanos/pull/5059) Compactor: Adding minimum retention flag validation for downsampling retention.
- [#4667](https://github.com/thanos-io/thanos/pull/4667) S3: Add a pure AWS-SDK auth for S3 storage.
- [#5111](https://github.com/thanos-io/thanos/pull/5111) Query: Add matcher support to Rules endpoint.
- [#5117](https://github.com/thanos-io/thanos/pull/5117) Bucket replicate: Added flag `--ignore-marked-for-deletion` to avoid replication of blocks with the deletion mark.
- [#5148](https://github.com/thanos-io/thanos/pull/5148) Receive: Add tenant tag for tracing spans.
- [#4927](https://github.com/thanos-io/thanos/pull/4927) Rule: Added ability to specify multiple remote write targets.
- [#4818](https://github.com/thanos-io/thanos/pull/4818) Store: Add Groupcache as a cache backend.

### Changed

- [#5144](https://github.com/thanos-io/thanos/pull/5144) UI: Improve graph color.
- [#5119](https://github.com/thanos-io/thanos/pull/5119) UI: Optimize Target, Alert and Service Discovery page and on each of them add a search bar.
- [#4885](https://github.com/thanos-io/thanos/pull/4885) Store: Make `queryStats` log with human-readable format.

### Fixed

- [#5102](https://github.com/thanos-io/thanos/pull/5102) UI: Filter block rows in bucket UI according to searched block ID.
- [#5051](https://github.com/thanos-io/thanos/pull/5051) Prober: Decrease 'changing probe status' log spamming.
- [#4918](https://github.com/thanos-io/thanos/pull/4918) Tracing: Fixing force tracing with Jaeger.
- [#4879](https://github.com/thanos-io/thanos/pull/4879) Bucket verify: Fixed bug causing wrong number of blocks to be checked.
- [#4908](https://github.com/thanos-io/thanos/pull/4908) UI: Show 'minus' icon and add tooltip when store min / max time is not available.
- [#4883](https://github.com/thanos-io/thanos/pull/4883) Mixin: adhere to RFC 1123 compatible component naming.
- [#5114](https://github.com/thanos-io/thanos/pull/5114) Tools `thanos bucket inspect`: Fix time formatting.
- [#5139](https://github.com/thanos-io/thanos/pull/5139) COS: Support multi-part upload, fix upload issue when index size is larger than 5GB.
- [#5014](https://github.com/thanos-io/thanos/pull/5014) Query: Set default times for `query_exemplars` API.
- [#5103](https://github.com/thanos-io/thanos/pull/5013) Store: Fix race condition in filesystem client's `Delete()`.

## [v0.24.0](https://github.com/thanos-io/thanos/tree/release-0.24) - 2021.12.22

### Added

- [#4977](https://github.com/thanos-io/thanos/pull/4977) Build: Upgrade to `bingo v0.5.2` and implements `gotesplit` to allow for parallelism in our GitHub e2e tests.
- [#4228](https://github.com/thanos-io/thanos/pull/4228) Tools `thanos bucket inspect`: Add flag `--output` to provide output method (table,csv,tsv).
- [#4282](https://github.com/thanos-io/thanos/pull/4282) Query: *breaking :warning:* Add `--endpoint` flag to the querier. The `--store` flag will eventually be replaced.
- [#4636](https://github.com/thanos-io/thanos/pull/4636) Azure: Support authentication using user-assigned managed identity
- [#4680](https://github.com/thanos-io/thanos/pull/4680) Query: Add `exemplar.partial-response` flag to control partial response.
- [#4679](https://github.com/thanos-io/thanos/pull/4679) Query: Add `enable-feature` flag to enable negative offsets and `@` modifier, similar to Prometheus.
- [#4696](https://github.com/thanos-io/thanos/pull/4696) Query: Add cache name to tracing spans.
- [#4710](https://github.com/thanos-io/thanos/pull/4710) Store: Add metric to capture timestamp of the last loaded block.
- [#4736](https://github.com/thanos-io/thanos/pull/4736) S3: Add capability to use custom AWS STS Endpoint.
- [#4764](https://github.com/thanos-io/thanos/pull/4764) Compactor: add `block-viewer.global.sync-block-timeout` flag to set the timeout of synchronization block metas.
- [#4801](https://github.com/thanos-io/thanos/pull/4801) Compactor: added Prometheus metrics for tracking the progress of compaction and downsampling.
- [#4444](https://github.com/thanos-io/thanos/pull/4444) UI: add mark deletion and no compaction to the Block UI.
- [#4576](https://github.com/thanos-io/thanos/pull/4576) UI: add filter compaction level to the Block UI.
- [#4731](https://github.com/thanos-io/thanos/pull/4731) Rule: add stateless mode to ruler according to https://thanos.io/tip/proposals-done/202005-scalable-rule-storage.md/. Continue https://github.com/thanos-io/thanos/pull/4250.
- [#4612](https://github.com/thanos-io/thanos/pull/4612) Sidecar: add `--prometheus.http-client` and `--prometheus.http-client-file` flag for sidecar to connect Prometheus with basic auth or TLS.
- [#4847](https://github.com/thanos-io/thanos/pull/4847) Query: add `--alert.query-url` which is used in the user interface for rules/alerts pages. By default the HTTP listen address is used for this URL.
- [#4856](https://github.com/thanos-io/thanos/pull/4856) Mixin: Add Query Frontend Grafana dashboard.
- [#4848](https://github.com/thanos-io/thanos/pull/4848) Compactor: added Prometheus metric for tracking the progress of retention.
- [#4874](https://github.com/thanos-io/thanos/pull/4874) Query: Add `--endpoint-strict` flag to statically configure Thanos API server endpoints. It is similar to `--store-strict` but supports passing any Thanos gRPC APIs: StoreAPI, MetadataAPI, RulesAPI, TargetsAPI and ExemplarsAPI.
- [#4868](https://github.com/thanos-io/thanos/pull/4868) Rule: Support ruleGroup limit introduced by Prometheus v2.31.0.
- [#4897](https://github.com/thanos-io/thanos/pull/4897) Query: Add validation for querier address flags.

### Fixed

- [#4508](https://github.com/thanos-io/thanos/pull/4508) Sidecar, Mixin: Rename `ThanosSidecarUnhealthy` to `ThanosSidecarNoConnectionToStartedPrometheus`; Remove `ThanosSidecarPrometheusDown` alert; Remove unused `thanos_sidecar_last_heartbeat_success_time_seconds` metrics.
- [#4663](https://github.com/thanos-io/thanos/pull/4663) Fetcher: Fix discovered data races.
- [#4754](https://github.com/thanos-io/thanos/pull/4754) Query: Fix possible panic on stores endpoint.
- [#4753](https://github.com/thanos-io/thanos/pull/4753) Store: validate block sync concurrency parameter.
- [#4779](https://github.com/thanos-io/thanos/pull/4779) Examples: Fix the interactive test for MacOS users.
- [#4792](https://github.com/thanos-io/thanos/pull/4792) Store: Fix data race in BucketedBytes pool.
- [#4769](https://github.com/thanos-io/thanos/pull/4769) Query Frontend: Add "X-Request-ID" field and other fields to start call log.
- [#4709](https://github.com/thanos-io/thanos/pull/4709) Store: Fix panic when the application is stopped.
- [#4777](https://github.com/thanos-io/thanos/pull/4777) Query: Fix data race in exemplars server.
- [#4811](https://github.com/thanos-io/thanos/pull/4811) Query: Fix data race in metadata, rules, and targets servers.
- [#4795](https://github.com/thanos-io/thanos/pull/4795) Query: Fix deadlock in endpointset.
- [#4928](https://github.com/thanos-io/thanos/pull/4928) Azure: Only create an http client once, to conserve memory.
- [#4962](https://github.com/thanos-io/thanos/pull/4962) Compact/downsample: fix deadlock if error occurs with some backlog of blocks; fixes [this pull request](https://github.com/thanos-io/thanos/pull/4430). Affected versions are 0.22.0 - 0.23.1.

### Changed

- [#4864](https://github.com/thanos-io/thanos/pull/4864) UI: Remove the old PromQL editor.
- [#4708](https://github.com/thanos-io/thanos/pull/4708) Receive: Remove gRPC message size limit, which fixes errors commonly seen when receivers forward messages within a hashring.

## [v0.23.2](https://github.com/thanos-io/thanos/tree/release-0.23) - 2021.12.22

### Fixed

- [#4795](https://github.com/thanos-io/thanos/pull/4795) Query: Fix deadlock in endpointset.
- [#4962](https://github.com/thanos-io/thanos/pull/4962) Compact/downsample: fix deadlock if error occurs with some backlog of blocks; fixes [this pull request](https://github.com/thanos-io/thanos/pull/4430). Affected versions are 0.22.0 - 0.23.1.
- [#4939](https://github.com/thanos-io/thanos/pull/4939) Sidecar: set Sidecar to NOT READY when it cannot establish a connection with Prometheus
- [#4864](https://github.com/thanos-io/thanos/pull/4864) UI: Remove the old PromQL editor

## [v0.23.1](https://github.com/thanos-io/thanos/tree/release-0.23) - 2021.10.1

- [#4714](https://github.com/thanos-io/thanos/pull/4714) EndpointSet: Do not use unimplemented yet new InfoAPI to obtain metadata (avoids unnecessary HTTP roundtrip, instrumentation/alerts spam and logs).

## [v0.23.2](https://github.com/thanos-io/thanos/tree/release-0.23) - 2021.12.22

### Fixed

- [#4795](https://github.com/thanos-io/thanos/pull/4795) Query: Fix deadlock in endpointset.
- [#4962](https://github.com/thanos-io/thanos/pull/4962) Compact/downsample: fix deadlock if error occurs with some backlog of blocks; fixes [this pull request](https://github.com/thanos-io/thanos/pull/4430). Affected versions are 0.22.0 - 0.23.1.

## [v0.23.1](https://github.com/thanos-io/thanos/tree/release-0.23) - 2021.10.1

### Fixed

- [#4714](https://github.com/thanos-io/thanos/pull/4714) Endpointset: Do not use info client to obtain metadata.

## [v0.23.0](https://github.com/thanos-io/thanos/tree/release-0.23) - 2021.09.23

### Added

- [#4453](https://github.com/thanos-io/thanos/pull/4453) Tools `thanos bucket web`: Add flag `--selector.relabel-config-file` / `--selector.relabel-config` / `--max-time` / `--min-time` to filter served blocks.
- [#4482](https://github.com/thanos-io/thanos/pull/4482) Store: Add `http_config` option for COS object store client.
- [#4487](https://github.com/thanos-io/thanos/pull/4487) Query/Store: Add memcached auto discovery support for all caching clients.
- [#4444](https://github.com/thanos-io/thanos/pull/4444) UI: Add search to the Block UI.
- [#4509](https://github.com/thanos-io/thanos/pull/4509) Logging: Add `duration_ms` in int64 to the logs for easier log filtering.
- [#4462](https://github.com/thanos-io/thanos/pull/4462) UI: Highlighting blocks overlap in the Block UI.
- [#4469](https://github.com/thanos-io/thanos/pull/4469) Compact: Add flag `compact.skip-block-with-out-of-order-chunks` to skip blocks with out-of-order chunks during compaction instead of halting.
- [#4506](https://github.com/thanos-io/thanos/pull/4506) Store: Add `Baidu BOS` object storage, see [documents](docs/storage.md#baidu-bos) for further information.
- [#4552](https://github.com/thanos-io/thanos/pull/4552) Compact: Add `thanos_compact_downsample_duration_seconds` histogram metric.
- [#4594](https://github.com/thanos-io/thanos/pull/4594) Reloader: Expose metrics in config reloader to give info on the last operation.
- [#4619](https://github.com/thanos-io/thanos/pull/4619) Tracing: Added consistent tags to Series call from Querier about number important series statistics: `processed.series`, `processed.samples`, `processed.samples` and `processed.bytes`. This will give admin idea of how much data each component processes per query.
- [#4623](https://github.com/thanos-io/thanos/pull/4623) Query-frontend: Make HTTP downstream tripper (client) configurable via parameters `--query-range.downstream-tripper-config` and `--query-range.downstream-tripper-config-file`. If your downstream URL is localhost or 127.0.0.1 then it is strongly recommended to bump `max_idle_conns_per_host` to at least 100 so that `query-frontend` could properly use HTTP keep-alive connections and thus reduce the latency of `query-frontend` by about 20%.

### Fixed

- [#4468](https://github.com/thanos-io/thanos/pull/4468) Rule: Fix temporary rule filename composition issue.
- [#4476](https://github.com/thanos-io/thanos/pull/4476) UI: Fix incorrect html escape sequence used for '>' symbol.
- [#4532](https://github.com/thanos-io/thanos/pull/4532) Mixin: Fix "all jobs" selector in thanos mixin dashboards.
- [#4607](https://github.com/thanos-io/thanos/pull/4607) Azure: Fix Azure MSI Rate Limit.

### Changed

- [#4519](https://github.com/thanos-io/thanos/pull/4519) Query: Switch to miekgdns DNS resolver as the default one.
- [#4586](https://github.com/thanos-io/thanos/pull/4586) Update Prometheus/Cortex dependencies and implement LabelNames() pushdown as a result; provides massive speed-up for the labels API in Thanos Query.
- [#4421](https://github.com/thanos-io/thanos/pull/4421) *breaking :warning:*: `--store` (in the future, to be renamed to `--endpoints`) now supports passing any APIs from Thanos gRPC APIs: StoreAPI, MetadataAPI, RulesAPI, TargetsAPI and ExemplarsAPI (in oppose in the past you have to put it in hidden `--targets`, `--rules` etc flags). `--store` will now automatically detect what APIs server exposes.
- [#4669](https://github.com/thanos-io/thanos/pull/4669) Moved Prometheus dependency to v2.30.

## [v0.22.0](https://github.com/thanos-io/thanos/tree/release-0.22) - 2021.07.22

### Added

- [#4394](https://github.com/thanos-io/thanos/pull/4394) Add error logs to receiver when write request rejected with invalid replica
- [#4403](https://github.com/thanos-io/thanos/pull/4403) UI: Add sorting and filtering to flags page
- [#4299](https://github.com/thanos-io/thanos/pull/4299) Tracing: Add tracing to exemplar APIs.
- [#4327](https://github.com/thanos-io/thanos/pull/4327) Add environment variable substitution to all YAML configuration flags.
- [#4239](https://github.com/thanos-io/thanos/pull/4239) Add penalty based deduplication mode for compactor.
- [#4292](https://github.com/thanos-io/thanos/pull/4292) Receive: Enable exemplars ingestion and querying.
- [#4392](https://github.com/thanos-io/thanos/pull/4392) Tools: Added `--delete-blocks` to bucket rewrite tool to mark the original blocks for deletion after rewriting is done.
- [#3970](https://github.com/thanos-io/thanos/pull/3970) Azure: Adds more configuration options for Azure blob storage. This allows for pipeline and reader specific configuration. Implements HTTP transport configuration options. These options allows for more fine-grained control on timeouts and retries. Implements MSI authentication as second method of authentication via a service principal token.
- [#4406](https://github.com/thanos-io/thanos/pull/4406) Tools: Add retention command for applying retention policy on the bucket.
- [#4430](https://github.com/thanos-io/thanos/pull/4430) Compact: Add flag `downsample.concurrency` to specify the concurrency of downsampling blocks.

### Fixed

- [#4384](https://github.com/thanos-io/thanos/pull/4384) Fix the experimental PromQL editor when used on multiple line.
- [#4342](https://github.com/thanos-io/thanos/pull/4342) ThanosSidecarUnhealthy doesn't fire if the sidecar is never healthy
- [#4388](https://github.com/thanos-io/thanos/pull/4388) Receive: fix bug in forwarding remote-write requests within the hashring via gRPC when TLS is enabled on the HTTP server but not on the gRPC server.
- [#4442](https://github.com/thanos-io/thanos/pull/4442) Ruler: fix SIGHUP reload signal not working.

### Changed

- [#4354](https://github.com/thanos-io/thanos/pull/4354) Receive: use the S2 library for decoding Snappy data; saves about 5-7% of CPU time in the Receive component when handling incoming remote write requests
- [#4369](https://github.com/thanos-io/thanos/pull/4354) Build: do not upgrade apline version

## [v0.21.1](https://github.com/thanos-io/thanos/releases/tag/v0.21.1) - 2021.06.04

### Fixed

- [#4308](https://github.com/thanos-io/thanos/pull/4308) Sidecar: reloader: fix output config file permission

## [v0.21.0](https://github.com/thanos-io/thanos/releases/tag/v0.21.0) - 2021.06.03

### Added

- [#4117](https://github.com/thanos-io/thanos/pull/4117) Mixin: new alert ThanosReceiveTrafficBelowThreshold to flag if the ingestion average of the last hour dips below 50% of the ingestion average for the last 12 hours.
- [#4107](https://github.com/thanos-io/thanos/pull/4107) Store: `LabelNames` and `LabelValues` now support label matchers.
- [#3940](https://github.com/thanos-io/thanos/pull/3940) Sidecar: Added matchers support to `LabelValues`
- [#4171](https://github.com/thanos-io/thanos/pull/4171) Docker: Busybox image updated to latest (1.33.1)
- [#4175](https://github.com/thanos-io/thanos/pull/4175) Added Tag Configuration Support Lightstep Tracing
- [#4176](https://github.com/thanos-io/thanos/pull/4176) Query API: Adds optional `Stats param` to return stats for query APIs
- [#4125](https://github.com/thanos-io/thanos/pull/4125) Rule: Add `--alert.relabel-config` / `--alert.relabel-config-file` allowing to specify alert relabel configurations like [Prometheus](https://prometheus.io/docs/prometheus/latest/configuration/configuration/#relabel_config)
- [#4211](https://github.com/thanos-io/thanos/pull/4211) Add TLS and basic authentication to Thanos APIs
- [#4249](https://github.com/thanos-io/thanos/pull/4249) UI: add dark theme
- [#3707](https://github.com/thanos-io/thanos/pull/3707) Tools: Added `--rewrite.to-relabel-config` to bucket rewrite tool to support series relabel from given blocks.

### Fixed

- [#4105](https://github.com/thanos-io/thanos/pull/4105) Tools: Add glob support for filepath in tools command

### Changed

- [#4223](https://github.com/thanos-io/thanos/pull/4223) Query: federated exemplars API only add replica labels to series labels, not to exemplar labels.

## [v0.20.2](https://github.com/thanos-io/thanos/releases/tag/v0.20.2) - 2021.05.20

### Fixed

- [#4208](https://github.com/thanos-io/thanos/pull/4208) UI: Fix infinite redirection loop on root (/).

## [v0.20.1](https://github.com/thanos-io/thanos/releases/tag/v0.20.1) - 2021.04.30

### Fixed

- [#4123](https://github.com/thanos-io/thanos/pull/4123) Query: match external labels for exemplars API.

### Changed

-

### Removed

-

## [v0.20.0](https://github.com/thanos-io/thanos/releases/tag/v0.20.0) - 2021.04.28

### Added

- [#4029](https://github.com/thanos-io/thanos/pull/4029) Mixin: Remove dependency on the rule dashboard when generating the compact dashboard
- [#4019](https://github.com/thanos-io/thanos/pull/4019) Query: Adds query range histogram.
- [#3846](https://github.com/thanos-io/thanos/pull/3846) Query: Added federated exemplars API support.
- [#3350](https://github.com/thanos-io/thanos/pull/3350) Query/Sidecar: Added targets API support. You can now configure you Querier to fetch Prometheus targets from leaf Prometheus-es!
- [#3977](https://github.com/thanos-io/thanos/pull/3977) Expose exemplars for `http_request_duration_seconds` histogram if tracing is enabled.
- [#3903](https://github.com/thanos-io/thanos/pull/3903) Store: Returning custom grpc code when reaching series/chunk limits.
- [#3919](https://github.com/thanos-io/thanos/pull/3919) Allow to disable automatically setting CORS headers using `--web.disable-cors` flag in each component that exposes an API.
- [#3840](https://github.com/thanos-io/thanos/pull/3840) Tools: Added a flag to support rewrite Prometheus TSDB blocks.
- [#3920](https://github.com/thanos-io/thanos/pull/3920) Query Frontend: Support `max_item_size` in Query frontend Memcached cache.
- [#4078](https://github.com/thanos-io/thanos/pull/4078) receive: Improved efficiency of multitsdb appends, upgraded Prometheus deps.

### Fixed

- [#3204](https://github.com/thanos-io/thanos/pull/3204) Mixin: Use sidecar's metric timestamp for healthcheck.
- [#3922](https://github.com/thanos-io/thanos/pull/3922) \*: Fix panic in http logging middleware.
- [#3960](https://github.com/thanos-io/thanos/pull/3960) Ruler: Fix deduplication of equal alerts with different labels.
- [#3937](https://github.com/thanos-io/thanos/pull/3937) Store: Fix race condition in chunk pool.
- [#4017](https://github.com/thanos-io/thanos/pull/4017) Query Frontend: fix downsampling iterator returning duplicate samples.
- [#4041](https://github.com/thanos-io/thanos/pull/4041) Logging: fix the HTTP logger.

### Changed

- [#3929](https://github.com/thanos-io/thanos/pull/3929) Store: Adds the name of the instantiated memcached client to log info.
- [#3827](https://github.com/thanos-io/thanos/pull/3827) Upgrade Go version to 1.16
- [#3948](https://github.com/thanos-io/thanos/pull/3948) Receiver: Adjust `http_request_duration_seconds` buckets for low latency requests.
- [#3856](https://github.com/thanos-io/thanos/pull/3856) Mixin: *breaking :warning:* Introduce flexible multi-cluster/namespace mode for alerts and dashboards. Removes jobPrefix config option. Removes `namespace` by default.
- [#3937](https://github.com/thanos-io/thanos/pull/3937) Store: Reduce memory usage for range queries.
- [#4045](https://github.com/thanos-io/thanos/pull/4045) UI: Enable Targets page in Querier UI.
- [#4062](https://github.com/thanos-io/thanos/pull/4062) Flags: Sort flags alphabetically.
- [#4081](https://github.com/thanos-io/thanos/pull/4081) UI: Make the ReactUI the default one.
- [#4085](https://github.com/thanos-io/thanos/pull/4085) Receive: Improved Performance for err path.
- [#4094](https://github.com/thanos-io/thanos/pull/4094) \*: Upgrade Prometheus & Alertmanager.

## [v0.19.0](https://github.com/thanos-io/thanos/releases/tag/v0.19.0) - 2021.03.31

- [#3700](https://github.com/thanos-io/thanos/pull/3700) Compact/Web: Make old bucket viewer UI work with vanilla Prometheus blocks.
- [#3657](https://github.com/thanos-io/thanos/pull/3657) \*: It's now possible to configure HTTP transport options for S3 client.
- [#3752](https://github.com/thanos-io/thanos/pull/3752) Compact/Store: Added `--block-meta-fetch-concurrency` allowing to configure number of go routines for block metadata synchronization.
- [#3723](https://github.com/thanos-io/thanos/pull/3723) Query Frontend: Added `--query-range.request-downsampled` flag enabling additional queries for downsampled data in case of empty or incomplete response to range request.
- [#3579](https://github.com/thanos-io/thanos/pull/3579) Cache: Added inmemory cache for caching bucket.
- [#3792](https://github.com/thanos-io/thanos/pull/3792) Receiver: Added `--tsdb.allow-overlapping-blocks` flag to allow overlapping tsdb blocks and enable vertical compaction.
- [#3740](https://github.com/thanos-io/thanos/pull/3740) Query: Added `--query.default-step` flag to set default step. Useful when your tenant scrape interval is stable and far from default UI's 1s.
- [#3686](https://github.com/thanos-io/thanos/pull/3686) Query/Sidecar: Added metric metadata API support. You can now configure you Querier to fetch Prometheus metrics metadata from leaf Prometheus-es!
- [#3031](https://github.com/thanos-io/thanos/pull/3031) Compact/Sidecar/Receive/Rule: Added `--hash-func`. If some function has been specified, writers calculate hashes using that function of each file in a block before uploading them. If those hashes exist in the `meta.json` file then Compact does not download the files if they already exist on disk and with the same hash. This also means that the data directory passed to Thanos Compact is only *cleared once at boot* or *if everything succeeds*. So, if you, for example, use persistent volumes on k8s and your Thanos Compact crashes or fails to make an iteration properly then the last downloaded files are not wiped from the disk. The directories that were created the last time are only wiped again after a successful iteration or if the previously picked up blocks have disappeared.

### Fixed

- [#3705](https://github.com/thanos-io/thanos/pull/3705) Store: Fix race condition leading to failing queries or possibly incorrect query results.
- [#3661](https://github.com/thanos-io/thanos/pull/3661) Compact: Deletion-mark.json is deleted as the last one, which could in theory lead to potential store gateway load or query error for such in-deletion block.
- [#3760](https://github.com/thanos-io/thanos/pull/3760) Store: Fix panic caused by a race condition happening on concurrent index-header reader usage and unload, when `--store.enable-index-header-lazy-reader` is enabled.
- [#3759](https://github.com/thanos-io/thanos/pull/3759) Store: Fix panic caused by a race condition happening on concurrent index-header lazy load and unload, when `--store.enable-index-header-lazy-reader` is enabled.
- [#3773](https://github.com/thanos-io/thanos/pull/3773) Compact: Fixed compaction planner size check, making sure we don't create too large blocks.
- [#3814](https://github.com/thanos-io/thanos/pull/3814) Store: Decreased memory utilisation while fetching block's chunks.
- [#3815](https://github.com/thanos-io/thanos/pull/3815) Receive: Improve handling of empty time series from clients
- [#3795](https://github.com/thanos-io/thanos/pull/3795) s3: A truncated "get object" response is reported as error.
- [#3899](https://github.com/thanos-io/thanos/pull/3899) Receive: Correct the inference of client gRPC configuration.
- [#3943](https://github.com/thanos-io/thanos/pull/3943) Receive: Fixed memory regression introduced in v0.17.0.
- [#3960](https://github.com/thanos-io/thanos/pull/3960) Query: Fixed deduplication of equal alerts with different labels.

### Changed

- [#3804](https://github.com/thanos-io/thanos/pull/3804) Ruler, Receive, Querier: Updated Prometheus dependency. TSDB characteristics might have changed.

## [v0.18.0](https://github.com/thanos-io/thanos/releases/tag/v0.18.0) - 2021.01.27

### Added

- [#3380](https://github.com/thanos-io/thanos/pull/3380) Mixin: Add block deletion panels for compactor dashboards.
- [#3568](https://github.com/thanos-io/thanos/pull/3568) Store: Optimized inject label stage of index lookup.
- [#3566](https://github.com/thanos-io/thanos/pull/3566) StoreAPI: Support label matchers in labels API.
- [#3531](https://github.com/thanos-io/thanos/pull/3531) Store: Optimized common cases for time selecting smaller amount of series by avoiding looking up symbols.
- [#3469](https://github.com/thanos-io/thanos/pull/3469) StoreAPI: Added `hints` field to `LabelNamesRequest` and `LabelValuesRequest`. Hints are an opaque data structure that can be used to carry additional information from the store and its content is implementation-specific.
- [#3421](https://github.com/thanos-io/thanos/pull/3421) Tools: Added `thanos tools bucket rewrite` command allowing to delete series from given block.
- [#3509](https://github.com/thanos-io/thanos/pull/3509) Store: Added a CLI flag to limit the number of series that are touched.
- [#3444](https://github.com/thanos-io/thanos/pull/3444) Query Frontend: Make POST request to downstream URL for labels and series API endpoints.
- [#3388](https://github.com/thanos-io/thanos/pull/3388) Tools: Bucket replicator now can specify block IDs to copy.
- [#3385](https://github.com/thanos-io/thanos/pull/3385) Tools: Bucket prints extra statistics for block index with debug log-level.
- [#3121](https://github.com/thanos-io/thanos/pull/3121) Receive: Added `--receive.hashrings` alternative to `receive.hashrings-file` flag (lower priority). The flag expects the literal hashring configuration in JSON format.

### Fixed

- [#3567](https://github.com/thanos-io/thanos/pull/3567) Mixin: Reintroduce `thanos_objstore_bucket_operation_failures_total` alert.
- [#3527](https://github.com/thanos-io/thanos/pull/3527) Query Frontend: Fix query_range behavior when start/end times are the same
- [#3560](https://github.com/thanos-io/thanos/pull/3560) Query Frontend: Allow separate label cache
- [#3672](https://github.com/thanos-io/thanos/pull/3672) Rule: Prevent crashing due to `no such host error` when using `dnssrv+` or `dnssrvnoa+`.
- [#3461](https://github.com/thanos-io/thanos/pull/3461) Compact, Shipper, Store: Fixed panic when no external labels are set in block metadata.

### Changed

- [#3496](https://github.com/thanos-io/thanos/pull/3496) S3: Respect SignatureV2 flag for all credential providers.
- [#2732](https://github.com/thanos-io/thanos/pull/2732) Swift: Switched to a new library [ncw/swift](https://github.com/ncw/swift) providing large objects support. By default, segments will be uploaded to the same container directory `segments/` if the file is bigger than `1GB`. To change the defaults see [the docs](docs/storage.md#openstack-swift).
- [#3626](https://github.com/thanos-io/thanos/pull/3626) Shipper: Failed upload of `meta.json` file doesn't cause block cleanup anymore. This has a potential to generate corrupted blocks under specific conditions. Partial block is left in bucket for later cleanup.

## [v0.17.2](https://github.com/thanos-io/thanos/releases/tag/v0.17.2) - 2020.12.07

### Fixed

- [#3532](https://github.com/thanos-io/thanos/pull/3532) compact: do not cleanup blocks on boot. Reverts the behavior change introduced in [#3115](https://github.com/thanos-io/thanos/pull/3115) as in some very bad cases the boot of Thanos Compact took a very long time since there were a lot of blocks-to-be-cleaned.
- [#3520](https://github.com/thanos-io/thanos/pull/3520) Fix index out of bound bug when comparing ZLabelSets.

## [v0.17.1](https://github.com/thanos-io/thanos/releases/tag/v0.17.1) - 2020.11.24

### Fixed

- [#3480](https://github.com/thanos-io/thanos/pull/3480) Query Frontend: Fixed regression.
- [#3734](https://github.com/thanos-io/thanos/pull/3734) pkg/rules/proxy: fix hotlooping when receiving client errors

### Changed

- [#3498](https://github.com/thanos-io/thanos/pull/3498) Enabled debug.SetPanicOnFault(true) which allow us to recover on queries causing SEG FAULTs (e.g unmmaped memory access).

## [v0.17.0](https://github.com/thanos-io/thanos/releases/tag/v0.17.0) - 2020.11.18

### Added

- [#3259](https://github.com/thanos-io/thanos/pull/3259) Thanos BlockViewer: Added a button in the blockviewer that allows users to download the metadata of a block.
- [#3261](https://github.com/thanos-io/thanos/pull/3261) Thanos Store: Use segment files specified in meta.json file, if present. If not present, Store does the LIST operation as before.
- [#3276](https://github.com/thanos-io/thanos/pull/3276) Query Frontend: Support query splitting and retry for label names, label values and series requests.
- [#3315](https://github.com/thanos-io/thanos/pull/3315) Query Frontend: Support results caching for label names, label values and series requests.
- [#3346](https://github.com/thanos-io/thanos/pull/3346) Ruler UI: Fix a bug preventing the /rules endpoint from loading.
- [#3115](https://github.com/thanos-io/thanos/pull/3115) compact: now deletes partially uploaded and blocks with deletion marks concurrently. It does that at the beginning and then every `--compact.cleanup-interval` time period. By default it is 5 minutes.
- [#3312](https://github.com/thanos-io/thanos/pull/3312) s3: add list_objects_version config option for compatibility.
- [#3356](https://github.com/thanos-io/thanos/pull/3356) Query Frontend: Add a flag to disable step alignment middleware for query range.
- [#3378](https://github.com/thanos-io/thanos/pull/3378) Ruler: added the ability to send queries via the HTTP method POST. Helps when alerting/recording rules are extra long because it encodes the actual parameters inside of the body instead of the URI. Thanos Ruler now uses POST by default unless `--query.http-method` is set `GET`.
- [#3381](https://github.com/thanos-io/thanos/pull/3381) Querier UI: Add ability to enable or disable metric autocomplete functionality.
- [#2979](https://github.com/thanos-io/thanos/pull/2979) Replicator: Add the ability to replicate blocks within a time frame by passing --min-time and --max-time
- [#3398](https://github.com/thanos-io/thanos/pull/3398) Query Frontend: Add default config for query frontend memcached config.
- [#3277](https://github.com/thanos-io/thanos/pull/3277) Thanos Query: Introduce dynamic lookback interval. This allows queries with large step to make use of downsampled data.
- [#3409](https://github.com/thanos-io/thanos/pull/3409) Compactor: Added support for no-compact-mark.json which excludes the block from compaction.
- [#3245](https://github.com/thanos-io/thanos/pull/3245) Query Frontend: Add `query-frontend.org-id-header` flag to specify HTTP header(s) to populate slow query log (e.g. X-Grafana-User).
- [#3431](https://github.com/thanos-io/thanos/pull/3431) Store: Added experimental support to lazy load index-headers at query time. When enabled via `--store.enable-index-header-lazy-reader` flag, the store-gateway will load into memory an index-header only once it's required at query time. Index-header will be automatically released after `--store.index-header-lazy-reader-idle-timeout` of inactivity.
  - This, generally, reduces baseline memory usage of store when inactive, as well as a total number of mapped files (which is limited to 64k in some systems.
- [#3437](https://github.com/thanos-io/thanos/pull/3437) StoreAPI: Added `hints` field to `LabelNamesResponse` and `LabelValuesResponse`. Hints in an opaque data structure that can be used to carry additional information from the store and its content is implementation specific.
  - This, generally, reduces baseline memory usage of store when inactive, as well as a total number of mapped files (which is limited to 64k in some systems.
- [#3415](https://github.com/thanos-io/thanos/pull/3415) Tools: Added `thanos tools bucket mark` command that allows to mark given block for deletion or for no-compact

### Fixed

- [#3257](https://github.com/thanos-io/thanos/pull/3257) Ruler: Prevent Ruler from crashing when using default DNS to lookup hosts that results in "No such hosts" errors.
- [#3331](https://github.com/thanos-io/thanos/pull/3331) Disable Azure blob exception logging
- [#3341](https://github.com/thanos-io/thanos/pull/3341) Disable Azure blob syslog exception logging
- [#3414](https://github.com/thanos-io/thanos/pull/3414) Set CORS for Query Frontend
- [#3437](https://github.com/thanos-io/thanos/pull/3437) Add external labels to Labels APIs.

### Changed

- [#3452](https://github.com/thanos-io/thanos/pull/3452) Store: Index cache posting compression is now enabled by default. Removed `experimental.enable-index-cache-postings-compression` flag.
- [#3410](https://github.com/thanos-io/thanos/pull/3410) Compactor: Changed metric `thanos_compactor_blocks_marked_for_deletion_total` to `thanos_compactor_blocks_marked_total` with `marker` label. Compactor will now automatically disable compaction for blocks with large index that would output blocks after compaction larger than specified value (by default: 64GB). This automatically handles the Promethus [format limit](https://github.com/thanos-io/thanos/issues/1424).
- [#2906](https://github.com/thanos-io/thanos/pull/2906) Tools: Refactor Bucket replicate execution. Removed all `thanos_replicate_origin_.*` metrics.
  - `thanos_replicate_origin_meta_loads_total` can be replaced by `blocks_meta_synced{state="loaded"}`.
  - `thanos_replicate_origin_partial_meta_reads_total` can be replaced by `blocks_meta_synced{state="failed"}`.
- [#3309](https://github.com/thanos-io/thanos/pull/3309) Compact: *breaking :warning:* Rename metrics to match naming convention. This includes metrics starting with `thanos_compactor` to `thanos_compact`, `thanos_querier` to `thanos_query` and `thanos_ruler` to `thanos_rule`.

## [v0.16.0](https://github.com/thanos-io/thanos/releases/tag/v0.16.0) - 2020.10.26

Highlights:

- New Thanos component, [Query Frontend](docs/components/query-frontend.md) has more options and supports shared cache (currently: Memcached).
- Added debug mode in Thanos UI that allows to filter Stores to query from by their IPs from Store page (!). This helps enormously in e.g debugging the slowest store etc. All raw Thanos API allows passing `storeMatch[]` arguments with `__address__` matchers.
- Improved debuggability on all Thanos components by exposing [off-CPU profiles thanks to fgprof endpoint](https://github.com/felixge/fgprof).
- Significantly improved sidecar latency and CPU usage for metrics fetches.

### Fixed

- [#3234](https://github.com/thanos-io/thanos/pull/3234) UI: Fix assets not loading when `--web.prefix-header` is used.
- [#3184](https://github.com/thanos-io/thanos/pull/3184) Compactor: Fixed support for `web.external-prefix` for Compactor UI.

### Added

- [#3114](https://github.com/thanos-io/thanos/pull/3114) Query Frontend: Added support for Memcached cache.
  - **breaking** Renamed flag `log_queries_longer_than` to `log-queries-longer-than`.
- [#3166](https://github.com/thanos-io/thanos/pull/3166) UIs: Added UI for passing a `storeMatch[]` parameter to queries.
- [#3181](https://github.com/thanos-io/thanos/pull/3181) Logging: Added debug level logging for responses between 300-399
- [#3133](https://github.com/thanos-io/thanos/pull/3133) Query: Allowed passing a `storeMatch[]` to Labels APIs; Time range metadata based store filtering is supported on Labels APIs.
- [#3146](https://github.com/thanos-io/thanos/pull/3146) Sidecar: Significantly improved sidecar latency (reduced ~2x). Added `thanos_sidecar_prometheus_store_received_frames` histogram metric.
- [#3147](https://github.com/thanos-io/thanos/pull/3147) Querier: Added `query.metadata.default-time-range` flag to specify the default metadata time range duration for retrieving labels through Labels and Series API when the range parameters are not specified. The zero value means range covers the time since the beginning.
- [#3207](https://github.com/thanos-io/thanos/pull/3207) Query Frontend: Added `cache-compression-type` flag to use compression in the query frontend cache.
- [#3122](https://github.com/thanos-io/thanos/pull/3122) \*: All Thanos components have now `/debug/fgprof` endpoint on HTTP port allowing to get [off-CPU profiles as well](https://github.com/felixge/fgprof).
- [#3109](https://github.com/thanos-io/thanos/pull/3109) Query Frontend: Added support for `Cache-Control` HTTP response header which controls caching behaviour. So far `no-store` value is supported and it makes the response skip cache.
- [#3092](https://github.com/thanos-io/thanos/pull/3092) Tools: Added `tools bucket cleanup` CLI tool that deletes all blocks marked to be deleted.

### Changed

- [#3136](https://github.com/thanos-io/thanos/pull/3136) Sidecar: **breaking** Added metric `thanos_sidecar_reloader_config_apply_operations_total` and rename metric `thanos_sidecar_reloader_config_apply_errors_total` to `thanos_sidecar_reloader_config_apply_operations_failed_total`.
- [#3154](https://github.com/thanos-io/thanos/pull/3154) Querier: **breaking** Added metric `thanos_query_gate_queries_max`. Remove metric `thanos_query_concurrent_selects_gate_queries_in_flight`.
- [#3154](https://github.com/thanos-io/thanos/pull/3154) Store: **breaking** Renamed metric `thanos_bucket_store_queries_concurrent_max` to `thanos_bucket_store_series_gate_queries_max`.
- [#3179](https://github.com/thanos-io/thanos/pull/3179) Store: context.Canceled will not increase `thanos_objstore_bucket_operation_failures_total`.
- [#3136](https://github.com/thanos-io/thanos/pull/3136) Sidecar: Improved detection of directory changes for Prometheus config.
  - **breaking** Added metric `thanos_sidecar_reloader_config_apply_operations_total` and rename metric `thanos_sidecar_reloader_config_apply_errors_total` to `thanos_sidecar_reloader_config_apply_operations_failed_total`.
- [#3022](https://github.com/thanos-io/thanos/pull/3022) \*: Thanos images are now build with Go 1.15.
- [#3205](https://github.com/thanos-io/thanos/pull/3205) \*: Updated TSDB to ~2.21

## [v0.15.0](https://github.com/thanos-io/thanos/releases/v0.15.0) - 2020.09.07

Highlights:

- Added new Thanos component: [Query Frontend](https://thanos.io/v0.15/components/query-frontend.md/) responsible for response caching, query scheduling and parallelization (based on Cortex Query Frontend).
- Added various new, improved UIs to Thanos based on React: Querier BuildInfo & Flags, Ruler UI, BlockViewer.
- Optimized Sidecar, Store, Receive, Ruler data retrieval with new TSDB ChunkIterator (capping chunks to 120 samples), which fixed various leaks.
- Fixed sample limit on Store Gateway.
- Added S3 Server Side Encryption options.
- Tons of other important fixes!

### Fixed

- [#2665](https://github.com/thanos-io/thanos/pull/2665) Swift: Fix issue with missing Content-Type HTTP headers.
- [#2800](https://github.com/thanos-io/thanos/pull/2800) Query: Fix handling of `--web.external-prefix` and `--web.route-prefix`.
- [#2834](https://github.com/thanos-io/thanos/pull/2834) Query: Fix rendered JSON state value for rules and alerts should be in lowercase.
- [#2866](https://github.com/thanos-io/thanos/pull/2866) Receive, Querier: Fixed leaks on receive and querier Store API Series, which were leaking on errors.
- [#2937](https://github.com/thanos-io/thanos/pull/2937) Receive: Fixing auto-configuration of `--receive.local-endpoint`.
- [#2895](https://github.com/thanos-io/thanos/pull/2895) Compact: Fix increment of `thanos_compact_downsample_total` metric for downsample of 5m resolution blocks.
- [#2858](https://github.com/thanos-io/thanos/pull/2858) Store: Fix `--store.grpc.series-sample-limit` implementation. The limit is now applied to the sum of all samples fetched across all queried blocks via a single Series call, instead of applying it individually to each block.
- [#2936](https://github.com/thanos-io/thanos/pull/2936) Compact: Fix ReplicaLabelRemover panic when replicaLabels are not specified.
- [#2956](https://github.com/thanos-io/thanos/pull/2956) Store: Fix fetching of chunks bigger than 16000 bytes.
- [#2970](https://github.com/thanos-io/thanos/pull/2970) Store: Upgrade minio-go/v7 to fix slowness when running on EKS.
- [#2957](https://github.com/thanos-io/thanos/pull/2957) Rule: *breaking :warning:* Now sets all of the relevant fields properly; avoids a panic when `/api/v1/rules` is called and the time zone is *not* UTC; `rules` field is an empty array now if no rules have been defined in a rule group. Thanos Rule's `/api/v1/rules` endpoint no longer returns the old, deprecated `partial_response_strategy`. The old, deprecated value has been fixed to `WARN` for quite some time. *Please* use `partialResponseStrategy`.
- [#2976](https://github.com/thanos-io/thanos/pull/2976) Query: Better rounding for incoming query timestamps.
- [#2929](https://github.com/thanos-io/thanos/pull/2929) Mixin: Fix expression for 'unhealthy sidecar' alert and increase the timeout for 10 minutes.
- [#3024](https://github.com/thanos-io/thanos/pull/3024) Query: Consider group name and file for deduplication.
- [#3012](https://github.com/thanos-io/thanos/pull/3012) Ruler,Receiver: Fix TSDB to delete blocks in atomic way.
- [#3046](https://github.com/thanos-io/thanos/pull/3046) Ruler,Receiver: Fixed framing of StoreAPI response, it was one chunk by one.
- [#3095](https://github.com/thanos-io/thanos/pull/3095) Ruler: Update the manager when all rule files are removed.
- [#3105](https://github.com/thanos-io/thanos/pull/3105) Querier: Fix overwriting `maxSourceResolution` when auto downsampling is enabled.
- [#3010](https://github.com/thanos-io/thanos/pull/3010) Querier: Added `--query.lookback-delta` flag to override the default lookback delta in PromQL. The flag should be lookback delta should be set to at least 2 times of the slowest scrape interval. If unset it will use the PromQL default of 5m.

### Added

- [#2305](https://github.com/thanos-io/thanos/pull/2305) Receive,Sidecar,Ruler: Propagate correct (stricter) MinTime for TSDBs that have no block.
- [#2849](https://github.com/thanos-io/thanos/pull/2849) Query, Ruler: Added request logging for HTTP server side.
- [#2832](https://github.com/thanos-io/thanos/pull/2832) ui React: Add runtime and build info page
- [#2926](https://github.com/thanos-io/thanos/pull/2926) API: Add new blocks HTTP API to serve blocks metadata. The status endpoints (`/api/v1/status/flags`, `/api/v1/status/runtimeinfo` and `/api/v1/status/buildinfo`) are now available on all components with a HTTP API.
- [#2892](https://github.com/thanos-io/thanos/pull/2892) Receive: Receiver fails when the initial upload fails.
- [#2865](https://github.com/thanos-io/thanos/pull/2865) ui: Migrate Thanos Ruler UI to React
- [#2964](https://github.com/thanos-io/thanos/pull/2964) Query: Add time range parameters to label APIs. Add `start` and `end` fields to Store API `LabelNamesRequest` and `LabelValuesRequest`.
- [#2996](https://github.com/thanos-io/thanos/pull/2996) Sidecar: Add `reloader_config_apply_errors_total` metric. Add new flags `--reloader.watch-interval`, and `--reloader.retry-interval`.
- [#2973](https://github.com/thanos-io/thanos/pull/2973) Add Thanos Query Frontend component.
- [#2980](https://github.com/thanos-io/thanos/pull/2980) Bucket Viewer: Migrate block viewer to React.
- [#2725](https://github.com/thanos-io/thanos/pull/2725) Add bucket index operation durations: `thanos_bucket_store_cached_series_fetch_duration_seconds` and `thanos_bucket_store_cached_postings_fetch_duration_seconds`.
- [#2931](https://github.com/thanos-io/thanos/pull/2931) Query: Allow passing a `storeMatch[]` to select matching stores when debugging the querier. See [documentation](docs/components/query.md#store-filtering)

### Changed

- [#2893](https://github.com/thanos-io/thanos/pull/2893) Store: Rename metric `thanos_bucket_store_cached_postings_compression_time_seconds` to `thanos_bucket_store_cached_postings_compression_time_seconds_total`.
- [#2915](https://github.com/thanos-io/thanos/pull/2915) Receive,Ruler: Enable TSDB directory locking by default. Add a new flag (`--tsdb.no-lockfile`) to override behavior.
- [#2902](https://github.com/thanos-io/thanos/pull/2902) Querier UI:Separate dedupe and partial response checkboxes per panel in new UI.
- [#2991](https://github.com/thanos-io/thanos/pull/2991) Store: *breaking :warning:* `operation` label value `getrange` changed to `get_range` for `thanos_store_bucket_cache_operation_requests_total` and `thanos_store_bucket_cache_operation_hits_total` to be consistent with bucket operation metrics.
- [#2876](https://github.com/thanos-io/thanos/pull/2876) Receive,Ruler: Updated TSDB and switched to ChunkIterators instead of sample one, which avoids unnecessary decoding / encoding.
- [#3064](https://github.com/thanos-io/thanos/pull/3064) s3: *breaking :warning:* Add SSE/SSE-KMS/SSE-C configuration. The S3 `encrypt_sse: true` option is now deprecated in favour of `sse_config`. If you used `encrypt_sse`, the migration strategy is to set up the following block:

```yaml
sse_config:
  type: SSE-S3
```

## [v0.14.0](https://github.com/thanos-io/thanos/releases/tag/v0.14.0) - 2020.07.10

### Fixed

- [#2637](https://github.com/thanos-io/thanos/pull/2637) Compact: Detect retryable errors that are inside of a wrapped `tsdb.MultiError`.
- [#2648](https://github.com/thanos-io/thanos/pull/2648) Store: Allow index cache and caching bucket to be configured at the same time.
- [#2728](https://github.com/thanos-io/thanos/pull/2728) Query: Fixed panics when using larger number of replica labels with short series label sets.
- [#2787](https://github.com/thanos-io/thanos/pull/2787) Update Prometheus mod to pull in prometheus/prometheus#7414.
- [#2807](https://github.com/thanos-io/thanos/pull/2807) Store: Decreased memory allocations while querying block's index.
- [#2809](https://github.com/thanos-io/thanos/pull/2809) Query: `/api/v1/stores` now guarantees to return a string in the `lastError` field.

### Changed

- [#2658](https://github.com/thanos-io/thanos/pull/2658) [#2703](https://github.com/thanos-io/thanos/pull/2703) Upgrade to Prometheus [@3268eac2ddda](https://github.com/prometheus/prometheus/commit/3268eac2ddda) which is after v2.18.1.
  - TSDB now does memory-mapping of Head chunks and reduces memory usage.
- [#2667](https://github.com/thanos-io/thanos/pull/2667) Store: Removed support to the legacy `index.cache.json`. The hidden flag `--store.disable-index-header` was removed.
- [#2613](https://github.com/thanos-io/thanos/pull/2613) Store: Renamed the caching bucket config option `chunk_object_size_ttl` to `chunk_object_attrs_ttl`.
- [#2667](https://github.com/thanos-io/thanos/pull/2667) Compact: The deprecated flag `--index.generate-missing-cache-file` and the metric `thanos_compact_generated_index_total` were removed.
- [#2671](https://github.com/thanos-io/thanos/pull/2671) *breaking* Tools: Bucket replicate flag `--resolution` is now in Go duration format.
- [#2671](https://github.com/thanos-io/thanos/pull/2671) Tools: Bucket replicate now replicates by default all blocks.
- [#2739](https://github.com/thanos-io/thanos/pull/2739) Changed `bucket tool bucket verify` `--id-whitelist` flag to `--id`.
- [#2748](https://github.com/thanos-io/thanos/pull/2748) Upgrade Prometheus to [@66dfb951c4ca](https://github.com/prometheus/prometheus/commit/66dfb951c4ca2c1dd3f266172a48a925403b13a5) which is after v2.19.0.
  - PromQL now allow us to executed concurrent selects.

### Added

- [#2671](https://github.com/thanos-io/thanos/pull/2671) Tools: Bucket replicate now allows passing repeated `--compaction` and `--resolution` flags.
- [#2657](https://github.com/thanos-io/thanos/pull/2657) Querier: Add the ability to perform concurrent select request per query.
- [#2754](https://github.com/thanos-io/thanos/pull/2754) UI: Add stores page in the React UI.
- [#2752](https://github.com/thanos-io/thanos/pull/2752) Compact: Add flag `--block-viewer.global.sync-block-interval` to configure metadata sync interval for the bucket UI.

## [v0.13.0](https://github.com/thanos-io/thanos/releases/tag/v0.13.0) - 2020.06.22

### Fixed

- [#2548](https://github.com/thanos-io/thanos/pull/2548) Query: Fixed rare cases of double counter reset accounting when querying `rate` with deduplication enabled.
- [#2536](https://github.com/thanos-io/thanos/pull/2536) S3: Fixed AWS STS endpoint url to https for Web Identity providers on AWS EKS.
- [#2501](https://github.com/thanos-io/thanos/pull/2501) Query: Gracefully handle additional fields in `SeriesResponse` protobuf message that may be added in the future.
- [#2568](https://github.com/thanos-io/thanos/pull/2568) Query: Don't close the connection of strict, static nodes if establishing a connection had succeeded but Info() call failed.
- [#2615](https://github.com/thanos-io/thanos/pull/2615) Rule: Fix bugs where rules were out of sync.
- [#2614](https://github.com/thanos-io/thanos/pull/2614) Tracing: Disabled Elastic APM Go Agent default tracer on initialization to disable the default metric gatherer.
- [#2525](https://github.com/thanos-io/thanos/pull/2525) Query: Fixed logging for dns resolution error in the `Query` component.
- [#2484](https://github.com/thanos-io/thanos/pull/2484) Query/Ruler: Fixed issue #2483, when web.route-prefix is set, it is added twice in HTTP router prefix.
- [#2416](https://github.com/thanos-io/thanos/pull/2416) Bucket: Fixed issue #2416 bug in `inspect --sort-by` doesn't work correctly in all cases.
- [#2719](https://github.com/thanos-io/thanos/pull/2719) Query: `irate` and `resets` use now counter downsampling aggregations.
- [#2705](https://github.com/thanos-io/thanos/pull/2705) minio-go: Added support for `af-south-1` and `eu-south-1` regions.
- [#2753](https://github.com/thanos-io/thanos/issues/2753) Sidecar, Receive, Rule: Fixed possibility of out of order uploads in error cases. This could potentially cause Compactor to create overlapping blocks.

### Added

- [#2012](https://github.com/thanos-io/thanos/pull/2012) Receive: Added multi-tenancy support (based on header)
- [#2502](https://github.com/thanos-io/thanos/pull/2502) StoreAPI: Added `hints` field to `SeriesResponse`. Hints in an opaque data structure that can be used to carry additional information from the store and its content is implementation specific.
- [#2521](https://github.com/thanos-io/thanos/pull/2521) Sidecar: Added `thanos_sidecar_reloader_reloads_failed_total`, `thanos_sidecar_reloader_reloads_total`, `thanos_sidecar_reloader_watch_errors_total`, `thanos_sidecar_reloader_watch_events_total` and `thanos_sidecar_reloader_watches` metrics.
- [#2412](https://github.com/thanos-io/thanos/pull/2412) UI: Added React UI from Prometheus upstream. Currently only accessible from Query component as only `/graph` endpoint is migrated.
- [#2532](https://github.com/thanos-io/thanos/pull/2532) Store: Added hidden option `--store.caching-bucket.config=<yaml content>` (or `--store.caching-bucket.config-file=<file.yaml>`) for experimental caching bucket, that can cache chunks into shared memcached. This can speed up querying and reduce number of requests to object storage.
- [#2579](https://github.com/thanos-io/thanos/pull/2579) Store: Experimental caching bucket can now cache metadata as well. Config has changed from #2532.
- [#2526](https://github.com/thanos-io/thanos/pull/2526) Compact: In case there are no labels left after deduplication via `--deduplication.replica-label`, assign first `replica-label` with value `deduped`.
- [#2621](https://github.com/thanos-io/thanos/pull/2621) Receive: Added flag to configure forward request timeout. Receive write will complete request as soon as quorum of writes succeeds.

### Changed

- [#2194](https://github.com/thanos-io/thanos/pull/2194) Updated to golang v1.14.2.
- [#2505](https://github.com/thanos-io/thanos/pull/2505) Store: Removed obsolete `thanos_store_node_info` metric.
- [#2513](https://github.com/thanos-io/thanos/pull/2513) Tools: Moved `thanos bucket` commands to `thanos tools bucket`, also moved `thanos check rules` to `thanos tools rules-check`. `thanos tools rules-check` also takes rules by `--rules` repeated flag not argument anymore.
- [#2548](https://github.com/thanos-io/thanos/pull/2548/commits/53e69bd89b2b08c18df298eed7d90cb7179cc0ec) Store, Querier: remove duplicated chunks on StoreAPI.
- [#2596](https://github.com/thanos-io/thanos/pull/2596) Updated Prometheus dependency to [@cd73b3d33e064bbd846fc7a26dc8c313d46af382](https://github.com/prometheus/prometheus/commit/cd73b3d33e064bbd846fc7a26dc8c313d46af382) which falls in between v2.17.0 and v2.18.0.
  - Receive,Rule: TSDB now supports isolation of append and queries.
  - Receive,Rule: TSDB now holds less WAL files after Head Truncation.
- [#2450](https://github.com/thanos-io/thanos/pull/2450) Store: Added Regex-set optimization for `label=~"a|b|c"` matchers.
- [#2526](https://github.com/thanos-io/thanos/pull/2526) Compact: In case there are no labels left after deduplication via `--deduplication.replica-label`, assign first `replica-label` with value `deduped`.
- [#2603](https://github.com/thanos-io/thanos/pull/2603) Store/Querier: Significantly optimize cases where StoreAPIs or blocks returns exact overlapping chunks (e.g Store GW and sidecar or brute force Store Gateway HA).

## [v0.12.2](https://github.com/thanos-io/thanos/releases/tag/v0.12.2) - 2020.04.30

### Fixed

- [#2459](https://github.com/thanos-io/thanos/issues/2459) Compact: Fixed issue with old blocks being marked and deleted in a (slow) loop.
- [#2533](https://github.com/thanos-io/thanos/pull/2515) Rule: do not wrap reload endpoint with `/`. Makes `/-/reload` accessible again when no prefix has been specified.

## [v0.12.1](https://github.com/thanos-io/thanos/releases/tag/v0.12.1) - 2020.04.20

### Fixed

- [#2411](https://github.com/thanos-io/thanos/pull/2411) Query: fix a bug where queries might not time out sometimes due to issues with one or more StoreAPIs.
- [#2475](https://github.com/thanos-io/thanos/pull/2475) Store: remove incorrect optimizations for queries with `=~".*"` and `!=~".*"` matchers.
- [#2472](https://github.com/thanos-io/thanos/pull/2472) Compact: fix a bug where partial blocks were never deleted, causing spam of warnings.
- [#2474](https://github.com/thanos-io/thanos/pull/2474) Store: fix a panic caused by concurrent memory access during block filtering.

## [v0.12.0](https://github.com/thanos-io/thanos/releases/tag/v0.12.0) - 2020.04.15

### Fixed

- [#2288](https://github.com/thanos-io/thanos/pull/2288) Ruler: fixes issue #2281, a bug causing incorrect parsing of query address with path prefix.
- [#2238](https://github.com/thanos-io/thanos/pull/2238) Ruler: fixed issue #2204, where a bug in alert queue signaling filled up the queue and alerts were dropped.
- [#2231](https://github.com/thanos-io/thanos/pull/2231) Bucket Web: sort chunks by thanos.downsample.resolution for better grouping.
- [#2254](https://github.com/thanos-io/thanos/pull/2254) Bucket: fix issue where metrics were registered multiple times in bucket replicate.
- [#2271](https://github.com/thanos-io/thanos/pull/2271) Bucket Web: fixed issue #2260, where the bucket passes null when storage is empty.
- [#2339](https://github.com/thanos-io/thanos/pull/2339) Query: fix a bug where `--store.unhealthy-timeout` was never respected.
- [#2208](https://github.com/thanos-io/thanos/pull/2208) Query and Rule: fix handling of `web.route-prefix` to correctly handle `/` and prefixes that do not begin with a `/`.
- [#2311](https://github.com/thanos-io/thanos/pull/2311) Receive: ensure receive component serves TLS when TLS configuration is provided.
- [#2319](https://github.com/thanos-io/thanos/pull/2319) Query: fixed inconsistent naming of metrics.
- [#2390](https://github.com/thanos-io/thanos/pull/2390) Store: fixed bug that was causing all posting offsets to be used instead of only 1/32 as intended; added hidden flag to control this behavior.
- [#2393](https://github.com/thanos-io/thanos/pull/2393) Store: fixed bug causing certain not-existing label values queried to fail with "invalid-size" error from binary header.
- [#2382](https://github.com/thanos-io/thanos/pull/2382) Store: fixed bug causing partial writes of index-header.
- [#2383](https://github.com/thanos-io/thanos/pull/2383) Store: handle expected errors correctly, e.g. do not increment failure counters.

### Added

- [#2252](https://github.com/thanos-io/thanos/pull/2252) Query: add new `--store-strict` flag. More information available [here](docs/proposals-done/202001-thanos-query-health-handling.md).
- [#2265](https://github.com/thanos-io/thanos/pull/2265) Compact: add `--wait-interval` to specify compaction wait interval between consecutive compact runs when `--wait` is enabled.
- [#2250](https://github.com/thanos-io/thanos/pull/2250) Compact: enable vertical compaction for offline deduplication (experimental). Uses `--deduplication.replica-label` flag to specify the replica label on which to deduplicate (hidden). Please note that this uses a NAIVE algorithm for merging (no smart replica deduplication, just chaining samples together). This works well for deduplication of blocks with **precisely the same samples** like those produced by Receiver replication. We plan to add a smarter algorithm in the following weeks.
- [#1714](https://github.com/thanos-io/thanos/pull/1714) Compact: the compact component now exposes the bucket web UI when it is run as a long-lived process.
- [#2304](https://github.com/thanos-io/thanos/pull/2304) Store: added `max_item_size` configuration option to memcached-based index cache. This should be set to the max item size configured in memcached (`-I` flag) in order to not waste network round-trips to cache items larger than the limit configured in memcached.
- [#2297](https://github.com/thanos-io/thanos/pull/2297) Store: add `--experimental.enable-index-cache-postings-compression` flag to enable re-encoding and compressing postings before storing them into the cache. Compressed postings take about 10% of the original size.
- [#2357](https://github.com/thanos-io/thanos/pull/2357) Compact and Store: the compact and store components now serve the bucket UI on `:<http-port>/loaded`, which shows exactly the blocks that are currently seen by compactor and the store gateway. The compactor also serves a different bucket UI on `:<http-port>/global`, which shows the status of object storage without any filters.
- [#2172](https://github.com/thanos-io/thanos/pull/2172) Store: add support for sharding the store component based on the label hash.
- [#2113](https://github.com/thanos-io/thanos/pull/2113) Bucket: added `thanos bucket replicate` command to replicate blocks from one bucket to another.
- [#1922](https://github.com/thanos-io/thanos/pull/1922) Docs: create a new document to explain sharding in Thanos.
- [#2230](https://github.com/thanos-io/thanos/pull/2230) Store: optimize conversion of labels.

### Changed

- [#2136](https://github.com/thanos-io/thanos/pull/2136) *breaking* Store, Compact, Bucket: schedule block deletion by adding deletion-mark.json. This adds a consistent way for multiple readers and writers to access object storage. Since there are no consistency guarantees provided by some Object Storage providers, this PR adds a consistent lock-free way of dealing with Object Storage irrespective of the choice of object storage. In order to achieve this co-ordination, blocks are not deleted directly. Instead, blocks are marked for deletion by uploading the `deletion-mark.json` file for the block that was chosen to be deleted. This file contains Unix time of when the block was marked for deletion. If you want to keep existing behavior, you should add `--delete-delay=0s` as a flag.
- [#2090](https://github.com/thanos-io/thanos/issues/2090) *breaking* Downsample command: the `downsample` command has moved and is now a sub-command of the `thanos bucket` sub-command; it cannot be called via `thanos downsample` any more.
- [#2294](https://github.com/thanos-io/thanos/pull/2294) Store: optimizations for fetching postings. Queries using `=~".*"` matchers or negation matchers (`!=...` or `!~...`) benefit the most.
- [#2301](https://github.com/thanos-io/thanos/pull/2301) Ruler: exit with an error when initialization fails.
- [#2310](https://github.com/thanos-io/thanos/pull/2310) Query: report timespan 0 to 0 when discovering no stores.
- [#2330](https://github.com/thanos-io/thanos/pull/2330) Store: index-header is no longer experimental. It is enabled by default for store Gateway. You can disable it with new hidden flag: `--store.disable-index-header`. The `--experimental.enable-index-header` flag was removed.
- [#1848](https://github.com/thanos-io/thanos/pull/1848) Ruler: allow returning error messages when a reload is triggered via HTTP.
- [#2270](https://github.com/thanos-io/thanos/pull/2277) All: Thanos components will now print stack traces when they error out.

## [v0.11.0](https://github.com/thanos-io/thanos/releases/tag/v0.11.0) - 2020.03.02

### Fixed

- [#2033](https://github.com/thanos-io/thanos/pull/2033) Minio-go: Fixed Issue #1494 support Web Identity providers for IAM credentials for AWS EKS.
- [#1985](https://github.com/thanos-io/thanos/pull/1985) Store Gateway: Fixed case where series entry is larger than 64KB in index.
- [#2051](https://github.com/thanos-io/thanos/pull/2051) Ruler: Fixed issue where ruler does not expose shipper metrics.
- [#2101](https://github.com/thanos-io/thanos/pull/2101) Ruler: Fixed bug where thanos_alert_sender_errors_total was not registered.
- [#1789](https://github.com/thanos-io/thanos/pull/1789) Store Gateway: Improve timeouts.
- [#2139](https://github.com/thanos-io/thanos/pull/2139) Properly handle SIGHUP for reloading.
- [#2040](https://github.com/thanos-io/thanos/pull/2040) UI: Fix URL of alerts in Ruler
- [#2033](https://github.com/thanos-io/thanos/pull/1978) Ruler: Fix tracing in Thanos Ruler

### Added

- [#2003](https://github.com/thanos-io/thanos/pull/2003) Query: Support downsampling for /series.
- [#1952](https://github.com/thanos-io/thanos/pull/1952) Store Gateway: Implemented [binary index header](docs/proposals-done/201912-thanos-binary-index-header.md). This significantly reduces resource consumption (memory, CPU, net bandwidth) for startup and data loading processes as well as baseline memory. This means that adding more blocks into object storage, without querying them will use almost no resources. This, however, **still means that querying large amounts of data** will result in high spikes of memory and CPU use as before, due to simply fetching large amounts of metrics data. Since we fixed baseline, we are now focusing on query performance optimizations in separate initiatives. To enable experimental `index-header` mode run store with hidden `experimental.enable-index-header` flag.
- [#2009](https://github.com/thanos-io/thanos/pull/2009) Store Gateway: Minimum age of all blocks before they are being read. Set it to a safe value (e.g 30m) if your object storage is eventually consistent. GCS and S3 are (roughly) strongly consistent.
- [#1963](https://github.com/thanos-io/thanos/pull/1963) Mixin: Add Thanos Ruler alerts.
- [#1984](https://github.com/thanos-io/thanos/pull/1984) Query: Add cache-control header to not cache on error.
- [#1870](https://github.com/thanos-io/thanos/pull/1870) UI: Persist settings in query.
- [#1969](https://github.com/thanos-io/thanos/pull/1969) Sidecar: allow setting http connection pool size via flags.
- [#1967](https://github.com/thanos-io/thanos/issues/1967) Receive: Allow local TSDB compaction.
- [#1939](https://github.com/thanos-io/thanos/pull/1939) Ruler: Add TLS and authentication support for query endpoints with the `--query.config` and `--query.config-file` CLI flags. See [documentation](docs/components/rule.md#configuration) for further information.
- [#1982](https://github.com/thanos-io/thanos/pull/1982) Ruler: Add support for Alertmanager v2 API endpoints.
- [#2030](https://github.com/thanos-io/thanos/pull/2030) Query: Add `thanos_proxy_store_empty_stream_responses_total` metric for number of empty responses from stores.
- [#2049](https://github.com/thanos-io/thanos/pull/2049) Tracing: Support sampling on Elastic APM with new sample_rate setting.
- [#2008](https://github.com/thanos-io/thanos/pull/2008) Querier, Receiver, Sidecar, Store: Add gRPC [health check](https://github.com/grpc/grpc/blob/master/doc/health-checking.md) endpoints.
- [#2145](https://github.com/thanos-io/thanos/pull/2145) Tracing: track query sent to prometheus via remote read api.

### Changed

- [#1970](https://github.com/thanos-io/thanos/issues/1970) *breaking* Receive: Use gRPC for forwarding requests between peers. Note that existing values for the `--receive.local-endpoint` flag and the endpoints in the hashring configuration file must now specify the receive gRPC port and must be updated to be a simple `host:port` combination, e.g. `127.0.0.1:10901`, rather than a full HTTP URL, e.g. `http://127.0.0.1:10902/api/v1/receive`.
- [#1933](https://github.com/thanos-io/thanos/pull/1933) Add a flag `--tsdb.wal-compression` to configure whether to enable tsdb wal compression in ruler and receiver.
- [#2021](https://github.com/thanos-io/thanos/pull/2021) Rename metric `thanos_query_duplicated_store_address` to `thanos_query_duplicated_store_addresses_total` and `thanos_rule_duplicated_query_address` to `thanos_rule_duplicated_query_addresses_total`.
- [#2166](https://github.com/thanos-io/thanos/pull/2166) Bucket Web: improve the tooltip for the bucket UI; it was reconstructed and now exposes much more information about blocks.

## [v0.10.1](https://github.com/thanos-io/thanos/releases/tag/v0.10.1) - 2020.01.24

### Fixed

- [#2015](https://github.com/thanos-io/thanos/pull/2015) Sidecar: Querier /api/v1/series bug fixed when time range was ignored inside sidecar. The bug was noticeable for example when using Grafana template variables.
- [#2120](https://github.com/thanos-io/thanos/pull/2120) Bucket Web: Set state of status prober properly.

## [v0.10.0](https://github.com/thanos-io/thanos/releases/tag/v0.10.0) - 2020.01.13

### Fixed

- [#1919](https://github.com/thanos-io/thanos/issues/1919) Compactor: Fixed potential data loss when uploading older blocks, or upload taking long time while compactor is running.
- [#1937](https://github.com/thanos-io/thanos/pull/1937) Compactor: Improved synchronization of meta JSON files. Compactor now properly handles partial block uploads for all operation like retention apply, downsampling and compaction. Additionally:

  - Removed `thanos_compact_sync_meta_*` metrics. Use `thanos_blocks_meta_*` metrics instead.
  - Added `thanos_consistency_delay_seconds` and `thanos_compactor_aborted_partial_uploads_deletion_attempts_total` metrics.

- [#1936](https://github.com/thanos-io/thanos/pull/1936) Store: Improved synchronization of meta JSON files. Store now properly handles corrupted disk cache. Added meta.json sync metrics.
- [#1856](https://github.com/thanos-io/thanos/pull/1856) Receive: close DBReadOnly after flushing to fix a memory leak.
- [#1882](https://github.com/thanos-io/thanos/pull/1882) Receive: upload to object storage as 'receive' rather than 'sidecar'.
- [#1907](https://github.com/thanos-io/thanos/pull/1907) Store: Fixed the duration unit for the metric `thanos_bucket_store_series_gate_duration_seconds`.
- [#1931](https://github.com/thanos-io/thanos/pull/1931) Compact: Fixed the compactor successfully exiting when actually an error occurred while compacting a blocks group.
- [#1872](https://github.com/thanos-io/thanos/pull/1872) Ruler: `/api/v1/rules` now shows a properly formatted value
- [#1945](https://github.com/thanos-io/thanos/pull/1945) `master` container images are now built with Go 1.13
- [#1956](https://github.com/thanos-io/thanos/pull/1956) Ruler: now properly ignores duplicated query addresses
- [#1975](https://github.com/thanos-io/thanos/pull/1975) Store Gateway: fixed panic caused by memcached servers selector when there's 1 memcached node

### Added

- [#1852](https://github.com/thanos-io/thanos/pull/1852) Add support for `AWS_CONTAINER_CREDENTIALS_FULL_URI` by upgrading to minio-go v6.0.44
- [#1854](https://github.com/thanos-io/thanos/pull/1854) Update Rule UI to support alerts count displaying and filtering.
- [#1838](https://github.com/thanos-io/thanos/pull/1838) Ruler: Add TLS and authentication support for Alertmanager with the `--alertmanagers.config` and `--alertmanagers.config-file` CLI flags. See [documentation](docs/components/rule.md#configuration) for further information.
- [#1838](https://github.com/thanos-io/thanos/pull/1838) Ruler: Add a new `--alertmanagers.sd-dns-interval` CLI option to specify the interval between DNS resolutions of Alertmanager hosts.
- [#1881](https://github.com/thanos-io/thanos/pull/1881) Store Gateway: memcached support for index cache. See [documentation](docs/components/store.md#index-cache) for further information.
- [#1904](https://github.com/thanos-io/thanos/pull/1904) Add a skip-chunks option in Store Series API to improve the response time of `/api/v1/series` endpoint.
- [#1910](https://github.com/thanos-io/thanos/pull/1910) Query: `/api/v1/labels` now understands `POST` - useful for sending bigger requests

### Changed

- [#1947](https://github.com/thanos-io/thanos/pull/1947) Upgraded Prometheus dependencies to v2.15.2. This includes:

  - Compactor: Significant reduction of memory footprint for compaction and downsampling process.
  - Querier: Accepting spaces between time range and square bracket. e.g `[ 5m]`
  - Querier: Improved PromQL parser performance.

- [#1833](https://github.com/thanos-io/thanos/pull/1833) `--shipper.upload-compacted` flag has been promoted to non hidden, non experimental state. More info available [here](docs/quick-tutorial.md#uploading-old-metrics).
- [#1867](https://github.com/thanos-io/thanos/pull/1867) Ruler: now sets a `Thanos/$version` `User-Agent` in requests
- [#1887](https://github.com/thanos-io/thanos/pull/1887) Service discovery now deduplicates targets between different target groups

## [v0.9.0](https://github.com/thanos-io/thanos/releases/tag/v0.9.0) - 2019.12.03

### Added

- [#1678](https://github.com/thanos-io/thanos/pull/1678) Add Lightstep as a tracing provider.
- [#1687](https://github.com/thanos-io/thanos/pull/1687) Add a new `--grpc-grace-period` CLI option to components which serve gRPC to set how long to wait until gRPC Server shuts down.
- [#1660](https://github.com/thanos-io/thanos/pull/1660) Sidecar: Add a new `--prometheus.ready_timeout` CLI option to the sidecar to set how long to wait until Prometheus starts up.
- [#1573](https://github.com/thanos-io/thanos/pull/1573) `AliYun OSS` object storage, see [documents](docs/storage.md#aliyun-oss) for further information.
- [#1680](https://github.com/thanos-io/thanos/pull/1680) Add a new `--http-grace-period` CLI option to components which serve HTTP to set how long to wait until HTTP Server shuts down.
- [#1712](https://github.com/thanos-io/thanos/pull/1712) Bucket: Rename flag on bucket web component from `--listen` to `--http-address` to match other components.
- [#1733](https://github.com/thanos-io/thanos/pull/1733) Compactor: New metric `thanos_compactor_iterations_total` on Thanos Compactor which shows the number of successful iterations.
- [#1758](https://github.com/thanos-io/thanos/pull/1758) Bucket: `thanos bucket web` now supports `--web.external-prefix` for proxying on a subpath.
- [#1770](https://github.com/thanos-io/thanos/pull/1770) Bucket: Add `--web.prefix-header` flags to allow for bucket UI to be accessible behind a reverse proxy.
- [#1668](https://github.com/thanos-io/thanos/pull/1668) Receiver: Added TLS options for both server and client remote write.

### Fixed

- [#1656](https://github.com/thanos-io/thanos/pull/1656) Store Gateway: Store now starts metric and status probe HTTP server earlier in its start-up sequence. `/-/healthy` endpoint now starts to respond with success earlier. `/metrics` endpoint starts serving metrics earlier as well. Make sure to point your readiness probes to the `/-/ready` endpoint rather than `/metrics`.
- [#1669](https://github.com/thanos-io/thanos/pull/1669) Store Gateway: Fixed store sharding. Now it does not load excluded meta.jsons and load/fetch index-cache.json files.
- [#1670](https://github.com/thanos-io/thanos/pull/1670) Sidecar: Fixed un-ordered blocks upload. Sidecar now uploads the oldest blocks first.
- [#1568](https://github.com/thanos-io/thanos/pull/1709) Store Gateway: Store now retains the first raw value of a chunk during downsampling to avoid losing some counter resets that occur on an aggregation boundary.
- [#1751](https://github.com/thanos-io/thanos/pull/1751) Querier: Fixed labels for StoreUI
- [#1773](https://github.com/thanos-io/thanos/pull/1773) Ruler: Fixed the /api/v1/rules endpoint that returned 500 status code with `failed to assert type of rule ...` message.
- [#1770](https://github.com/thanos-io/thanos/pull/1770) Querier: Fixed `--web.external-prefix` 404s for static resources.
- [#1785](https://github.com/thanos-io/thanos/pull/1785) Ruler: The /api/v1/rules endpoints now returns the original rule filenames.
- [#1791](https://github.com/thanos-io/thanos/pull/1791) Ruler: Ruler now supports identical rule filenames in different directories.
- [#1562](https://github.com/thanos-io/thanos/pull/1562) Querier: Downsampling option now carries through URL.
- [#1675](https://github.com/thanos-io/thanos/pull/1675) Querier: Reduced resource usage while using certain queries like `offset`.
- [#1725](https://github.com/thanos-io/thanos/pull/1725) & [#1718](https://github.com/thanos-io/thanos/pull/1718) Store Gateway: Per request memory improvements.

### Changed

- [#1666](https://github.com/thanos-io/thanos/pull/1666) Compact: `thanos_compact_group_compactions_total` now counts block compactions, so operations that resulted in a compacted block. The old behaviour is now exposed by new metric: `thanos_compact_group_compaction_runs_started_total` and `thanos_compact_group_compaction_runs_completed_total` which counts compaction runs overall.
- [#1748](https://github.com/thanos-io/thanos/pull/1748) Updated all dependencies.
- [#1694](https://github.com/thanos-io/thanos/pull/1694) `prober_ready` and `prober_healthy` metrics are removed, for sake of `status`. Now `status` exposes same metric with a label, `check`. `check` can have "healthy" or "ready" depending on status of the probe.
- [#1790](https://github.com/thanos-io/thanos/pull/1790) Ruler: Fixes subqueries support for ruler.
- [#1769](https://github.com/thanos-io/thanos/pull/1769) & [#1545](https://github.com/thanos-io/thanos/pull/1545) Adjusted most of the metrics histogram buckets.

## [v0.8.1](https://github.com/thanos-io/thanos/releases/tag/v0.8.1) - 2019.10.14

### Fixed

- [#1632](https://github.com/thanos-io/thanos/issues/1632) Removes the duplicated external labels detection on Thanos Querier; warning only; Made Store Gateway compatible with older Querier versions.
  - NOTE: `thanos_store_nodes_grpc_connections` metric is now per `external_labels` and `store_type`. It is a recommended metric for Querier storeAPIs. `thanos_store_node_info` is marked as obsolete and will be removed in next release.
  - NOTE2: Store Gateway is now advertising artificial: `"@thanos_compatibility_store_type=store"` label. This is to have the current Store Gateway compatible with Querier pre v0.8.0. This label can be disabled by hidden `debug.advertise-compatibility-label=false` flag on Store Gateway.

## [v0.8.0](https://github.com/thanos-io/thanos/releases/tag/v0.8.0) - 2019.10.10

Lot's of improvements this release! Noteworthy items:

- First Katacoda tutorial! 🐱
- Fixed Deletion order causing Compactor to produce not needed 👻 blocks with missing random files.
- Store GW memory improvements (more to come!).
- Querier allows multiple deduplication labels.
- Both Compactor and Store Gateway can be **sharded** within the same bucket using relabelling!
- Sidecar exposed data from Prometheus can be now limited to given `min-time` (e.g 3h only).
- Numerous Thanos Receive improvements.

Make sure you check out Prometheus 2.13.0 as well. New release drastically improves usage and resource consumption of both Prometheus and sidecar with Thanos: https://prometheus.io/blog/2019/10/10/remote-read-meets-streaming/

### Added

- [#1619](https://github.com/thanos-io/thanos/pull/1619) Thanos sidecar allows to limit min time range for data it exposes from Prometheus.
- [#1583](https://github.com/thanos-io/thanos/pull/1583) Thanos sharding:
  - Add relabel config (`--selector.relabel-config-file` and `selector.relabel-config`) into Thanos Store and Compact components. Selecting blocks to serve depends on the result of block labels relabeling.
  - For store gateway, advertise labels from "approved" blocks.
- [#1540](https://github.com/thanos-io/thanos/pull/1540) Thanos Downsample added `/-/ready` and `/-/healthy` endpoints.
- [#1538](https://github.com/thanos-io/thanos/pull/1538) Thanos Rule added `/-/ready` and `/-/healthy` endpoints.
- [#1537](https://github.com/thanos-io/thanos/pull/1537) Thanos Receive added `/-/ready` and `/-/healthy` endpoints.
- [#1460](https://github.com/thanos-io/thanos/pull/1460) Thanos Store Added `/-/ready` and `/-/healthy` endpoints.
- [#1534](https://github.com/thanos-io/thanos/pull/1534) Thanos Query Added `/-/ready` and `/-/healthy` endpoints.
- [#1533](https://github.com/thanos-io/thanos/pull/1533) Thanos inspect now supports the timeout flag.
- [#1496](https://github.com/thanos-io/thanos/pull/1496) Thanos Receive now supports setting block duration.
- [#1362](https://github.com/thanos-io/thanos/pull/1362) Optional `replicaLabels` param for `/query` and `/query_range` querier endpoints. When provided overwrite the `query.replica-label` cli flags.
- [#1482](https://github.com/thanos-io/thanos/pull/1482) Thanos now supports Elastic APM as tracing provider.
- [#1612](https://github.com/thanos-io/thanos/pull/1612) Thanos Rule added `resendDelay` flag.
- [#1480](https://github.com/thanos-io/thanos/pull/1480) Thanos Receive flushes storage on hashring change.
- [#1613](https://github.com/thanos-io/thanos/pull/1613) Thanos Receive now traces forwarded requests.

### Changed

- [#1362](https://github.com/thanos-io/thanos/pull/1362) `query.replica-label` configuration can be provided more than once for multiple deduplication labels like: `--query.replica-label=prometheus_replica --query.replica-label=service`.
- [#1581](https://github.com/thanos-io/thanos/pull/1581) Thanos Store now can use smaller buffer sizes for Bytes pool; reducing memory for some requests.
- [#1622](https://github.com/thanos-io/thanos/pull/1622) & [#1590](https://github.com/thanos-io/thanos/pull/1590) Upgraded to Go 1.13.1
- [#1498](https://github.com/thanos-io/thanos/pull/1498) Thanos Receive change flag `labels` to `label` to be consistent with other commands.

### Fixed

- [#1525](https://github.com/thanos-io/thanos/pull/1525) Thanos now deletes block's file in correct order allowing to detect partial blocks without problems.
- [#1505](https://github.com/thanos-io/thanos/pull/1505) Thanos Store now removes invalid local cache blocks.
- [#1587](https://github.com/thanos-io/thanos/pull/1587) Thanos Sidecar cleanups all cache dirs after each compaction run.
- [#1582](https://github.com/thanos-io/thanos/pull/1582) Thanos Rule correctly parses Alertmanager URL if there is more `+` in it.
- [#1544](https://github.com/thanos-io/thanos/pull/1544) Iterating over object store is resilient to the edge case for some providers.
- [#1469](https://github.com/thanos-io/thanos/pull/1469) Fixed Azure potential failures (EOF) when requesting more data then blob has.
- [#1512](https://github.com/thanos-io/thanos/pull/1512) Thanos Store fixed memory leak for chunk pool.
- [#1488](https://github.com/thanos-io/thanos/pull/1488) Thanos Rule now now correctly links to query URL from rules and alerts.

## [v0.7.0](https://github.com/thanos-io/thanos/releases/tag/v0.7.0) - 2019.09.02

Accepted into CNCF:

- Thanos moved to new repository https://github.com/thanos-io/thanos
- Docker images moved to https://quay.io/thanos/thanos and mirrored at https://hub.docker.com/r/thanosio/thanos
- Slack moved to https://slack.cncf.io `#thanos`/`#thanos-dev`/`#thanos-prs`

### Added

- [#1478](https://github.com/thanos-io/thanos/pull/1478) Thanos components now exposes gRPC server metrics as soon as server starts, to provide more reliable data for instrumentation.
- [#1378](https://github.com/thanos-io/thanos/pull/1378) Thanos Receive now exposes `thanos_receive_config_hash`, `thanos_receive_config_last_reload_successful` and `thanos_receive_config_last_reload_success_timestamp_seconds` metrics to track latest configuration change
- [#1268](https://github.com/thanos-io/thanos/pull/1268) Thanos Sidecar added support for newest Prometheus streaming remote read added [here](https://github.com/prometheus/prometheus/pull/5703). This massively improves memory required by single request for both Prometheus and sidecar. Single requests now should take constant amount of memory on sidecar, so resource consumption prediction is now straightforward. This will be used if you have Prometheus `2.13` or `2.12-master`.
- [#1358](https://github.com/thanos-io/thanos/pull/1358) Added `part_size` configuration option for HTTP multipart requests minimum part size for S3 storage type
- [#1363](https://github.com/thanos-io/thanos/pull/1363) Thanos Receive now exposes `thanos_receive_hashring_nodes` and `thanos_receive_hashring_tenants` metrics to monitor status of hash-rings
- [#1395](https://github.com/thanos-io/thanos/pull/1395) Thanos Sidecar added `/-/ready` and `/-/healthy` endpoints to Thanos sidecar.
- [#1297](https://github.com/thanos-io/thanos/pull/1297) Thanos Compact added `/-/ready` and `/-/healthy` endpoints to Thanos compact.
- [#1431](https://github.com/thanos-io/thanos/pull/1431) Thanos Query added hidden flag to allow the use of downsampled resolution data for instant queries.
- [#1408](https://github.com/thanos-io/thanos/pull/1408) Thanos Store Gateway can now allow the specifying of supported time ranges it will serve (time sharding). Flags: `min-time` & `max-time`

### Changed

- [#1414](https://github.com/thanos-io/thanos/pull/1413) Upgraded important dependencies: Prometheus to 2.12-rc.0. TSDB is now part of Prometheus.
- [#1380](https://github.com/thanos-io/thanos/pull/1380) Upgraded important dependencies: Prometheus to 2.11.1 and TSDB to 0.9.1. Some changes affecting Querier:
  - [ENHANCEMENT] Query performance improvement: Efficient iteration and search in HashForLabels and HashWithoutLabels. #5707
  - [ENHANCEMENT] Optimize queries using regexp for set lookups. tsdb#602
  - [BUGFIX] prometheus_tsdb_compactions_failed_total is now incremented on any compaction failure. tsdb#613
  - [BUGFIX] PromQL: Correctly display {**name**="a"}.
- [#1338](https://github.com/thanos-io/thanos/pull/1338) Thanos Query still warns on store API duplicate, but allows a single one from duplicated set. This is gracefully warn about the problematic logic and not disrupt immediately.
- [#1385](https://github.com/thanos-io/thanos/pull/1385) Thanos Compact exposes flag to disable downsampling `downsampling.disable`.

### Fixed

- [#1327](https://github.com/thanos-io/thanos/pull/1327) Thanos Query `/series` API end-point now properly returns an empty array just like Prometheus if there are no results
- [#1302](https://github.com/thanos-io/thanos/pull/1302) Thanos now efficiently reuses HTTP keep-alive connections
- [#1371](https://github.com/thanos-io/thanos/pull/1371) Thanos Receive fixed race condition in hashring
- [#1430](https://github.com/thanos-io/thanos/pull/1430) Thanos fixed value of GOMAXPROCS inside container.
- [#1410](https://github.com/thanos-io/thanos/pull/1410) Fix for CVE-2019-10215

### Deprecated

- [#1458](https://github.com/thanos-io/thanos/pull/1458) Thanos Query and Receive now use common instrumentation middleware. As as result, for sake of `http_requests_total` and `http_request_duration_seconds_bucket`; Thanos Query no longer exposes `thanos_query_api_instant_query_duration_seconds`, `thanos_query_api_range_query_duration_second` metrics and Thanos Receive no longer exposes `thanos_http_request_duration_seconds`, `thanos_http_requests_total`, `thanos_http_response_size_bytes`.
- [#1423](https://github.com/thanos-io/thanos/pull/1423) Thanos Bench deprecated.

## [v0.6.0](https://github.com/thanos-io/thanos/releases/tag/v0.6.0) - 2019.07.18

### Added

- [#1097](https://github.com/thanos-io/thanos/pull/1097) Added `thanos check rules` linter for Thanos rule rules files.

- [#1253](https://github.com/thanos-io/thanos/pull/1253) Add support for specifying a maximum amount of retries when using Azure Blob storage (default: no retries).

- [#1244](https://github.com/thanos-io/thanos/pull/1244) Thanos Compact now exposes new metrics `thanos_compact_downsample_total` and `thanos_compact_downsample_failures_total` which are useful to catch when errors happen

- [#1260](https://github.com/thanos-io/thanos/pull/1260) Thanos Query/Rule now exposes metrics `thanos_querier_store_apis_dns_provider_results` and `thanos_ruler_query_apis_dns_provider_results` which tell how many addresses were configured and how many were actually discovered respectively

- [#1248](https://github.com/thanos-io/thanos/pull/1248) Add a web UI to show the state of remote storage.

- [#1217](https://github.com/thanos-io/thanos/pull/1217) Thanos Receive gained basic hashring support

- [#1262](https://github.com/thanos-io/thanos/pull/1262) Thanos Receive got a new metric `thanos_http_requests_total` which shows how many requests were handled by it

- [#1243](https://github.com/thanos-io/thanos/pull/1243) Thanos Receive got an ability to forward time series data between nodes. Now you can pass the hashring configuration via `--receive.hashrings-file`; the refresh interval `--receive.hashrings-file-refresh-interval`; the name of the local node's name `--receive.local-endpoint`; and finally the header's name which is used to determine the tenant `--receive.tenant-header`.

- [#1147](https://github.com/thanos-io/thanos/pull/1147) Support for the Jaeger tracer has been added!

*breaking* New common flags were added for configuring tracing: `--tracing.config-file` and `--tracing.config`. You can either pass a file to Thanos with the tracing configuration or pass it in the command line itself. Old `--gcloudtrace.*` flags were removed :warning:

To migrate over the old `--gcloudtrace.*` configuration, your tracing configuration should look like this:

```yaml
---
type: STACKDRIVER
config:
  - service_name: "foo"
    project_id: "123"
    sample_factor: 123
```

The other `type` you can use is `JAEGER` now. The `config` keys and values are Jaeger specific and you can find all of the information [here](https://github.com/jaegertracing/jaeger-client-go#environment-variables).

### Changed

- [#1284](https://github.com/thanos-io/thanos/pull/1284) Add support for multiple label-sets in Info gRPC service. This deprecates the single `Labels` slice of the `InfoResponse`, in a future release backward compatible handling for the single set of Labels will be removed. Upgrading to v0.6.0 or higher is advised. *breaking* If you run have duplicate queries in your Querier configuration with hierarchical federation of multiple Queries this PR makes Thanos Querier to detect this case and block all duplicates. Refer to 0.6.1 which at least allows for single replica to work.

- [#1314](https://github.com/thanos-io/thanos/pull/1314) Removes `http_request_duration_microseconds` (Summary) and adds `http_request_duration_seconds` (Histogram) from http server instrumentation used in Thanos APIs and UIs.

- [#1287](https://github.com/thanos-io/thanos/pull/1287) Sidecar now waits on Prometheus' external labels before starting the uploading process

- [#1261](https://github.com/thanos-io/thanos/pull/1261) Thanos Receive now exposes metrics `thanos_http_request_duration_seconds` and `thanos_http_response_size_bytes` properly of each handler

- [#1274](https://github.com/thanos-io/thanos/pull/1274) Iteration limit has been lifted from the LRU cache so there should be no more spam of error messages as they were harmless

- [#1321](https://github.com/thanos-io/thanos/pull/1321) Thanos Query now fails early on a query which only uses external labels - this improves clarity in certain situations

### Fixed

- [#1227](https://github.com/thanos-io/thanos/pull/1227) Some context handling issues were fixed in Thanos Compact; some unnecessary memory allocations were removed in the hot path of Thanos Store.

- [#1183](https://github.com/thanos-io/thanos/pull/1183) Compactor now correctly propagates retriable/haltable errors which means that it will not unnecessarily restart if such an error occurs

- [#1231](https://github.com/thanos-io/thanos/pull/1231) Receive now correctly handles SIGINT and closes without deadlocking

- [#1278](https://github.com/thanos-io/thanos/pull/1278) Fixed inflated values problem with `sum()` on Thanos Query

- [#1280](https://github.com/thanos-io/thanos/pull/1280) Fixed a problem with concurrent writes to a `map` in Thanos Query while rendering the UI

- [#1311](https://github.com/thanos-io/thanos/pull/1311) Fixed occasional panics in Compact and Store when using Azure Blob cloud storage caused by lack of error checking in client library.

- [#1322](https://github.com/thanos-io/thanos/pull/1322) Removed duplicated closing of the gRPC listener - this gets rid of harmless messages like `store gRPC listener: close tcp 0.0.0.0:10901: use of closed network connection` when those programs are being closed

### Deprecated

- [#1216](https://github.com/thanos-io/thanos/pull/1216) the old "Command-line flags" has been removed from Thanos Query UI since it was not populated and because we are striving for consistency

## [v0.5.0](https://github.com/thanos-io/thanos/releases/tag/v0.5.0) - 2019.06.05

TL;DR: Store LRU cache is no longer leaking, Upgraded Thanos UI to Prometheus 2.9, Fixed auto-downsampling, Moved to Go 1.12.5 and more.

This version moved tarballs to Golang 1.12.5 from 1.11 as well, so same warning applies if you use `container_memory_usage_bytes` from cadvisor. Use `container_memory_working_set_bytes` instead.

*breaking* As announced couple of times this release also removes gossip with all configuration flags (`--cluster.*`).

### Fixed

- [#1142](https://github.com/thanos-io/thanos/pull/1142) fixed major leak on store LRU cache for index items (postings and series).
- [#1163](https://github.com/thanos-io/thanos/pull/1163) sidecar is no longer blocking for custom Prometheus versions/builds. It only checks if flags return non 404, then it performs optional checks.
- [#1146](https://github.com/thanos-io/thanos/pull/1146) store/bucket: make getFor() work with interleaved resolutions.
- [#1157](https://github.com/thanos-io/thanos/pull/1157) querier correctly handles duplicated stores when some store changes external labels in place.

### Added

- [#1094](https://github.com/thanos-io/thanos/pull/1094) Allow configuring the response header timeout for the S3 client.

### Changed

- [#1118](https://github.com/thanos-io/thanos/pull/1118) *breaking* swift: Added support for cross-domain authentication by introducing `userDomainID`, `userDomainName`, `projectDomainID`, `projectDomainName`. The outdated terms `tenantID`, `tenantName` are deprecated and have been replaced by `projectID`, `projectName`.

- [#1066](https://github.com/thanos-io/thanos/pull/1066) Upgrade Thanos ui to Prometheus v2.9.1.

  Changes from the upstream:

  - query:
    - [ENHANCEMENT] Update moment.js and moment-timezone.js [PR #4679](https://github.com/prometheus/prometheus/pull/4679)
    - [ENHANCEMENT] Support to query elements by a specific time [PR #4764](https://github.com/prometheus/prometheus/pull/4764)
    - [ENHANCEMENT] Update to Bootstrap 4.1.3 [PR #5192](https://github.com/prometheus/prometheus/pull/5192)
    - [BUGFIX] Limit number of merics in prometheus UI [PR #5139](https://github.com/prometheus/prometheus/pull/5139)
    - [BUGFIX] Web interface Quality of Life improvements [PR #5201](https://github.com/prometheus/prometheus/pull/5201)
  - rule:
    - [ENHANCEMENT] Improve rule views by wrapping lines [PR #4702](https://github.com/prometheus/prometheus/pull/4702)
    - [ENHANCEMENT] Show rule evaluation errors on rules page [PR #4457](https://github.com/prometheus/prometheus/pull/4457)

- [#1156](https://github.com/thanos-io/thanos/pull/1156) Moved CI and docker multistage to Golang 1.12.5 for latest mem alloc improvements.
- [#1103](https://github.com/thanos-io/thanos/pull/1103) Updated go-cos deps. (COS bucket client).
- [#1149](https://github.com/thanos-io/thanos/pull/1149) Updated google Golang API deps (GCS bucket client).
- [#1190](https://github.com/thanos-io/thanos/pull/1190) Updated minio deps (S3 bucket client). This fixes minio retries.

- [#1133](https://github.com/thanos-io/thanos/pull/1133) Use prometheus v2.9.2, common v0.4.0 & tsdb v0.8.0.

  Changes from the upstreams:

  - store gateway:
    - [ENHANCEMENT] Fast path for EmptyPostings cases in Merge, Intersect and Without.
  - store gateway & compactor:
    - [BUGFIX] Fix fd and vm_area leak on error path in chunks.NewDirReader.
    - [BUGFIX] Fix fd and vm_area leak on error path in index.NewFileReader.
  - query:
    - [BUGFIX] Make sure subquery range is taken into account for selection #5467
    - [ENHANCEMENT] Check for cancellation on every step of a range evaluation. #5131
    - [BUGFIX] Exponentiation operator to drop metric name in result of operation. #5329
    - [BUGFIX] Fix output sample values for scalar-to-vector comparison operations. #5454
  - rule:
    - [BUGFIX] Reload rules: copy state on both name and labels. #5368

## Deprecated

- [#1008](https://github.com/thanos-io/thanos/pull/1008) *breaking* Removed Gossip implementation. All `--cluster.*` flags removed and Thanos will error out if any is provided.

## [v0.4.0](https://github.com/thanos-io/thanos/releases/tag/v0.4.0) - 2019.05.3

:warning: **IMPORTANT** :warning: This is the last release that supports gossip. From Thanos v0.5.0, gossip will be completely removed.

This release also disables gossip mode by default for all components. See [this](docs/proposals-done/201809-gossip-removal.md) for more details.

:warning: This release moves Thanos docker images (NOT artifacts by accident) to Golang 1.12. This release includes change in GC's memory release which gives following effect:

> On Linux, the runtime now uses MADV_FREE to release unused memory. This is more efficient but may result in higher reported RSS. The kernel will reclaim the unused data when it is needed. To revert to the Go 1.11 behavior (MADV_DONTNEED), set the environment variable GODEBUG=madvdontneed=1.

If you want to see exact memory allocation of Thanos process:

- Use `go_memstats_heap_alloc_bytes` metric exposed by Golang or `container_memory_working_set_bytes` exposed by cadvisor.
- Add `GODEBUG=madvdontneed=1` before running Thanos binary to revert to memory releasing to pre 1.12 logic.

Using cadvisor `container_memory_usage_bytes` metric could be misleading e.g: https://github.com/google/cadvisor/issues/2242

### Added

- [thanos.io](https://thanos.io) website & automation :tada:
- [#1053](https://github.com/thanos-io/thanos/pull/1053) compactor: Compactor & store gateway now handles incomplete uploads gracefully. Added hard limit on how long block upload can take (30m).
- [#811](https://github.com/thanos-io/thanos/pull/811) Remote write receiver component :heart: :heart: thanks to RedHat (@brancz) contribution.
- [#910](https://github.com/thanos-io/thanos/pull/910) Query's stores UI page is now sorted by type and old DNS or File SD stores are removed after 5 minutes (configurable via the new `--store.unhealthy-timeout=5m` flag).
- [#905](https://github.com/thanos-io/thanos/pull/905) Thanos support for Query API: /api/v1/labels. Notice that the API was added in Prometheus v2.6.
- [#798](https://github.com/thanos-io/thanos/pull/798) Ability to limit the maximum number of concurrent request to Series() calls in Thanos Store and the maximum amount of samples we handle.
- [#1060](https://github.com/thanos-io/thanos/pull/1060) Allow specifying region attribute in S3 storage configuration

:warning: **WARNING** :warning: #798 adds a new default limit to Thanos Store: `--store.grpc.series-max-concurrency`. Most likely you will want to make it the same as `--query.max-concurrent` on Thanos Query.

New options:

New Store flags:

```
* `--store.grpc.series-sample-limit` limits the amount of samples that might be retrieved on a single Series() call. By default it is 0. Consider enabling it by setting it to more than 0 if you are running on limited resources.
* `--store.grpc.series-max-concurrency` limits the number of concurrent Series() calls in Thanos Store. By default it is 20. Considering making it lower or bigger depending on the scale of your deployment.
```

New Store metrics:

```
* `thanos_bucket_store_queries_dropped_total` shows how many queries were dropped due to the samples limit;
* `thanos_bucket_store_queries_concurrent_max` is a constant metric which shows how many Series() calls can concurrently be executed by Thanos Store;
* `thanos_bucket_store_queries_in_flight` shows how many queries are currently "in flight" i.e. they are being executed;
* `thanos_bucket_store_gate_duration_seconds` shows how many seconds it took for queries to pass through the gate in both cases - when that fails and when it does not.
```

New Store tracing span: \* `store_query_gate_ismyturn` shows how long it took for a query to pass (or not) through the gate.

- [#1016](https://github.com/thanos-io/thanos/pull/1016) Added option for another DNS resolver (miekg/dns client). Note that this is required to have SRV resolution working on [Golang 1.11+ with KubeDNS below v1.14](https://github.com/golang/go/issues/27546)

  New Querier and Ruler flag: `-- store.sd-dns-resolver` which allows to specify resolver to use. Either `golang` or `miekgdns`

- [#986](https://github.com/thanos-io/thanos/pull/986) Allow to save some startup & sync time in store gateway as it is no longer needed to compute index-cache from block index on its own for larger blocks. The store Gateway still can do it, but it first checks bucket if there is index-cached uploaded already. In the same time, compactor precomputes the index cache file on every compaction.

  New Compactor flag: `--index.generate-missing-cache-file` was added to allow quicker addition of index cache files. If enabled it precomputes missing files on compactor startup. Note that it will take time and it's only one-off step per bucket.

- [#887](https://github.com/thanos-io/thanos/pull/887) Compact: Added new `--block-sync-concurrency` flag, which allows you to configure number of goroutines to use when syncing block metadata from object storage.
- [#928](https://github.com/thanos-io/thanos/pull/928) Query: Added `--store.response-timeout` flag. If a Store doesn't send any data in this specified duration then a Store will be ignored and partial data will be returned if it's enabled. 0 disables timeout.
- [#893](https://github.com/thanos-io/thanos/pull/893) S3 storage backend has graduated to `stable` maturity level.
- [#936](https://github.com/thanos-io/thanos/pull/936) Azure storage backend has graduated to `stable` maturity level.
- [#937](https://github.com/thanos-io/thanos/pull/937) S3: added trace functionality. You can add `trace.enable: true` to enable the minio client's verbose logging.
- [#953](https://github.com/thanos-io/thanos/pull/953) Compact: now has a hidden flag `--debug.accept-malformed-index`. Compaction index verification will ignore out of order label names.
- [#963](https://github.com/thanos-io/thanos/pull/963) GCS: added possibility to inline ServiceAccount into GCS config.
- [#1010](https://github.com/thanos-io/thanos/pull/1010) Compact: added new flag `--compact.concurrency`. Number of goroutines to use when compacting groups.
- [#1028](https://github.com/thanos-io/thanos/pull/1028) Query: added `--query.default-evaluation-interval`, which sets default evaluation interval for sub queries.
- [#980](https://github.com/thanos-io/thanos/pull/980) Ability to override Azure storage endpoint for other regions (China)
- [#1021](https://github.com/thanos-io/thanos/pull/1021) Query API `series` now supports POST method.
- [#939](https://github.com/thanos-io/thanos/pull/939) Query API `query_range` now supports POST method.

### Changed

- [#970](https://github.com/thanos-io/thanos/pull/970) Deprecated `partial_response_disabled` proto field. Added `partial_response_strategy` instead. Both in gRPC and Query API. No `PartialResponseStrategy` field for `RuleGroups` by default means `abort` strategy (old PartialResponse disabled) as this is recommended option for Rules and alerts.

  Metrics:

  - Added `thanos_rule_evaluation_with_warnings_total` to Ruler.
  - DNS `thanos_ruler_query_apis*` are now `thanos_ruler_query_apis_*` for consistency.
  - DNS `thanos_querier_store_apis*` are now `thanos_querier_store_apis__*` for consistency.
  - Query Gate `thanos_bucket_store_series*` are now `thanos_bucket_store_series_*` for consistency.
  - Most of thanos ruler metris related to rule manager has `strategy` label.

  Ruler tracing spans:

  - `/rule_instant_query HTTP[client]` is now `/rule_instant_query_part_resp_abort HTTP[client]"` if request is for abort strategy.

- [#1009](https://github.com/thanos-io/thanos/pull/1009): Upgraded Prometheus (~v2.7.0-rc.0 to v2.8.1) and TSDB (`v0.4.0` to `v0.6.1`) deps.

  Changes that affects Thanos:

  - query:
    - [ENHANCEMENT] In histogram_quantile merge buckets with equivalent le values. #5158.
    - [ENHANCEMENT] Show list of offending labels in the error message in many-to-many scenarios. #5189
    - [BUGFIX] Fix panic when aggregator param is not a literal. #5290
  - ruler:
    - [ENHANCEMENT] Reduce time that Alertmanagers are in flux when reloaded. #5126
    - [BUGFIX] prometheus_rule_group_last_evaluation_timestamp_seconds is now a unix timestamp. #5186
    - [BUGFIX] prometheus_rule_group_last_duration_seconds now reports seconds instead of nanoseconds. Fixes our [issue #1027](https://github.com/thanos-io/thanos/issues/1027)
    - [BUGFIX] Fix sorting of rule groups. #5260
  - store: [ENHANCEMENT] Fast path for EmptyPostings cases in Merge, Intersect and Without.
  - tooling: [FEATURE] New dump command to tsdb tool to dump all samples.
  - compactor:
    - [ENHANCEMENT] When closing the db any running compaction will be cancelled so it doesn't block.
    - [CHANGE] *breaking* Renamed flag `--sync-delay` to `--consistency-delay` [#1053](https://github.com/thanos-io/thanos/pull/1053)

  For ruler essentially whole TSDB CHANGELOG applies between v0.4.0-v0.6.1: https://github.com/prometheus/tsdb/blob/master/CHANGELOG.md

  Note that this was added on TSDB and Prometheus: [FEATURE] Time-ovelapping blocks are now allowed. #370 Whoever due to nature of Thanos compaction (distributed systems), for safety reason this is disabled for Thanos compactor for now.

- [#868](https://github.com/thanos-io/thanos/pull/868) Go has been updated to 1.12.
- [#1055](https://github.com/thanos-io/thanos/pull/1055) Gossip flags are now disabled by default and deprecated.
- [#964](https://github.com/thanos-io/thanos/pull/964) repair: Repair process now sorts the series and labels within block.
- [#1073](https://github.com/thanos-io/thanos/pull/1073) Store: index cache for requests. It now calculates the size properly (includes slice header), has anti-deadlock safeguard and reports more metrics.

### Fixed

- [#921](https://github.com/thanos-io/thanos/pull/921) `thanos_objstore_bucket_last_successful_upload_time` now does not appear when no blocks have been uploaded so far.
- [#966](https://github.com/thanos-io/thanos/pull/966) Bucket: verify no longer warns about overlapping blocks, that overlap `0s`
- [#848](https://github.com/thanos-io/thanos/pull/848) Compact: now correctly works with time series with duplicate labels.
- [#894](https://github.com/thanos-io/thanos/pull/894) Thanos Rule: UI now correctly shows evaluation time.
- [#865](https://github.com/thanos-io/thanos/pull/865) Query: now properly parses DNS SRV Service Discovery.
- [#889](https://github.com/thanos-io/thanos/pull/889) Store: added safeguard against merging posting groups segfault
- [#941](https://github.com/thanos-io/thanos/pull/941) Sidecar: added better handling of intermediate restarts.
- [#933](https://github.com/thanos-io/thanos/pull/933) Query: Fixed 30 seconds lag of adding new store to query.
- [#962](https://github.com/thanos-io/thanos/pull/962) Sidecar: Make config reloader file writes atomic.
- [#982](https://github.com/thanos-io/thanos/pull/982) Query: now advertises Min & Max Time accordingly to the nodes.
- [#1041](https://github.com/thanos-io/thanos/issues/1038) Ruler is now able to return long time range queries.
- [#904](https://github.com/thanos-io/thanos/pull/904) Compact: Skip compaction for blocks with no samples.
- [#1070](https://github.com/thanos-io/thanos/pull/1070) Downsampling works back again. Deferred closer errors are now properly captured.

## [v0.3.2](https://github.com/thanos-io/thanos/releases/tag/v0.3.2) - 2019.03.04

### Added

- [#851](https://github.com/thanos-io/thanos/pull/851) New read API endpoint for api/v1/rules and api/v1/alerts.
- [#873](https://github.com/thanos-io/thanos/pull/873) Store: fix set index cache LRU

:warning: **WARNING** :warning: #873 fix fixes actual handling of `index-cache-size`. Handling of limit for this cache was broken so it was unbounded all the time. From this release actual value matters and is extremely low by default. To "revert" the old behaviour (no boundary), use a large enough value.

### Fixed

- [#833](https://github.com/thanos-io/thanos/issues/833) Store Gateway matcher regression for intersecting with empty posting.
- [#867](https://github.com/thanos-io/thanos/pull/867) Fixed race condition in sidecare between reloader and shipper.

## [v0.3.1](https://github.com/thanos-io/thanos/releases/tag/v0.3.1) - 2019.02.18

### Fixed

- [#829](https://github.com/thanos-io/thanos/issues/829) Store Gateway crashing due to `slice bounds out of range`.
- [#834](https://github.com/thanos-io/thanos/issues/834) Store Gateway matcher regression for `<>` `!=`.

## [v0.3.0](https://github.com/thanos-io/thanos/releases/tag/v0.3.0) - 2019.02.08

### Added

- Support for gzip compressed configuration files before envvar substitution for reloader package.
- `bucket inspect` command for better insights on blocks in object storage.
- Support for [Tencent COS](docs/storage.md#tencent-cos) object storage.
- Partial Response disable option for StoreAPI and QueryAPI.
- Partial Response disable button on Thanos UI
- We have initial docs for goDoc documentation!
- Flags for Querier and Ruler UIs: `--web.route-prefix`, `--web.external-prefix`, `--web.prefix-header`. Details [here](docs/components/query.md#expose-ui-on-a-sub-path)

### Fixed

- [#649](https://github.com/thanos-io/thanos/issues/649) - Fixed store label values api to add also external label values.
- [#396](https://github.com/thanos-io/thanos/issues/396) - Fixed sidecar logic for proxying series that has more than 2^16 samples from Prometheus.
- [#732](https://github.com/thanos-io/thanos/pull/732) - Fixed S3 authentication sequence. You can see new sequence enumerated [here](https://github.com/thanos-io/thanos/blob/master/docs/storage.md#aws-s3-configuration)
- [#745](https://github.com/thanos-io/thanos/pull/745) - Fixed race conditions and edge cases for Thanos Querier fanout logic.
- [#651](https://github.com/thanos-io/thanos/issues/651) - Fixed index cache when asked buffer size is bigger than cache max size.

### Changed

- [#529](https://github.com/thanos-io/thanos/pull/529) Massive improvement for compactor. Downsampling memory consumption was reduce to only store labels and single chunks per each series.
- Qurerier UI: Store page now shows the store APIs per component type.
- Prometheus and TSDB deps are now up to date with ~2.7.0 Prometheus version. Lot's of things has changed. See details [here #704](https://github.com/thanos-io/thanos/pull/704) Known changes that affects us:
  - prometheus/prometheus/discovery/file
    - [ENHANCEMENT] Discovery: Improve performance of previously slow updates of changes of targets. #4526
    - [BUGFIX] Wait for service discovery to stop before exiting #4508 ??
  - prometheus/prometheus/promql:
    - **[ENHANCEMENT] Subqueries support. #4831**
    - [BUGFIX] PromQL: Fix a goroutine leak in the lexer/parser. #4858
    - [BUGFIX] Change max/min over_time to handle NaNs properly. #438
    - [BUGFIX] Check label name for `count_values` PromQL function. #4585
    - [BUGFIX] Ensure that vectors and matrices do not contain identical label-sets. #4589
    - [ENHANCEMENT] Optimize PromQL aggregations #4248
    - [BUGFIX] Only add LookbackDelta to vector selectors #4399
    - [BUGFIX] Reduce floating point errors in stddev and related functions #4533
  - prometheus/prometheus/rules:
    - New metrics exposed! (prometheus evaluation!)
    - [ENHANCEMENT] Rules: Error out at load time for invalid templates, rather than at evaluation time. #4537
  - prometheus/tsdb/index: Index reader optimizations.
- Thanos store gateway flag for sync concurrency (`block-sync-concurrency` with `20` default, so no change by default)
- S3 provider:
  - Added `put_user_metadata` option to config.
  - Added `insecure_skip_verify` option to config.

### Deprecated

- Tests against Prometheus below v2.2.1. This does not mean *lack* of support for those. Only that we don't tests the compatibility anymore. See [#758](https://github.com/thanos-io/thanos/issues/758) for details.

## [v0.2.1](https://github.com/thanos-io/thanos/releases/tag/v0.2.1) - 2018.12.27

### Added

- Relabel drop for Thanos Ruler to enable replica label drop and alert deduplication on AM side.
- Query: Stores UI page available at `/stores`.

![](docs/img/query_ui_stores.png)

### Fixed

- Thanos Rule Alertmanager DNS SD bug.
- DNS SD bug when having SRV results with different ports.
- Move handling of HA alertmanagers to be the same as Prometheus.
- Azure iteration implementation flaw.

## [v0.2.0](https://github.com/thanos-io/thanos/releases/tag/v0.2.0) - 2018.12.10

Next Thanos release adding support to new discovery method, gRPC mTLS and two new object store providers (Swift and Azure).

Note lots of necessary breaking changes in flags that relates to bucket configuration.

### Deprecated

- *breaking*: Removed all bucket specific flags as we moved to config files:
  - --gcs-bucket=\<bucket\>
  - --s3.bucket=\<bucket\>
  - --s3.endpoint=\<api-url\>
  - --s3.access-key=\<key\>
  - --s3.insecure
  - --s3.signature-version2
  - --s3.encrypt-sse
  - --gcs-backup-bucket=\<bucket\>
  - --s3-backup-bucket=\<bucket\>
- *breaking*: Removed support of those environment variables for bucket:
  - S3_BUCKET
  - S3_ENDPOINT
  - S3_ACCESS_KEY
  - S3_INSECURE
  - S3_SIGNATURE_VERSION2
- *breaking*: Removed provider specific bucket metrics e.g `thanos_objstore_gcs_bucket_operations_total` in favor of of generic bucket operation metrics.

### Changed

- *breaking*: Added `thanos_` prefix to memberlist (gossip) metrics. Make sure to update your dashboards and rules.
- S3 provider:
  - Set `"X-Amz-Acl": "bucket-owner-full-control"` metadata for s3 upload operation.

### Added

- Support for heterogeneous secure gRPC on StoreAPI.
- Handling of scalar result in rule node evaluating rules.
- Flag `--objstore.config-file` to reference to the bucket configuration file in yaml format. Detailed information can be found in document [storage](docs/storage.md).
- File service discovery for StoreAPIs:
- In `thanos rule`, static configuration of query nodes via `--query`
- In `thanos rule`, file based discovery of query nodes using `--query.file-sd-config.files`
- In `thanos query`, file based discovery of store nodes using `--store.file-sd-config.files`
- `/-/healthy` endpoint to Querier.
- DNS service discovery to static and file based configurations using the `dns+` and `dnssrv+` prefixes for the respective lookup. Details [here](docs/service-discovery.md)
- `--cluster.disable` flag to disable gossip functionality completely.
- Hidden flag to configure max compaction level.
- Azure Storage.
- OpenStack Swift support.
- Thanos Ruler `thanos_rule_loaded_rules` metric.
- Option for JSON logger format.

### Fixed

- Issue whereby the Proxy Store could end up in a deadlock if there were more than 9 stores being queried and all returned an error.
- Ruler tracing causing panics.
- GatherIndexStats panics on duplicated chunks check.
- Clean up of old compact blocks on compact restart.
- Sidecar too frequent Prometheus reload.
- `thanos_compactor_retries_total` metric not being registered.

## [v0.1.0](https://github.com/thanos-io/thanos/releases/tag/v0.1.0) - 2018.09.14

Initial version to have a stable reference before [gossip protocol removal](docs/proposals-done/201809-gossip-removal.md).

### Added

- Gossip layer for all components.
- StoreAPI gRPC proto.
- TSDB block upload logic for Sidecar.
- StoreAPI logic for Sidecar.
- Config and rule reloader logic for Sidecar.
- On-the fly result merge and deduplication logic for Querier.
- Custom Thanos UI (based mainly on Prometheus UI) for Querier.
- Optimized object storage fetch logic for Store.
- Index cache and chunk pool for Store for better memory usage.
- Stable support for Google Cloud Storage object storage.
- StoreAPI logic for Querier to support Thanos federation (experimental).
- Support for S3 minio-based AWS object storage (experimental).
- Compaction logic of blocks from multiple sources for Compactor.
- Optional Compaction fixed retention.
- Optional downsampling logic for Compactor (experimental).
- Rule (including alerts) evaluation logic for Ruler.
- Rule UI with hot rules reload.
- StoreAPI logic for Ruler.
- Basic metric orchestration for all components.
- Verify commands with potential fixes (experimental).
- Compact / Downsample offline commands.
- Bucket commands.
- Downsampling support for UI.
- Grafana dashboards for Thanos components.<|MERGE_RESOLUTION|>--- conflicted
+++ resolved
@@ -12,11 +12,8 @@
 
 ### Fixed
 
-<<<<<<< HEAD
 - [#8393](https://github.com/thanos-io/thanos/pull/8393) Tests: fix flaky TestCompactWithStoreGateway by adding proper readiness checks
-=======
 - [#8334](https://github.com/thanos-io/thanos/pull/8334) Query: wait for initial endpoint discovery before becoming ready
->>>>>>> 696193cc
 
 ### Added
 
