# Changelog

All notable changes to this project will be documented in this file.

The format is based on [Keep a Changelog](http://keepachangelog.com/en/1.0.0/)
and this project adheres to [Semantic Versioning](http://semver.org/spec/v2.0.0.html).

NOTE: As semantic versioning states all 0.y.z releases can contain breaking changes in API (flags, grpc API, any backward compatibility)

We use *breaking :warning:* to mark changes that are not backward compatible (relates only to v0.y.z releases.)

## Unreleased

### Added

- [#3259](https://github.com/thanos-io/thanos/pull/3259) Thanos BlockViewer: Added a button in the blockviewer that allows users to download the metadata of a block.
- [#3261](https://github.com/thanos-io/thanos/pull/3261) Thanos Store: Use segment files specified in meta.json file, if present. If not present, Store does the LIST operation as before.
- [#3276](https://github.com/thanos-io/thanos/pull/3276) Query Frontend: Support query splitting and retry for label names, label values and series requests.
- [#3315](https://github.com/thanos-io/thanos/pull/3315) Query Frontend: Support results caching for label names, label values and series requests.
- [#3346](https://github.com/thanos-io/thanos/pull/3346) Ruler UI: Fix a bug preventing the /rules endpoint from loading.
- [#3115](https://github.com/thanos-io/thanos/pull/3115) compact: now deletes partially uploaded and blocks with deletion marks concurrently. It does that at the beginning and then every `--compact.cleanup-interval` time period. By default it is 5 minutes.
- [#3312](https://github.com/thanos-io/thanos/pull/3312) s3: add list_objects_version config option for compatibility.
- [#3356](https://github.com/thanos-io/thanos/pull/3356) Query Frontend: Add a flag to disable step alignment middleware for query range.
- [#3378](https://github.com/thanos-io/thanos/pull/3378) Ruler: added the ability to send queries via the HTTP method POST. Helps when alerting/recording rules are extra long because it encodes the actual parameters inside of the body instead of the URI. Thanos Ruler now uses POST by default unless `--query.http-method` is set `GET`.
- [#3381](https://github.com/thanos-io/thanos/pull/3381) Querier UI: Add ability to enable or disable metric autocomplete functionality.
- [#2979](https://github.com/thanos-io/thanos/pull/2979) Replicator: Add the ability to replicate blocks within a time frame by passing --min-time and --max-time
<<<<<<< HEAD
- [#3398](https://github.com/thanos-io/thanos/pull/3398) Query Frontend: Add default config for query frontend memcached config.
=======
- [#3277](https://github.com/thanos-io/thanos/pull/3277) Thanos Query: Introduce dynamic lookback interval. This allows queries with large step to make use of downsampled data.
>>>>>>> 29726a83

### Fixed
- [#3257](https://github.com/thanos-io/thanos/pull/3257) Ruler: Prevent Ruler from crashing when using default DNS to lookup hosts that results in "No such hosts" errors.
- [#3331](https://github.com/thanos-io/thanos/pull/3331) Disable Azure blob exception logging
- [#3341](https://github.com/thanos-io/thanos/pull/3341) Disable Azure blob syslog exception logging
- [#3414](https://github.com/thanos-io/thanos/pull/3414) Set CORS for Query Frontend

### Changed

- [#2906](https://github.com/thanos-io/thanos/pull/2906) Tools: Refactor Bucket replicate execution. Removed all `thanos_replicate_origin_.*` metrics.
    - `thanos_replicate_origin_meta_loads_total` can be replaced by `blocks_meta_synced{state="loaded"}`.
    - `thanos_replicate_origin_partial_meta_reads_total` can be replaced by `blocks_meta_synced{state="failed"}`.

## [v0.16.0](https://github.com/thanos-io/thanos/releases) - 2020.10.26

Highlights:

* New Thanos component, [Query Frontend](https://thanos.io/tip/components/query-frontend.md/) has more options and supports shared cache (currently: Memcached).
* Added debug mode in Thanos UI that allows to filter Stores to query from by their IPs from Store page (!). This helps enormously in e.g debugging the slowest store etc. All raw Thanos API allows passing
`storeMatch[]` arguments with `__address__` matchers.
* Improved debuggability on all Thanos components by exposing [off-CPU profiles thanks to fgprof endpoint](https://github.com/felixge/fgprof).
* Significantly improved sidecar latency and CPU usage for metrics fetches.

### Fixed

- [#3234](https://github.com/thanos-io/thanos/pull/3234) UI: Fix assets not loading when `--web.prefix-header` is used.
- [#3184](https://github.com/thanos-io/thanos/pull/3184) Compactor: Fixed support for `web.external-prefix` for Compactor UI.

### Added

- [#3114](https://github.com/thanos-io/thanos/pull/3114) Query Frontend: Added support for Memacached cache.
    - **breaking** Renamed flag `log_queries_longer_than` to `log-queries-longer-than`.
- [#3166](https://github.com/thanos-io/thanos/pull/3166) UIs: Added UI for passing a `storeMatch[]` parameter to queries.
- [#3181](https://github.com/thanos-io/thanos/pull/3181) Logging: Added debug level logging for responses between 300-399
- [#3133](https://github.com/thanos-io/thanos/pull/3133) Query: Allowed passing a `storeMatch[]` to Labels APIs; Time range metadata based store filtering is supported on Labels APIs.
- [#3146](https://github.com/thanos-io/thanos/pull/3146) Sidecar: Significantly improved sidecar latency (reduced ~2x). Added `thanos_sidecar_prometheus_store_received_frames` histogram metric.
- [#3147](https://github.com/thanos-io/thanos/pull/3147) Querier: Added `query.metadata.default-time-range` flag to specify the default metadata time range duration for retrieving labels through Labels and Series API when the range parameters are not specified. The zero value means range covers the time since the beginning.
- [#3207](https://github.com/thanos-io/thanos/pull/3207) Query Frontend: Added `cache-compression-type` flag to use compression in the query frontend cache.
- [#3122](https://github.com/thanos-io/thanos/pull/3122) *: All Thanos components have now `/debug/fgprof` endpoint on HTTP port allowing to get [off-CPU profiles as well](https://github.com/felixge/fgprof).
- [#3109](https://github.com/thanos-io/thanos/pull/3109) Query Frontend: Added support for `Cache-Control` HTTP response header which controls caching behaviour. So far `no-store` value is supported and it makes the response skip cache.
- [#3092](https://github.com/thanos-io/thanos/pull/3092) Tools: Added `tools bucket cleanup` CLI tool that deletes all blocks marked to be deleted.

### Changed

- [#3136](https://github.com/thanos-io/thanos/pull/3136) Sidecar: **breaking** Added metric `thanos_sidecar_reloader_config_apply_operations_total` and rename metric `thanos_sidecar_reloader_config_apply_errors_total` to `thanos_sidecar_reloader_config_apply_operations_failed_total`.
- [#3154](https://github.com/thanos-io/thanos/pull/3154) Querier: **breaking** Added metric `thanos_query_gate_queries_max`. Remove metric `thanos_query_concurrent_selects_gate_queries_in_flight`.
- [#3154](https://github.com/thanos-io/thanos/pull/3154) Store: **breaking** Renamed metric `thanos_bucket_store_queries_concurrent_max` to `thanos_bucket_store_series_gate_queries_max`.
- [#3179](https://github.com/thanos-io/thanos/pull/3179) Store: context.Canceled will not increase `thanos_objstore_bucket_operation_failures_total`.
- [#3136](https://github.com/thanos-io/thanos/pull/3136) Sidecar: Improved detection of directory changes for Prometheus config.
    - **breaking** Added metric `thanos_sidecar_reloader_config_apply_operations_total` and rename metric `thanos_sidecar_reloader_config_apply_errors_total` to `thanos_sidecar_reloader_config_apply_operations_failed_total`.
- [#3022](https://github.com/thanos-io/thanos/pull/3022) *: Thanos images are now build with Go 1.15.
- [#3205](https://github.com/thanos-io/thanos/pull/3205) *: Updated TSDB to ~2.21

## [v0.15.0](https://github.com/thanos-io/thanos/releases) - 2020.09.07

Highlights:

* Added new Thanos component: [Query Frontend](https://thanos.io/v0.15/components/query-frontend/) responsible for response caching,
query scheduling and parallelization (based on Cortex Query Frontend).
* Added various new, improved UIs to Thanos based on React: Querier BuildInfo & Flags, Ruler UI, BlockViewer.
* Optimized Sidecar, Store, Receive, Ruler data retrieval with new TSDB ChunkIterator (capping chunks to 120 samples), which fixed various leaks.
* Fixed sample limit on Store Gateway.
* Added S3 Server Side Encryption options.
* Tons of other important fixes!

### Fixed

- [#2665](https://github.com/thanos-io/thanos/pull/2665) Swift: Fix issue with missing Content-Type HTTP headers.
- [#2800](https://github.com/thanos-io/thanos/pull/2800) Query: Fix handling of `--web.external-prefix` and `--web.route-prefix`.
- [#2834](https://github.com/thanos-io/thanos/pull/2834) Query: Fix rendered JSON state value for rules and alerts should be in lowercase.
- [#2866](https://github.com/thanos-io/thanos/pull/2866) Receive, Querier: Fixed leaks on receive and querier Store API Series, which were leaking on errors.
- [#2937](https://github.com/thanos-io/thanos/pull/2937) Receive: Fixing auto-configuration of `--receive.local-endpoint`.
- [#2895](https://github.com/thanos-io/thanos/pull/2895) Compact: Fix increment of `thanos_compact_downsample_total` metric for downsample of 5m resolution blocks.
- [#2858](https://github.com/thanos-io/thanos/pull/2858) Store: Fix `--store.grpc.series-sample-limit` implementation. The limit is now applied to the sum of all samples fetched across all queried blocks via a single Series call, instead of applying it individually to each block.
- [#2936](https://github.com/thanos-io/thanos/pull/2936) Compact: Fix ReplicaLabelRemover panic when replicaLabels are not specified.
- [#2956](https://github.com/thanos-io/thanos/pull/2956) Store: Fix fetching of chunks bigger than 16000 bytes.
- [#2970](https://github.com/thanos-io/thanos/pull/2970) Store: Upgrade minio-go/v7 to fix slowness when running on EKS.
- [#2957](https://github.com/thanos-io/thanos/pull/2957) Rule: *breaking :warning:* Now sets all of the relevant fields properly; avoids a panic when `/api/v1/rules` is called and the time zone is _not_ UTC; `rules` field is an empty array now if no rules have been defined in a rule group.
Thanos Rule's `/api/v1/rules` endpoint no longer returns the old, deprecated `partial_response_strategy`. The old, deprecated value has been fixed to `WARN` for quite some time. _Please_ use `partialResponseStrategy`.
- [#2976](https://github.com/thanos-io/thanos/pull/2976) Query: Better rounding for incoming query timestamps.
- [#2929](https://github.com/thanos-io/thanos/pull/2929) Mixin: Fix expression for 'unhealthy sidecar' alert and increase the timeout for 10 minutes.
- [#3024](https://github.com/thanos-io/thanos/pull/3024) Query: Consider group name and file for deduplication.
- [#3012](https://github.com/thanos-io/thanos/pull/3012) Ruler,Receiver: Fix TSDB to delete blocks in atomic way.
- [#3046](https://github.com/thanos-io/thanos/pull/3046) Ruler,Receiver: Fixed framing of StoreAPI response, it was one chunk by one.
- [#3095](https://github.com/thanos-io/thanos/pull/3095) Ruler: Update the manager when all rule files are removed.
- [#3105](https://github.com/thanos-io/thanos/pull/3105) Querier: Fix overwriting `maxSourceResolution` when auto downsampling is enabled.
- [#3010](https://github.com/thanos-io/thanos/pull/3010) Querier: Added `--query.lookback-delta` flag to override the default lookback delta in PromQL. The flag should be lookback delta should be set to at least 2 times of the slowest scrape interval. If unset it will use the PromQL default of 5m.

### Added

- [#2305](https://github.com/thanos-io/thanos/pull/2305) Receive,Sidecar,Ruler: Propagate correct (stricter) MinTime for TSDBs that have no block.
- [#2849](https://github.com/thanos-io/thanos/pull/2849) Query, Ruler: Added request logging for HTTP server side.
- [#2832](https://github.com/thanos-io/thanos/pull/2832) ui React: Add runtime and build info page
- [#2926](https://github.com/thanos-io/thanos/pull/2926) API: Add new blocks HTTP API to serve blocks metadata. The status endpoints (`/api/v1/status/flags`, `/api/v1/status/runtimeinfo` and `/api/v1/status/buildinfo`) are now available on all components with a HTTP API.
- [#2892](https://github.com/thanos-io/thanos/pull/2892) Receive: Receiver fails when the initial upload fails.
- [#2865](https://github.com/thanos-io/thanos/pull/2865) ui: Migrate Thanos Ruler UI to React
- [#2964](https://github.com/thanos-io/thanos/pull/2964) Query: Add time range parameters to label APIs. Add `start` and `end` fields to Store API `LabelNamesRequest` and `LabelValuesRequest`.
- [#2996](https://github.com/thanos-io/thanos/pull/2996) Sidecar: Add `reloader_config_apply_errors_total` metric. Add new flags `--reloader.watch-interval`, and `--reloader.retry-interval`.
- [#2973](https://github.com/thanos-io/thanos/pull/2973) Add Thanos Query Frontend component.
- [#2980](https://github.com/thanos-io/thanos/pull/2980) Bucket Viewer: Migrate block viewer to React.
- [#2725](https://github.com/thanos-io/thanos/pull/2725) Add bucket index operation durations: `thanos_bucket_store_cached_series_fetch_duration_seconds` and `thanos_bucket_store_cached_postings_fetch_duration_seconds`.
- [#2931](https://github.com/thanos-io/thanos/pull/2931) Query: Allow passing a `storeMatch[]` to select matching stores when debugging the querier. See [documentation](https://thanos.io/tip/components/query.md/#store-filtering)

### Changed

- [#2893](https://github.com/thanos-io/thanos/pull/2893) Store: Rename metric `thanos_bucket_store_cached_postings_compression_time_seconds` to `thanos_bucket_store_cached_postings_compression_time_seconds_total`.
- [#2915](https://github.com/thanos-io/thanos/pull/2915) Receive,Ruler: Enable TSDB directory locking by default. Add a new flag (`--tsdb.no-lockfile`) to override behavior.
- [#2902](https://github.com/thanos-io/thanos/pull/2902) Querier UI:Separate dedupe and partial response checkboxes per panel in new UI.
- [#2991](https://github.com/thanos-io/thanos/pull/2991) Store: *breaking :warning:* `operation` label value `getrange` changed to `get_range` for `thanos_store_bucket_cache_operation_requests_total` and `thanos_store_bucket_cache_operation_hits_total` to be consistent with bucket operation metrics.
- [#2876](https://github.com/thanos-io/thanos/pull/2876) Receive,Ruler: Updated TSDB and switched to ChunkIterators instead of sample one, which avoids unnecessary decoding / encoding.
- [#3064](https://github.com/thanos-io/thanos/pull/3064) s3: *breaking :warning:* Add SSE/SSE-KMS/SSE-C configuration. The S3 `encrypt_sse: true` option is now deprecated in favour of `sse_config`. If you used `encrypt_sse`, the migration strategy is to set up the following block:
```yaml
sse_config:
  type: SSE-S3
```

## [v0.14.0](https://github.com/thanos-io/thanos/releases/tag/v0.14.0) - 2020.07.10

### Fixed

- [#2637](https://github.com/thanos-io/thanos/pull/2637) Compact: Detect retryable errors that are inside of a wrapped `tsdb.MultiError`.
- [#2648](https://github.com/thanos-io/thanos/pull/2648) Store: Allow index cache and caching bucket to be configured at the same time.
- [#2728](https://github.com/thanos-io/thanos/pull/2728) Query: Fixed panics when using larger number of replica labels with short series label sets.
- [#2787](https://github.com/thanos-io/thanos/pull/2787) Update Prometheus mod to pull in prometheus/prometheus#7414.
- [#2807](https://github.com/thanos-io/thanos/pull/2807) Store: Decreased memory allocations while querying block's index.
- [#2809](https://github.com/thanos-io/thanos/pull/2809) Query: `/api/v1/stores` now guarantees to return a string in the `lastError` field.

### Changed

- [#2658](https://github.com/thanos-io/thanos/pull/2658) [#2703](https://github.com/thanos-io/thanos/pull/2703) Upgrade to Prometheus [@3268eac2ddda](https://github.com/prometheus/prometheus/commit/3268eac2ddda) which is after v2.18.1.
    - TSDB now does memory-mapping of Head chunks and reduces memory usage.
- [#2667](https://github.com/thanos-io/thanos/pull/2667) Store: Removed support to the legacy `index.cache.json`. The hidden flag `--store.disable-index-header` was removed.
- [#2613](https://github.com/thanos-io/thanos/pull/2613) Store: Renamed the caching bucket config option `chunk_object_size_ttl` to `chunk_object_attrs_ttl`.
- [#2667](https://github.com/thanos-io/thanos/pull/2667) Compact: The deprecated flag `--index.generate-missing-cache-file` and the metric `thanos_compact_generated_index_total` were removed.
- [#2671](https://github.com/thanos-io/thanos/pull/2671) *breaking* Tools: Bucket replicate flag `--resolution` is now in Go duration format.
- [#2671](https://github.com/thanos-io/thanos/pull/2671) Tools: Bucket replicate now replicates by default all blocks.
- [#2739](https://github.com/thanos-io/thanos/pull/2739) Changed `bucket tool bucket verify` `--id-whitelist` flag to `--id`.
- [#2748](https://github.com/thanos-io/thanos/pull/2748) Upgrade Prometheus to [@66dfb951c4ca](https://github.com/prometheus/prometheus/commit/66dfb951c4ca2c1dd3f266172a48a925403b13a5) which is after v2.19.0.
    - PromQL now allow us to executed concurrent selects.

### Added

- [#2671](https://github.com/thanos-io/thanos/pull/2671) Tools: Bucket replicate now allows passing repeated `--compaction` and `--resolution` flags.
- [#2657](https://github.com/thanos-io/thanos/pull/2657) Querier: Add the ability to perform concurrent select request per query.
- [#2754](https://github.com/thanos-io/thanos/pull/2754) UI: Add stores page in the React UI.
- [#2752](https://github.com/thanos-io/thanos/pull/2752) Compact: Add flag `--block-viewer.global.sync-block-interval` to configure metadata sync interval for the bucket UI.

## [v0.13.0](https://github.com/thanos-io/thanos/releases/tag/v0.13.0) - 2020.06.22

### Fixed

- [#2548](https://github.com/thanos-io/thanos/pull/2548) Query: Fixed rare cases of double counter reset accounting when querying `rate` with deduplication enabled.
- [#2536](https://github.com/thanos-io/thanos/pull/2536) S3: Fixed AWS STS endpoint url to https for Web Identity providers on AWS EKS.
- [#2501](https://github.com/thanos-io/thanos/pull/2501) Query: Gracefully handle additional fields in `SeriesResponse` protobuf message that may be added in the future.
- [#2568](https://github.com/thanos-io/thanos/pull/2568) Query: Don't close the connection of strict, static nodes if establishing a connection had succeeded but Info() call failed.
- [#2615](https://github.com/thanos-io/thanos/pull/2615) Rule: Fix bugs where rules were out of sync.
- [#2614](https://github.com/thanos-io/thanos/pull/2614) Tracing: Disabled Elastic APM Go Agent default tracer on initialization to disable the default metric gatherer.
- [#2525](https://github.com/thanos-io/thanos/pull/2525) Query: Fixed logging for dns resolution error in the `Query` component.
- [#2484](https://github.com/thanos-io/thanos/pull/2484) Query/Ruler: Fixed issue #2483, when web.route-prefix is set, it is added twice in HTTP router prefix.
- [#2416](https://github.com/thanos-io/thanos/pull/2416) Bucket: Fixed issue #2416 bug in `inspect --sort-by` doesn't work correctly in all cases.
- [#2719](https://github.com/thanos-io/thanos/pull/2719) Query: `irate` and `resets` use now counter downsampling aggregations.
- [#2705](https://github.com/thanos-io/thanos/pull/2705) minio-go: Added support for `af-south-1` and `eu-south-1` regions.
- [#2753](https://github.com/thanos-io/thanos/issues/2753) Sidecar, Receive, Rule: Fixed possibility of out of order uploads in error cases. This could potentially cause Compactor to create overlapping blocks.

### Added

- [#2012](https://github.com/thanos-io/thanos/pull/2012) Receive: Added multi-tenancy support (based on header)
- [#2502](https://github.com/thanos-io/thanos/pull/2502) StoreAPI: Added `hints` field to `SeriesResponse`. Hints in an opaque data structure that can be used to carry additional information from the store and its content is implementation specific.
- [#2521](https://github.com/thanos-io/thanos/pull/2521) Sidecar: Added `thanos_sidecar_reloader_reloads_failed_total`, `thanos_sidecar_reloader_reloads_total`, `thanos_sidecar_reloader_watch_errors_total`, `thanos_sidecar_reloader_watch_events_total` and `thanos_sidecar_reloader_watches` metrics.
- [#2412](https://github.com/thanos-io/thanos/pull/2412) UI: Added React UI from Prometheus upstream. Currently only accessible from Query component as only `/graph` endpoint is migrated.
- [#2532](https://github.com/thanos-io/thanos/pull/2532) Store: Added hidden option `--store.caching-bucket.config=<yaml content>` (or `--store.caching-bucket.config-file=<file.yaml>`) for experimental caching bucket, that can cache chunks into shared memcached. This can speed up querying and reduce number of requests to object storage.
- [#2579](https://github.com/thanos-io/thanos/pull/2579) Store: Experimental caching bucket can now cache metadata as well. Config has changed from #2532.
- [#2526](https://github.com/thanos-io/thanos/pull/2526) Compact: In case there are no labels left after deduplication via `--deduplication.replica-label`, assign first `replica-label` with value `deduped`.
- [#2621](https://github.com/thanos-io/thanos/pull/2621) Receive: Added flag to configure forward request timeout. Receive write will complete request as soon as quorum of writes succeeds.

### Changed

- [#2194](https://github.com/thanos-io/thanos/pull/2194) Updated to golang v1.14.2.
- [#2505](https://github.com/thanos.io/thanos/pull/2505) Store: Removed obsolete `thanos_store_node_info` metric.
- [#2513](https://github.com/thanos-io/thanos/pull/2513) Tools: Moved `thanos bucket` commands to `thanos tools bucket`, also
moved `thanos check rules` to `thanos tools rules-check`. `thanos tools rules-check` also takes rules by `--rules` repeated flag not argument
anymore.
- [#2548](https://github.com/thanos-io/thanos/pull/2548/commits/53e69bd89b2b08c18df298eed7d90cb7179cc0ec) Store, Querier: remove duplicated chunks on StoreAPI.
- [#2596](https://github.com/thanos-io/thanos/pull/2596) Updated Prometheus dependency to [@cd73b3d33e064bbd846fc7a26dc8c313d46af382](https://github.com/prometheus/prometheus/commit/cd73b3d33e064bbd846fc7a26dc8c313d46af382) which falls in between v2.17.0 and v2.18.0.
    - Receive,Rule: TSDB now supports isolation of append and queries.
    - Receive,Rule: TSDB now holds less WAL files after Head Truncation.
- [#2450](https://github.com/thanos-io/thanos/pull/2450) Store: Added Regex-set optimization for `label=~"a|b|c"` matchers.
- [#2526](https://github.com/thanos-io/thanos/pull/2526) Compact: In case there are no labels left after deduplication via `--deduplication.replica-label`, assign first `replica-label` with value `deduped`.
- [#2603](https://github.com/thanos-io/thanos/pull/2603) Store/Querier: Significantly optimize cases where StoreAPIs or blocks returns exact overlapping chunks (e.g Store GW and sidecar or brute force Store Gateway HA).

## [v0.12.2](https://github.com/thanos-io/thanos/releases/tag/v0.12.2) - 2020.04.30

### Fixed

- [#2459](https://github.com/thanos-io/thanos/issues/2459) Compact: Fixed issue with old blocks being marked and deleted in a (slow) loop.
- [#2533](https://github.com/thanos-io/thanos/pull/2515) Rule: do not wrap reload endpoint with `/`. Makes `/-/reload` accessible again when no prefix has been specified.

## [v0.12.1](https://github.com/thanos-io/thanos/releases/tag/v0.12.1) - 2020.04.20

### Fixed

- [#2411](https://github.com/thanos-io/thanos/pull/2411) Query: fix a bug where queries might not time out sometimes due to issues with one or more StoreAPIs.
- [#2475](https://github.com/thanos-io/thanos/pull/2475) Store: remove incorrect optimizations for queries with `=~".*"` and `!=~".*"` matchers.
- [#2472](https://github.com/thanos-io/thanos/pull/2472) Compact: fix a bug where partial blocks were never deleted, causing spam of warnings.
- [#2474](https://github.com/thanos-io/thanos/pull/2474) Store: fix a panic caused by concurrent memory access during block filtering.

## [v0.12.0](https://github.com/thanos-io/thanos/releases/tag/v0.12.0) - 2020.04.15

### Fixed

- [#2288](https://github.com/thanos-io/thanos/pull/2288) Ruler: fixes issue #2281, a bug causing incorrect parsing of query address with path prefix.
- [#2238](https://github.com/thanos-io/thanos/pull/2238) Ruler: fixed issue #2204, where a bug in alert queue signaling filled up the queue and alerts were dropped.
- [#2231](https://github.com/thanos-io/thanos/pull/2231) Bucket Web: sort chunks by thanos.downsample.resolution for better grouping.
- [#2254](https://github.com/thanos-io/thanos/pull/2254) Bucket: fix issue where metrics were registered multiple times in bucket replicate.
- [#2271](https://github.com/thanos-io/thanos/pull/2271) Bucket Web: fixed issue #2260, where the bucket passes null when storage is empty.
- [#2339](https://github.com/thanos-io/thanos/pull/2339) Query: fix a bug where `--store.unhealthy-timeout` was never respected.
- [#2208](https://github.com/thanos-io/thanos/pull/2208) Query and Rule: fix handling of `web.route-prefix` to correctly handle `/` and prefixes that do not begin with a `/`.
- [#2311](https://github.com/thanos-io/thanos/pull/2311) Receive: ensure receive component serves TLS when TLS configuration is provided.
- [#2319](https://github.com/thanos-io/thanos/pull/2319) Query: fixed inconsistent naming of metrics.
- [#2390](https://github.com/thanos-io/thanos/pull/2390) Store: fixed bug that was causing all posting offsets to be used instead of only 1/32 as intended; added hidden flag to control this behavior.
- [#2393](https://github.com/thanos-io/thanos/pull/2393) Store: fixed bug causing certain not-existing label values queried to fail with "invalid-size" error from binary header.
- [#2382](https://github.com/thanos-io/thanos/pull/2382) Store: fixed bug causing partial writes of index-header.
- [#2383](https://github.com/thanos-io/thanos/pull/2383) Store: handle expected errors correctly, e.g. do not increment failure counters.


### Added

- [#2252](https://github.com/thanos-io/thanos/pull/2252) Query: add new `--store-strict` flag. More information available [here](/docs/proposals/202001_thanos_query_health_handling.md).
- [#2265](https://github.com/thanos-io/thanos/pull/2265) Compact: add `--wait-interval` to specify compaction wait interval between consecutive compact runs when `--wait` is enabled.
- [#2250](https://github.com/thanos-io/thanos/pull/2250) Compact: enable vertical compaction for offline deduplication (experimental). Uses `--deduplication.replica-label` flag to specify the replica label on which to deduplicate (hidden). Please note that this uses a NAIVE algorithm for merging (no smart replica deduplication, just chaining samples together). This works well for deduplication of blocks with **precisely the same samples** like those produced by Receiver replication. We plan to add a smarter algorithm in the following weeks.
- [#1714](https://github.com/thanos-io/thanos/pull/1714) Compact: the compact component now exposes the bucket web UI when it is run as a long-lived process.
- [#2304](https://github.com/thanos-io/thanos/pull/2304) Store: added `max_item_size` configuration option to memcached-based index cache. This should be set to the max item size configured in memcached (`-I` flag) in order to not waste network round-trips to cache items larger than the limit configured in memcached.
- [#2297](https://github.com/thanos-io/thanos/pull/2297) Store: add `--experimental.enable-index-cache-postings-compression` flag to enable re-encoding and compressing postings before storing them into the cache. Compressed postings take about 10% of the original size.
- [#2357](https://github.com/thanos-io/thanos/pull/2357) Compact and Store: the compact and store components now serve the bucket UI on `:<http-port>/loaded`, which shows exactly the blocks that are currently seen by compactor and the store gateway. The compactor also serves a different bucket UI on `:<http-port>/global`, which shows the status of object storage without any filters.
- [#2172](https://github.com/thanos-io/thanos/pull/2172) Store: add support for sharding the store component based on the label hash.
- [#2113](https://github.com/thanos-io/thanos/pull/2113) Bucket: added `thanos bucket replicate` command to replicate blocks from one bucket to another.
- [#1922](https://github.com/thanos-io/thanos/pull/1922) Docs: create a new document to explain sharding in Thanos.
- [#2230](https://github.com/thanos-io/thanos/pull/2230) Store: optimize conversion of labels.

### Changed

- [#2136](https://github.com/thanos-io/thanos/pull/2136) *breaking* Store, Compact, Bucket: schedule block deletion by adding deletion-mark.json. This adds a consistent way for multiple readers and writers to access object storage.
Since there are no consistency guarantees provided by some Object Storage providers, this PR adds a consistent lock-free way of dealing with Object Storage irrespective of the choice of object storage. In order to achieve this co-ordination, blocks are not deleted directly. Instead, blocks are marked for deletion by uploading the `deletion-mark.json` file for the block that was chosen to be deleted. This file contains Unix time of when the block was marked for deletion. If you want to keep existing behavior, you should add `--delete-delay=0s` as a flag.
- [#2090](https://github.com/thanos-io/thanos/issues/2090) *breaking* Downsample command: the `downsample` command has moved and is now a sub-command of the `thanos bucket` sub-command; it cannot be called via `thanos downsample` any more.
- [#2294](https://github.com/thanos-io/thanos/pull/2294) Store: optimizations for fetching postings. Queries using `=~".*"` matchers or negation matchers (`!=...` or `!~...`) benefit the most.
- [#2301](https://github.com/thanos-io/thanos/pull/2301) Ruler: exit with an error when initialization fails.
- [#2310](https://github.com/thanos-io/thanos/pull/2310) Query: report timespan 0 to 0 when discovering no stores.
- [#2330](https://github.com/thanos-io/thanos/pull/2330) Store: index-header is no longer experimental. It is enabled by default for store Gateway. You can disable it with new hidden flag: `--store.disable-index-header`. The `--experimental.enable-index-header` flag was removed.
- [#1848](https://github.com/thanos-io/thanos/pull/1848) Ruler: allow returning error messages when a reload is triggered via HTTP.
- [#2270](https://github.com/thanos-io/thanos/pull/2277) All: Thanos components will now print stack traces when they error out.

## [v0.11.0](https://github.com/thanos-io/thanos/releases/tag/v0.11.0) - 2020.03.02

### Fixed

- [#2033](https://github.com/thanos-io/thanos/pull/2033) Minio-go: Fixed Issue #1494 support Web Identity providers for IAM credentials for AWS EKS.
- [#1985](https://github.com/thanos-io/thanos/pull/1985) Store Gateway: Fixed case where series entry is larger than 64KB in index.
- [#2051](https://github.com/thanos-io/thanos/pull/2051) Ruler: Fixed issue where ruler does not expose shipper metrics.
- [#2101](https://github.com/thanos-io/thanos/pull/2101) Ruler: Fixed bug where thanos_alert_sender_errors_total was not registered.
- [#1789](https://github.com/thanos-io/thanos/pull/1789) Store Gateway: Improve timeouts.
- [#2139](https://github.com/thanos-io/thanos/pull/2139) Properly handle SIGHUP for reloading.
- [#2040](https://github.com/thanos-io/thanos/pull/2040) UI: Fix URL of alerts in Ruler
- [#2033](https://github.com/thanos-io/thanos/pull/1978) Ruler: Fix tracing in Thanos Ruler

### Added

- [#2003](https://github.com/thanos-io/thanos/pull/2003) Query: Support downsampling for /series.
- [#1952](https://github.com/thanos-io/thanos/pull/1952) Store Gateway: Implemented [binary index header](https://thanos.io/tip/proposals/201912_thanos_binary_index_header.md/). This significantly reduces resource consumption (memory, CPU, net bandwidth) for startup and data loading processes as well as baseline memory. This means that adding more blocks into object storage, without querying them will use almost no resources. This, however, **still means that querying large amounts of data** will result in high spikes of memory and CPU use as before, due to simply fetching large amounts of metrics data. Since we fixed baseline, we are now focusing on query performance optimizations in separate initiatives. To enable experimental `index-header` mode run store with hidden `experimental.enable-index-header` flag.
- [#2009](https://github.com/thanos-io/thanos/pull/2009) Store Gateway: Minimum age of all blocks before they are being read. Set it to a safe value (e.g 30m) if your object storage is eventually consistent. GCS and S3 are (roughly) strongly consistent.
- [#1963](https://github.com/thanos-io/thanos/pull/1963) Mixin: Add Thanos Ruler alerts.
- [#1984](https://github.com/thanos-io/thanos/pull/1984) Query: Add cache-control header to not cache on error.
- [#1870](https://github.com/thanos-io/thanos/pull/1870) UI: Persist settings in query.
- [#1969](https://github.com/thanos-io/thanos/pull/1969) Sidecar: allow setting http connection pool size via flags.
- [#1967](https://github.com/thanos-io/thanos/issues/1967) Receive: Allow local TSDB compaction.
- [#1939](https://github.com/thanos-io/thanos/pull/1939) Ruler: Add TLS and authentication support for query endpoints with the `--query.config` and `--query.config-file` CLI flags. See [documentation](docs/components/rule.md/#configuration) for further information.
- [#1982](https://github.com/thanos-io/thanos/pull/1982) Ruler: Add support for Alertmanager v2 API endpoints.
- [#2030](https://github.com/thanos-io/thanos/pull/2030) Query: Add `thanos_proxy_store_empty_stream_responses_total` metric for number of empty responses from stores.
- [#2049](https://github.com/thanos-io/thanos/pull/2049) Tracing: Support sampling on Elastic APM with new sample_rate setting.
- [#2008](https://github.com/thanos-io/thanos/pull/2008) Querier, Receiver, Sidecar, Store: Add gRPC [health check](https://github.com/grpc/grpc/blob/master/doc/health-checking.md) endpoints.
- [#2145](https://github.com/thanos-io/thanos/pull/2145) Tracing: track query sent to prometheus via remote read api.

### Changed

- [#1970](https://github.com/thanos-io/thanos/issues/1970) *breaking* Receive: Use gRPC for forwarding requests between peers. Note that existing values for the `--receive.local-endpoint` flag and the endpoints in the hashring configuration file must now specify the receive gRPC port and must be updated to be a simple `host:port` combination, e.g. `127.0.0.1:10901`, rather than a full HTTP URL, e.g. `http://127.0.0.1:10902/api/v1/receive`.
- [#1933](https://github.com/thanos-io/thanos/pull/1933) Add a flag `--tsdb.wal-compression` to configure whether to enable tsdb wal compression in ruler and receiver.
- [#2021](https://github.com/thanos-io/thanos/pull/2021) Rename metric `thanos_query_duplicated_store_address` to `thanos_query_duplicated_store_addresses_total` and `thanos_rule_duplicated_query_address` to `thanos_rule_duplicated_query_addresses_total`.
- [#2166](https://github.com/thanos-io/thanos/pull/2166) Bucket Web: improve the tooltip for the bucket UI; it was reconstructed and now exposes much more information about blocks.

## [v0.10.1](https://github.com/thanos-io/thanos/releases/tag/v0.10.1) - 2020.01.24

### Fixed

- [#2015](https://github.com/thanos-io/thanos/pull/2015) Sidecar: Querier /api/v1/series bug fixed when time range was ignored inside sidecar.
The bug was noticeable for example when using Grafana template variables.
- [#2120](https://github.com/thanos-io/thanos/pull/2120) Bucket Web: Set state of status prober properly.

## [v0.10.0](https://github.com/thanos-io/thanos/releases/tag/v0.10.0) - 2020.01.13

### Fixed

- [#1919](https://github.com/thanos-io/thanos/issues/1919) Compactor: Fixed potential data loss when uploading older blocks, or upload taking long time while compactor is
running.
- [#1937](https://github.com/thanos-io/thanos/pull/1937) Compactor: Improved synchronization of meta JSON files.
Compactor now properly handles partial block uploads for all operation like retention apply, downsampling and compaction. Additionally:

  * Removed `thanos_compact_sync_meta_*` metrics. Use `thanos_blocks_meta_*` metrics instead.
  * Added `thanos_consistency_delay_seconds` and `thanos_compactor_aborted_partial_uploads_deletion_attempts_total` metrics.

- [#1936](https://github.com/thanos-io/thanos/pull/1936) Store: Improved synchronization of meta JSON files. Store now properly handles corrupted disk cache. Added meta.json sync metrics.
- [#1856](https://github.com/thanos-io/thanos/pull/1856) Receive: close DBReadOnly after flushing to fix a memory leak.
- [#1882](https://github.com/thanos-io/thanos/pull/1882) Receive: upload to object storage as 'receive' rather than 'sidecar'.
- [#1907](https://github.com/thanos-io/thanos/pull/1907) Store: Fixed the duration unit for the metric `thanos_bucket_store_series_gate_duration_seconds`.
- [#1931](https://github.com/thanos-io/thanos/pull/1931) Compact: Fixed the compactor successfully exiting when actually an error occurred while compacting a blocks group.
- [#1872](https://github.com/thanos-io/thanos/pull/1872) Ruler: `/api/v1/rules` now shows a properly formatted value
- [#1945](https://github.com/thanos-io/thanos/pull/1945) `master` container images are now built with Go 1.13
- [#1956](https://github.com/thanos-io/thanos/pull/1956) Ruler: now properly ignores duplicated query addresses
- [#1975](https://github.com/thanos-io/thanos/pull/1975) Store Gateway: fixed panic caused by memcached servers selector when there's 1 memcached node

### Added

- [#1852](https://github.com/thanos-io/thanos/pull/1852) Add support for `AWS_CONTAINER_CREDENTIALS_FULL_URI` by upgrading to minio-go v6.0.44
- [#1854](https://github.com/thanos-io/thanos/pull/1854) Update Rule UI to support alerts count displaying and filtering.
- [#1838](https://github.com/thanos-io/thanos/pull/1838) Ruler: Add TLS and authentication support for Alertmanager with the `--alertmanagers.config` and `--alertmanagers.config-file` CLI flags. See [documentation](docs/components/rule.md/#configuration) for further information.
- [#1838](https://github.com/thanos-io/thanos/pull/1838) Ruler: Add a new `--alertmanagers.sd-dns-interval` CLI option to specify the interval between DNS resolutions of Alertmanager hosts.
- [#1881](https://github.com/thanos-io/thanos/pull/1881) Store Gateway: memcached support for index cache. See [documentation](docs/components/store.md/#index-cache) for further information.
- [#1904](https://github.com/thanos-io/thanos/pull/1904) Add a skip-chunks option in Store Series API to improve the response time of `/api/v1/series` endpoint.
- [#1910](https://github.com/thanos-io/thanos/pull/1910) Query: `/api/v1/labels` now understands `POST` - useful for sending bigger requests

### Changed

- [#1947](https://github.com/thanos-io/thanos/pull/1947) Upgraded Prometheus dependencies to v2.15.2. This includes:

  * Compactor: Significant reduction of memory footprint for compaction and downsampling process.
  * Querier: Accepting spaces between time range and square bracket. e.g `[ 5m]`
  * Querier: Improved PromQL parser performance.

- [#1833](https://github.com/thanos-io/thanos/pull/1833) `--shipper.upload-compacted` flag has been promoted to non hidden, non experimental state. More info available [here](docs/quick-tutorial.md#uploading-old-metrics).
- [#1867](https://github.com/thanos-io/thanos/pull/1867) Ruler: now sets a `Thanos/$version` `User-Agent` in requests
- [#1887](https://github.com/thanos-io/thanos/pull/1887) Service discovery now deduplicates targets between different target groups

## [v0.9.0](https://github.com/thanos-io/thanos/releases/tag/v0.9.0) - 2019.12.03

### Added

- [#1678](https://github.com/thanos-io/thanos/pull/1678) Add Lightstep as a tracing provider.
- [#1687](https://github.com/thanos-io/thanos/pull/1687) Add a new `--grpc-grace-period` CLI option to components which serve gRPC to set how long to wait until gRPC Server shuts down.
- [#1660](https://github.com/thanos-io/thanos/pull/1660) Sidecar: Add a new `--prometheus.ready_timeout` CLI option to the sidecar to set how long to wait until Prometheus starts up.
- [#1573](https://github.com/thanos-io/thanos/pull/1573) `AliYun OSS` object storage, see [documents](docs/storage.md#aliyun-oss) for further information.
- [#1680](https://github.com/thanos-io/thanos/pull/1680) Add a new `--http-grace-period` CLI option to components which serve HTTP to set how long to wait until HTTP Server shuts down.
- [#1712](https://github.com/thanos-io/thanos/pull/1712) Bucket: Rename flag on bucket web component from `--listen` to `--http-address` to match other components.
- [#1733](https://github.com/thanos-io/thanos/pull/1733) Compactor: New metric `thanos_compactor_iterations_total` on Thanos Compactor which shows the number of successful iterations.
- [#1758](https://github.com/thanos-io/thanos/pull/1758) Bucket: `thanos bucket web` now supports `--web.external-prefix` for proxying on a subpath.
- [#1770](https://github.com/thanos-io/thanos/pull/1770) Bucket: Add `--web.prefix-header` flags to allow for bucket UI to be accessible behind a reverse proxy.
- [#1668](https://github.com/thanos-io/thanos/pull/1668) Receiver: Added TLS options for both server and client remote write.

### Fixed

- [#1656](https://github.com/thanos-io/thanos/pull/1656) Store Gateway: Store now starts metric and status probe HTTP server earlier in its start-up sequence. `/-/healthy` endpoint now starts to respond with success earlier. `/metrics` endpoint starts serving metrics earlier as well. Make sure to point your readiness probes to the `/-/ready` endpoint rather than `/metrics`.
- [#1669](https://github.com/thanos-io/thanos/pull/1669) Store Gateway: Fixed store sharding. Now it does not load excluded meta.jsons and load/fetch index-cache.json files.
- [#1670](https://github.com/thanos-io/thanos/pull/1670) Sidecar: Fixed un-ordered blocks upload. Sidecar now uploads the oldest blocks first.
- [#1568](https://github.com/thanos-io/thanos/pull/1709) Store Gateway: Store now retains the first raw value of a chunk during downsampling to avoid losing some counter resets that occur on an aggregation boundary.
- [#1751](https://github.com/thanos-io/thanos/pull/1751) Querier: Fixed labels for StoreUI
- [#1773](https://github.com/thanos-io/thanos/pull/1773) Ruler: Fixed the /api/v1/rules endpoint that returned 500 status code with `failed to assert type of rule ...` message.
- [#1770](https://github.com/thanos-io/thanos/pull/1770) Querier: Fixed `--web.external-prefix` 404s for static resources.
- [#1785](https://github.com/thanos-io/thanos/pull/1785) Ruler: The /api/v1/rules endpoints now returns the original rule filenames.
- [#1791](https://github.com/thanos-io/thanos/pull/1791) Ruler: Ruler now supports identical rule filenames in different directories.
- [#1562](https://github.com/thanos-io/thanos/pull/1562) Querier: Downsampling option now carries through URL.
- [#1675](https://github.com/thanos-io/thanos/pull/1675) Querier: Reduced resource usage while using certain queries like `offset`.
- [#1725](https://github.com/thanos-io/thanos/pull/1725) & [#1718](https://github.com/thanos-io/thanos/pull/1718) Store Gateway: Per request memory improvements.

### Changed

- [#1666](https://github.com/thanos-io/thanos/pull/1666) Compact: `thanos_compact_group_compactions_total` now counts block compactions, so operations that resulted in a compacted block. The old behaviour
is now exposed by new metric: `thanos_compact_group_compaction_runs_started_total` and `thanos_compact_group_compaction_runs_completed_total` which counts compaction runs overall.
- [#1748](https://github.com/thanos-io/thanos/pull/1748) Updated all dependencies.
- [#1694](https://github.com/thanos-io/thanos/pull/1694) `prober_ready` and `prober_healthy` metrics are removed, for sake of `status`. Now `status` exposes same metric with a label, `check`. `check` can have "healty" or "ready" depending on status of the probe.
- [#1790](https://github.com/thanos-io/thanos/pull/1790) Ruler: Fixes subqueries support for ruler.
- [#1769](https://github.com/thanos-io/thanos/pull/1769) & [#1545](https://github.com/thanos-io/thanos/pull/1545) Adjusted most of the metrics histogram buckets.

## [v0.8.1](https://github.com/thanos-io/thanos/releases/tag/v0.8.1) - 2019.10.14

### Fixed

- [#1632](https://github.com/thanos-io/thanos/issues/1632) Removes the duplicated external labels detection on Thanos Querier; warning only; Made Store Gateway compatible with older Querier versions.
  * NOTE: `thanos_store_nodes_grpc_connections` metric is now per `external_labels` and `store_type`. It is a recommended  metric for Querier storeAPIs. `thanos_store_node_info` is marked as obsolete and will be removed in next release.
  * NOTE2: Store Gateway is now advertising artificial: `"@thanos_compatibility_store_type=store"` label. This is to have the current Store Gateway compatible with Querier pre v0.8.0.
  This label can be disabled by hidden `debug.advertise-compatibility-label=false` flag on Store Gateway.

## [v0.8.0](https://github.com/thanos-io/thanos/releases/tag/v0.8.0) - 2019.10.10

Lot's of improvements this release! Noteworthy items:
- First Katacoda tutorial! 🐱
- Fixed Deletion order causing Compactor to produce not needed 👻 blocks with missing random files.
- Store GW memory improvements (more to come!).
- Querier allows multiple deduplication labels.
- Both Compactor and Store Gateway can be **sharded** within the same bucket using relabelling!
- Sidecar exposed data from Prometheus can be now limited to given `min-time` (e.g 3h only).
- Numerous Thanos Receive improvements.

Make sure you check out Prometheus 2.13.0 as well. New release drastically improves usage and resource consumption of
both Prometheus and sidecar with Thanos: https://prometheus.io/blog/2019/10/10/remote-read-meets-streaming/

### Added

- [#1619](https://github.com/thanos-io/thanos/pull/1619) Thanos sidecar allows to limit min time range for data it exposes from Prometheus.
- [#1583](https://github.com/thanos-io/thanos/pull/1583) Thanos sharding:
  - Add relabel config (`--selector.relabel-config-file` and `selector.relabel-config`) into Thanos Store and Compact components.
Selecting blocks to serve depends on the result of block labels relabeling.
  - For store gateway, advertise labels from "approved" blocks.
- [#1540](https://github.com/thanos-io/thanos/pull/1540) Thanos Downsample added `/-/ready` and `/-/healthy` endpoints.
- [#1538](https://github.com/thanos-io/thanos/pull/1538) Thanos Rule added `/-/ready` and `/-/healthy` endpoints.
- [#1537](https://github.com/thanos-io/thanos/pull/1537) Thanos Receive added `/-/ready` and `/-/healthy` endpoints.
- [#1460](https://github.com/thanos-io/thanos/pull/1460) Thanos Store Added `/-/ready` and `/-/healthy` endpoints.
- [#1534](https://github.com/thanos-io/thanos/pull/1534) Thanos Query Added `/-/ready` and `/-/healthy` endpoints.
- [#1533](https://github.com/thanos-io/thanos/pull/1533) Thanos inspect now supports the timeout flag.
- [#1496](https://github.com/thanos-io/thanos/pull/1496) Thanos Receive now supports setting block duration.
- [#1362](https://github.com/thanos-io/thanos/pull/1362) Optional `replicaLabels` param for `/query` and
`/query_range` querier endpoints. When provided overwrite the `query.replica-label` cli flags.
- [#1482](https://github.com/thanos-io/thanos/pull/1482) Thanos now supports Elastic APM as tracing provider.
- [#1612](https://github.com/thanos-io/thanos/pull/1612) Thanos Rule added `resendDelay` flag.
- [#1480](https://github.com/thanos-io/thanos/pull/1480) Thanos Receive flushes storage on hashring change.
- [#1613](https://github.com/thanos-io/thanos/pull/1613) Thanos Receive now traces forwarded requests.

### Changed

- [#1362](https://github.com/thanos-io/thanos/pull/1362) `query.replica-label` configuration can be provided more than
once for multiple deduplication labels like: `--query.replica-label=prometheus_replica --query.replica-label=service`.
- [#1581](https://github.com/thanos-io/thanos/pull/1581) Thanos Store now can use smaller buffer sizes for Bytes pool; reducing memory for some requests.
- [#1622](https://github.com/thanos-io/thanos/pull/1622) & [#1590](https://github.com/thanos-io/thanos/pull/1590) Upgraded to Go 1.13.1
- [#1498](https://github.com/thanos-io/thanos/pull/1498) Thanos Receive change flag `labels` to `label` to be consistent with other commands.

### Fixed

- [#1525](https://github.com/thanos-io/thanos/pull/1525) Thanos now deletes block's file in correct order allowing to detect partial blocks without problems.
- [#1505](https://github.com/thanos-io/thanos/pull/1505) Thanos Store now removes invalid local cache blocks.
- [#1587](https://github.com/thanos-io/thanos/pull/1587) Thanos Sidecar cleanups all cache dirs after each compaction run.
- [#1582](https://github.com/thanos-io/thanos/pull/1582) Thanos Rule correctly parses Alertmanager URL if there is more `+` in it.
- [#1544](https://github.com/thanos-io/thanos/pull/1544) Iterating over object store is resilient to the edge case for some providers.
- [#1469](https://github.com/thanos-io/thanos/pull/1469) Fixed Azure potential failures (EOF) when requesting more data then blob has.
- [#1512](https://github.com/thanos-io/thanos/pull/1512) Thanos Store fixed memory leak for chunk pool.
- [#1488](https://github.com/thanos-io/thanos/pull/1488) Thanos Rule now now correctly links to query URL from rules and alerts.

## [v0.7.0](https://github.com/thanos-io/thanos/releases/tag/v0.7.0) - 2019.09.02

Accepted into CNCF:
- Thanos moved to new repository <https://github.com/thanos-io/thanos>
- Docker images moved to <https://quay.io/thanos/thanos> and mirrored at <https://hub.docker.com/r/thanosio/thanos>
- Slack moved to <https://slack.cncf.io> `#thanos`/`#thanos-dev`/`#thanos-prs`

### Added

- [#1478](https://github.com/thanos-io/thanos/pull/1478) Thanos components now exposes gRPC server metrics as soon as server starts, to provide more reliable data for instrumentation.
- [#1378](https://github.com/thanos-io/thanos/pull/1378) Thanos Receive now exposes `thanos_receive_config_hash`, `thanos_receive_config_last_reload_successful` and `thanos_receive_config_last_reload_success_timestamp_seconds` metrics to track latest configuration change
- [#1268](https://github.com/thanos-io/thanos/pull/1268) Thanos Sidecar added support for newest Prometheus streaming remote read added [here](https://github.com/prometheus/prometheus/pull/5703). This massively improves memory required by single
  request for both Prometheus and sidecar. Single requests now should take constant amount of memory on sidecar, so resource consumption prediction is now straightforward. This will be used if you have Prometheus `2.13` or `2.12-master`.
- [#1358](https://github.com/thanos-io/thanos/pull/1358) Added `part_size` configuration option for HTTP multipart requests minimum part size for S3 storage type
- [#1363](https://github.com/thanos-io/thanos/pull/1363) Thanos Receive now exposes `thanos_receive_hashring_nodes` and `thanos_receive_hashring_tenants` metrics to monitor status of hash-rings
- [#1395](https://github.com/thanos-io/thanos/pull/1395) Thanos Sidecar added `/-/ready` and `/-/healthy` endpoints to Thanos sidecar.
- [#1297](https://github.com/thanos-io/thanos/pull/1297) Thanos Compact added `/-/ready` and `/-/healthy` endpoints to Thanos compact.
- [#1431](https://github.com/thanos-io/thanos/pull/1431) Thanos Query added hidden flag to allow the use of downsampled resolution data for instant queries.
- [#1408](https://github.com/thanos-io/thanos/pull/1408) Thanos Store Gateway can now allow the specifying of supported time ranges it will serve (time sharding). Flags: `min-time` & `max-time`

### Changed

- [#1414](https://github.com/thanos-io/thanos/pull/1413) Upgraded important dependencies: Prometheus to 2.12-rc.0. TSDB is now part of Prometheus.
- [#1380](https://github.com/thanos-io/thanos/pull/1380) Upgraded important dependencies: Prometheus to 2.11.1 and TSDB to 0.9.1. Some changes affecting Querier:
  - [ENHANCEMENT] Query performance improvement: Efficient iteration and search in HashForLabels and HashWithoutLabels. #5707
  - [ENHANCEMENT] Optimize queries using regexp for set lookups. tsdb#602
  - [BUGFIX] prometheus_tsdb_compactions_failed_total is now incremented on any compaction failure. tsdb#613
  - [BUGFIX] PromQL: Correctly display {__name__="a"}.
- [#1338](https://github.com/thanos-io/thanos/pull/1338) Thanos Query still warns on store API duplicate, but allows a single one from duplicated set. This is gracefully warn about the problematic logic and not disrupt immediately.
- [#1385](https://github.com/thanos-io/thanos/pull/1385) Thanos Compact exposes flag to disable downsampling `downsampling.disable`.

### Fixed

- [#1327](https://github.com/thanos-io/thanos/pull/1327) Thanos Query `/series` API end-point now properly returns an empty array just like Prometheus if there are no results
- [#1302](https://github.com/thanos-io/thanos/pull/1302) Thanos now efficiently reuses HTTP keep-alive connections
- [#1371](https://github.com/thanos-io/thanos/pull/1371) Thanos Receive fixed race condition in hashring
- [#1430](https://github.com/thanos-io/thanos/pull/1430) Thanos fixed value of GOMAXPROCS inside container.
- [#1410](https://github.com/thanos-io/thanos/pull/1410) Fix for CVE-2019-10215

### Deprecated

- [#1458](https://github.com/thanos-io/thanos/pull/1458) Thanos Query and Receive now use common instrumentation middleware. As as result, for sake of `http_requests_total` and `http_request_duration_seconds_bucket`; Thanos Query no longer exposes `thanos_query_api_instant_query_duration_seconds`, `thanos_query_api_range_query_duration_second` metrics and Thanos Receive no longer exposes `thanos_http_request_duration_seconds`, `thanos_http_requests_total`, `thanos_http_response_size_bytes`.
- [#1423](https://github.com/thanos-io/thanos/pull/1423) Thanos Bench deprecated.

## [v0.6.0](https://github.com/thanos-io/thanos/releases/tag/v0.6.0) - 2019.07.18

### Added

- [#1097](https://github.com/thanos-io/thanos/pull/1097) Added `thanos check rules` linter for Thanos rule rules files.

- [#1253](https://github.com/thanos-io/thanos/pull/1253) Add support for specifying a maximum amount of retries when using Azure Blob storage (default: no retries).

- [#1244](https://github.com/thanos-io/thanos/pull/1244) Thanos Compact now exposes new metrics `thanos_compact_downsample_total` and `thanos_compact_downsample_failures_total` which are useful to catch when errors happen

- [#1260](https://github.com/thanos-io/thanos/pull/1260) Thanos Query/Rule now exposes metrics `thanos_querier_store_apis_dns_provider_results` and `thanos_ruler_query_apis_dns_provider_results` which tell how many addresses were configured and how many were actually discovered respectively

- [#1248](https://github.com/thanos-io/thanos/pull/1248) Add a web UI to show the state of remote storage.

- [#1217](https://github.com/thanos-io/thanos/pull/1217) Thanos Receive gained basic hashring support

- [#1262](https://github.com/thanos-io/thanos/pull/1262) Thanos Receive got a new metric `thanos_http_requests_total` which shows how many requests were handled by it

- [#1243](https://github.com/thanos-io/thanos/pull/1243) Thanos Receive got an ability to forward time series data between nodes. Now you can pass the hashring configuration via `--receive.hashrings-file`; the refresh interval `--receive.hashrings-file-refresh-interval`; the name of the local node's name `--receive.local-endpoint`; and finally the header's name which is used to determine the tenant `--receive.tenant-header`.

- [#1147](https://github.com/thanos-io/thanos/pull/1147) Support for the Jaeger tracer has been added!

*breaking* New common flags were added for configuring tracing: `--tracing.config-file` and `--tracing.config`. You can either pass a file to Thanos with the tracing configuration or pass it in the command line itself. Old `--gcloudtrace.*` flags were removed :warning:

To migrate over the old `--gcloudtrace.*` configuration, your tracing configuration should look like this:

```yaml

---
type: STACKDRIVER
config:
- service_name: 'foo'
  project_id: '123'
  sample_factor: 123
```

The other `type` you can use is `JAEGER` now. The `config` keys and values are Jaeger specific and you can find all of the information [here](https://github.com/jaegertracing/jaeger-client-go#environment-variables).

### Changed

- [#1284](https://github.com/thanos-io/thanos/pull/1284) Add support for multiple label-sets in Info gRPC service.
This deprecates the single `Labels` slice of the `InfoResponse`, in a future release backward compatible handling for the single set of Labels will be removed. Upgrading to v0.6.0 or higher is advised.
*breaking* If you run have duplicate queries in your Querier configuration with hierarchical federation of multiple Queries this PR makes Thanos Querier to detect this case and block all duplicates. Refer to 0.6.1 which at least allows for single replica to work.

- [#1314](https://github.com/thanos-io/thanos/pull/1314) Removes `http_request_duration_microseconds` (Summary) and adds `http_request_duration_seconds` (Histogram) from http server instrumentation used in Thanos APIs and UIs.

- [#1287](https://github.com/thanos-io/thanos/pull/1287) Sidecar now waits on Prometheus' external labels before starting the uploading process

- [#1261](https://github.com/thanos-io/thanos/pull/1261) Thanos Receive now exposes metrics `thanos_http_request_duration_seconds` and `thanos_http_response_size_bytes` properly of each handler

- [#1274](https://github.com/thanos-io/thanos/pull/1274) Iteration limit has been lifted from the LRU cache so there should be no more spam of error messages as they were harmless

- [#1321](https://github.com/thanos-io/thanos/pull/1321) Thanos Query now fails early on a query which only uses external labels - this improves clarity in certain situations

### Fixed

- [#1227](https://github.com/thanos-io/thanos/pull/1227) Some context handling issues were fixed in Thanos Compact; some unnecessary memory allocations were removed in the hot path of Thanos Store.

- [#1183](https://github.com/thanos-io/thanos/pull/1183) Compactor now correctly propagates retriable/haltable errors which means that it will not unnecessarily restart if such an error occurs

- [#1231](https://github.com/thanos-io/thanos/pull/1231) Receive now correctly handles SIGINT and closes without deadlocking

- [#1278](https://github.com/thanos-io/thanos/pull/1278) Fixed inflated values problem with `sum()` on Thanos Query

- [#1280](https://github.com/thanos-io/thanos/pull/1280) Fixed a problem with concurrent writes to a `map` in Thanos Query while rendering the UI

- [#1311](https://github.com/thanos-io/thanos/pull/1311) Fixed occasional panics in Compact and Store when using Azure Blob cloud storage caused by lack of error checking in client library.

- [#1322](https://github.com/thanos-io/thanos/pull/1322) Removed duplicated closing of the gRPC listener - this gets rid of harmless messages like `store gRPC listener: close tcp 0.0.0.0:10901: use of closed network connection` when those programs are being closed

### Deprecated

- [#1216](https://github.com/thanos-io/thanos/pull/1216) the old "Command-line flags" has been removed from Thanos Query UI since it was not populated and because we are striving for consistency

## [v0.5.0](https://github.com/thanos-io/thanos/releases/tag/v0.5.0) - 2019.06.05

TL;DR: Store LRU cache is no longer leaking, Upgraded Thanos UI to Prometheus 2.9, Fixed auto-downsampling, Moved to Go 1.12.5 and more.

This version moved tarballs to Golang 1.12.5 from 1.11 as well, so same warning applies if you use `container_memory_usage_bytes` from cadvisor. Use `container_memory_working_set_bytes` instead.

*breaking* As announced couple of times this release also removes gossip with all configuration flags (`--cluster.*`).

### Fixed

- [#1142](https://github.com/thanos-io/thanos/pull/1142) fixed major leak on store LRU cache for index items (postings and series).
- [#1163](https://github.com/thanos-io/thanos/pull/1163) sidecar is no longer blocking for custom Prometheus versions/builds. It only checks if flags return non 404, then it performs optional checks.
- [#1146](https://github.com/thanos-io/thanos/pull/1146) store/bucket: make getFor() work with interleaved resolutions.
- [#1157](https://github.com/thanos-io/thanos/pull/1157) querier correctly handles duplicated stores when some store changes external labels in place.

### Added

- [#1094](https://github.com/thanos-io/thanos/pull/1094) Allow configuring the response header timeout for the S3 client.

### Changed

- [#1118](https://github.com/thanos-io/thanos/pull/1118) *breaking* swift: Added support for cross-domain authentication by introducing `userDomainID`, `userDomainName`, `projectDomainID`, `projectDomainName`.
  The outdated terms `tenantID`, `tenantName` are deprecated and have been replaced by `projectID`, `projectName`.

- [#1066](https://github.com/thanos-io/thanos/pull/1066) Upgrade Thanos ui to Prometheus v2.9.1.

  Changes from the upstream:
  * query:
    - [ENHANCEMENT] Update moment.js and moment-timezone.js [PR #4679](https://github.com/prometheus/prometheus/pull/4679)
    - [ENHANCEMENT] Support to query elements by a specific time [PR #4764](https://github.com/prometheus/prometheus/pull/4764)
    - [ENHANCEMENT] Update to Bootstrap 4.1.3 [PR #5192](https://github.com/prometheus/prometheus/pull/5192)
    - [BUGFIX] Limit number of merics in prometheus UI [PR #5139](https://github.com/prometheus/prometheus/pull/5139)
    - [BUGFIX] Web interface Quality of Life improvements [PR #5201](https://github.com/prometheus/prometheus/pull/5201)
  * rule:
    - [ENHANCEMENT] Improve rule views by wrapping lines [PR #4702](https://github.com/prometheus/prometheus/pull/4702)
    - [ENHANCEMENT] Show rule evaluation errors on rules page [PR #4457](https://github.com/prometheus/prometheus/pull/4457)

- [#1156](https://github.com/thanos-io/thanos/pull/1156) Moved CI and docker multistage to Golang 1.12.5 for latest mem alloc improvements.
- [#1103](https://github.com/thanos-io/thanos/pull/1103) Updated go-cos deps. (COS bucket client).
- [#1149](https://github.com/thanos-io/thanos/pull/1149) Updated google Golang API deps (GCS bucket client).
- [#1190](https://github.com/thanos-io/thanos/pull/1190) Updated minio deps (S3 bucket client). This fixes minio retries.

- [#1133](https://github.com/thanos-io/thanos/pull/1133) Use prometheus v2.9.2, common v0.4.0 & tsdb v0.8.0.

  Changes from the upstreams:
  * store gateway:
    - [ENHANCEMENT] Fast path for EmptyPostings cases in Merge, Intersect and Without.
  * store gateway & compactor:
    - [BUGFIX] Fix fd and vm_area leak on error path in chunks.NewDirReader.
    - [BUGFIX] Fix fd and vm_area leak on error path in index.NewFileReader.
  * query:
    - [BUGFIX] Make sure subquery range is taken into account for selection #5467
    - [ENHANCEMENT] Check for cancellation on every step of a range evaluation. #5131
    - [BUGFIX] Exponentation operator to drop metric name in result of operation. #5329
    - [BUGFIX] Fix output sample values for scalar-to-vector comparison operations. #5454
  * rule:
    - [BUGFIX] Reload rules: copy state on both name and labels. #5368

## Deprecated

- [#1008](https://github.com/thanos-io/thanos/pull/1008) *breaking* Removed Gossip implementation. All `--cluster.*` flags removed and Thanos will error out if any is provided.

## [v0.4.0](https://github.com/thanos-io/thanos/releases/tag/v0.4.0) - 2019.05.3

:warning: **IMPORTANT** :warning: This is the last release that supports gossip. From Thanos v0.5.0, gossip will be completely removed.

This release also disables gossip mode by default for all components.
See [this](docs/proposals/201809_gossip-removal.md) for more details.

:warning: This release moves Thanos docker images (NOT artifacts by accident) to Golang 1.12. This release includes change in GC's memory release which gives following effect:

> On Linux, the runtime now uses MADV_FREE to release unused memory. This is more efficient but may result in higher reported RSS. The kernel will reclaim the unused data when it is needed. To revert to the Go 1.11 behavior (MADV_DONTNEED), set the environment variable GODEBUG=madvdontneed=1.

If you want to see exact memory allocation of Thanos process:
* Use `go_memstats_heap_alloc_bytes` metric exposed by Golang or `container_memory_working_set_bytes` exposed by cadvisor.
* Add `GODEBUG=madvdontneed=1` before running Thanos binary to revert to memory releasing to pre 1.12 logic.

Using cadvisor `container_memory_usage_bytes` metric could be misleading e.g: https://github.com/google/cadvisor/issues/2242

### Added

- [thanos.io](https://thanos.io) website & automation :tada:
- [#1053](https://github.com/thanos-io/thanos/pull/1053) compactor: Compactor & store gateway now handles incomplete uploads gracefully. Added hard limit on how long block upload can take (30m).
- [#811](https://github.com/thanos-io/thanos/pull/811) Remote write receiver component :heart: :heart: thanks to RedHat (@brancz) contribution.
- [#910](https://github.com/thanos-io/thanos/pull/910) Query's stores UI page is now sorted by type and old DNS or File SD stores are removed after 5 minutes (configurable via the new `--store.unhealthy-timeout=5m` flag).
- [#905](https://github.com/thanos-io/thanos/pull/905) Thanos support for Query API: /api/v1/labels. Notice that the API was added in Prometheus v2.6.
- [#798](https://github.com/thanos-io/thanos/pull/798) Ability to limit the maximum number of concurrent request to Series() calls in Thanos Store and the maximum amount of samples we handle.
- [#1060](https://github.com/thanos-io/thanos/pull/1060) Allow specifying region attribute in S3 storage configuration

:warning: **WARNING** :warning: #798 adds a new default limit to Thanos Store: `--store.grpc.series-max-concurrency`. Most likely you will want to make it the same as `--query.max-concurrent` on Thanos Query.

New options:

  New Store flags:

    * `--store.grpc.series-sample-limit` limits the amount of samples that might be retrieved on a single Series() call. By default it is 0. Consider enabling it by setting it to more than 0 if you are running on limited resources.
    * `--store.grpc.series-max-concurrency` limits the number of concurrent Series() calls in Thanos Store. By default it is 20. Considering making it lower or bigger depending on the scale of your deployment.

  New Store metrics:

    * `thanos_bucket_store_queries_dropped_total` shows how many queries were dropped due to the samples limit;
    * `thanos_bucket_store_queries_concurrent_max` is a constant metric which shows how many Series() calls can concurrently be executed by Thanos Store;
    * `thanos_bucket_store_queries_in_flight` shows how many queries are currently "in flight" i.e. they are being executed;
    * `thanos_bucket_store_gate_duration_seconds` shows how many seconds it took for queries to pass through the gate in both cases - when that fails and when it does not.

  New Store tracing span:
    * `store_query_gate_ismyturn` shows how long it took for a query to pass (or not) through the gate.

- [#1016](https://github.com/thanos-io/thanos/pull/1016) Added option for another DNS resolver (miekg/dns client).
Note that this is required to have SRV resolution working on [Golang 1.11+ with KubeDNS below v1.14](https://github.com/golang/go/issues/27546)

   New Querier and Ruler flag: `-- store.sd-dns-resolver` which allows to specify resolver to use. Either `golang` or `miekgdns`

- [#986](https://github.com/thanos-io/thanos/pull/986) Allow to save some startup & sync time in store gateway as it is no longer needed to compute index-cache from block index on its own for larger blocks.
  The store Gateway still can do it, but it first checks bucket if there is index-cached uploaded already.
  In the same time, compactor precomputes the index cache file on every compaction.

  New Compactor flag: `--index.generate-missing-cache-file` was added to allow quicker addition of index cache files. If enabled it precomputes missing files on compactor startup. Note that it will take time and it's only one-off step per bucket.

- [#887](https://github.com/thanos-io/thanos/pull/887) Compact: Added new `--block-sync-concurrency` flag, which allows you to configure number of goroutines to use when syncing block metadata from object storage.
- [#928](https://github.com/thanos-io/thanos/pull/928) Query: Added `--store.response-timeout` flag. If a Store doesn't send any data in this specified duration then a Store will be ignored and partial data will be returned if it's enabled. 0 disables timeout.
- [#893](https://github.com/thanos-io/thanos/pull/893) S3 storage backend has graduated to `stable` maturity level.
- [#936](https://github.com/thanos-io/thanos/pull/936) Azure storage backend has graduated to `stable` maturity level.
- [#937](https://github.com/thanos-io/thanos/pull/937) S3: added trace functionality. You can add `trace.enable: true` to enable the minio client's verbose logging.
- [#953](https://github.com/thanos-io/thanos/pull/953) Compact: now has a hidden flag `--debug.accept-malformed-index`. Compaction index verification will ignore out of order label names.
- [#963](https://github.com/thanos-io/thanos/pull/963) GCS: added possibility to inline ServiceAccount into GCS config.
- [#1010](https://github.com/thanos-io/thanos/pull/1010) Compact: added new flag `--compact.concurrency`. Number of goroutines to use when compacting groups.
- [#1028](https://github.com/thanos-io/thanos/pull/1028) Query: added `--query.default-evaluation-interval`, which sets default evaluation interval for sub queries.
- [#980](https://github.com/thanos-io/thanos/pull/980) Ability to override Azure storage endpoint for other regions (China)
- [#1021](https://github.com/thanos-io/thanos/pull/1021) Query API `series` now supports POST method.
- [#939](https://github.com/thanos-io/thanos/pull/939) Query API `query_range` now supports POST method.

### Changed

- [#970](https://github.com/thanos-io/thanos/pull/970) Deprecated `partial_response_disabled` proto field. Added `partial_response_strategy` instead. Both in gRPC and Query API.
  No `PartialResponseStrategy` field for `RuleGroups` by default means `abort` strategy (old PartialResponse disabled) as this is recommended option for Rules and alerts.

  Metrics:

    * Added `thanos_rule_evaluation_with_warnings_total` to Ruler.
    * DNS `thanos_ruler_query_apis*` are now `thanos_ruler_query_apis_*` for consistency.
    * DNS `thanos_querier_store_apis*` are now `thanos_querier_store_apis__*` for consistency.
    * Query Gate `thanos_bucket_store_series*` are now `thanos_bucket_store_series_*` for consistency.
    * Most of thanos ruler metris related to rule manager has `strategy` label.

  Ruler tracing spans:

    * `/rule_instant_query HTTP[client]` is now `/rule_instant_query_part_resp_abort HTTP[client]"` if request is for abort strategy.

- [#1009](https://github.com/thanos-io/thanos/pull/1009): Upgraded Prometheus (~v2.7.0-rc.0 to v2.8.1)  and TSDB (`v0.4.0` to `v0.6.1`) deps.

  Changes that affects Thanos:
   * query:
     * [ENHANCEMENT] In histogram_quantile merge buckets with equivalent le values. #5158.
     * [ENHANCEMENT] Show list of offending labels in the error message in many-to-many scenarios. #5189
     * [BUGFIX] Fix panic when aggregator param is not a literal. #5290
   * ruler:
     * [ENHANCEMENT] Reduce time that Alertmanagers are in flux when reloaded. #5126
     * [BUGFIX] prometheus_rule_group_last_evaluation_timestamp_seconds is now a unix timestamp. #5186
     * [BUGFIX] prometheus_rule_group_last_duration_seconds now reports seconds instead of nanoseconds. Fixes our [issue #1027](https://github.com/thanos-io/thanos/issues/1027)
     * [BUGFIX] Fix sorting of rule groups. #5260
   * store: [ENHANCEMENT] Fast path for EmptyPostings cases in Merge, Intersect and Without.
   * tooling: [FEATURE] New dump command to tsdb tool to dump all samples.
   * compactor:
      * [ENHANCEMENT] When closing the db any running compaction will be cancelled so it doesn't block.
      * [CHANGE] *breaking* Renamed flag `--sync-delay` to `--consistency-delay` [#1053](https://github.com/thanos-io/thanos/pull/1053)

  For ruler essentially whole TSDB CHANGELOG applies between v0.4.0-v0.6.1: https://github.com/prometheus/tsdb/blob/master/CHANGELOG.md

  Note that this was added on TSDB and Prometheus: [FEATURE] Time-ovelapping blocks are now allowed. #370
  Whoever due to nature of Thanos compaction (distributed systems), for safety reason this is disabled for Thanos compactor for now.

- [#868](https://github.com/thanos-io/thanos/pull/868) Go has been updated to 1.12.
- [#1055](https://github.com/thanos-io/thanos/pull/1055) Gossip flags are now disabled by default and deprecated.
- [#964](https://github.com/thanos-io/thanos/pull/964) repair: Repair process now sorts the series and labels within block.
- [#1073](https://github.com/thanos-io/thanos/pull/1073) Store: index cache for requests. It now calculates the size properly (includes slice header), has anti-deadlock safeguard and reports more metrics.

### Fixed

- [#921](https://github.com/thanos-io/thanos/pull/921) `thanos_objstore_bucket_last_successful_upload_time` now does not appear when no blocks have been uploaded so far.
- [#966](https://github.com/thanos-io/thanos/pull/966) Bucket: verify no longer warns about overlapping blocks, that overlap `0s`
- [#848](https://github.com/thanos-io/thanos/pull/848) Compact: now correctly works with time series with duplicate labels.
- [#894](https://github.com/thanos-io/thanos/pull/894) Thanos Rule: UI now correctly shows evaluation time.
- [#865](https://github.com/thanos-io/thanos/pull/865) Query: now properly parses DNS SRV Service Discovery.
- [#889](https://github.com/thanos-io/thanos/pull/889) Store: added safeguard against merging posting groups segfault
- [#941](https://github.com/thanos-io/thanos/pull/941) Sidecar: added better handling of intermediate restarts.
- [#933](https://github.com/thanos-io/thanos/pull/933) Query: Fixed 30 seconds lag of adding new store to query.
- [#962](https://github.com/thanos-io/thanos/pull/962) Sidecar: Make config reloader file writes atomic.
- [#982](https://github.com/thanos-io/thanos/pull/982) Query: now advertises Min & Max Time accordingly to the nodes.
- [#1041](https://github.com/thanos-io/thanos/issues/1038) Ruler is now able to return long time range queries.
- [#904](https://github.com/thanos-io/thanos/pull/904) Compact: Skip compaction for blocks with no samples.
- [#1070](https://github.com/thanos-io/thanos/pull/1070) Downsampling works back again. Deferred closer errors are now properly captured.

## [v0.3.2](https://github.com/thanos-io/thanos/releases/tag/v0.3.2) - 2019.03.04

### Added

- [#851](https://github.com/thanos-io/thanos/pull/851) New read API endpoint for api/v1/rules and api/v1/alerts.
- [#873](https://github.com/thanos-io/thanos/pull/873) Store: fix set index cache LRU

:warning: **WARNING** :warning: #873 fix fixes actual handling of `index-cache-size`. Handling of limit for this cache was
broken so it was unbounded all the time. From this release actual value matters and is extremely low by default. To "revert"
the old behaviour (no boundary), use a large enough value.

### Fixed

- [#833](https://github.com/thanos-io/thanos/issues/833) Store Gateway matcher regression for intersecting with empty posting.
- [#867](https://github.com/thanos-io/thanos/pull/867) Fixed race condition in sidecare between reloader and shipper.

## [v0.3.1](https://github.com/thanos-io/thanos/releases/tag/v0.3.1) - 2019.02.18

### Fixed

- [#829](https://github.com/thanos-io/thanos/issues/829) Store Gateway crashing due to `slice bounds out of range`.
- [#834](https://github.com/thanos-io/thanos/issues/834) Store Gateway matcher regression for `<>` `!=`.


## [v0.3.0](https://github.com/thanos-io/thanos/releases/tag/v0.3.0) - 2019.02.08

### Added

- Support for gzip compressed configuration files before envvar substitution for reloader package.
- `bucket inspect` command for better insights on blocks in object storage.
- Support for [Tencent COS](docs/storage.md#tencent-cos-configuration) object storage.
- Partial Response disable option for StoreAPI and QueryAPI.
- Partial Response disable button on Thanos UI
- We have initial docs for goDoc documentation!
- Flags for Querier and Ruler UIs: `--web.route-prefix`, `--web.external-prefix`, `--web.prefix-header`. Details [here](docs/components/query.md#expose-ui-on-a-sub-path)

### Fixed

- [#649](https://github.com/thanos-io/thanos/issues/649) - Fixed store label values api to add also external label values.
- [#396](https://github.com/thanos-io/thanos/issues/396) - Fixed sidecar logic for proxying series that has more than 2^16 samples from Prometheus.
- [#732](https://github.com/thanos-io/thanos/pull/732) - Fixed S3 authentication sequence. You can see new sequence enumerated [here](https://github.com/thanos-io/thanos/blob/master/docs/storage.md#aws-s3-configuration)
- [#745](https://github.com/thanos-io/thanos/pull/745) - Fixed race conditions and edge cases for Thanos Querier fanout logic.
- [#651](https://github.com/thanos-io/thanos/issues/651) - Fixed index cache when asked buffer size is bigger than cache max size.

### Changed

- [#529](https://github.com/thanos-io/thanos/pull/529) Massive improvement for compactor. Downsampling memory consumption was reduce to only store labels and single chunks per each series.
- Qurerier UI: Store page now shows the store APIs per component type.
- Prometheus and TSDB deps are now up to date with ~2.7.0 Prometheus version. Lot's of things has changed. See details [here #704](https://github.com/thanos-io/thanos/pull/704) Known changes that affects us:
    - prometheus/prometheus/discovery/file
      - [ENHANCEMENT] Discovery: Improve performance of previously slow updates of changes of targets. #4526
      - [BUGFIX] Wait for service discovery to stop before exiting #4508 ??
    - prometheus/prometheus/promql:
      - **[ENHANCEMENT] Subqueries support. #4831**
      - [BUGFIX] PromQL: Fix a goroutine leak in the lexer/parser. #4858
      - [BUGFIX] Change max/min over_time to handle NaNs properly. #438
      - [BUGFIX] Check label name for `count_values` PromQL function. #4585
      - [BUGFIX] Ensure that vectors and matrices do not contain identical label-sets. #4589
      - [ENHANCEMENT] Optimize PromQL aggregations #4248
      - [BUGFIX] Only add LookbackDelta to vector selectors #4399
      - [BUGFIX] Reduce floating point errors in stddev and related functions #4533
    - prometheus/prometheus/rules:
      - New metrics exposed! (prometheus evaluation!)
      - [ENHANCEMENT] Rules: Error out at load time for invalid templates, rather than at evaluation time. #4537
    - prometheus/tsdb/index: Index reader optimizations.
- Thanos store gateway flag for sync concurrency (`block-sync-concurrency` with `20` default, so no change by default)
- S3 provider:
  - Added `put_user_metadata` option to config.
  - Added `insecure_skip_verify` option to config.

### Deprecated

- Tests against Prometheus below v2.2.1. This does not mean *lack* of support for those. Only that we don't tests the compatibility anymore. See [#758](https://github.com/thanos-io/thanos/issues/758) for details.

## [v0.2.1](https://github.com/thanos-io/thanos/releases/tag/v0.2.1) - 2018.12.27

### Added

- Relabel drop for Thanos Ruler to enable replica label drop and alert deduplication on AM side.
- Query: Stores UI page available at `/stores`.

![](./docs/img/query_ui_stores.png)

### Fixed

- Thanos Rule Alertmanager DNS SD bug.
- DNS SD bug when having SRV results with different ports.
- Move handling of HA alertmanagers to be the same as Prometheus.
- Azure iteration implementation flaw.

## [v0.2.0](https://github.com/thanos-io/thanos/releases/tag/v0.2.0) - 2018.12.10

Next Thanos release adding support to new discovery method, gRPC mTLS and two new object store providers (Swift and Azure).

Note lots of necessary breaking changes in flags that relates to bucket configuration.

### Deprecated

- *breaking*: Removed all bucket specific flags as we moved to config files:
    - --gcs-bucket=\<bucket\>
    - --s3.bucket=\<bucket\>
    - --s3.endpoint=\<api-url\>
    - --s3.access-key=\<key\>
    - --s3.insecure
    - --s3.signature-version2
    - --s3.encrypt-sse
    - --gcs-backup-bucket=\<bucket\>
    - --s3-backup-bucket=\<bucket\>
- *breaking*: Removed support of those environment variables for bucket:
    * S3_BUCKET
    * S3_ENDPOINT
    * S3_ACCESS_KEY
    * S3_INSECURE
    * S3_SIGNATURE_VERSION2
- *breaking*: Removed provider specific bucket metrics e.g `thanos_objstore_gcs_bucket_operations_total` in favor of of generic bucket operation metrics.

### Changed

- *breaking*: Added `thanos_` prefix to memberlist (gossip) metrics. Make sure to update your dashboards and rules.
- S3 provider:
  - Set `"X-Amz-Acl": "bucket-owner-full-control"` metadata for s3 upload operation.

### Added

- Support for heterogeneous secure gRPC on StoreAPI.
- Handling of scalar result in rule node evaluating rules.
- Flag `--objstore.config-file` to reference to the bucket configuration file in yaml format. Detailed information can be found in document [storage](docs/storage.md).
- File service discovery for StoreAPIs:
- In `thanos rule`, static configuration of query nodes via `--query`
- In `thanos rule`, file based discovery of query nodes using `--query.file-sd-config.files`
- In `thanos query`, file based discovery of store nodes using `--store.file-sd-config.files`
- `/-/healthy` endpoint to Querier.
- DNS service discovery to static and file based configurations using the `dns+` and `dnssrv+` prefixes for the respective lookup. Details [here](docs/service-discovery.md)
- `--cluster.disable` flag to disable gossip functionality completely.
- Hidden flag to configure max compaction level.
- Azure Storage.
- OpenStack Swift support.
- Thanos Ruler `thanos_rule_loaded_rules` metric.
- Option for JSON logger format.

### Fixed

- Issue whereby the Proxy Store could end up in a deadlock if there were more than 9 stores being queried and all returned an error.
- Ruler tracing causing panics.
- GatherIndexStats panics on duplicated chunks check.
- Clean up of old compact blocks on compact restart.
- Sidecar too frequent Prometheus reload.
- `thanos_compactor_retries_total` metric not being registered.

## [v0.1.0](https://github.com/thanos-io/thanos/releases/tag/v0.1.0) - 2018.09.14

Initial version to have a stable reference before [gossip protocol removal](/docs/proposals/201809_gossip-removal.md).

### Added

- Gossip layer for all components.
- StoreAPI gRPC proto.
- TSDB block upload logic for Sidecar.
- StoreAPI logic for Sidecar.
- Config and rule reloader logic for Sidecar.
- On-the fly result merge and deduplication logic for Querier.
- Custom Thanos UI (based mainly on Prometheus UI) for Querier.
- Optimized object storage fetch logic for Store.
- Index cache and chunk pool for Store for better memory usage.
- Stable support for Google Cloud Storage object storage.
- StoreAPI logic for Querier to support Thanos federation (experimental).
- Support for S3 minio-based AWS object storage (experimental).
- Compaction logic of blocks from multiple sources for Compactor.
- Optional Compaction fixed retention.
- Optional downsampling logic for Compactor (experimental).
- Rule (including alerts) evaluation logic for Ruler.
- Rule UI with hot rules reload.
- StoreAPI logic for Ruler.
- Basic metric orchestration for all components.
- Verify commands with potential fixes (experimental).
- Compact / Downsample offline commands.
- Bucket commands.
- Downsampling support for UI.
- Grafana dashboards for Thanos components.<|MERGE_RESOLUTION|>--- conflicted
+++ resolved
@@ -24,11 +24,8 @@
 - [#3378](https://github.com/thanos-io/thanos/pull/3378) Ruler: added the ability to send queries via the HTTP method POST. Helps when alerting/recording rules are extra long because it encodes the actual parameters inside of the body instead of the URI. Thanos Ruler now uses POST by default unless `--query.http-method` is set `GET`.
 - [#3381](https://github.com/thanos-io/thanos/pull/3381) Querier UI: Add ability to enable or disable metric autocomplete functionality.
 - [#2979](https://github.com/thanos-io/thanos/pull/2979) Replicator: Add the ability to replicate blocks within a time frame by passing --min-time and --max-time
-<<<<<<< HEAD
 - [#3398](https://github.com/thanos-io/thanos/pull/3398) Query Frontend: Add default config for query frontend memcached config.
-=======
 - [#3277](https://github.com/thanos-io/thanos/pull/3277) Thanos Query: Introduce dynamic lookback interval. This allows queries with large step to make use of downsampled data.
->>>>>>> 29726a83
 
 ### Fixed
 - [#3257](https://github.com/thanos-io/thanos/pull/3257) Ruler: Prevent Ruler from crashing when using default DNS to lookup hosts that results in "No such hosts" errors.
