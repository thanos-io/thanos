
# Changelog

All notable changes to this project will be documented in this file.

The format is based on [Keep a Changelog](http://keepachangelog.com/en/1.0.0/)
and this project adheres to [Semantic Versioning](http://semver.org/spec/v2.0.0.html).

NOTE: As semantic versioning states all 0.y.z releases can contain breaking changes in API (flags, grpc API, any backward compatibility)

We use _breaking :warning:_ to mark changes that are not backward compatible (relates only to v0.y.z releases.)

## Unreleased

### Added

- [#4107](https://github.com/thanos-io/thanos/pull/4107) Store: `LabelNames` and `LabelValues` now support label matchers.

### Fixed
-
### Changed
-
### Removed
-

## [v0.20.0](https://github.com/thanos-io/thanos/releases/tag/v0.20.0) - 2021.04.28

### Added

- [#4029](https://github.com/thanos-io/thanos/pull/4029) Mixin: Remove dependency on the rule dashboard when generating the compact dashboard
- [#4019](https://github.com/thanos-io/thanos/pull/4019) Query: Adds query range histogram.
- [#3846](https://github.com/thanos-io/thanos/pull/3846) Query: Added federated exemplars API support.
- [#3350](https://github.com/thanos-io/thanos/pull/3350) Query/Sidecar: Added targets API support. You can now configure you Querier to fetch Prometheus targets from leaf Prometheus-es!
- [#3977](https://github.com/thanos-io/thanos/pull/3903) Expose exemplars for `http_request_duration_seconds` histogram if tracing is enabled.
- [#3903](https://github.com/thanos-io/thanos/pull/3903) Store: Returning custom grpc code when reaching series/chunk limits.
- [#3919](https://github.com/thanos-io/thanos/pull/3919) Allow to disable automatically setting CORS headers using `--web.disable-cors` flag in each component that exposes an API.
- [#3840](https://github.com/thanos-io/thanos/pull/3840) Tools: Added a flag to support rewrite Prometheus TSDB blocks.
- [#3920](https://github.com/thanos-io/thanos/pull/3920) Query Frontend: Support `max_item_size` in Query frontend Memcached cache.
- [#4078](https://github.com/thanos-io/thanos/pull/4078) receive: Improved efficiency of multitsdb appends, upgraded Prometheus deps.

### Fixed

- [#3204](https://github.com/thanos-io/thanos/pull/3204) Mixin: Use sidecar's metric timestamp for healthcheck.
<<<<<<< HEAD
- [#3922](https://github.com/thanos-io/thanos/pull/3922) Fix panic in http logging middleware.
- [#3539](https://github.com/thanos-io/thanos/pull/3539) Query: Queries timeout based on lower value out of global Query timeout and per-request timeout specified as part of the query API.
=======
- [#3922](https://github.com/thanos-io/thanos/pull/3922) *: Fix panic in http logging middleware.
- [#3960](https://github.com/thanos-io/thanos/pull/3960) Ruler: Fix deduplication of equal alerts with different labels.
- [#3937](https://github.com/thanos-io/thanos/pull/3937) Store: Fix race condition in chunk pool.
- [#4017](https://github.com/thanos-io/thanos/pull/4017) Query Frontend: fix downsampling iterator returning duplicate samples.
- [#4041](https://github.com/thanos-io/thanos/pull/4041) Logging: fix the HTTP logger.

>>>>>>> a993bb06
### Changed

- [#3929](https://github.com/thanos-io/thanos/pull/3929) Store: Adds the name of the instantiated memcached client to log info.
- [#3827](https://github.com/thanos-io/thanos/pull/3827) Upgrade Go version to 1.16
- [#3948](https://github.com/thanos-io/thanos/pull/3948) Receiver: Adjust `http_request_duration_seconds` buckets for low latency requests.
- [#3856](https://github.com/thanos-io/thanos/pull/3856) Mixin: _breaking :warning:_ Introduce flexible multi-cluster/namespace mode for alerts and dashboards. Removes jobPrefix config option. Removes `namespace` by default.
- [#3937](https://github.com/thanos-io/thanos/pull/3937) Store: Reduce memory usage for range queries.
- [#4045](https://github.com/thanos-io/thanos/pull/4045) UI: Enable Targets page in Querier UI.
- [#4062](https://github.com/thanos-io/thanos/pull/4062) Flags: Sort flags alphabetically.
- [#4081](https://github.com/thanos-io/thanos/pull/4081) UI: Make the ReactUI the default one.
- [#4085](https://github.com/thanos-io/thanos/pull/4085) Receive: Improved Performance for err path.
- [#4094](https://github.com/thanos-io/thanos/pull/4094) *: Upgrade Prometheus & Alertmanager.

## [v0.19.0](https://github.com/thanos-io/thanos/releases/tag/v0.19.0) - 2021.03.31

- [#3700](https://github.com/thanos-io/thanos/pull/3700) Compact/Web: Make old bucket viewer UI work with vanilla Prometheus blocks.
- [#3657](https://github.com/thanos-io/thanos/pull/3657) *: It's now possible to configure HTTP transport options for S3 client.
- [#3752](https://github.com/thanos-io/thanos/pull/3752) Compact/Store: Added `--block-meta-fetch-concurrency` allowing to configure number of go routines for block metadata synchronization.
- [#3723](https://github.com/thanos-io/thanos/pull/3723) Query Frontend: Added `--query-range.request-downsampled` flag enabling additional queries for downsampled data in case of empty or incomplete response to range request.
- [#3579](https://github.com/thanos-io/thanos/pull/3579) Cache: Added inmemory cache for caching bucket.
- [#3792](https://github.com/thanos-io/thanos/pull/3792) Receiver: Added `--tsdb.allow-overlapping-blocks` flag to allow overlapping tsdb blocks and enable vertical compaction.
- [#3740](https://github.com/thanos-io/thanos/pull/3740) Query: Added `--query.default-step` flag to set default step. Useful when your tenant scrape interval is stable and far from default UI's 1s.
- [#3686](https://github.com/thanos-io/thanos/pull/3686) Query/Sidecar: Added metric metadata API support. You can now configure you Querier to fetch Prometheus metrics metadata from leaf Prometheus-es!
- [#3031](https://github.com/thanos-io/thanos/pull/3031) Compact/Sidecar/Receive/Rule: Added `--hash-func`. If some function has been specified, writers calculate hashes using that function of each file in a block before uploading them. If those hashes exist in the `meta.json` file then Compact does not download the files if they already exist on disk and with the same hash. This also means that the data directory passed to Thanos Compact is only *cleared once at boot* or *if everything succeeds*. So, if you, for example, use persistent volumes on k8s and your Thanos Compact crashes or fails to make an iteration properly then the last downloaded files are not wiped from the disk. The directories that were created the last time are only wiped again after a successful iteration or if the previously picked up blocks have disappeared.

### Fixed

- [#3705](https://github.com/thanos-io/thanos/pull/3705) Store: Fix race condition leading to failing queries or possibly incorrect query results.
- [#3661](https://github.com/thanos-io/thanos/pull/3661) Compact: Deletion-mark.json is deleted as the last one, which could in theory lead to potential store gateway load or query error for such in-deletion block.
- [#3760](https://github.com/thanos-io/thanos/pull/3760) Store: Fix panic caused by a race condition happening on concurrent index-header reader usage and unload, when `--store.enable-index-header-lazy-reader` is enabled.
- [#3759](https://github.com/thanos-io/thanos/pull/3759) Store: Fix panic caused by a race condition happening on concurrent index-header lazy load and unload, when `--store.enable-index-header-lazy-reader` is enabled.
- [#3773](https://github.com/thanos-io/thanos/pull/3773) Compact: Fixed compaction planner size check, making sure we don't create too large blocks.
- [#3814](https://github.com/thanos-io/thanos/pull/3814) Store: Decreased memory utilisation while fetching block's chunks.
- [#3815](https://github.com/thanos-io/thanos/pull/3815) Receive: Improve handling of empty time series from clients
- [#3795](https://github.com/thanos-io/thanos/pull/3795) s3: A truncated "get object" response is reported as error.
- [#3899](https://github.com/thanos-io/thanos/pull/3899) Receive: Correct the inference of client gRPC configuration.
- [#3943](https://github.com/thanos-io/thanos/pull/3943) Receive: Fixed memory regression introduced in v0.17.0.
- [#3960](https://github.com/thanos-io/thanos/pull/3960) Query: Fixed deduplication of equal alerts with different labels.

### Changed

- [#3804](https://github.com/thanos-io/thanos/pull/3804) Ruler, Receive, Querier: Updated Prometheus dependency. TSDB characteristics might have changed.

## [v0.18.0](https://github.com/thanos-io/thanos/releases/tag/v0.18.0) - 2021.01.27

### Added

- [#3380](https://github.com/thanos-io/thanos/pull/3380) Mixin: Add block deletion panels for compactor dashboards.
- [#3568](https://github.com/thanos-io/thanos/pull/3568) Store: Optimized inject label stage of index lookup.
- [#3566](https://github.com/thanos-io/thanos/pull/3566) StoreAPI: Support label matchers in labels API.
- [#3531](https://github.com/thanos-io/thanos/pull/3531) Store: Optimized common cases for time selecting smaller amount of series by avoiding looking up symbols.
- [#3469](https://github.com/thanos-io/thanos/pull/3469) StoreAPI: Added `hints` field to `LabelNamesRequest` and `LabelValuesRequest`. Hints are an opaque data structure that can be used to carry additional information from the store and its content is implementation-specific.
- [#3421](https://github.com/thanos-io/thanos/pull/3421) Tools: Added `thanos tools bucket rewrite` command allowing to delete series from given block.
- [#3509](https://github.com/thanos-io/thanos/pull/3509) Store: Added a CLI flag to limit the number of series that are touched.
- [#3444](https://github.com/thanos-io/thanos/pull/3444) Query Frontend: Make POST request to downstream URL for labels and series API endpoints.
- [#3388](https://github.com/thanos-io/thanos/pull/3388) Tools: Bucket replicator now can specify block IDs to copy.
- [#3385](https://github.com/thanos-io/thanos/pull/3385) Tools: Bucket prints extra statistics for block index with debug log-level.
- [#3121](https://github.com/thanos-io/thanos/pull/3121) Receive: Added `--receive.hashrings` alternative to `receive.hashrings-file` flag (lower priority). The flag expects the literal hashring configuration in JSON format.

### Fixed

- [#3567](https://github.com/thanos-io/thanos/pull/3567) Mixin: Reintroduce `thanos_objstore_bucket_operation_failures_total` alert.
- [#3527](https://github.com/thanos-io/thanos/pull/3527) Query Frontend: Fix query_range behavior when start/end times are the same
- [#3560](https://github.com/thanos-io/thanos/pull/3560) Query Frontend: Allow separate label cache
- [#3672](https://github.com/thanos-io/thanos/pull/3672) Rule: Prevent crashing due to `no such host error` when using `dnssrv+` or `dnssrvnoa+`.
- [#3461](https://github.com/thanos-io/thanos/pull/3461) Compact, Shipper, Store: Fixed panic when no external labels are set in block metadata.

### Changed

- [#3496](https://github.com/thanos-io/thanos/pull/3496) S3: Respect SignatureV2 flag for all credential providers.
- [#2732](https://github.com/thanos-io/thanos/pull/2732) Swift: Switched to a new library [ncw/swift](https://github.com/ncw/swift) providing large objects support.
   By default, segments will be uploaded to the same container directory `segments/` if the file is bigger than `1GB`.
   To change the defaults see [the docs](./docs/storage.md#openstack-swift).
- [#3626](https://github.com/thanos-io/thanos/pull/3626) Shipper: Failed upload of `meta.json` file doesn't cause block cleanup anymore. This has a potential to generate corrupted blocks under specific conditions. Partial block is left in bucket for later cleanup.

## [v0.17.2](https://github.com/thanos-io/thanos/releases/tag/v0.17.2) - 2020.12.07

### Fixed

- [#3532](https://github.com/thanos-io/thanos/pull/3532) compact: do not cleanup blocks on boot. Reverts the behavior change introduced in [#3115](https://github.com/thanos-io/thanos/pull/3115) as in some very bad cases the boot of Thanos Compact took a very long time since there were a lot of blocks-to-be-cleaned.
- [#3520](https://github.com/thanos-io/thanos/pull/3520) Fix index out of bound bug when comparing ZLabelSets.

## [v0.17.1](https://github.com/thanos-io/thanos/releases/tag/v0.17.1) - 2020.11.24

### Fixed

- [#3480](https://github.com/thanos-io/thanos/pull/3480) Query Frontend: Fixed regression.
- [#3734](https://github.com/thanos-io/thanos/pull/3734) pkg/rules/proxy: fix hotlooping when receiving client errors

### Changed

- [#3498](https://github.com/thanos-io/thanos/pull/3498) Enabled debug.SetPanicOnFault(true) which allow us to recover on queries causing SEG FAULTs (e.g unmmaped memory access).

## [v0.17.0](https://github.com/thanos-io/thanos/releases/tag/v0.17.0) - 2020.11.18

### Added

- [#3259](https://github.com/thanos-io/thanos/pull/3259) Thanos BlockViewer: Added a button in the blockviewer that allows users to download the metadata of a block.
- [#3261](https://github.com/thanos-io/thanos/pull/3261) Thanos Store: Use segment files specified in meta.json file, if present. If not present, Store does the LIST operation as before.
- [#3276](https://github.com/thanos-io/thanos/pull/3276) Query Frontend: Support query splitting and retry for label names, label values and series requests.
- [#3315](https://github.com/thanos-io/thanos/pull/3315) Query Frontend: Support results caching for label names, label values and series requests.
- [#3346](https://github.com/thanos-io/thanos/pull/3346) Ruler UI: Fix a bug preventing the /rules endpoint from loading.
- [#3115](https://github.com/thanos-io/thanos/pull/3115) compact: now deletes partially uploaded and blocks with deletion marks concurrently. It does that at the beginning and then every `--compact.cleanup-interval` time period. By default it is 5 minutes.
- [#3312](https://github.com/thanos-io/thanos/pull/3312) s3: add list_objects_version config option for compatibility.
- [#3356](https://github.com/thanos-io/thanos/pull/3356) Query Frontend: Add a flag to disable step alignment middleware for query range.
- [#3378](https://github.com/thanos-io/thanos/pull/3378) Ruler: added the ability to send queries via the HTTP method POST. Helps when alerting/recording rules are extra long because it encodes the actual parameters inside of the body instead of the URI. Thanos Ruler now uses POST by default unless `--query.http-method` is set `GET`.
- [#3381](https://github.com/thanos-io/thanos/pull/3381) Querier UI: Add ability to enable or disable metric autocomplete functionality.
- [#2979](https://github.com/thanos-io/thanos/pull/2979) Replicator: Add the ability to replicate blocks within a time frame by passing --min-time and --max-time
- [#3398](https://github.com/thanos-io/thanos/pull/3398) Query Frontend: Add default config for query frontend memcached config.
- [#3277](https://github.com/thanos-io/thanos/pull/3277) Thanos Query: Introduce dynamic lookback interval. This allows queries with large step to make use of downsampled data.
- [#3409](https://github.com/thanos-io/thanos/pull/3409) Compactor: Added support for no-compact-mark.json which excludes the block from compaction.
- [#3245](https://github.com/thanos-io/thanos/pull/3245) Query Frontend: Add `query-frontend.org-id-header` flag to specify HTTP header(s) to populate slow query log (e.g. X-Grafana-User).
- [#3431](https://github.com/thanos-io/thanos/pull/3431) Store: Added experimental support to lazy load index-headers at query time. When enabled via `--store.enable-index-header-lazy-reader` flag, the store-gateway will load into memory an index-header only once it's required at query time. Index-header will be automatically released after `--store.index-header-lazy-reader-idle-timeout` of inactivity.
  - This, generally, reduces baseline memory usage of store when inactive, as well as a total number of mapped files (which is limited to 64k in some systems.
- [#3437](https://github.com/thanos-io/thanos/pull/3437) StoreAPI: Added `hints` field to `LabelNamesResponse` and `LabelValuesResponse`. Hints in an opaque data structure that can be used to carry additional information from the store and its content is implementation specific.
   * This, generally, reduces baseline memory usage of store when inactive, as well as a total number of mapped files (which is limited to 64k in some systems.
- [#3415](https://github.com/thanos-io/thanos/pull/3415) Tools: Added `thanos tools bucket mark` command that allows to mark given block for deletion or for no-compact

### Fixed

- [#3257](https://github.com/thanos-io/thanos/pull/3257) Ruler: Prevent Ruler from crashing when using default DNS to lookup hosts that results in "No such hosts" errors.
- [#3331](https://github.com/thanos-io/thanos/pull/3331) Disable Azure blob exception logging
- [#3341](https://github.com/thanos-io/thanos/pull/3341) Disable Azure blob syslog exception logging
- [#3414](https://github.com/thanos-io/thanos/pull/3414) Set CORS for Query Frontend
- [#3437](https://github.com/thanos-io/thanos/pull/3437) Add external labels to Labels APIs.

### Changed

- [#3452](https://github.com/thanos-io/thanos/pull/3452) Store: Index cache posting compression is now enabled by default. Removed `experimental.enable-index-cache-postings-compression` flag.
- [#3410](https://github.com/thanos-io/thanos/pull/3410) Compactor: Changed metric `thanos_compactor_blocks_marked_for_deletion_total` to `thanos_compactor_blocks_marked_total` with `marker` label.
  Compactor will now automatically disable compaction for blocks with large index that would output blocks after compaction larger than specified value (by default: 64GB). This automatically
  handles the Promethus [format limit](https://github.com/thanos-io/thanos/issues/1424).
- [#2906](https://github.com/thanos-io/thanos/pull/2906) Tools: Refactor Bucket replicate execution. Removed all `thanos_replicate_origin_.*` metrics.
  - `thanos_replicate_origin_meta_loads_total` can be replaced by `blocks_meta_synced{state="loaded"}`.
  - `thanos_replicate_origin_partial_meta_reads_total` can be replaced by `blocks_meta_synced{state="failed"}`.
- [#3309](https://github.com/thanos-io/thanos/pull/3309) Compact: _breaking :warning:_ Rename metrics to match naming convention. This includes metrics starting with `thanos_compactor` to `thanos_compact`, `thanos_querier` to `thanos_query` and `thanos_ruler` to `thanos_rule`.

## [v0.16.0](https://github.com/thanos-io/thanos/releases/tag/v0.16.0) - 2020.10.26

Highlights:

- New Thanos component, [Query Frontend](https://thanos.io/tip/components/query-frontend.md/) has more options and supports shared cache (currently: Memcached).
- Added debug mode in Thanos UI that allows to filter Stores to query from by their IPs from Store page (!). This helps enormously in e.g debugging the slowest store etc. All raw Thanos API allows passing
  `storeMatch[]` arguments with `__address__` matchers.
- Improved debuggability on all Thanos components by exposing [off-CPU profiles thanks to fgprof endpoint](https://github.com/felixge/fgprof).
- Significantly improved sidecar latency and CPU usage for metrics fetches.

### Fixed

- [#3234](https://github.com/thanos-io/thanos/pull/3234) UI: Fix assets not loading when `--web.prefix-header` is used.
- [#3184](https://github.com/thanos-io/thanos/pull/3184) Compactor: Fixed support for `web.external-prefix` for Compactor UI.

### Added

- [#3114](https://github.com/thanos-io/thanos/pull/3114) Query Frontend: Added support for Memcached cache.
    - **breaking** Renamed flag `log_queries_longer_than` to `log-queries-longer-than`.
- [#3166](https://github.com/thanos-io/thanos/pull/3166) UIs: Added UI for passing a `storeMatch[]` parameter to queries.
- [#3181](https://github.com/thanos-io/thanos/pull/3181) Logging: Added debug level logging for responses between 300-399
- [#3133](https://github.com/thanos-io/thanos/pull/3133) Query: Allowed passing a `storeMatch[]` to Labels APIs; Time range metadata based store filtering is supported on Labels APIs.
- [#3146](https://github.com/thanos-io/thanos/pull/3146) Sidecar: Significantly improved sidecar latency (reduced ~2x). Added `thanos_sidecar_prometheus_store_received_frames` histogram metric.
- [#3147](https://github.com/thanos-io/thanos/pull/3147) Querier: Added `query.metadata.default-time-range` flag to specify the default metadata time range duration for retrieving labels through Labels and Series API when the range parameters are not specified. The zero value means range covers the time since the beginning.
- [#3207](https://github.com/thanos-io/thanos/pull/3207) Query Frontend: Added `cache-compression-type` flag to use compression in the query frontend cache.
- [#3122](https://github.com/thanos-io/thanos/pull/3122) \*: All Thanos components have now `/debug/fgprof` endpoint on HTTP port allowing to get [off-CPU profiles as well](https://github.com/felixge/fgprof).
- [#3109](https://github.com/thanos-io/thanos/pull/3109) Query Frontend: Added support for `Cache-Control` HTTP response header which controls caching behaviour. So far `no-store` value is supported and it makes the response skip cache.
- [#3092](https://github.com/thanos-io/thanos/pull/3092) Tools: Added `tools bucket cleanup` CLI tool that deletes all blocks marked to be deleted.

### Changed

- [#3136](https://github.com/thanos-io/thanos/pull/3136) Sidecar: **breaking** Added metric `thanos_sidecar_reloader_config_apply_operations_total` and rename metric `thanos_sidecar_reloader_config_apply_errors_total` to `thanos_sidecar_reloader_config_apply_operations_failed_total`.
- [#3154](https://github.com/thanos-io/thanos/pull/3154) Querier: **breaking** Added metric `thanos_query_gate_queries_max`. Remove metric `thanos_query_concurrent_selects_gate_queries_in_flight`.
- [#3154](https://github.com/thanos-io/thanos/pull/3154) Store: **breaking** Renamed metric `thanos_bucket_store_queries_concurrent_max` to `thanos_bucket_store_series_gate_queries_max`.
- [#3179](https://github.com/thanos-io/thanos/pull/3179) Store: context.Canceled will not increase `thanos_objstore_bucket_operation_failures_total`.
- [#3136](https://github.com/thanos-io/thanos/pull/3136) Sidecar: Improved detection of directory changes for Prometheus config.
  - **breaking** Added metric `thanos_sidecar_reloader_config_apply_operations_total` and rename metric `thanos_sidecar_reloader_config_apply_errors_total` to `thanos_sidecar_reloader_config_apply_operations_failed_total`.
- [#3022](https://github.com/thanos-io/thanos/pull/3022) \*: Thanos images are now build with Go 1.15.
- [#3205](https://github.com/thanos-io/thanos/pull/3205) \*: Updated TSDB to ~2.21

## [v0.15.0](https://github.com/thanos-io/thanos/releases/v0.15.0) - 2020.09.07

Highlights:

- Added new Thanos component: [Query Frontend](https://thanos.io/v0.15/components/query-frontend/) responsible for response caching,
  query scheduling and parallelization (based on Cortex Query Frontend).
- Added various new, improved UIs to Thanos based on React: Querier BuildInfo & Flags, Ruler UI, BlockViewer.
- Optimized Sidecar, Store, Receive, Ruler data retrieval with new TSDB ChunkIterator (capping chunks to 120 samples), which fixed various leaks.
- Fixed sample limit on Store Gateway.
- Added S3 Server Side Encryption options.
- Tons of other important fixes!

### Fixed

- [#2665](https://github.com/thanos-io/thanos/pull/2665) Swift: Fix issue with missing Content-Type HTTP headers.
- [#2800](https://github.com/thanos-io/thanos/pull/2800) Query: Fix handling of `--web.external-prefix` and `--web.route-prefix`.
- [#2834](https://github.com/thanos-io/thanos/pull/2834) Query: Fix rendered JSON state value for rules and alerts should be in lowercase.
- [#2866](https://github.com/thanos-io/thanos/pull/2866) Receive, Querier: Fixed leaks on receive and querier Store API Series, which were leaking on errors.
- [#2937](https://github.com/thanos-io/thanos/pull/2937) Receive: Fixing auto-configuration of `--receive.local-endpoint`.
- [#2895](https://github.com/thanos-io/thanos/pull/2895) Compact: Fix increment of `thanos_compact_downsample_total` metric for downsample of 5m resolution blocks.
- [#2858](https://github.com/thanos-io/thanos/pull/2858) Store: Fix `--store.grpc.series-sample-limit` implementation. The limit is now applied to the sum of all samples fetched across all queried blocks via a single Series call, instead of applying it individually to each block.
- [#2936](https://github.com/thanos-io/thanos/pull/2936) Compact: Fix ReplicaLabelRemover panic when replicaLabels are not specified.
- [#2956](https://github.com/thanos-io/thanos/pull/2956) Store: Fix fetching of chunks bigger than 16000 bytes.
- [#2970](https://github.com/thanos-io/thanos/pull/2970) Store: Upgrade minio-go/v7 to fix slowness when running on EKS.
- [#2957](https://github.com/thanos-io/thanos/pull/2957) Rule: _breaking :warning:_ Now sets all of the relevant fields properly; avoids a panic when `/api/v1/rules` is called and the time zone is _not_ UTC; `rules` field is an empty array now if no rules have been defined in a rule group.
  Thanos Rule's `/api/v1/rules` endpoint no longer returns the old, deprecated `partial_response_strategy`. The old, deprecated value has been fixed to `WARN` for quite some time. _Please_ use `partialResponseStrategy`.
- [#2976](https://github.com/thanos-io/thanos/pull/2976) Query: Better rounding for incoming query timestamps.
- [#2929](https://github.com/thanos-io/thanos/pull/2929) Mixin: Fix expression for 'unhealthy sidecar' alert and increase the timeout for 10 minutes.
- [#3024](https://github.com/thanos-io/thanos/pull/3024) Query: Consider group name and file for deduplication.
- [#3012](https://github.com/thanos-io/thanos/pull/3012) Ruler,Receiver: Fix TSDB to delete blocks in atomic way.
- [#3046](https://github.com/thanos-io/thanos/pull/3046) Ruler,Receiver: Fixed framing of StoreAPI response, it was one chunk by one.
- [#3095](https://github.com/thanos-io/thanos/pull/3095) Ruler: Update the manager when all rule files are removed.
- [#3105](https://github.com/thanos-io/thanos/pull/3105) Querier: Fix overwriting `maxSourceResolution` when auto downsampling is enabled.
- [#3010](https://github.com/thanos-io/thanos/pull/3010) Querier: Added `--query.lookback-delta` flag to override the default lookback delta in PromQL. The flag should be lookback delta should be set to at least 2 times of the slowest scrape interval. If unset it will use the PromQL default of 5m.

### Added

- [#2305](https://github.com/thanos-io/thanos/pull/2305) Receive,Sidecar,Ruler: Propagate correct (stricter) MinTime for TSDBs that have no block.
- [#2849](https://github.com/thanos-io/thanos/pull/2849) Query, Ruler: Added request logging for HTTP server side.
- [#2832](https://github.com/thanos-io/thanos/pull/2832) ui React: Add runtime and build info page
- [#2926](https://github.com/thanos-io/thanos/pull/2926) API: Add new blocks HTTP API to serve blocks metadata. The status endpoints (`/api/v1/status/flags`, `/api/v1/status/runtimeinfo` and `/api/v1/status/buildinfo`) are now available on all components with a HTTP API.
- [#2892](https://github.com/thanos-io/thanos/pull/2892) Receive: Receiver fails when the initial upload fails.
- [#2865](https://github.com/thanos-io/thanos/pull/2865) ui: Migrate Thanos Ruler UI to React
- [#2964](https://github.com/thanos-io/thanos/pull/2964) Query: Add time range parameters to label APIs. Add `start` and `end` fields to Store API `LabelNamesRequest` and `LabelValuesRequest`.
- [#2996](https://github.com/thanos-io/thanos/pull/2996) Sidecar: Add `reloader_config_apply_errors_total` metric. Add new flags `--reloader.watch-interval`, and `--reloader.retry-interval`.
- [#2973](https://github.com/thanos-io/thanos/pull/2973) Add Thanos Query Frontend component.
- [#2980](https://github.com/thanos-io/thanos/pull/2980) Bucket Viewer: Migrate block viewer to React.
- [#2725](https://github.com/thanos-io/thanos/pull/2725) Add bucket index operation durations: `thanos_bucket_store_cached_series_fetch_duration_seconds` and `thanos_bucket_store_cached_postings_fetch_duration_seconds`.
- [#2931](https://github.com/thanos-io/thanos/pull/2931) Query: Allow passing a `storeMatch[]` to select matching stores when debugging the querier. See [documentation](https://thanos.io/tip/components/query.md/#store-filtering)

### Changed

- [#2893](https://github.com/thanos-io/thanos/pull/2893) Store: Rename metric `thanos_bucket_store_cached_postings_compression_time_seconds` to `thanos_bucket_store_cached_postings_compression_time_seconds_total`.
- [#2915](https://github.com/thanos-io/thanos/pull/2915) Receive,Ruler: Enable TSDB directory locking by default. Add a new flag (`--tsdb.no-lockfile`) to override behavior.
- [#2902](https://github.com/thanos-io/thanos/pull/2902) Querier UI:Separate dedupe and partial response checkboxes per panel in new UI.
- [#2991](https://github.com/thanos-io/thanos/pull/2991) Store: _breaking :warning:_ `operation` label value `getrange` changed to `get_range` for `thanos_store_bucket_cache_operation_requests_total` and `thanos_store_bucket_cache_operation_hits_total` to be consistent with bucket operation metrics.
- [#2876](https://github.com/thanos-io/thanos/pull/2876) Receive,Ruler: Updated TSDB and switched to ChunkIterators instead of sample one, which avoids unnecessary decoding / encoding.
- [#3064](https://github.com/thanos-io/thanos/pull/3064) s3: _breaking :warning:_ Add SSE/SSE-KMS/SSE-C configuration. The S3 `encrypt_sse: true` option is now deprecated in favour of `sse_config`. If you used `encrypt_sse`, the migration strategy is to set up the following block:

```yaml
sse_config:
  type: SSE-S3
```

## [v0.14.0](https://github.com/thanos-io/thanos/releases/tag/v0.14.0) - 2020.07.10

### Fixed

- [#2637](https://github.com/thanos-io/thanos/pull/2637) Compact: Detect retryable errors that are inside of a wrapped `tsdb.MultiError`.
- [#2648](https://github.com/thanos-io/thanos/pull/2648) Store: Allow index cache and caching bucket to be configured at the same time.
- [#2728](https://github.com/thanos-io/thanos/pull/2728) Query: Fixed panics when using larger number of replica labels with short series label sets.
- [#2787](https://github.com/thanos-io/thanos/pull/2787) Update Prometheus mod to pull in prometheus/prometheus#7414.
- [#2807](https://github.com/thanos-io/thanos/pull/2807) Store: Decreased memory allocations while querying block's index.
- [#2809](https://github.com/thanos-io/thanos/pull/2809) Query: `/api/v1/stores` now guarantees to return a string in the `lastError` field.

### Changed

- [#2658](https://github.com/thanos-io/thanos/pull/2658) [#2703](https://github.com/thanos-io/thanos/pull/2703) Upgrade to Prometheus [@3268eac2ddda](https://github.com/prometheus/prometheus/commit/3268eac2ddda) which is after v2.18.1.
  - TSDB now does memory-mapping of Head chunks and reduces memory usage.
- [#2667](https://github.com/thanos-io/thanos/pull/2667) Store: Removed support to the legacy `index.cache.json`. The hidden flag `--store.disable-index-header` was removed.
- [#2613](https://github.com/thanos-io/thanos/pull/2613) Store: Renamed the caching bucket config option `chunk_object_size_ttl` to `chunk_object_attrs_ttl`.
- [#2667](https://github.com/thanos-io/thanos/pull/2667) Compact: The deprecated flag `--index.generate-missing-cache-file` and the metric `thanos_compact_generated_index_total` were removed.
- [#2671](https://github.com/thanos-io/thanos/pull/2671) _breaking_ Tools: Bucket replicate flag `--resolution` is now in Go duration format.
- [#2671](https://github.com/thanos-io/thanos/pull/2671) Tools: Bucket replicate now replicates by default all blocks.
- [#2739](https://github.com/thanos-io/thanos/pull/2739) Changed `bucket tool bucket verify` `--id-whitelist` flag to `--id`.
- [#2748](https://github.com/thanos-io/thanos/pull/2748) Upgrade Prometheus to [@66dfb951c4ca](https://github.com/prometheus/prometheus/commit/66dfb951c4ca2c1dd3f266172a48a925403b13a5) which is after v2.19.0.
  - PromQL now allow us to executed concurrent selects.

### Added

- [#2671](https://github.com/thanos-io/thanos/pull/2671) Tools: Bucket replicate now allows passing repeated `--compaction` and `--resolution` flags.
- [#2657](https://github.com/thanos-io/thanos/pull/2657) Querier: Add the ability to perform concurrent select request per query.
- [#2754](https://github.com/thanos-io/thanos/pull/2754) UI: Add stores page in the React UI.
- [#2752](https://github.com/thanos-io/thanos/pull/2752) Compact: Add flag `--block-viewer.global.sync-block-interval` to configure metadata sync interval for the bucket UI.

## [v0.13.0](https://github.com/thanos-io/thanos/releases/tag/v0.13.0) - 2020.06.22

### Fixed

- [#2548](https://github.com/thanos-io/thanos/pull/2548) Query: Fixed rare cases of double counter reset accounting when querying `rate` with deduplication enabled.
- [#2536](https://github.com/thanos-io/thanos/pull/2536) S3: Fixed AWS STS endpoint url to https for Web Identity providers on AWS EKS.
- [#2501](https://github.com/thanos-io/thanos/pull/2501) Query: Gracefully handle additional fields in `SeriesResponse` protobuf message that may be added in the future.
- [#2568](https://github.com/thanos-io/thanos/pull/2568) Query: Don't close the connection of strict, static nodes if establishing a connection had succeeded but Info() call failed.
- [#2615](https://github.com/thanos-io/thanos/pull/2615) Rule: Fix bugs where rules were out of sync.
- [#2614](https://github.com/thanos-io/thanos/pull/2614) Tracing: Disabled Elastic APM Go Agent default tracer on initialization to disable the default metric gatherer.
- [#2525](https://github.com/thanos-io/thanos/pull/2525) Query: Fixed logging for dns resolution error in the `Query` component.
- [#2484](https://github.com/thanos-io/thanos/pull/2484) Query/Ruler: Fixed issue #2483, when web.route-prefix is set, it is added twice in HTTP router prefix.
- [#2416](https://github.com/thanos-io/thanos/pull/2416) Bucket: Fixed issue #2416 bug in `inspect --sort-by` doesn't work correctly in all cases.
- [#2719](https://github.com/thanos-io/thanos/pull/2719) Query: `irate` and `resets` use now counter downsampling aggregations.
- [#2705](https://github.com/thanos-io/thanos/pull/2705) minio-go: Added support for `af-south-1` and `eu-south-1` regions.
- [#2753](https://github.com/thanos-io/thanos/issues/2753) Sidecar, Receive, Rule: Fixed possibility of out of order uploads in error cases. This could potentially cause Compactor to create overlapping blocks.

### Added

- [#2012](https://github.com/thanos-io/thanos/pull/2012) Receive: Added multi-tenancy support (based on header)
- [#2502](https://github.com/thanos-io/thanos/pull/2502) StoreAPI: Added `hints` field to `SeriesResponse`. Hints in an opaque data structure that can be used to carry additional information from the store and its content is implementation specific.
- [#2521](https://github.com/thanos-io/thanos/pull/2521) Sidecar: Added `thanos_sidecar_reloader_reloads_failed_total`, `thanos_sidecar_reloader_reloads_total`, `thanos_sidecar_reloader_watch_errors_total`, `thanos_sidecar_reloader_watch_events_total` and `thanos_sidecar_reloader_watches` metrics.
- [#2412](https://github.com/thanos-io/thanos/pull/2412) UI: Added React UI from Prometheus upstream. Currently only accessible from Query component as only `/graph` endpoint is migrated.
- [#2532](https://github.com/thanos-io/thanos/pull/2532) Store: Added hidden option `--store.caching-bucket.config=<yaml content>` (or `--store.caching-bucket.config-file=<file.yaml>`) for experimental caching bucket, that can cache chunks into shared memcached. This can speed up querying and reduce number of requests to object storage.
- [#2579](https://github.com/thanos-io/thanos/pull/2579) Store: Experimental caching bucket can now cache metadata as well. Config has changed from #2532.
- [#2526](https://github.com/thanos-io/thanos/pull/2526) Compact: In case there are no labels left after deduplication via `--deduplication.replica-label`, assign first `replica-label` with value `deduped`.
- [#2621](https://github.com/thanos-io/thanos/pull/2621) Receive: Added flag to configure forward request timeout. Receive write will complete request as soon as quorum of writes succeeds.

### Changed

- [#2194](https://github.com/thanos-io/thanos/pull/2194) Updated to golang v1.14.2.
- [#2505](https://github.com/thanos.io/thanos/pull/2505) Store: Removed obsolete `thanos_store_node_info` metric.
- [#2513](https://github.com/thanos-io/thanos/pull/2513) Tools: Moved `thanos bucket` commands to `thanos tools bucket`, also
  moved `thanos check rules` to `thanos tools rules-check`. `thanos tools rules-check` also takes rules by `--rules` repeated flag not argument
  anymore.
- [#2548](https://github.com/thanos-io/thanos/pull/2548/commits/53e69bd89b2b08c18df298eed7d90cb7179cc0ec) Store, Querier: remove duplicated chunks on StoreAPI.
- [#2596](https://github.com/thanos-io/thanos/pull/2596) Updated Prometheus dependency to [@cd73b3d33e064bbd846fc7a26dc8c313d46af382](https://github.com/prometheus/prometheus/commit/cd73b3d33e064bbd846fc7a26dc8c313d46af382) which falls in between v2.17.0 and v2.18.0.
  - Receive,Rule: TSDB now supports isolation of append and queries.
  - Receive,Rule: TSDB now holds less WAL files after Head Truncation.
- [#2450](https://github.com/thanos-io/thanos/pull/2450) Store: Added Regex-set optimization for `label=~"a|b|c"` matchers.
- [#2526](https://github.com/thanos-io/thanos/pull/2526) Compact: In case there are no labels left after deduplication via `--deduplication.replica-label`, assign first `replica-label` with value `deduped`.
- [#2603](https://github.com/thanos-io/thanos/pull/2603) Store/Querier: Significantly optimize cases where StoreAPIs or blocks returns exact overlapping chunks (e.g Store GW and sidecar or brute force Store Gateway HA).

## [v0.12.2](https://github.com/thanos-io/thanos/releases/tag/v0.12.2) - 2020.04.30

### Fixed

- [#2459](https://github.com/thanos-io/thanos/issues/2459) Compact: Fixed issue with old blocks being marked and deleted in a (slow) loop.
- [#2533](https://github.com/thanos-io/thanos/pull/2515) Rule: do not wrap reload endpoint with `/`. Makes `/-/reload` accessible again when no prefix has been specified.

## [v0.12.1](https://github.com/thanos-io/thanos/releases/tag/v0.12.1) - 2020.04.20

### Fixed

- [#2411](https://github.com/thanos-io/thanos/pull/2411) Query: fix a bug where queries might not time out sometimes due to issues with one or more StoreAPIs.
- [#2475](https://github.com/thanos-io/thanos/pull/2475) Store: remove incorrect optimizations for queries with `=~".*"` and `!=~".*"` matchers.
- [#2472](https://github.com/thanos-io/thanos/pull/2472) Compact: fix a bug where partial blocks were never deleted, causing spam of warnings.
- [#2474](https://github.com/thanos-io/thanos/pull/2474) Store: fix a panic caused by concurrent memory access during block filtering.

## [v0.12.0](https://github.com/thanos-io/thanos/releases/tag/v0.12.0) - 2020.04.15

### Fixed

- [#2288](https://github.com/thanos-io/thanos/pull/2288) Ruler: fixes issue #2281, a bug causing incorrect parsing of query address with path prefix.
- [#2238](https://github.com/thanos-io/thanos/pull/2238) Ruler: fixed issue #2204, where a bug in alert queue signaling filled up the queue and alerts were dropped.
- [#2231](https://github.com/thanos-io/thanos/pull/2231) Bucket Web: sort chunks by thanos.downsample.resolution for better grouping.
- [#2254](https://github.com/thanos-io/thanos/pull/2254) Bucket: fix issue where metrics were registered multiple times in bucket replicate.
- [#2271](https://github.com/thanos-io/thanos/pull/2271) Bucket Web: fixed issue #2260, where the bucket passes null when storage is empty.
- [#2339](https://github.com/thanos-io/thanos/pull/2339) Query: fix a bug where `--store.unhealthy-timeout` was never respected.
- [#2208](https://github.com/thanos-io/thanos/pull/2208) Query and Rule: fix handling of `web.route-prefix` to correctly handle `/` and prefixes that do not begin with a `/`.
- [#2311](https://github.com/thanos-io/thanos/pull/2311) Receive: ensure receive component serves TLS when TLS configuration is provided.
- [#2319](https://github.com/thanos-io/thanos/pull/2319) Query: fixed inconsistent naming of metrics.
- [#2390](https://github.com/thanos-io/thanos/pull/2390) Store: fixed bug that was causing all posting offsets to be used instead of only 1/32 as intended; added hidden flag to control this behavior.
- [#2393](https://github.com/thanos-io/thanos/pull/2393) Store: fixed bug causing certain not-existing label values queried to fail with "invalid-size" error from binary header.
- [#2382](https://github.com/thanos-io/thanos/pull/2382) Store: fixed bug causing partial writes of index-header.
- [#2383](https://github.com/thanos-io/thanos/pull/2383) Store: handle expected errors correctly, e.g. do not increment failure counters.

### Added

- [#2252](https://github.com/thanos-io/thanos/pull/2252) Query: add new `--store-strict` flag. More information available [here](/docs/proposals/202001_thanos_query_health_handling.md).
- [#2265](https://github.com/thanos-io/thanos/pull/2265) Compact: add `--wait-interval` to specify compaction wait interval between consecutive compact runs when `--wait` is enabled.
- [#2250](https://github.com/thanos-io/thanos/pull/2250) Compact: enable vertical compaction for offline deduplication (experimental). Uses `--deduplication.replica-label` flag to specify the replica label on which to deduplicate (hidden). Please note that this uses a NAIVE algorithm for merging (no smart replica deduplication, just chaining samples together). This works well for deduplication of blocks with **precisely the same samples** like those produced by Receiver replication. We plan to add a smarter algorithm in the following weeks.
- [#1714](https://github.com/thanos-io/thanos/pull/1714) Compact: the compact component now exposes the bucket web UI when it is run as a long-lived process.
- [#2304](https://github.com/thanos-io/thanos/pull/2304) Store: added `max_item_size` configuration option to memcached-based index cache. This should be set to the max item size configured in memcached (`-I` flag) in order to not waste network round-trips to cache items larger than the limit configured in memcached.
- [#2297](https://github.com/thanos-io/thanos/pull/2297) Store: add `--experimental.enable-index-cache-postings-compression` flag to enable re-encoding and compressing postings before storing them into the cache. Compressed postings take about 10% of the original size.
- [#2357](https://github.com/thanos-io/thanos/pull/2357) Compact and Store: the compact and store components now serve the bucket UI on `:<http-port>/loaded`, which shows exactly the blocks that are currently seen by compactor and the store gateway. The compactor also serves a different bucket UI on `:<http-port>/global`, which shows the status of object storage without any filters.
- [#2172](https://github.com/thanos-io/thanos/pull/2172) Store: add support for sharding the store component based on the label hash.
- [#2113](https://github.com/thanos-io/thanos/pull/2113) Bucket: added `thanos bucket replicate` command to replicate blocks from one bucket to another.
- [#1922](https://github.com/thanos-io/thanos/pull/1922) Docs: create a new document to explain sharding in Thanos.
- [#2230](https://github.com/thanos-io/thanos/pull/2230) Store: optimize conversion of labels.

### Changed

- [#2136](https://github.com/thanos-io/thanos/pull/2136) _breaking_ Store, Compact, Bucket: schedule block deletion by adding deletion-mark.json. This adds a consistent way for multiple readers and writers to access object storage.
  Since there are no consistency guarantees provided by some Object Storage providers, this PR adds a consistent lock-free way of dealing with Object Storage irrespective of the choice of object storage. In order to achieve this co-ordination, blocks are not deleted directly. Instead, blocks are marked for deletion by uploading the `deletion-mark.json` file for the block that was chosen to be deleted. This file contains Unix time of when the block was marked for deletion. If you want to keep existing behavior, you should add `--delete-delay=0s` as a flag.
- [#2090](https://github.com/thanos-io/thanos/issues/2090) _breaking_ Downsample command: the `downsample` command has moved and is now a sub-command of the `thanos bucket` sub-command; it cannot be called via `thanos downsample` any more.
- [#2294](https://github.com/thanos-io/thanos/pull/2294) Store: optimizations for fetching postings. Queries using `=~".*"` matchers or negation matchers (`!=...` or `!~...`) benefit the most.
- [#2301](https://github.com/thanos-io/thanos/pull/2301) Ruler: exit with an error when initialization fails.
- [#2310](https://github.com/thanos-io/thanos/pull/2310) Query: report timespan 0 to 0 when discovering no stores.
- [#2330](https://github.com/thanos-io/thanos/pull/2330) Store: index-header is no longer experimental. It is enabled by default for store Gateway. You can disable it with new hidden flag: `--store.disable-index-header`. The `--experimental.enable-index-header` flag was removed.
- [#1848](https://github.com/thanos-io/thanos/pull/1848) Ruler: allow returning error messages when a reload is triggered via HTTP.
- [#2270](https://github.com/thanos-io/thanos/pull/2277) All: Thanos components will now print stack traces when they error out.

## [v0.11.0](https://github.com/thanos-io/thanos/releases/tag/v0.11.0) - 2020.03.02

### Fixed

- [#2033](https://github.com/thanos-io/thanos/pull/2033) Minio-go: Fixed Issue #1494 support Web Identity providers for IAM credentials for AWS EKS.
- [#1985](https://github.com/thanos-io/thanos/pull/1985) Store Gateway: Fixed case where series entry is larger than 64KB in index.
- [#2051](https://github.com/thanos-io/thanos/pull/2051) Ruler: Fixed issue where ruler does not expose shipper metrics.
- [#2101](https://github.com/thanos-io/thanos/pull/2101) Ruler: Fixed bug where thanos_alert_sender_errors_total was not registered.
- [#1789](https://github.com/thanos-io/thanos/pull/1789) Store Gateway: Improve timeouts.
- [#2139](https://github.com/thanos-io/thanos/pull/2139) Properly handle SIGHUP for reloading.
- [#2040](https://github.com/thanos-io/thanos/pull/2040) UI: Fix URL of alerts in Ruler
- [#2033](https://github.com/thanos-io/thanos/pull/1978) Ruler: Fix tracing in Thanos Ruler

### Added

- [#2003](https://github.com/thanos-io/thanos/pull/2003) Query: Support downsampling for /series.
- [#1952](https://github.com/thanos-io/thanos/pull/1952) Store Gateway: Implemented [binary index header](https://thanos.io/tip/proposals/201912_thanos_binary_index_header.md/). This significantly reduces resource consumption (memory, CPU, net bandwidth) for startup and data loading processes as well as baseline memory. This means that adding more blocks into object storage, without querying them will use almost no resources. This, however, **still means that querying large amounts of data** will result in high spikes of memory and CPU use as before, due to simply fetching large amounts of metrics data. Since we fixed baseline, we are now focusing on query performance optimizations in separate initiatives. To enable experimental `index-header` mode run store with hidden `experimental.enable-index-header` flag.
- [#2009](https://github.com/thanos-io/thanos/pull/2009) Store Gateway: Minimum age of all blocks before they are being read. Set it to a safe value (e.g 30m) if your object storage is eventually consistent. GCS and S3 are (roughly) strongly consistent.
- [#1963](https://github.com/thanos-io/thanos/pull/1963) Mixin: Add Thanos Ruler alerts.
- [#1984](https://github.com/thanos-io/thanos/pull/1984) Query: Add cache-control header to not cache on error.
- [#1870](https://github.com/thanos-io/thanos/pull/1870) UI: Persist settings in query.
- [#1969](https://github.com/thanos-io/thanos/pull/1969) Sidecar: allow setting http connection pool size via flags.
- [#1967](https://github.com/thanos-io/thanos/issues/1967) Receive: Allow local TSDB compaction.
- [#1939](https://github.com/thanos-io/thanos/pull/1939) Ruler: Add TLS and authentication support for query endpoints with the `--query.config` and `--query.config-file` CLI flags. See [documentation](docs/components/rule.md/#configuration) for further information.
- [#1982](https://github.com/thanos-io/thanos/pull/1982) Ruler: Add support for Alertmanager v2 API endpoints.
- [#2030](https://github.com/thanos-io/thanos/pull/2030) Query: Add `thanos_proxy_store_empty_stream_responses_total` metric for number of empty responses from stores.
- [#2049](https://github.com/thanos-io/thanos/pull/2049) Tracing: Support sampling on Elastic APM with new sample_rate setting.
- [#2008](https://github.com/thanos-io/thanos/pull/2008) Querier, Receiver, Sidecar, Store: Add gRPC [health check](https://github.com/grpc/grpc/blob/master/doc/health-checking.md) endpoints.
- [#2145](https://github.com/thanos-io/thanos/pull/2145) Tracing: track query sent to prometheus via remote read api.

### Changed

- [#1970](https://github.com/thanos-io/thanos/issues/1970) _breaking_ Receive: Use gRPC for forwarding requests between peers. Note that existing values for the `--receive.local-endpoint` flag and the endpoints in the hashring configuration file must now specify the receive gRPC port and must be updated to be a simple `host:port` combination, e.g. `127.0.0.1:10901`, rather than a full HTTP URL, e.g. `http://127.0.0.1:10902/api/v1/receive`.
- [#1933](https://github.com/thanos-io/thanos/pull/1933) Add a flag `--tsdb.wal-compression` to configure whether to enable tsdb wal compression in ruler and receiver.
- [#2021](https://github.com/thanos-io/thanos/pull/2021) Rename metric `thanos_query_duplicated_store_address` to `thanos_query_duplicated_store_addresses_total` and `thanos_rule_duplicated_query_address` to `thanos_rule_duplicated_query_addresses_total`.
- [#2166](https://github.com/thanos-io/thanos/pull/2166) Bucket Web: improve the tooltip for the bucket UI; it was reconstructed and now exposes much more information about blocks.

## [v0.10.1](https://github.com/thanos-io/thanos/releases/tag/v0.10.1) - 2020.01.24

### Fixed

- [#2015](https://github.com/thanos-io/thanos/pull/2015) Sidecar: Querier /api/v1/series bug fixed when time range was ignored inside sidecar.
  The bug was noticeable for example when using Grafana template variables.
- [#2120](https://github.com/thanos-io/thanos/pull/2120) Bucket Web: Set state of status prober properly.

## [v0.10.0](https://github.com/thanos-io/thanos/releases/tag/v0.10.0) - 2020.01.13

### Fixed

- [#1919](https://github.com/thanos-io/thanos/issues/1919) Compactor: Fixed potential data loss when uploading older blocks, or upload taking long time while compactor is
  running.
- [#1937](https://github.com/thanos-io/thanos/pull/1937) Compactor: Improved synchronization of meta JSON files.
  Compactor now properly handles partial block uploads for all operation like retention apply, downsampling and compaction. Additionally:

  - Removed `thanos_compact_sync_meta_*` metrics. Use `thanos_blocks_meta_*` metrics instead.
  - Added `thanos_consistency_delay_seconds` and `thanos_compactor_aborted_partial_uploads_deletion_attempts_total` metrics.

- [#1936](https://github.com/thanos-io/thanos/pull/1936) Store: Improved synchronization of meta JSON files. Store now properly handles corrupted disk cache. Added meta.json sync metrics.
- [#1856](https://github.com/thanos-io/thanos/pull/1856) Receive: close DBReadOnly after flushing to fix a memory leak.
- [#1882](https://github.com/thanos-io/thanos/pull/1882) Receive: upload to object storage as 'receive' rather than 'sidecar'.
- [#1907](https://github.com/thanos-io/thanos/pull/1907) Store: Fixed the duration unit for the metric `thanos_bucket_store_series_gate_duration_seconds`.
- [#1931](https://github.com/thanos-io/thanos/pull/1931) Compact: Fixed the compactor successfully exiting when actually an error occurred while compacting a blocks group.
- [#1872](https://github.com/thanos-io/thanos/pull/1872) Ruler: `/api/v1/rules` now shows a properly formatted value
- [#1945](https://github.com/thanos-io/thanos/pull/1945) `master` container images are now built with Go 1.13
- [#1956](https://github.com/thanos-io/thanos/pull/1956) Ruler: now properly ignores duplicated query addresses
- [#1975](https://github.com/thanos-io/thanos/pull/1975) Store Gateway: fixed panic caused by memcached servers selector when there's 1 memcached node

### Added

- [#1852](https://github.com/thanos-io/thanos/pull/1852) Add support for `AWS_CONTAINER_CREDENTIALS_FULL_URI` by upgrading to minio-go v6.0.44
- [#1854](https://github.com/thanos-io/thanos/pull/1854) Update Rule UI to support alerts count displaying and filtering.
- [#1838](https://github.com/thanos-io/thanos/pull/1838) Ruler: Add TLS and authentication support for Alertmanager with the `--alertmanagers.config` and `--alertmanagers.config-file` CLI flags. See [documentation](docs/components/rule.md/#configuration) for further information.
- [#1838](https://github.com/thanos-io/thanos/pull/1838) Ruler: Add a new `--alertmanagers.sd-dns-interval` CLI option to specify the interval between DNS resolutions of Alertmanager hosts.
- [#1881](https://github.com/thanos-io/thanos/pull/1881) Store Gateway: memcached support for index cache. See [documentation](docs/components/store.md/#index-cache) for further information.
- [#1904](https://github.com/thanos-io/thanos/pull/1904) Add a skip-chunks option in Store Series API to improve the response time of `/api/v1/series` endpoint.
- [#1910](https://github.com/thanos-io/thanos/pull/1910) Query: `/api/v1/labels` now understands `POST` - useful for sending bigger requests

### Changed

- [#1947](https://github.com/thanos-io/thanos/pull/1947) Upgraded Prometheus dependencies to v2.15.2. This includes:

  - Compactor: Significant reduction of memory footprint for compaction and downsampling process.
  - Querier: Accepting spaces between time range and square bracket. e.g `[ 5m]`
  - Querier: Improved PromQL parser performance.

- [#1833](https://github.com/thanos-io/thanos/pull/1833) `--shipper.upload-compacted` flag has been promoted to non hidden, non experimental state. More info available [here](docs/quick-tutorial.md#uploading-old-metrics).
- [#1867](https://github.com/thanos-io/thanos/pull/1867) Ruler: now sets a `Thanos/$version` `User-Agent` in requests
- [#1887](https://github.com/thanos-io/thanos/pull/1887) Service discovery now deduplicates targets between different target groups

## [v0.9.0](https://github.com/thanos-io/thanos/releases/tag/v0.9.0) - 2019.12.03

### Added

- [#1678](https://github.com/thanos-io/thanos/pull/1678) Add Lightstep as a tracing provider.
- [#1687](https://github.com/thanos-io/thanos/pull/1687) Add a new `--grpc-grace-period` CLI option to components which serve gRPC to set how long to wait until gRPC Server shuts down.
- [#1660](https://github.com/thanos-io/thanos/pull/1660) Sidecar: Add a new `--prometheus.ready_timeout` CLI option to the sidecar to set how long to wait until Prometheus starts up.
- [#1573](https://github.com/thanos-io/thanos/pull/1573) `AliYun OSS` object storage, see [documents](docs/storage.md#aliyun-oss) for further information.
- [#1680](https://github.com/thanos-io/thanos/pull/1680) Add a new `--http-grace-period` CLI option to components which serve HTTP to set how long to wait until HTTP Server shuts down.
- [#1712](https://github.com/thanos-io/thanos/pull/1712) Bucket: Rename flag on bucket web component from `--listen` to `--http-address` to match other components.
- [#1733](https://github.com/thanos-io/thanos/pull/1733) Compactor: New metric `thanos_compactor_iterations_total` on Thanos Compactor which shows the number of successful iterations.
- [#1758](https://github.com/thanos-io/thanos/pull/1758) Bucket: `thanos bucket web` now supports `--web.external-prefix` for proxying on a subpath.
- [#1770](https://github.com/thanos-io/thanos/pull/1770) Bucket: Add `--web.prefix-header` flags to allow for bucket UI to be accessible behind a reverse proxy.
- [#1668](https://github.com/thanos-io/thanos/pull/1668) Receiver: Added TLS options for both server and client remote write.

### Fixed

- [#1656](https://github.com/thanos-io/thanos/pull/1656) Store Gateway: Store now starts metric and status probe HTTP server earlier in its start-up sequence. `/-/healthy` endpoint now starts to respond with success earlier. `/metrics` endpoint starts serving metrics earlier as well. Make sure to point your readiness probes to the `/-/ready` endpoint rather than `/metrics`.
- [#1669](https://github.com/thanos-io/thanos/pull/1669) Store Gateway: Fixed store sharding. Now it does not load excluded meta.jsons and load/fetch index-cache.json files.
- [#1670](https://github.com/thanos-io/thanos/pull/1670) Sidecar: Fixed un-ordered blocks upload. Sidecar now uploads the oldest blocks first.
- [#1568](https://github.com/thanos-io/thanos/pull/1709) Store Gateway: Store now retains the first raw value of a chunk during downsampling to avoid losing some counter resets that occur on an aggregation boundary.
- [#1751](https://github.com/thanos-io/thanos/pull/1751) Querier: Fixed labels for StoreUI
- [#1773](https://github.com/thanos-io/thanos/pull/1773) Ruler: Fixed the /api/v1/rules endpoint that returned 500 status code with `failed to assert type of rule ...` message.
- [#1770](https://github.com/thanos-io/thanos/pull/1770) Querier: Fixed `--web.external-prefix` 404s for static resources.
- [#1785](https://github.com/thanos-io/thanos/pull/1785) Ruler: The /api/v1/rules endpoints now returns the original rule filenames.
- [#1791](https://github.com/thanos-io/thanos/pull/1791) Ruler: Ruler now supports identical rule filenames in different directories.
- [#1562](https://github.com/thanos-io/thanos/pull/1562) Querier: Downsampling option now carries through URL.
- [#1675](https://github.com/thanos-io/thanos/pull/1675) Querier: Reduced resource usage while using certain queries like `offset`.
- [#1725](https://github.com/thanos-io/thanos/pull/1725) & [#1718](https://github.com/thanos-io/thanos/pull/1718) Store Gateway: Per request memory improvements.

### Changed

- [#1666](https://github.com/thanos-io/thanos/pull/1666) Compact: `thanos_compact_group_compactions_total` now counts block compactions, so operations that resulted in a compacted block. The old behaviour
  is now exposed by new metric: `thanos_compact_group_compaction_runs_started_total` and `thanos_compact_group_compaction_runs_completed_total` which counts compaction runs overall.
- [#1748](https://github.com/thanos-io/thanos/pull/1748) Updated all dependencies.
- [#1694](https://github.com/thanos-io/thanos/pull/1694) `prober_ready` and `prober_healthy` metrics are removed, for sake of `status`. Now `status` exposes same metric with a label, `check`. `check` can have "healty" or "ready" depending on status of the probe.
- [#1790](https://github.com/thanos-io/thanos/pull/1790) Ruler: Fixes subqueries support for ruler.
- [#1769](https://github.com/thanos-io/thanos/pull/1769) & [#1545](https://github.com/thanos-io/thanos/pull/1545) Adjusted most of the metrics histogram buckets.

## [v0.8.1](https://github.com/thanos-io/thanos/releases/tag/v0.8.1) - 2019.10.14

### Fixed

- [#1632](https://github.com/thanos-io/thanos/issues/1632) Removes the duplicated external labels detection on Thanos Querier; warning only; Made Store Gateway compatible with older Querier versions.
  - NOTE: `thanos_store_nodes_grpc_connections` metric is now per `external_labels` and `store_type`. It is a recommended metric for Querier storeAPIs. `thanos_store_node_info` is marked as obsolete and will be removed in next release.
  - NOTE2: Store Gateway is now advertising artificial: `"@thanos_compatibility_store_type=store"` label. This is to have the current Store Gateway compatible with Querier pre v0.8.0.
    This label can be disabled by hidden `debug.advertise-compatibility-label=false` flag on Store Gateway.

## [v0.8.0](https://github.com/thanos-io/thanos/releases/tag/v0.8.0) - 2019.10.10

Lot's of improvements this release! Noteworthy items:

- First Katacoda tutorial! 🐱
- Fixed Deletion order causing Compactor to produce not needed 👻 blocks with missing random files.
- Store GW memory improvements (more to come!).
- Querier allows multiple deduplication labels.
- Both Compactor and Store Gateway can be **sharded** within the same bucket using relabelling!
- Sidecar exposed data from Prometheus can be now limited to given `min-time` (e.g 3h only).
- Numerous Thanos Receive improvements.

Make sure you check out Prometheus 2.13.0 as well. New release drastically improves usage and resource consumption of
both Prometheus and sidecar with Thanos: https://prometheus.io/blog/2019/10/10/remote-read-meets-streaming/

### Added

- [#1619](https://github.com/thanos-io/thanos/pull/1619) Thanos sidecar allows to limit min time range for data it exposes from Prometheus.
- [#1583](https://github.com/thanos-io/thanos/pull/1583) Thanos sharding:
  - Add relabel config (`--selector.relabel-config-file` and `selector.relabel-config`) into Thanos Store and Compact components.
    Selecting blocks to serve depends on the result of block labels relabeling.
  - For store gateway, advertise labels from "approved" blocks.
- [#1540](https://github.com/thanos-io/thanos/pull/1540) Thanos Downsample added `/-/ready` and `/-/healthy` endpoints.
- [#1538](https://github.com/thanos-io/thanos/pull/1538) Thanos Rule added `/-/ready` and `/-/healthy` endpoints.
- [#1537](https://github.com/thanos-io/thanos/pull/1537) Thanos Receive added `/-/ready` and `/-/healthy` endpoints.
- [#1460](https://github.com/thanos-io/thanos/pull/1460) Thanos Store Added `/-/ready` and `/-/healthy` endpoints.
- [#1534](https://github.com/thanos-io/thanos/pull/1534) Thanos Query Added `/-/ready` and `/-/healthy` endpoints.
- [#1533](https://github.com/thanos-io/thanos/pull/1533) Thanos inspect now supports the timeout flag.
- [#1496](https://github.com/thanos-io/thanos/pull/1496) Thanos Receive now supports setting block duration.
- [#1362](https://github.com/thanos-io/thanos/pull/1362) Optional `replicaLabels` param for `/query` and
  `/query_range` querier endpoints. When provided overwrite the `query.replica-label` cli flags.
- [#1482](https://github.com/thanos-io/thanos/pull/1482) Thanos now supports Elastic APM as tracing provider.
- [#1612](https://github.com/thanos-io/thanos/pull/1612) Thanos Rule added `resendDelay` flag.
- [#1480](https://github.com/thanos-io/thanos/pull/1480) Thanos Receive flushes storage on hashring change.
- [#1613](https://github.com/thanos-io/thanos/pull/1613) Thanos Receive now traces forwarded requests.

### Changed

- [#1362](https://github.com/thanos-io/thanos/pull/1362) `query.replica-label` configuration can be provided more than
  once for multiple deduplication labels like: `--query.replica-label=prometheus_replica --query.replica-label=service`.
- [#1581](https://github.com/thanos-io/thanos/pull/1581) Thanos Store now can use smaller buffer sizes for Bytes pool; reducing memory for some requests.
- [#1622](https://github.com/thanos-io/thanos/pull/1622) & [#1590](https://github.com/thanos-io/thanos/pull/1590) Upgraded to Go 1.13.1
- [#1498](https://github.com/thanos-io/thanos/pull/1498) Thanos Receive change flag `labels` to `label` to be consistent with other commands.

### Fixed

- [#1525](https://github.com/thanos-io/thanos/pull/1525) Thanos now deletes block's file in correct order allowing to detect partial blocks without problems.
- [#1505](https://github.com/thanos-io/thanos/pull/1505) Thanos Store now removes invalid local cache blocks.
- [#1587](https://github.com/thanos-io/thanos/pull/1587) Thanos Sidecar cleanups all cache dirs after each compaction run.
- [#1582](https://github.com/thanos-io/thanos/pull/1582) Thanos Rule correctly parses Alertmanager URL if there is more `+` in it.
- [#1544](https://github.com/thanos-io/thanos/pull/1544) Iterating over object store is resilient to the edge case for some providers.
- [#1469](https://github.com/thanos-io/thanos/pull/1469) Fixed Azure potential failures (EOF) when requesting more data then blob has.
- [#1512](https://github.com/thanos-io/thanos/pull/1512) Thanos Store fixed memory leak for chunk pool.
- [#1488](https://github.com/thanos-io/thanos/pull/1488) Thanos Rule now now correctly links to query URL from rules and alerts.

## [v0.7.0](https://github.com/thanos-io/thanos/releases/tag/v0.7.0) - 2019.09.02

Accepted into CNCF:

- Thanos moved to new repository <https://github.com/thanos-io/thanos>
- Docker images moved to <https://quay.io/thanos/thanos> and mirrored at <https://hub.docker.com/r/thanosio/thanos>
- Slack moved to <https://slack.cncf.io> `#thanos`/`#thanos-dev`/`#thanos-prs`

### Added

- [#1478](https://github.com/thanos-io/thanos/pull/1478) Thanos components now exposes gRPC server metrics as soon as server starts, to provide more reliable data for instrumentation.
- [#1378](https://github.com/thanos-io/thanos/pull/1378) Thanos Receive now exposes `thanos_receive_config_hash`, `thanos_receive_config_last_reload_successful` and `thanos_receive_config_last_reload_success_timestamp_seconds` metrics to track latest configuration change
- [#1268](https://github.com/thanos-io/thanos/pull/1268) Thanos Sidecar added support for newest Prometheus streaming remote read added [here](https://github.com/prometheus/prometheus/pull/5703). This massively improves memory required by single
  request for both Prometheus and sidecar. Single requests now should take constant amount of memory on sidecar, so resource consumption prediction is now straightforward. This will be used if you have Prometheus `2.13` or `2.12-master`.
- [#1358](https://github.com/thanos-io/thanos/pull/1358) Added `part_size` configuration option for HTTP multipart requests minimum part size for S3 storage type
- [#1363](https://github.com/thanos-io/thanos/pull/1363) Thanos Receive now exposes `thanos_receive_hashring_nodes` and `thanos_receive_hashring_tenants` metrics to monitor status of hash-rings
- [#1395](https://github.com/thanos-io/thanos/pull/1395) Thanos Sidecar added `/-/ready` and `/-/healthy` endpoints to Thanos sidecar.
- [#1297](https://github.com/thanos-io/thanos/pull/1297) Thanos Compact added `/-/ready` and `/-/healthy` endpoints to Thanos compact.
- [#1431](https://github.com/thanos-io/thanos/pull/1431) Thanos Query added hidden flag to allow the use of downsampled resolution data for instant queries.
- [#1408](https://github.com/thanos-io/thanos/pull/1408) Thanos Store Gateway can now allow the specifying of supported time ranges it will serve (time sharding). Flags: `min-time` & `max-time`

### Changed

- [#1414](https://github.com/thanos-io/thanos/pull/1413) Upgraded important dependencies: Prometheus to 2.12-rc.0. TSDB is now part of Prometheus.
- [#1380](https://github.com/thanos-io/thanos/pull/1380) Upgraded important dependencies: Prometheus to 2.11.1 and TSDB to 0.9.1. Some changes affecting Querier:
  - [ENHANCEMENT] Query performance improvement: Efficient iteration and search in HashForLabels and HashWithoutLabels. #5707
  - [ENHANCEMENT] Optimize queries using regexp for set lookups. tsdb#602
  - [BUGFIX] prometheus_tsdb_compactions_failed_total is now incremented on any compaction failure. tsdb#613
  - [BUGFIX] PromQL: Correctly display {**name**="a"}.
- [#1338](https://github.com/thanos-io/thanos/pull/1338) Thanos Query still warns on store API duplicate, but allows a single one from duplicated set. This is gracefully warn about the problematic logic and not disrupt immediately.
- [#1385](https://github.com/thanos-io/thanos/pull/1385) Thanos Compact exposes flag to disable downsampling `downsampling.disable`.

### Fixed

- [#1327](https://github.com/thanos-io/thanos/pull/1327) Thanos Query `/series` API end-point now properly returns an empty array just like Prometheus if there are no results
- [#1302](https://github.com/thanos-io/thanos/pull/1302) Thanos now efficiently reuses HTTP keep-alive connections
- [#1371](https://github.com/thanos-io/thanos/pull/1371) Thanos Receive fixed race condition in hashring
- [#1430](https://github.com/thanos-io/thanos/pull/1430) Thanos fixed value of GOMAXPROCS inside container.
- [#1410](https://github.com/thanos-io/thanos/pull/1410) Fix for CVE-2019-10215

### Deprecated

- [#1458](https://github.com/thanos-io/thanos/pull/1458) Thanos Query and Receive now use common instrumentation middleware. As as result, for sake of `http_requests_total` and `http_request_duration_seconds_bucket`; Thanos Query no longer exposes `thanos_query_api_instant_query_duration_seconds`, `thanos_query_api_range_query_duration_second` metrics and Thanos Receive no longer exposes `thanos_http_request_duration_seconds`, `thanos_http_requests_total`, `thanos_http_response_size_bytes`.
- [#1423](https://github.com/thanos-io/thanos/pull/1423) Thanos Bench deprecated.

## [v0.6.0](https://github.com/thanos-io/thanos/releases/tag/v0.6.0) - 2019.07.18

### Added

- [#1097](https://github.com/thanos-io/thanos/pull/1097) Added `thanos check rules` linter for Thanos rule rules files.

- [#1253](https://github.com/thanos-io/thanos/pull/1253) Add support for specifying a maximum amount of retries when using Azure Blob storage (default: no retries).

- [#1244](https://github.com/thanos-io/thanos/pull/1244) Thanos Compact now exposes new metrics `thanos_compact_downsample_total` and `thanos_compact_downsample_failures_total` which are useful to catch when errors happen

- [#1260](https://github.com/thanos-io/thanos/pull/1260) Thanos Query/Rule now exposes metrics `thanos_querier_store_apis_dns_provider_results` and `thanos_ruler_query_apis_dns_provider_results` which tell how many addresses were configured and how many were actually discovered respectively

- [#1248](https://github.com/thanos-io/thanos/pull/1248) Add a web UI to show the state of remote storage.

- [#1217](https://github.com/thanos-io/thanos/pull/1217) Thanos Receive gained basic hashring support

- [#1262](https://github.com/thanos-io/thanos/pull/1262) Thanos Receive got a new metric `thanos_http_requests_total` which shows how many requests were handled by it

- [#1243](https://github.com/thanos-io/thanos/pull/1243) Thanos Receive got an ability to forward time series data between nodes. Now you can pass the hashring configuration via `--receive.hashrings-file`; the refresh interval `--receive.hashrings-file-refresh-interval`; the name of the local node's name `--receive.local-endpoint`; and finally the header's name which is used to determine the tenant `--receive.tenant-header`.

- [#1147](https://github.com/thanos-io/thanos/pull/1147) Support for the Jaeger tracer has been added!

_breaking_ New common flags were added for configuring tracing: `--tracing.config-file` and `--tracing.config`. You can either pass a file to Thanos with the tracing configuration or pass it in the command line itself. Old `--gcloudtrace.*` flags were removed :warning:

To migrate over the old `--gcloudtrace.*` configuration, your tracing configuration should look like this:

```yaml
---
type: STACKDRIVER
config:
  - service_name: 'foo'
    project_id: '123'
    sample_factor: 123
```

The other `type` you can use is `JAEGER` now. The `config` keys and values are Jaeger specific and you can find all of the information [here](https://github.com/jaegertracing/jaeger-client-go#environment-variables).

### Changed

- [#1284](https://github.com/thanos-io/thanos/pull/1284) Add support for multiple label-sets in Info gRPC service.
  This deprecates the single `Labels` slice of the `InfoResponse`, in a future release backward compatible handling for the single set of Labels will be removed. Upgrading to v0.6.0 or higher is advised.
  _breaking_ If you run have duplicate queries in your Querier configuration with hierarchical federation of multiple Queries this PR makes Thanos Querier to detect this case and block all duplicates. Refer to 0.6.1 which at least allows for single replica to work.

- [#1314](https://github.com/thanos-io/thanos/pull/1314) Removes `http_request_duration_microseconds` (Summary) and adds `http_request_duration_seconds` (Histogram) from http server instrumentation used in Thanos APIs and UIs.

- [#1287](https://github.com/thanos-io/thanos/pull/1287) Sidecar now waits on Prometheus' external labels before starting the uploading process

- [#1261](https://github.com/thanos-io/thanos/pull/1261) Thanos Receive now exposes metrics `thanos_http_request_duration_seconds` and `thanos_http_response_size_bytes` properly of each handler

- [#1274](https://github.com/thanos-io/thanos/pull/1274) Iteration limit has been lifted from the LRU cache so there should be no more spam of error messages as they were harmless

- [#1321](https://github.com/thanos-io/thanos/pull/1321) Thanos Query now fails early on a query which only uses external labels - this improves clarity in certain situations

### Fixed

- [#1227](https://github.com/thanos-io/thanos/pull/1227) Some context handling issues were fixed in Thanos Compact; some unnecessary memory allocations were removed in the hot path of Thanos Store.

- [#1183](https://github.com/thanos-io/thanos/pull/1183) Compactor now correctly propagates retriable/haltable errors which means that it will not unnecessarily restart if such an error occurs

- [#1231](https://github.com/thanos-io/thanos/pull/1231) Receive now correctly handles SIGINT and closes without deadlocking

- [#1278](https://github.com/thanos-io/thanos/pull/1278) Fixed inflated values problem with `sum()` on Thanos Query

- [#1280](https://github.com/thanos-io/thanos/pull/1280) Fixed a problem with concurrent writes to a `map` in Thanos Query while rendering the UI

- [#1311](https://github.com/thanos-io/thanos/pull/1311) Fixed occasional panics in Compact and Store when using Azure Blob cloud storage caused by lack of error checking in client library.

- [#1322](https://github.com/thanos-io/thanos/pull/1322) Removed duplicated closing of the gRPC listener - this gets rid of harmless messages like `store gRPC listener: close tcp 0.0.0.0:10901: use of closed network connection` when those programs are being closed

### Deprecated

- [#1216](https://github.com/thanos-io/thanos/pull/1216) the old "Command-line flags" has been removed from Thanos Query UI since it was not populated and because we are striving for consistency

## [v0.5.0](https://github.com/thanos-io/thanos/releases/tag/v0.5.0) - 2019.06.05

TL;DR: Store LRU cache is no longer leaking, Upgraded Thanos UI to Prometheus 2.9, Fixed auto-downsampling, Moved to Go 1.12.5 and more.

This version moved tarballs to Golang 1.12.5 from 1.11 as well, so same warning applies if you use `container_memory_usage_bytes` from cadvisor. Use `container_memory_working_set_bytes` instead.

_breaking_ As announced couple of times this release also removes gossip with all configuration flags (`--cluster.*`).

### Fixed

- [#1142](https://github.com/thanos-io/thanos/pull/1142) fixed major leak on store LRU cache for index items (postings and series).
- [#1163](https://github.com/thanos-io/thanos/pull/1163) sidecar is no longer blocking for custom Prometheus versions/builds. It only checks if flags return non 404, then it performs optional checks.
- [#1146](https://github.com/thanos-io/thanos/pull/1146) store/bucket: make getFor() work with interleaved resolutions.
- [#1157](https://github.com/thanos-io/thanos/pull/1157) querier correctly handles duplicated stores when some store changes external labels in place.

### Added

- [#1094](https://github.com/thanos-io/thanos/pull/1094) Allow configuring the response header timeout for the S3 client.

### Changed

- [#1118](https://github.com/thanos-io/thanos/pull/1118) _breaking_ swift: Added support for cross-domain authentication by introducing `userDomainID`, `userDomainName`, `projectDomainID`, `projectDomainName`.
  The outdated terms `tenantID`, `tenantName` are deprecated and have been replaced by `projectID`, `projectName`.

- [#1066](https://github.com/thanos-io/thanos/pull/1066) Upgrade Thanos ui to Prometheus v2.9.1.

  Changes from the upstream:

  - query:
    - [ENHANCEMENT] Update moment.js and moment-timezone.js [PR #4679](https://github.com/prometheus/prometheus/pull/4679)
    - [ENHANCEMENT] Support to query elements by a specific time [PR #4764](https://github.com/prometheus/prometheus/pull/4764)
    - [ENHANCEMENT] Update to Bootstrap 4.1.3 [PR #5192](https://github.com/prometheus/prometheus/pull/5192)
    - [BUGFIX] Limit number of merics in prometheus UI [PR #5139](https://github.com/prometheus/prometheus/pull/5139)
    - [BUGFIX] Web interface Quality of Life improvements [PR #5201](https://github.com/prometheus/prometheus/pull/5201)
  - rule:
    - [ENHANCEMENT] Improve rule views by wrapping lines [PR #4702](https://github.com/prometheus/prometheus/pull/4702)
    - [ENHANCEMENT] Show rule evaluation errors on rules page [PR #4457](https://github.com/prometheus/prometheus/pull/4457)

- [#1156](https://github.com/thanos-io/thanos/pull/1156) Moved CI and docker multistage to Golang 1.12.5 for latest mem alloc improvements.
- [#1103](https://github.com/thanos-io/thanos/pull/1103) Updated go-cos deps. (COS bucket client).
- [#1149](https://github.com/thanos-io/thanos/pull/1149) Updated google Golang API deps (GCS bucket client).
- [#1190](https://github.com/thanos-io/thanos/pull/1190) Updated minio deps (S3 bucket client). This fixes minio retries.

- [#1133](https://github.com/thanos-io/thanos/pull/1133) Use prometheus v2.9.2, common v0.4.0 & tsdb v0.8.0.

  Changes from the upstreams:

  - store gateway:
    - [ENHANCEMENT] Fast path for EmptyPostings cases in Merge, Intersect and Without.
  - store gateway & compactor:
    - [BUGFIX] Fix fd and vm_area leak on error path in chunks.NewDirReader.
    - [BUGFIX] Fix fd and vm_area leak on error path in index.NewFileReader.
  - query:
    - [BUGFIX] Make sure subquery range is taken into account for selection #5467
    - [ENHANCEMENT] Check for cancellation on every step of a range evaluation. #5131
    - [BUGFIX] Exponentation operator to drop metric name in result of operation. #5329
    - [BUGFIX] Fix output sample values for scalar-to-vector comparison operations. #5454
  - rule:
    - [BUGFIX] Reload rules: copy state on both name and labels. #5368

## Deprecated

- [#1008](https://github.com/thanos-io/thanos/pull/1008) _breaking_ Removed Gossip implementation. All `--cluster.*` flags removed and Thanos will error out if any is provided.

## [v0.4.0](https://github.com/thanos-io/thanos/releases/tag/v0.4.0) - 2019.05.3

:warning: **IMPORTANT** :warning: This is the last release that supports gossip. From Thanos v0.5.0, gossip will be completely removed.

This release also disables gossip mode by default for all components.
See [this](docs/proposals/201809_gossip-removal.md) for more details.

:warning: This release moves Thanos docker images (NOT artifacts by accident) to Golang 1.12. This release includes change in GC's memory release which gives following effect:

> On Linux, the runtime now uses MADV_FREE to release unused memory. This is more efficient but may result in higher reported RSS. The kernel will reclaim the unused data when it is needed. To revert to the Go 1.11 behavior (MADV_DONTNEED), set the environment variable GODEBUG=madvdontneed=1.

If you want to see exact memory allocation of Thanos process:

- Use `go_memstats_heap_alloc_bytes` metric exposed by Golang or `container_memory_working_set_bytes` exposed by cadvisor.
- Add `GODEBUG=madvdontneed=1` before running Thanos binary to revert to memory releasing to pre 1.12 logic.

Using cadvisor `container_memory_usage_bytes` metric could be misleading e.g: https://github.com/google/cadvisor/issues/2242

### Added

- [thanos.io](https://thanos.io) website & automation :tada:
- [#1053](https://github.com/thanos-io/thanos/pull/1053) compactor: Compactor & store gateway now handles incomplete uploads gracefully. Added hard limit on how long block upload can take (30m).
- [#811](https://github.com/thanos-io/thanos/pull/811) Remote write receiver component :heart: :heart: thanks to RedHat (@brancz) contribution.
- [#910](https://github.com/thanos-io/thanos/pull/910) Query's stores UI page is now sorted by type and old DNS or File SD stores are removed after 5 minutes (configurable via the new `--store.unhealthy-timeout=5m` flag).
- [#905](https://github.com/thanos-io/thanos/pull/905) Thanos support for Query API: /api/v1/labels. Notice that the API was added in Prometheus v2.6.
- [#798](https://github.com/thanos-io/thanos/pull/798) Ability to limit the maximum number of concurrent request to Series() calls in Thanos Store and the maximum amount of samples we handle.
- [#1060](https://github.com/thanos-io/thanos/pull/1060) Allow specifying region attribute in S3 storage configuration

:warning: **WARNING** :warning: #798 adds a new default limit to Thanos Store: `--store.grpc.series-max-concurrency`. Most likely you will want to make it the same as `--query.max-concurrent` on Thanos Query.

New options:

New Store flags:

    * `--store.grpc.series-sample-limit` limits the amount of samples that might be retrieved on a single Series() call. By default it is 0. Consider enabling it by setting it to more than 0 if you are running on limited resources.
    * `--store.grpc.series-max-concurrency` limits the number of concurrent Series() calls in Thanos Store. By default it is 20. Considering making it lower or bigger depending on the scale of your deployment.

New Store metrics:

    * `thanos_bucket_store_queries_dropped_total` shows how many queries were dropped due to the samples limit;
    * `thanos_bucket_store_queries_concurrent_max` is a constant metric which shows how many Series() calls can concurrently be executed by Thanos Store;
    * `thanos_bucket_store_queries_in_flight` shows how many queries are currently "in flight" i.e. they are being executed;
    * `thanos_bucket_store_gate_duration_seconds` shows how many seconds it took for queries to pass through the gate in both cases - when that fails and when it does not.

New Store tracing span: \* `store_query_gate_ismyturn` shows how long it took for a query to pass (or not) through the gate.

- [#1016](https://github.com/thanos-io/thanos/pull/1016) Added option for another DNS resolver (miekg/dns client).
  Note that this is required to have SRV resolution working on [Golang 1.11+ with KubeDNS below v1.14](https://github.com/golang/go/issues/27546)

  New Querier and Ruler flag: `-- store.sd-dns-resolver` which allows to specify resolver to use. Either `golang` or `miekgdns`

- [#986](https://github.com/thanos-io/thanos/pull/986) Allow to save some startup & sync time in store gateway as it is no longer needed to compute index-cache from block index on its own for larger blocks.
  The store Gateway still can do it, but it first checks bucket if there is index-cached uploaded already.
  In the same time, compactor precomputes the index cache file on every compaction.

  New Compactor flag: `--index.generate-missing-cache-file` was added to allow quicker addition of index cache files. If enabled it precomputes missing files on compactor startup. Note that it will take time and it's only one-off step per bucket.

- [#887](https://github.com/thanos-io/thanos/pull/887) Compact: Added new `--block-sync-concurrency` flag, which allows you to configure number of goroutines to use when syncing block metadata from object storage.
- [#928](https://github.com/thanos-io/thanos/pull/928) Query: Added `--store.response-timeout` flag. If a Store doesn't send any data in this specified duration then a Store will be ignored and partial data will be returned if it's enabled. 0 disables timeout.
- [#893](https://github.com/thanos-io/thanos/pull/893) S3 storage backend has graduated to `stable` maturity level.
- [#936](https://github.com/thanos-io/thanos/pull/936) Azure storage backend has graduated to `stable` maturity level.
- [#937](https://github.com/thanos-io/thanos/pull/937) S3: added trace functionality. You can add `trace.enable: true` to enable the minio client's verbose logging.
- [#953](https://github.com/thanos-io/thanos/pull/953) Compact: now has a hidden flag `--debug.accept-malformed-index`. Compaction index verification will ignore out of order label names.
- [#963](https://github.com/thanos-io/thanos/pull/963) GCS: added possibility to inline ServiceAccount into GCS config.
- [#1010](https://github.com/thanos-io/thanos/pull/1010) Compact: added new flag `--compact.concurrency`. Number of goroutines to use when compacting groups.
- [#1028](https://github.com/thanos-io/thanos/pull/1028) Query: added `--query.default-evaluation-interval`, which sets default evaluation interval for sub queries.
- [#980](https://github.com/thanos-io/thanos/pull/980) Ability to override Azure storage endpoint for other regions (China)
- [#1021](https://github.com/thanos-io/thanos/pull/1021) Query API `series` now supports POST method.
- [#939](https://github.com/thanos-io/thanos/pull/939) Query API `query_range` now supports POST method.

### Changed

- [#970](https://github.com/thanos-io/thanos/pull/970) Deprecated `partial_response_disabled` proto field. Added `partial_response_strategy` instead. Both in gRPC and Query API.
  No `PartialResponseStrategy` field for `RuleGroups` by default means `abort` strategy (old PartialResponse disabled) as this is recommended option for Rules and alerts.

  Metrics:

  - Added `thanos_rule_evaluation_with_warnings_total` to Ruler.
  - DNS `thanos_ruler_query_apis*` are now `thanos_ruler_query_apis_*` for consistency.
  - DNS `thanos_querier_store_apis*` are now `thanos_querier_store_apis__*` for consistency.
  - Query Gate `thanos_bucket_store_series*` are now `thanos_bucket_store_series_*` for consistency.
  - Most of thanos ruler metris related to rule manager has `strategy` label.

  Ruler tracing spans:

  - `/rule_instant_query HTTP[client]` is now `/rule_instant_query_part_resp_abort HTTP[client]"` if request is for abort strategy.

- [#1009](https://github.com/thanos-io/thanos/pull/1009): Upgraded Prometheus (~v2.7.0-rc.0 to v2.8.1) and TSDB (`v0.4.0` to `v0.6.1`) deps.

  Changes that affects Thanos:

  - query:
    - [ENHANCEMENT] In histogram_quantile merge buckets with equivalent le values. #5158.
    - [ENHANCEMENT] Show list of offending labels in the error message in many-to-many scenarios. #5189
    - [BUGFIX] Fix panic when aggregator param is not a literal. #5290
  - ruler:
    - [ENHANCEMENT] Reduce time that Alertmanagers are in flux when reloaded. #5126
    - [BUGFIX] prometheus_rule_group_last_evaluation_timestamp_seconds is now a unix timestamp. #5186
    - [BUGFIX] prometheus_rule_group_last_duration_seconds now reports seconds instead of nanoseconds. Fixes our [issue #1027](https://github.com/thanos-io/thanos/issues/1027)
    - [BUGFIX] Fix sorting of rule groups. #5260
  - store: [ENHANCEMENT] Fast path for EmptyPostings cases in Merge, Intersect and Without.
  - tooling: [FEATURE] New dump command to tsdb tool to dump all samples.
  - compactor:
    - [ENHANCEMENT] When closing the db any running compaction will be cancelled so it doesn't block.
    - [CHANGE] _breaking_ Renamed flag `--sync-delay` to `--consistency-delay` [#1053](https://github.com/thanos-io/thanos/pull/1053)

  For ruler essentially whole TSDB CHANGELOG applies between v0.4.0-v0.6.1: https://github.com/prometheus/tsdb/blob/master/CHANGELOG.md

  Note that this was added on TSDB and Prometheus: [FEATURE] Time-ovelapping blocks are now allowed. #370
  Whoever due to nature of Thanos compaction (distributed systems), for safety reason this is disabled for Thanos compactor for now.

- [#868](https://github.com/thanos-io/thanos/pull/868) Go has been updated to 1.12.
- [#1055](https://github.com/thanos-io/thanos/pull/1055) Gossip flags are now disabled by default and deprecated.
- [#964](https://github.com/thanos-io/thanos/pull/964) repair: Repair process now sorts the series and labels within block.
- [#1073](https://github.com/thanos-io/thanos/pull/1073) Store: index cache for requests. It now calculates the size properly (includes slice header), has anti-deadlock safeguard and reports more metrics.

### Fixed

- [#921](https://github.com/thanos-io/thanos/pull/921) `thanos_objstore_bucket_last_successful_upload_time` now does not appear when no blocks have been uploaded so far.
- [#966](https://github.com/thanos-io/thanos/pull/966) Bucket: verify no longer warns about overlapping blocks, that overlap `0s`
- [#848](https://github.com/thanos-io/thanos/pull/848) Compact: now correctly works with time series with duplicate labels.
- [#894](https://github.com/thanos-io/thanos/pull/894) Thanos Rule: UI now correctly shows evaluation time.
- [#865](https://github.com/thanos-io/thanos/pull/865) Query: now properly parses DNS SRV Service Discovery.
- [#889](https://github.com/thanos-io/thanos/pull/889) Store: added safeguard against merging posting groups segfault
- [#941](https://github.com/thanos-io/thanos/pull/941) Sidecar: added better handling of intermediate restarts.
- [#933](https://github.com/thanos-io/thanos/pull/933) Query: Fixed 30 seconds lag of adding new store to query.
- [#962](https://github.com/thanos-io/thanos/pull/962) Sidecar: Make config reloader file writes atomic.
- [#982](https://github.com/thanos-io/thanos/pull/982) Query: now advertises Min & Max Time accordingly to the nodes.
- [#1041](https://github.com/thanos-io/thanos/issues/1038) Ruler is now able to return long time range queries.
- [#904](https://github.com/thanos-io/thanos/pull/904) Compact: Skip compaction for blocks with no samples.
- [#1070](https://github.com/thanos-io/thanos/pull/1070) Downsampling works back again. Deferred closer errors are now properly captured.

## [v0.3.2](https://github.com/thanos-io/thanos/releases/tag/v0.3.2) - 2019.03.04

### Added

- [#851](https://github.com/thanos-io/thanos/pull/851) New read API endpoint for api/v1/rules and api/v1/alerts.
- [#873](https://github.com/thanos-io/thanos/pull/873) Store: fix set index cache LRU

:warning: **WARNING** :warning: #873 fix fixes actual handling of `index-cache-size`. Handling of limit for this cache was
broken so it was unbounded all the time. From this release actual value matters and is extremely low by default. To "revert"
the old behaviour (no boundary), use a large enough value.

### Fixed

- [#833](https://github.com/thanos-io/thanos/issues/833) Store Gateway matcher regression for intersecting with empty posting.
- [#867](https://github.com/thanos-io/thanos/pull/867) Fixed race condition in sidecare between reloader and shipper.

## [v0.3.1](https://github.com/thanos-io/thanos/releases/tag/v0.3.1) - 2019.02.18

### Fixed

- [#829](https://github.com/thanos-io/thanos/issues/829) Store Gateway crashing due to `slice bounds out of range`.
- [#834](https://github.com/thanos-io/thanos/issues/834) Store Gateway matcher regression for `<>` `!=`.

## [v0.3.0](https://github.com/thanos-io/thanos/releases/tag/v0.3.0) - 2019.02.08

### Added

- Support for gzip compressed configuration files before envvar substitution for reloader package.
- `bucket inspect` command for better insights on blocks in object storage.
- Support for [Tencent COS](docs/storage.md#tencent-cos-configuration) object storage.
- Partial Response disable option for StoreAPI and QueryAPI.
- Partial Response disable button on Thanos UI
- We have initial docs for goDoc documentation!
- Flags for Querier and Ruler UIs: `--web.route-prefix`, `--web.external-prefix`, `--web.prefix-header`. Details [here](docs/components/query.md#expose-ui-on-a-sub-path)

### Fixed

- [#649](https://github.com/thanos-io/thanos/issues/649) - Fixed store label values api to add also external label values.
- [#396](https://github.com/thanos-io/thanos/issues/396) - Fixed sidecar logic for proxying series that has more than 2^16 samples from Prometheus.
- [#732](https://github.com/thanos-io/thanos/pull/732) - Fixed S3 authentication sequence. You can see new sequence enumerated [here](https://github.com/thanos-io/thanos/blob/master/docs/storage.md#aws-s3-configuration)
- [#745](https://github.com/thanos-io/thanos/pull/745) - Fixed race conditions and edge cases for Thanos Querier fanout logic.
- [#651](https://github.com/thanos-io/thanos/issues/651) - Fixed index cache when asked buffer size is bigger than cache max size.

### Changed

- [#529](https://github.com/thanos-io/thanos/pull/529) Massive improvement for compactor. Downsampling memory consumption was reduce to only store labels and single chunks per each series.
- Qurerier UI: Store page now shows the store APIs per component type.
- Prometheus and TSDB deps are now up to date with ~2.7.0 Prometheus version. Lot's of things has changed. See details [here #704](https://github.com/thanos-io/thanos/pull/704) Known changes that affects us:
  - prometheus/prometheus/discovery/file
    - [ENHANCEMENT] Discovery: Improve performance of previously slow updates of changes of targets. #4526
    - [BUGFIX] Wait for service discovery to stop before exiting #4508 ??
  - prometheus/prometheus/promql:
    - **[ENHANCEMENT] Subqueries support. #4831**
    - [BUGFIX] PromQL: Fix a goroutine leak in the lexer/parser. #4858
    - [BUGFIX] Change max/min over_time to handle NaNs properly. #438
    - [BUGFIX] Check label name for `count_values` PromQL function. #4585
    - [BUGFIX] Ensure that vectors and matrices do not contain identical label-sets. #4589
    - [ENHANCEMENT] Optimize PromQL aggregations #4248
    - [BUGFIX] Only add LookbackDelta to vector selectors #4399
    - [BUGFIX] Reduce floating point errors in stddev and related functions #4533
  - prometheus/prometheus/rules:
    - New metrics exposed! (prometheus evaluation!)
    - [ENHANCEMENT] Rules: Error out at load time for invalid templates, rather than at evaluation time. #4537
  - prometheus/tsdb/index: Index reader optimizations.
- Thanos store gateway flag for sync concurrency (`block-sync-concurrency` with `20` default, so no change by default)
- S3 provider:
  - Added `put_user_metadata` option to config.
  - Added `insecure_skip_verify` option to config.

### Deprecated

- Tests against Prometheus below v2.2.1. This does not mean _lack_ of support for those. Only that we don't tests the compatibility anymore. See [#758](https://github.com/thanos-io/thanos/issues/758) for details.

## [v0.2.1](https://github.com/thanos-io/thanos/releases/tag/v0.2.1) - 2018.12.27

### Added

- Relabel drop for Thanos Ruler to enable replica label drop and alert deduplication on AM side.
- Query: Stores UI page available at `/stores`.

![](./docs/img/query_ui_stores.png)

### Fixed

- Thanos Rule Alertmanager DNS SD bug.
- DNS SD bug when having SRV results with different ports.
- Move handling of HA alertmanagers to be the same as Prometheus.
- Azure iteration implementation flaw.

## [v0.2.0](https://github.com/thanos-io/thanos/releases/tag/v0.2.0) - 2018.12.10

Next Thanos release adding support to new discovery method, gRPC mTLS and two new object store providers (Swift and Azure).

Note lots of necessary breaking changes in flags that relates to bucket configuration.

### Deprecated

- _breaking_: Removed all bucket specific flags as we moved to config files:
  - --gcs-bucket=\<bucket\>
  - --s3.bucket=\<bucket\>
  - --s3.endpoint=\<api-url\>
  - --s3.access-key=\<key\>
  - --s3.insecure
  - --s3.signature-version2
  - --s3.encrypt-sse
  - --gcs-backup-bucket=\<bucket\>
  - --s3-backup-bucket=\<bucket\>
- _breaking_: Removed support of those environment variables for bucket:
  - S3_BUCKET
  - S3_ENDPOINT
  - S3_ACCESS_KEY
  - S3_INSECURE
  - S3_SIGNATURE_VERSION2
- _breaking_: Removed provider specific bucket metrics e.g `thanos_objstore_gcs_bucket_operations_total` in favor of of generic bucket operation metrics.

### Changed

- _breaking_: Added `thanos_` prefix to memberlist (gossip) metrics. Make sure to update your dashboards and rules.
- S3 provider:
  - Set `"X-Amz-Acl": "bucket-owner-full-control"` metadata for s3 upload operation.

### Added

- Support for heterogeneous secure gRPC on StoreAPI.
- Handling of scalar result in rule node evaluating rules.
- Flag `--objstore.config-file` to reference to the bucket configuration file in yaml format. Detailed information can be found in document [storage](docs/storage.md).
- File service discovery for StoreAPIs:
- In `thanos rule`, static configuration of query nodes via `--query`
- In `thanos rule`, file based discovery of query nodes using `--query.file-sd-config.files`
- In `thanos query`, file based discovery of store nodes using `--store.file-sd-config.files`
- `/-/healthy` endpoint to Querier.
- DNS service discovery to static and file based configurations using the `dns+` and `dnssrv+` prefixes for the respective lookup. Details [here](docs/service-discovery.md)
- `--cluster.disable` flag to disable gossip functionality completely.
- Hidden flag to configure max compaction level.
- Azure Storage.
- OpenStack Swift support.
- Thanos Ruler `thanos_rule_loaded_rules` metric.
- Option for JSON logger format.

### Fixed

- Issue whereby the Proxy Store could end up in a deadlock if there were more than 9 stores being queried and all returned an error.
- Ruler tracing causing panics.
- GatherIndexStats panics on duplicated chunks check.
- Clean up of old compact blocks on compact restart.
- Sidecar too frequent Prometheus reload.
- `thanos_compactor_retries_total` metric not being registered.

## [v0.1.0](https://github.com/thanos-io/thanos/releases/tag/v0.1.0) - 2018.09.14

Initial version to have a stable reference before [gossip protocol removal](/docs/proposals/201809_gossip-removal.md).

### Added

- Gossip layer for all components.
- StoreAPI gRPC proto.
- TSDB block upload logic for Sidecar.
- StoreAPI logic for Sidecar.
- Config and rule reloader logic for Sidecar.
- On-the fly result merge and deduplication logic for Querier.
- Custom Thanos UI (based mainly on Prometheus UI) for Querier.
- Optimized object storage fetch logic for Store.
- Index cache and chunk pool for Store for better memory usage.
- Stable support for Google Cloud Storage object storage.
- StoreAPI logic for Querier to support Thanos federation (experimental).
- Support for S3 minio-based AWS object storage (experimental).
- Compaction logic of blocks from multiple sources for Compactor.
- Optional Compaction fixed retention.
- Optional downsampling logic for Compactor (experimental).
- Rule (including alerts) evaluation logic for Ruler.
- Rule UI with hot rules reload.
- StoreAPI logic for Ruler.
- Basic metric orchestration for all components.
- Verify commands with potential fixes (experimental).
- Compact / Downsample offline commands.
- Bucket commands.
- Downsampling support for UI.
- Grafana dashboards for Thanos components.<|MERGE_RESOLUTION|>--- conflicted
+++ resolved
@@ -17,7 +17,8 @@
 - [#4107](https://github.com/thanos-io/thanos/pull/4107) Store: `LabelNames` and `LabelValues` now support label matchers.
 
 ### Fixed
--
+- [#3539](https://github.com/thanos-io/thanos/pull/3539) Query: Queries timeout based on lower value out of global Query timeout and per-request timeout specified as part of the query API.
+
 ### Changed
 -
 ### Removed
@@ -41,17 +42,12 @@
 ### Fixed
 
 - [#3204](https://github.com/thanos-io/thanos/pull/3204) Mixin: Use sidecar's metric timestamp for healthcheck.
-<<<<<<< HEAD
-- [#3922](https://github.com/thanos-io/thanos/pull/3922) Fix panic in http logging middleware.
-- [#3539](https://github.com/thanos-io/thanos/pull/3539) Query: Queries timeout based on lower value out of global Query timeout and per-request timeout specified as part of the query API.
-=======
 - [#3922](https://github.com/thanos-io/thanos/pull/3922) *: Fix panic in http logging middleware.
 - [#3960](https://github.com/thanos-io/thanos/pull/3960) Ruler: Fix deduplication of equal alerts with different labels.
 - [#3937](https://github.com/thanos-io/thanos/pull/3937) Store: Fix race condition in chunk pool.
 - [#4017](https://github.com/thanos-io/thanos/pull/4017) Query Frontend: fix downsampling iterator returning duplicate samples.
 - [#4041](https://github.com/thanos-io/thanos/pull/4041) Logging: fix the HTTP logger.
 
->>>>>>> a993bb06
 ### Changed
 
 - [#3929](https://github.com/thanos-io/thanos/pull/3929) Store: Adds the name of the instantiated memcached client to log info.
