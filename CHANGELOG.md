# Changelog

All notable changes to this project will be documented in this file.

The format is based on [Keep a Changelog](http://keepachangelog.com/en/1.0.0/) and this project adheres to [Semantic Versioning](http://semver.org/spec/v2.0.0.html).

NOTE: As semantic versioning states all 0.y.z releases can contain breaking changes in API (flags, grpc API, any backward compatibility)

We use *breaking :warning:* to mark changes that are not backward compatible (relates only to v0.y.z releases.)

## Unreleased

### Fixed

- [#7511](https://github.com/thanos-io/thanos/pull/7511) Query Frontend: fix doubled gzip compression for response body.
- [#7592](https://github.com/thanos-io/thanos/pull/7592) Ruler: Only increment `thanos_rule_evaluation_with_warnings_total` metric for non PromQL warnings.
- [#7614](https://github.com/thanos-io/thanos/pull/7614) *: fix debug log formatting.
- [#7492](https://github.com/thanos-io/thanos/pull/7492) Compactor: update filtered blocks list before second downsample pass.
- [#7658](https://github.com/thanos-io/thanos/pull/7658) Store: Fix panic because too small buffer in pool.
- [#7643](https://github.com/thanos-io/thanos/pull/7643) Receive: fix thanos_receive_write_{timeseries,samples} stats
- [#7644](https://github.com/thanos-io/thanos/pull/7644) fix(ui): add null check to find overlapping blocks logic
- [#7814](https://github.com/thanos-io/thanos/pull/7814) Store: label_values: if matchers contain **name**=="something", do not add <labelname> != "" to fetch less postings.
- [#7679](https://github.com/thanos-io/thanos/pull/7679) Query: respect store.limit.* flags when evaluating queries
- [#7821](https://github.com/thanos-io/thanos/pull/7679) Query/Receive: Fix coroutine leak introduced in https://github.com/thanos-io/thanos/pull/7796.

### Added
- [#7763](https://github.com/thanos-io/thanos/pull/7763) Ruler: use native histograms for client latency metrics.
- [#7609](https://github.com/thanos-io/thanos/pull/7609) API: Add limit param to metadata APIs (series, label names, label values).
- [#7429](https://github.com/thanos-io/thanos/pull/7429): Reloader: introduce `TolerateEnvVarExpansionErrors` to allow suppressing errors when expanding environment variables in the configuration file. When set, this will ensure that the reloader won't consider the operation to fail when an unset environment variable is encountered. Note that all unset environment variables are left as is, whereas all set environment variables are expanded as usual.
- [#7560](https://github.com/thanos-io/thanos/pull/7560) Query: Added the possibility of filtering rules by rule_name, rule_group or file to HTTP api.
- [#7652](https://github.com/thanos-io/thanos/pull/7652) Store: Implement metadata API limit in stores.
<<<<<<< HEAD
- [#7654](https://github.com/thanos-io/thanos/pull/7654) *: Add '--grpc-server-tls-min-version' flag to allow user to specify TLS version, otherwise default to TLS 1.3
=======
- [#7659](https://github.com/thanos-io/thanos/pull/7659) Receive: Add support for replication using [Cap'n Proto](https://capnproto.org/). This protocol has a lower CPU and memory footprint, which leads to a reduction in resource usage in Receivers. Before enabling it, make sure that all receivers are updated to a version which supports this replication method.
>>>>>>> 731e4607

### Changed

- [#7494](https://github.com/thanos-io/thanos/pull/7494) Ruler: remove trailing period from SRV records returned by discovery `dnsnosrva` lookups
- [#7567](https://github.com/thanos-io/thanos/pull/7565) Query: Use thanos resolver for endpoint groups.
- [#7704](https://github.com/thanos-io/thanos/pull/7704) *: *breaking :warning:* remove Store gRPC Info function. This has been deprecated for 3 years, its time to remove it.
- [#7741](https://github.com/thanos-io/thanos/pull/7741) Deps: Bump Objstore to `v0.0.0-20240913074259-63feed0da069`
- [#7813](https://github.com/thanos-io/thanos/pull/7813) Receiver: enable initial TSDB compaction time randomization

### Removed

## [v0.36.1](https://github.com/thanos-io/thanos/tree/release-0.36)

### Fixed

- [#7634](https://github.com/thanos-io/thanos/pull/7634) Rule: fix Query and Alertmanager TLS configurations with CA only.
- [#7618](https://github.com/thanos-io/thanos/pull/7618) Proxy: Query goroutine leak when store.response-timeout is set

### Added

### Changed

### Removed

## [v0.36.0](https://github.com/thanos-io/thanos/tree/release-0.36)

### Fixed

- [#7326](https://github.com/thanos-io/thanos/pull/7326) Query: fixing exemplars proxy when querying stores with multiple tenants.
- [#7403](https://github.com/thanos-io/thanos/pull/7403) Sidecar: fix startup sequence
- [#7484](https://github.com/thanos-io/thanos/pull/7484) Proxy: fix panic in lazy response set
- [#7493](https://github.com/thanos-io/thanos/pull/7493) *: fix server grpc histograms

### Added

- [#7317](https://github.com/thanos-io/thanos/pull/7317) Tracing: allow specifying resource attributes for the OTLP configuration.
- [#7367](https://github.com/thanos-io/thanos/pull/7367) Store Gateway: log request ID in request logs.
- [#7361](https://github.com/thanos-io/thanos/pull/7361) Query: *breaking :warning:* pass query stats from remote execution from server to client. We changed the protobuf of the QueryAPI, if you use `query.mode=distributed` you need to update your client (upper level Queriers) first, before updating leaf Queriers (servers).
- [#7363](https://github.com/thanos-io/thanos/pull/7363) Query-frontend: set value of remote_user field in Slow Query Logs from HTTP header
- [#7335](https://github.com/thanos-io/thanos/pull/7335) Dependency: Update minio-go to v7.0.70 which includes support for EKS Pod Identity.
- [#7477](https://github.com/thanos-io/thanos/pull/7477) *: Bump objstore to `20240622095743-1afe5d4bc3cd`

### Changed

- [#7334](https://github.com/thanos-io/thanos/pull/7334) Compactor: do not vertically compact downsampled blocks. Such cases are now marked with `no-compact-mark.json`. Fixes panic `panic: unexpected seriesToChunkEncoder lack of iterations`.
- [#7393](https://github.com/thanos-io/thanos/pull/7393) *: *breaking :warning:* Using native histograms for grpc middleware metrics. Metrics `grpc_client_handling_seconds` and `grpc_server_handling_seconds` will now be native histograms, if you have enabled native histogram scraping you will need to update your PromQL expressions to use the new metric names.

### Removed

## [v0.35.1](https://github.com/thanos-io/thanos/tree/release-0.35) - 28.05.2024

### Fixed

- [#7323](https://github.com/thanos-io/thanos/pull/7323) Sidecar: wait for prometheus on startup
- [#6948](https://github.com/thanos-io/thanos/pull/6948) Receive: fix goroutines leak during series requests to thanos store api.
- [#7382](https://github.com/thanos-io/thanos/pull/7382) *: Ensure objstore flag values are masked & disable debug/pprof/cmdline
- [#7392](https://github.com/thanos-io/thanos/pull/7392) Query: fix broken min, max for pre 0.34.1 sidecars
- [#7373](https://github.com/thanos-io/thanos/pull/7373) Receive: Fix stats for remote write
- [#7318](https://github.com/thanos-io/thanos/pull/7318) Compactor: Recover from panic to log block ID

### Added

### Changed

### Removed

## [v0.35.0](https://github.com/thanos-io/thanos/tree/release-0.35) - 02.05.2024

### Fixed

- [#7083](https://github.com/thanos-io/thanos/pull/7083) Store Gateway: Fix lazy expanded postings with 0 length failed to be cached.
- [#7080](https://github.com/thanos-io/thanos/pull/7080) Receive: race condition in handler Close() when stopped early
- [#7132](https://github.com/thanos-io/thanos/pull/7132) Documentation: fix broken helm installation instruction
- [#7134](https://github.com/thanos-io/thanos/pull/7134) Store, Compact: Revert the recursive block listing mechanism introduced in https://github.com/thanos-io/thanos/pull/6474 and use the same strategy as in 0.31. Introduce a `--block-discovery-strategy` flag to control the listing strategy so that a recursive lister can still be used if the tradeoff of slower but cheaper discovery is preferred.
- [#7122](https://github.com/thanos-io/thanos/pull/7122) Store Gateway: Fix lazy expanded postings estimate base cardinality using posting group with remove keys.
- [#7166](https://github.com/thanos-io/thanos/pull/7166) Receive/MultiTSDB: Do not delete non-uploaded blocks
- [#7179](https://github.com/thanos-io/thanos/pull/7179) Query: Fix merging of query analysis
- [#7224](https://github.com/thanos-io/thanos/pull/7224) Query-frontend: Add Redis username to the client configuration.
- [#7220](https://github.com/thanos-io/thanos/pull/7220) Store Gateway: Fix lazy expanded postings caching partial expanded postings and bug of estimating remove postings with non existent value. Added `PromQLSmith` based fuzz test to improve correctness.
- [#7225](https://github.com/thanos-io/thanos/pull/7225) Compact: Don't halt due to overlapping sources when vertical compaction is enabled
- [#7244](https://github.com/thanos-io/thanos/pull/7244) Query: Fix Internal Server Error unknown targetHealth: "unknown" when trying to open the targets page.
- [#7248](https://github.com/thanos-io/thanos/pull/7248) Receive: Fix RemoteWriteAsync was sequentially executed causing high latency in the ingestion path.
- [#7271](https://github.com/thanos-io/thanos/pull/7271) Query: fixing dedup iterator when working on mixed sample types.
- [#7289](https://github.com/thanos-io/thanos/pull/7289) Query Frontend: show warnings from downstream queries.
- [#7308](https://github.com/thanos-io/thanos/pull/7308) Store: Batch TSDB Infos for blocks.
- [#7301](https://github.com/thanos-io/thanos/pull/7301) Store Gateway: fix index header reader `PostingsOffsets` returning wrong values.

### Added

- [#7155](https://github.com/thanos-io/thanos/pull/7155) Receive: Add tenant globbing support to hashring config
- [#7231](https://github.com/thanos-io/thanos/pull/7231) Tracing: added missing sampler types
- [#7194](https://github.com/thanos-io/thanos/pull/7194) Downsample: retry objstore related errors
- [#7105](https://github.com/thanos-io/thanos/pull/7105) Rule: add flag `--query.enable-x-functions` to allow usage of extended promql functions (xrate, xincrease, xdelta) in loaded rules
- [#6867](https://github.com/thanos-io/thanos/pull/6867) Query UI: Tenant input box added to the Query UI, in order to be able to specify which tenant the query should use.
- [#7186](https://github.com/thanos-io/thanos/pull/7186) Query UI: Only show tenant input box when query tenant enforcement is enabled
- [#7175](https://github.com/thanos-io/thanos/pull/7175) Query: Add `--query.mode=distributed` which enables the new distributed mode of the Thanos query engine.
- [#7199](https://github.com/thanos-io/thanos/pull/7199) Reloader: Add support for watching and decompressing Prometheus configuration directories
- [#7200](https://github.com/thanos-io/thanos/pull/7175) Query: Add `--selector.relabel-config` and `--selector.relabel-config-file` flags which allows scoping the Querier to a subset of matched TSDBs.
- [#7233](https://github.com/thanos-io/thanos/pull/7233) UI: Showing Block Size Stats
- [#7256](https://github.com/thanos-io/thanos/pull/7256) Receive: Split remote-write HTTP requests via tenant labels of series
- [#7269](https://github.com/thanos-io/thanos/pull/7269) Query UI: Show peak/total samples in query analysis
- [#7280](https://github.com/thanos-io/thanos/pull/7281) *: Adding User-Agent to request logs
- [#7219](https://github.com/thanos-io/thanos/pull/7219) Receive: add `--remote-write.client-tls-secure` and `--remote-write.client-tls-skip-verify` flags to stop relying on grpc server config to determine grpc client secure/skipVerify.
- [#7297](https://github.com/thanos-io/thanos/pull/7297) *: mark as not queryable if status is not ready
- [#7302](https://github.com/thanos-io/thanos/pull/7303) Considering the `X-Forwarded-For` header for the remote address in the logs.
- [#7304](https://github.com/thanos-io/thanos/pull/7304) Store: Use loser trees for merging results

### Changed

- [#7123](https://github.com/thanos-io/thanos/pull/7123) Rule: Change default Alertmanager API version to v2.
- [#7192](https://github.com/thanos-io/thanos/pull/7192) Rule: Do not turn off ruler even if resolving fails
- [#7223](https://github.com/thanos-io/thanos/pull/7223) Automatic detection of memory limits and configure GOMEMLIMIT to match.
- [#7283](https://github.com/thanos-io/thanos/pull/7283) Compact: *breaking :warning:* Replace group with resolution in compact downsample metrics to avoid cardinality explosion with large numbers of groups.
- [#7305](https://github.com/thanos-io/thanos/pull/7305) Query|Receiver: Do not log full request on ProxyStore by default.

### Removed

## [v0.34.1](https://github.com/thanos-io/thanos/tree/release-0.34) - 11.02.24

### Fixed

- [#7078](https://github.com/thanos-io/thanos/pull/7078) *: Bump gRPC to 1.57.2

### Added

### Changed

### Removed

## [v0.34.0](https://github.com/thanos-io/thanos/tree/release-0.34) - 26.01.24

### Fixed

- [#7011](https://github.com/thanos-io/thanos/pull/7011) Query Frontend: queries with negative offset should check whether it is cacheable or not.
- [#6874](https://github.com/thanos-io/thanos/pull/6874) Sidecar: fix labels returned by 'api/v1/series' in presence of conflicting external and inner labels.
- [#7009](https://github.com/thanos-io/thanos/pull/7009) Rule: Fix spacing error in URL.
- [#7082](https://github.com/thanos-io/thanos/pull/7082) Stores: fix label values edge case when requesting external label values with matchers
- [#7114](https://github.com/thanos-io/thanos/pull/7114) Stores: fix file path bug for minio v7.0.61

### Added

- [#6756](https://github.com/thanos-io/thanos/pull/6756) Query: Add `query.enable-tenancy` & `query.tenant-label-name` options to allow enforcement of tenancy on the query path, by injecting labels into queries (uses prom-label-proxy internally).
- [#6944](https://github.com/thanos-io/thanos/pull/6944) Receive: Added a new flag for maximum retention bytes.
- [#6891](https://github.com/thanos-io/thanos/pull/6891) Objstore: Bump `objstore` which adds support for Azure Workload Identity.
- [#6453](https://github.com/thanos-io/thanos/pull/6453) Sidecar: Added `--reloader.method` to support configuration reloads via SIHUP signal.
- [#6925](https://github.com/thanos-io/thanos/pull/6925) Store Gateway: Support float native histogram.
- [#6954](https://github.com/thanos-io/thanos/pull/6954) Index Cache: Support tracing for fetch APIs.
- [#6943](https://github.com/thanos-io/thanos/pull/6943) Ruler: Added `keep_firing_for` field in alerting rule.
- [#6972](https://github.com/thanos-io/thanos/pull/6972) Store Gateway: Apply series limit when streaming series for series actually matched if lazy postings is enabled.
- [#6984](https://github.com/thanos-io/thanos/pull/6984) Store Gateway: Added `--store.index-header-lazy-download-strategy` to specify how to lazily download index headers when lazy mmap is enabled.
- [#6887](https://github.com/thanos-io/thanos/pull/6887) Query Frontend: *breaking :warning:* Add tenant label to relevant exported metrics. Note that this change may cause some pre-existing custom dashboard queries to be incorrect due to the added label.
- [#7028](https://github.com/thanos-io/thanos/pull/7028) Query|Query Frontend: Add new `--query-frontend.enable-x-functions` flag to enable experimental extended functions.
- [#6884](https://github.com/thanos-io/thanos/pull/6884) Tools: Add upload-block command to upload blocks to object storage.
- [#7010](https://github.com/thanos-io/thanos/pull/7010) Cache: Added `set_async_circuit_breaker_*` to utilize the circuit breaker pattern for dynamically thresholding asynchronous set operations.

### Changed

- [#6539](https://github.com/thanos-io/thanos/pull/6539) Store: *breaking :warning:* Changed `--sync-block-duration` default 3m to 15m.

### Removed

- [#7014](https://github.com/thanos-io/thanos/pull/7014) *: *breaking :warning:* Removed experimental query pushdown feature to simplify query path. This feature has had high complexity for too little benefits. The responsibility for query pushdown will be moved to the distributed mode of the new 'thanos' promql engine.

## [v0.33.0](https://github.com/thanos-io/thanos/tree/release-0.33) - 18.12.2023

### Fixed

- [#6817](https://github.com/thanos-io/thanos/pull/6817) Store Gateway: fix `matchersToPostingGroups` label values variable got shadowed bug.

### Added
- [#6891](https://github.com/thanos-io/thanos/pull/6891) Objstore: Bump `objstore` which adds support for Azure Workload Identity.
- [#6605](https://github.com/thanos-io/thanos/pull/6605) Query Frontend: Support vertical sharding binary expression with metric name when no matching labels specified.
- [#6308](https://github.com/thanos-io/thanos/pull/6308) Ruler: Support configuration flag that allows customizing template for alert message.
- [#6760](https://github.com/thanos-io/thanos/pull/6760) Query Frontend: Added TLS support in `--query-frontend.downstream-tripper-config` and `--query-frontend.downstream-tripper-config-file`
- [#7004](https://github.com/thanos-io/thanos/pull/7004) Query Frontend: Support documented auto discovery for memcached
- [#6749](https://github.com/thanos-io/thanos/pull/6749) Store Gateway: Added `thanos_store_index_cache_fetch_duration_seconds` histogram for tracking latency of fetching data from index cache.
- [#6690](https://github.com/thanos-io/thanos/pull/6690) Store: *breaking :warning:* Add tenant label to relevant exported metrics. Note that this change may cause some pre-existing dashboard queries to be incorrect due to the added label.
- [#6530](https://github.com/thanos-io/thanos/pull/6530) / [#6690](https://github.com/thanos-io/thanos/pull/6690) Query: Add command line arguments for configuring tenants and forward tenant information to Store Gateway.
- [#6765](https://github.com/thanos-io/thanos/pull/6765) Index Cache: Add `enabled_items` to index cache config to selectively cache configured items. Available item types are `Postings`, `Series` and `ExpandedPostings`.
- [#6773](https://github.com/thanos-io/thanos/pull/6773) Index Cache: Add `ttl` to control the ttl to store items in remote index caches like memcached and redis.
- [#6794](https://github.com/thanos-io/thanos/pull/6794) Query: *breaking :warning:* Add tenant label to relevant exported metrics. Note that this change may cause some pre-existing custom dashboard queries to be incorrect due to the added label.
- [#6847](https://github.com/thanos-io/thanos/pull/6847) Store: Add `thanos_bucket_store_indexheader_download_duration_seconds` and `thanos_bucket_store_indexheader_load_duration_seconds` metrics for tracking latency of downloading and initializing the index-header.

### Changed

- [#6698](https://github.com/thanos-io/thanos/pull/6608) Receive: Change write log level from warn to info.
- [#6753](https://github.com/thanos-io/thanos/pull/6753) mixin(Rule): *breaking :warning:* Fixed the mixin rules with duplicate names and updated the promtool version from v0.37.0 to v0.47.0
- [#6772](https://github.com/thanos-io/thanos/pull/6772) *: Bump prometheus to v0.47.2-0.20231006112807-a5a4eab679cc
- [#6794](https://github.com/thanos-io/thanos/pull/6794) Receive: the exported HTTP metrics now uses the specified default tenant for requests where no tenants are found.
- [#6651](https://github.com/thanos-io/thanos/pull/6651) *: Update go_grpc_middleware to v2.0.0. Remove Tags Interceptor from Thanos. Tags interceptor is removed from v2.0.0 go-grpc-middleware and is not needed anymore.

### Removed

- [#6686](https://github.com/thanos-io/thanos/pull/6686) Remove deprecated `--log.request.decision` flag. We now use `--request.logging-config` to set logging decisions.

## [v0.32.5](https://github.com/thanos-io/thanos/tree/release-0.32) - 18.10.2023

### Fixed

- [#6615](https://github.com/thanos-io/thanos/pull/6615) [#6805](https://github.com/thanos-io/thanos/pull/6805): Build with Go 1.21 and bump golang.org/x/net to v0.17 for addressing [CVE](https://groups.google.com/g/golang-announce/c/iNNxDTCjZvo)
- [#6802](https://github.com/thanos-io/thanos/pull/6802) Receive: head series limiter should not run if no head series limit is set.
- [#6816](https://github.com/thanos-io/thanos/pull/6816) Store: fix prometheus store label values matches for external labels

### Added

### Changed

### Removed

## [v0.32.4](https://github.com/thanos-io/thanos/tree/release-0.32) - 02.10.2023

### Fixed

- [#6746](https://github.com/thanos-io/thanos/pull/6746) Objstore: Upgrade with fixes [objstore#77](https://github.com/thanos-io/objstore/pull/77) and [objstore#78](https://github.com/thanos-io/objstore/pull/78).

### Added

### Changed

### Removed

## [v0.32.3](https://github.com/thanos-io/thanos/tree/release-0.32) - 20.09.2023

### Fixed

- [#6692](https://github.com/thanos-io/thanos/pull/6692) Store: Fix matching bug when using empty alternative in regex matcher, for example (a||b).
- [#6679](https://github.com/thanos-io/thanos/pull/6697) Store: Fix block deduplication
- [#6706](https://github.com/thanos-io/thanos/pull/6706) Store: Series responses should always be sorted
- [#7286](https://github.com/thanos-io/thanos/pull/7286) Query: Propagate instant query warnings in distributed execution mode.

### Added

### Changed

- [#6664](https://github.com/thanos-io/thanos/pull/6664) *: Update Prometheus to 2.46.1.
- [#6722](https://github.com/thanos-io/thanos/pull/6722) *: Optimize iterations on GCS buckets by requesting only object names.
- [#6544](https://github.com/thanos-io/thanos/pull/6500) Objstore: Update objstore to latest version which adds a new metric regarding uploaded TSDB bytes

### Removed

## [v0.32.2](https://github.com/thanos-io/thanos/tree/release-0.32) - 31.08.2023

### Fixed

- [#6675](https://github.com/thanos-io/thanos/pull/6675) Store: Fix race when iterating blocks
- [#6679](https://github.com/thanos-io/thanos/pull/6679) Store: Record stats even on ExpandPostings error
- [#6681](https://github.com/thanos-io/thanos/pull/6681) Store: Fix forgotten field in store stats merge
- [#6684](https://github.com/thanos-io/thanos/pull/6684) Store: Fix postings reader short reads to address nil postings bug

### Added

### Changed

### Removed

## [v0.32.1](https://github.com/thanos-io/thanos/tree/release-0.32) - 28.08.2023

### Fixed

- [#6650](https://github.com/thanos-io/thanos/pull/6650) Store: Fix error handling in decodePostings
- [#6654](https://github.com/thanos-io/thanos/pull/6654) Store: Fix ignored error in postings
- [#6655](https://github.com/thanos-io/thanos/pull/6655) Store: Fix bufio pool handling
- [#6669](https://github.com/thanos-io/thanos/pull/6669) Store: Fix mutable stringset memory usage

### Added

### Changed

- [#6664](https://github.com/thanos-io/thanos/pull/6664) *: Update Prometheus to 2.46.1.

### Removed

## [v0.32.0](https://github.com/thanos-io/thanos/tree/release-0.32) - 23.08.2023

### Added

- [#6437](https://github.com/thanos-io/thanos/pull/6437) Receive: make tenant stats limit configurable
- [#6369](https://github.com/thanos-io/thanos/pull/6369) Receive: add az-aware replication support for Ketama algorithm
- [#6185](https://github.com/thanos-io/thanos/pull/6185) Tracing: tracing in OTLP support configuring service_name.
- [#6192](https://github.com/thanos-io/thanos/pull/6192) Store: add flag `bucket-web-label` to select the label to use as timeline title in web UI
- [#6195](https://github.com/thanos-io/thanos/pull/6195) Receive: add flag `tsdb.too-far-in-future.time-window` to prevent clock skewed samples to pollute TSDB head and block all valid incoming samples.
- [#6273](https://github.com/thanos-io/thanos/pull/6273) Mixin: Allow specifying an instance name filter in dashboards
- [#6163](https://github.com/thanos-io/thanos/pull/6163) Receiver: Add hidden flag `--receive-forward-max-backoff` to configure the max backoff for forwarding requests.
- [#5777](https://github.com/thanos-io/thanos/pull/5777) Receive: Allow specifying tenant-specific external labels in Router Ingestor.
- [#6352](https://github.com/thanos-io/thanos/pull/6352) Store: Expose store gateway query stats in series response hints.
- [#6420](https://github.com/thanos-io/thanos/pull/6420) Index Cache: Cache expanded postings.
- [#6441](https://github.com/thanos-io/thanos/pull/6441) Compact: Compactor will set `index_stats` in `meta.json` file with max series and chunk size information.
- [#6466](https://github.com/thanos-io/thanos/pull/6466) Mixin (Receive): add limits alerting for configuration reload and meta-monitoring.
- [#6467](https://github.com/thanos-io/thanos/pull/6467) Mixin (Receive): add alert for tenant reaching head series limit.
- [#6528](https://github.com/thanos-io/thanos/pull/6528) Index Cache: Add histogram metric `thanos_store_index_cache_stored_data_size_bytes` for item size.
- [#6560](https://github.com/thanos-io/thanos/pull/6560) Thanos ruler: add flag to optionally disable adding Thanos params when querying metrics
- [#6574](https://github.com/thanos-io/thanos/pull/6574) Tools: Add min and max compactions range flags to `bucket replicate` command.
- [#6593](https://github.com/thanos-io/thanos/pull/6574) Store: Add `thanos_bucket_store_chunk_refetches_total` metric to track number of chunk refetches.
- [#6264](https://github.com/thanos-io/thanos/pull/6264) Query: Add Thanos logo in navbar
- [#6234](https://github.com/thanos-io/thanos/pull/6234) Query: Add ability to switch between `thanos` and `prometheus` engines dynamically via UI and API.
- [#6346](https://github.com/thanos-io/thanos/pull/6346) Query: Add ability to generate SQL-like query explanations when `thanos` engine is used.
- [#6646](https://github.com/thanos-io/thanos/pull/6646) Compact and Bucket: Add `--disable-admin-operations` flag in Compactor UI and Bucket UI

### Fixed
- [#6503](https://github.com/thanos-io/thanos/pull/6503) *: Change the engine behind `ContentPathReloader` to be completely independent of any filesystem concept. This effectively fixes this configuration reload when used with Kubernetes ConfigMaps, Secrets, or other volume mounts.
- [#6456](https://github.com/thanos-io/thanos/pull/6456) Store: fix crash when computing set matches from regex pattern
- [#6427](https://github.com/thanos-io/thanos/pull/6427) Receive: increased log level for failed uploads to `error`
- [#6172](https://github.com/thanos-io/thanos/pull/6172) query-frontend: return JSON formatted errors for invalid PromQL expression in the split by interval middleware.
- [#6171](https://github.com/thanos-io/thanos/pull/6171) Store: fix error handling on limits.
- [#6183](https://github.com/thanos-io/thanos/pull/6183) Receiver: fix off by one in multitsdb flush that will result in empty blocks if the head only contains one sample
- [#6197](https://github.com/thanos-io/thanos/pull/6197) Exemplar OTel: Fix exemplar for otel to use traceId instead of spanId and sample only if trace is sampled
- [#6207](https://github.com/thanos-io/thanos/pull/6207) Receive: Remove the shipper once a tenant has been pruned.
- [#6216](https://github.com/thanos-io/thanos/pull/6216) Receiver: removed hard-coded value of EnableExemplarStorage flag and set it according to max-exemplar value.
- [#6222](https://github.com/thanos-io/thanos/pull/6222) mixin(Receive): Fix tenant series received dashboard widget.
- [#6218](https://github.com/thanos-io/thanos/pull/6218) mixin(Store): handle ResourceExhausted as a non-server error. As a consequence, this error won't contribute to Store's grpc errors alerts.
- [#6271](https://github.com/thanos-io/thanos/pull/6271) Receive: Fix segfault in `LabelValues` during head compaction.
- [#6306](https://github.com/thanos-io/thanos/pull/6306) Tracing: tracing in OTLP utilize the OTEL_TRACES_SAMPLER env variable
- [#6330](https://github.com/thanos-io/thanos/pull/6330) Store: Fix inconsistent error for series limits.
- [#6342](https://github.com/thanos-io/thanos/pull/6342) Cache/Redis: Upgrade `rueidis` to v1.0.2 to to improve error handling while shrinking a redis cluster.
- [#6325](https://github.com/thanos-io/thanos/pull/6325) Store: return gRPC resource exhausted error for byte limiter.
- [#6399](https://github.com/thanos-io/thanos/pull/6399) *: Fix double-counting bug in http_request_duration metric
- [#6428](https://github.com/thanos-io/thanos/pull/6428) Report gRPC connection errors in the logs.
- [#6519](https://github.com/thanos-io/thanos/pull/6519) Reloader: Use timeout for initial apply.
- [#6509](https://github.com/thanos-io/thanos/pull/6509) Store Gateway: Remove `memWriter` from `fileWriter` to reduce memory usage when sync index headers.
- [#6556](https://github.com/thanos-io/thanos/pull/6556) Thanos compact: respect block-files-concurrency setting when downsampling
- [#6592](https://github.com/thanos-io/thanos/pull/6592) Query Frontend: fix bugs in vertical sharding `without` and `union` function to allow more queries to be shardable.
- [#6317](https://github.com/thanos-io/thanos/pull/6317) *: Fix internal label deduplication bug, by resorting store response set.
- [#6189](https://github.com/thanos-io/thanos/pull/6189) Rule: Fix panic when calling API `/api/v1/rules?type=alert`.
- [#6598](https://github.com/thanos-io/thanos/pull/6598) compact: fix data corruption with "invalid size" error during downsample

### Changed
- [#6049](https://github.com/thanos-io/thanos/pull/6049) Compact: *breaking :warning:* Replace group with resolution in compact metrics to avoid cardinality explosion on compact metrics for large numbers of groups.
- [#6168](https://github.com/thanos-io/thanos/pull/6168) Receiver: Make ketama hashring fail early when configured with number of nodes lower than the replication factor.
- [#6201](https://github.com/thanos-io/thanos/pull/6201) Query-Frontend: Disable absent and absent_over_time for vertical sharding.
- [#6212](https://github.com/thanos-io/thanos/pull/6212) Query-Frontend: Disable scalar for vertical sharding.
- [#6107](https://github.com/thanos-io/thanos/pull/6107) *breaking :warning:* Change default user id in container image from 0(root) to 1001
- [#6228](https://github.com/thanos-io/thanos/pull/6228) Conditionally generate debug messages in ProxyStore to avoid memory bloat.
- [#6231](https://github.com/thanos-io/thanos/pull/6231) mixins: Add code/grpc-code dimension to error widgets.
- [#6244](https://github.com/thanos-io/thanos/pull/6244) mixin(Rule): Add rule evaluation failures to the Rule dashboard.
- [#6303](https://github.com/thanos-io/thanos/pull/6303) Store: added and start using streamed snappy encoding for postings list instead of block based one. This leads to constant memory usage during decompression. This approximately halves memory usage when decompressing a postings list in index cache.
- [#6071](https://github.com/thanos-io/thanos/pull/6071) Query Frontend: *breaking :warning:* Add experimental native histogram support for which we updated and aligned with the [Prometheus common](https://github.com/prometheus/common) model, which is used for caching so a cache reset required.
- [#6163](https://github.com/thanos-io/thanos/pull/6163) Receiver: changed default max backoff from 30s to 5s for forwarding requests. Can be configured with `--receive-forward-max-backoff`.
- [#6327](https://github.com/thanos-io/thanos/pull/6327) *: *breaking :warning:* Use histograms instead of summaries for instrumented handlers.
- [#6322](https://github.com/thanos-io/thanos/pull/6322) Logging: Avoid expensive log.Valuer evaluation for disallowed levels.
- [#6358](https://github.com/thanos-io/thanos/pull/6358) Query: Add +Inf bucket to query duration metrics
- [#6363](https://github.com/thanos-io/thanos/pull/6363) Store: Check context error when expanding postings.
- [#6405](https://github.com/thanos-io/thanos/pull/6405) Index Cache: Change postings cache key to include the encoding format used so that older Thanos versions would not try to decode it during the deployment of a new version.
- [#6479](https://github.com/thanos-io/thanos/pull/6479) Store: *breaking :warning:* Rename `thanos_bucket_store_cached_series_fetch_duration_seconds` to `thanos_bucket_store_series_fetch_duration_seconds` and `thanos_bucket_store_cached_postings_fetch_duration_seconds` to `thanos_bucket_store_postings_fetch_duration_seconds`.
- [#6474](https://github.com/thanos-io/thanos/pull/6474) Store/Compact: Reduce a large amount of `Exists` API calls against object storage when synchronizing meta files in favour of a recursive `Iter` call.
- [#6548](https://github.com/thanos-io/thanos/pull/6548) Objstore: Bump minio-go to v7.0.61.
- [#6187](https://github.com/thanos-io/thanos/pull/6187) *: Unify gRPC flags for all servers.
- [#6267](https://github.com/thanos-io/thanos/pull/6267) Query: Support unicode external label truncation.
- [#6371](https://github.com/thanos-io/thanos/pull/6371) Query: Only keep name in UI `store_matches` param.
- [#6609](https://github.com/thanos-io/thanos/pull/6609) *: Bump `go4.org/intern` to fix Go 1.21 builds.

### Removed
- [#6496](https://github.com/thanos-io/thanos/pull/6496) *: Remove unnecessary configuration reload from `ContentPathReloader` and improve its tests.
- [#6432](https://github.com/thanos-io/thanos/pull/6432) Receive: Remove duplicated `gopkg.in/fsnotify.v1` dependency.
- [#6332](https://github.com/thanos-io/thanos/pull/6332) *: Remove unmaintained `gzip` dependency.

## [v0.31.0](https://github.com/thanos-io/thanos/tree/release-0.31) - 22.03.2023

### Added

- [#5990](https://github.com/thanos-io/thanos/pull/5990) Cache/Redis: add support for Redis Sentinel via new option `master_name`.
- [#6008](https://github.com/thanos-io/thanos/pull/6008) *: Add counter metric `gate_queries_total` to gate.
- [#5926](https://github.com/thanos-io/thanos/pull/5926) Receiver: Add experimental string interning in writer. Can be enabled with a hidden flag `--writer.intern`.
- [#5773](https://github.com/thanos-io/thanos/pull/5773) Store: Support disabling cache index header file by setting `--no-cache-index-header`. When toggled, Stores can run without needing persistent disks.
- [#5653](https://github.com/thanos-io/thanos/pull/5653) Receive: Allow setting hashing algorithm per tenant in hashrings config.
- [#6074](https://github.com/thanos-io/thanos/pull/6074) *: Add histogram metrics `thanos_store_server_series_requested` and `thanos_store_server_chunks_requested` to all Stores.
- [#6074](https://github.com/thanos-io/thanos/pull/6074) *: Allow configuring series and sample limits per `Series` request for all Stores.
- [#6104](https://github.com/thanos-io/thanos/pull/6104) Objstore: Support S3 session token.
- [#5548](https://github.com/thanos-io/thanos/pull/5548) Query: Add experimental support for load balancing across multiple Store endpoints.
- [#6148](https://github.com/thanos-io/thanos/pull/6148) Query-frontend: Add `traceID` to slow query detected log line.
- [#6153](https://github.com/thanos-io/thanos/pull/6153) Query-frontend: Add `remote_user` (from http basic auth) and `remote_addr` to slow query detected log line.
- [#6406](https://github.com/thanos-io/thanos/pull/6406) Receive: Allow tenants to be configured with unlimited active series by setting head_series_limit to 0.

### Fixed

- [#5995](https://github.com/thanos-io/thanos/pull/5995) Sidecar: Loads TLS certificate during startup.
- [#6044](https://github.com/thanos-io/thanos/pull/6044) Receive: Mark out-of-window errors as conflict when out-of-window samples ingestion is used.
- [#6050](https://github.com/thanos-io/thanos/pull/6050) Store: Re-try bucket store initial sync upon failure.
- [#6067](https://github.com/thanos-io/thanos/pull/6067) Receive: Fix panic when querying uninitialized TSDBs.
- [#6082](https://github.com/thanos-io/thanos/pull/6082) Query: Don't error when no stores are matched.
- [#6098](https://github.com/thanos-io/thanos/pull/6098) Cache/Redis: Upgrade `rueidis` to v0.0.93 to fix potential panic when the client-side caching is disabled.
- [#6103](https://github.com/thanos-io/thanos/pull/6103) Mixins(Rule): Fix expression for long rule evaluations.
- [#6121](https://github.com/thanos-io/thanos/pull/6121) Receive: Deduplicate meta-monitoring queries for [Active Series Limiting](https://thanos.io/tip/components/receive.md/#active-series-limiting-experimental).
- [#6137](https://github.com/thanos-io/thanos/pull/6137) Downsample: Repair of non-empty XOR chunks during 1h downsampling.
- [#6125](https://github.com/thanos-io/thanos/pull/6125) Query Frontend: Fix vertical shardable instant queries do not produce sorted results for `sort`, `sort_desc`, `topk` and `bottomk` functions.
- [#6203](https://github.com/thanos-io/thanos/pull/6203) Receive: Fix panic in head compaction under high query load.

### Changed

- [#6010](https://github.com/thanos-io/thanos/pull/6010) *: Upgrade Prometheus to v0.42.0.
- [#5999](https://github.com/thanos-io/thanos/pull/5999) *: Upgrade Alertmanager dependency to v0.25.0.
- [#6520](https://github.com/thanos-io/thanos/pull/6520): Switch query-frontend to use [Rueidis](https://github.com/redis/rueidis) client. Deleted `idle_timeout`, `max_conn_age`, `pool_size`, `min_idle_conns` fields as they are not used anymore.
- [#5887](https://github.com/thanos-io/thanos/pull/5887) Tracing: Make sure rate limiting sampler is the default, as was the case in version pre-0.29.0.
- [#5997](https://github.com/thanos-io/thanos/pull/5997) Rule: switch to miekgdns DNS resolver as the default one.
- [#6126](https://github.com/thanos-io/thanos/pull/6126) Build with Go 1.20
- [#6035](https://github.com/thanos-io/thanos/pull/6035) Tools (replicate): Support all types of matchers to match blocks for replication. Change matcher parameter from string slice to a single string.
- [#6131](https://github.com/thanos-io/thanos/pull/6131) Store: *breaking :warning:* Use Histograms instead of Summaries for bucket metrics.

## [v0.30.2](https://github.com/thanos-io/thanos/tree/release-0.30) - 28.01.2023

### Fixed

- [#6066](https://github.com/thanos-io/thanos/pull/6066) Tracing: fixed panic because of nil sampler
- [#6086](https://github.com/thanos-io/thanos/pull/6086) Store Gateway: Fix store-gateway deadlock due to not close BlockSeriesClient

## [v0.30.1](https://github.com/thanos-io/thanos/tree/release-0.30) - 4.01.2023

### Fixed

- [#6009](https://github.com/thanos-io/thanos/pull/6009) Query Frontend/Store: fix duplicate metrics registration in Redis client

## [v0.30.0](https://github.com/thanos-io/thanos/tree/release-0.30) - 2.01.2023

NOTE: Querier's `query.promql-engine` flag enabling new PromQL engine is now unhidden. We encourage users to use new experimental PromQL engine for efficiency reasons.

### Fixed

- [#5716](https://github.com/thanos-io/thanos/pull/5716) DNS: Fix miekgdns resolver LookupSRV to work with CNAME records.
- [#5844](https://github.com/thanos-io/thanos/pull/5844) Query Frontend: Fixes @ modifier time range when splitting queries by interval.
- [#5854](https://github.com/thanos-io/thanos/pull/5854) Query Frontend: `lookback_delta` param is now handled in query frontend.
- [#5860](https://github.com/thanos-io/thanos/pull/5860) Query: Fixed bug of not showing query warnings in Thanos UI.
- [#5856](https://github.com/thanos-io/thanos/pull/5856) Store: Fixed handling of debug logging flag.
- [#5230](https://github.com/thanos-io/thanos/pull/5230) Rule: Stateless ruler support restoring `for` state from query API servers. The query API servers should be able to access the remote write storage.
- [#5880](https://github.com/thanos-io/thanos/pull/5880) Query Frontend: Fixes some edge cases of query sharding analysis.
- [#5893](https://github.com/thanos-io/thanos/pull/5893) Cache: Fixed redis client not respecting `SetMultiBatchSize` config value.
- [#5966](https://github.com/thanos-io/thanos/pull/5966) Query: Fixed mint and maxt when selecting series for the `api/v1/series` HTTP endpoint.
- [#5948](https://github.com/thanos-io/thanos/pull/5948) Store: `chunks_fetched_duration` wrong calculation.
- [#5910](https://github.com/thanos-io/thanos/pull/5910) Receive: Fixed ketama quorum bug that was could cause success response for failed replication. This also optimize heavily receiver CPU use.

### Added

- [#5814](https://github.com/thanos-io/thanos/pull/5814) Store: Added metric `thanos_bucket_store_postings_size_bytes` that shows the distribution of how many postings (in bytes) were needed for each Series() call in Thanos Store. Useful for determining limits.
- [#5703](https://github.com/thanos-io/thanos/pull/5703) StoreAPI: Added `hash` field to series' chunks. Store gateway and receive implements that field and proxy leverage that for quicker deduplication.
- [#5801](https://github.com/thanos-io/thanos/pull/5801) Store: Added a new flag `--store.grpc.downloaded-bytes-limit` that limits the number of bytes downloaded in each Series/LabelNames/LabelValues call. Use `thanos_bucket_store_postings_size_bytes` for determining the limits.
- [#5836](https://github.com/thanos-io/thanos/pull/5836) Receive: Added hidden flag `tsdb.memory-snapshot-on-shutdown` to enable experimental TSDB feature to snapshot on shutdown. This is intended to speed up receiver restart.
- [#5839](https://github.com/thanos-io/thanos/pull/5839) Receive: Added parameter `--tsdb.out-of-order.time-window` to set time window for experimental out-of-order samples ingestion. Disabled by default (set to 0s). Please note if you enable this option and you use compactor, make sure you set the `--enable-vertical-compaction` flag, otherwise you might risk compactor halt.
- [#5889](https://github.com/thanos-io/thanos/pull/5889) Query Frontend: Added support for vertical sharding `label_replace` and `label_join` functions.
- [#5865](https://github.com/thanos-io/thanos/pull/5865) Compact: Retry on sync metas error.
- [#5819](https://github.com/thanos-io/thanos/pull/5819) Store: Added a few objectives for Store's data summaries (touched/fetched amount and sizes). They are: 50, 95, and 99 quantiles.
- [#5837](https://github.com/thanos-io/thanos/pull/5837) Store: Added streaming retrieval of series from object storage.
- [#5940](https://github.com/thanos-io/thanos/pull/5940) Objstore: Support for authenticating to Swift using application credentials.
- [#5945](https://github.com/thanos-io/thanos/pull/5945) Tools: Added new `no-downsample` marker to skip blocks when downsampling via `thanos tools bucket mark --marker=no-downsample-mark.json`. This will skip downsampling for blocks with the new marker.
- [#5977](https://github.com/thanos-io/thanos/pull/5977) Tools: Added remove flag on bucket mark command to remove deletion, no-downsample or no-compact markers on the block

### Changed

- [#5785](https://github.com/thanos-io/thanos/pull/5785) Query: `thanos_store_nodes_grpc_connections` now trimms `external_labels` label name longer than 1000 character. It also allows customizations in what labels to preserve using `query.conn-metric.label` flag.
- [#5542](https://github.com/thanos-io/thanos/pull/5542) Mixin: Added query concurrency panel to Querier dashboard.
- [#5846](https://github.com/thanos-io/thanos/pull/5846) Query Frontend: vertical query sharding supports subqueries.
- [#5593](https://github.com/thanos-io/thanos/pull/5593) Cache: switch Redis client to [Rueidis](https://github.com/rueian/rueidis). Rueidis is [faster](https://github.com/rueian/rueidis#benchmark-comparison-with-go-redis-v9) and provides [client-side caching](https://redis.io/docs/manual/client-side-caching/). It is highly recommended to use it so that repeated requests for the same key would not be needed.
- [#5896](https://github.com/thanos-io/thanos/pull/5896) *: Upgrade Prometheus to v0.40.7 without implementing native histogram support. *Querying native histograms will fail with `Error executing query: invalid chunk encoding "<unknown>"` and native histograms in write requests are ignored.*
- [#5909](https://github.com/thanos-io/thanos/pull/5909) Receive: Compact tenant head after no appends have happened for 1.5 `tsdb.max-block-size`.
- [#5838](https://github.com/thanos-io/thanos/pull/5838) Mixin: Added data touched type to Store dashboard.
- [#5922](https://github.com/thanos-io/thanos/pull/5922) Compact: Retry on clean, partial marked errors when possible.

### Removed

- [#5824](https://github.com/thanos-io/thanos/pull/5824) Mixin: Remove noisy `ThanosReceiveTrafficBelowThreshold` alert.

## [v0.29.0](https://github.com/thanos-io/thanos/tree/release-0.29) - 2022.11.03

### Fixed

- [#5642](https://github.com/thanos-io/thanos/pull/5642) Receive: Log labels correctly in writer debug messages.
- [#5655](https://github.com/thanos-io/thanos/pull/5655) Receive: Fix recreating already pruned tenants.
- [#5702](https://github.com/thanos-io/thanos/pull/5702) Store: Upgrade minio-go/v7 to fix panic caused by leaked goroutines.
- [#5736](https://github.com/thanos-io/thanos/pull/5736) Compact: Fix crash in GatherNoCompactionMarkFilter.NoCompactMarkedBlocks.
- [#5763](https://github.com/thanos-io/thanos/pull/5763) Compact: Enable metadata cache.
- [#5759](https://github.com/thanos-io/thanos/pull/5759) Compact: Fix missing duration log key.
- [#5799](https://github.com/thanos-io/thanos/pull/5799) Query Frontend: Fixed sharding behaviour for vector matches. Now queries with sharding should work properly where the query looks like: `foo and without (lbl) bar`.

### Added

- [#5565](https://github.com/thanos-io/thanos/pull/5565) Receive: Allow remote write request limits to be defined per file and tenant (experimental).
* [#5654](https://github.com/thanos-io/thanos/pull/5654) Query: add `--grpc-compression` flag that controls the compression used in gRPC client. With the flag it is now possible to compress the traffic between Query and StoreAPI nodes - you get lower network usage in exchange for a bit higher CPU/RAM usage.
- [#5650](https://github.com/thanos-io/thanos/pull/5650) Query Frontend: Add sharded queries metrics. `thanos_frontend_sharding_middleware_queries_total` shows how many queries were sharded or not sharded.
- [#5658](https://github.com/thanos-io/thanos/pull/5658) Query Frontend: Introduce new optional parameters (`query-range.min-split-interval`, `query-range.max-split-interval`, `query-range.horizontal-shards`) to implement more dynamic horizontal query splitting.
- [#5721](https://github.com/thanos-io/thanos/pull/5721) Store: Add metric `thanos_bucket_store_empty_postings_total` for number of empty postings when fetching series.
- [#5723](https://github.com/thanos-io/thanos/pull/5723) Compactor: Support disable block viewer UI.
- [#5674](https://github.com/thanos-io/thanos/pull/5674) Query Frontend/Store: Add support connecting to redis using TLS.
- [#5734](https://github.com/thanos-io/thanos/pull/5734) Store: Support disable block viewer UI.
- [#5411](https://github.com/thanos-io/thanos/pull/5411) Tracing: Add OpenTelemetry Protocol exporter.
- [#5779](https://github.com/thanos-io/thanos/pull/5779) Objstore: Support specifying S3 storage class.
- [#5741](https://github.com/thanos-io/thanos/pull/5741) Query: add metrics on how much data is being selected by downstream Store APIs.
- [#5673](https://github.com/thanos-io/thanos/pull/5673) Receive: Reload tenant limit configuration on file change.
- [#5749](https://github.com/thanos-io/thanos/pull/5749) Query Frontend: Added small LRU cache to cache query analysis results.
- [#6544](https://github.com/thanos-io/thanos/pull/6500) Objstore: Update objstore to latest version which adds a new metric regarding uploaded TSDB bytes

### Changed

- [#5738](https://github.com/thanos-io/thanos/pull/5738) Global: replace `crypto/sha256` with `minio/sha256-simd` to make hash calculation faster in metadata and reloader packages.
- [#5648](https://github.com/thanos-io/thanos/pull/5648) Query Frontend: cache vertical shards in query-frontend.
- [#5753](https://github.com/thanos-io/thanos/pull/5753) Build with Go 1.19.
- [#5255](https://github.com/thanos-io/thanos/pull/5296) Query: Use k-way merging for the proxying logic. The proxying sub-system now uses much less resources (~25-80% less CPU usage, ~30-50% less RAM usage according to our benchmarks). Reduces query duration by a few percent on queries with lots of series.
- [#5690](https://github.com/thanos-io/thanos/pull/5690) Compact: update `--debug.accept-malformed-index` flag to apply to downsampling. Previously the flag only applied to compaction, and fatal errors would still occur when downsampling was attempted.
- [#5707](https://github.com/thanos-io/thanos/pull/5707) Objstore: Update objstore to latest version which includes a refactored Azure Storage Account implementation with a new SDK.
- [#5641](https://github.com/thanos-io/thanos/pull/5641) Store: Remove hardcoded labels in shard matcher.
- [#5641](https://github.com/thanos-io/thanos/pull/5641) Query: Inject unshardable le label in query analyzer.
- [#5685](https://github.com/thanos-io/thanos/pull/5685) Receive: Make active/head series limiting configuration per tenant by adding it to new limiting config.
- [#5411](https://github.com/thanos-io/thanos/pull/5411) Tracing: Change Jaeger exporter from OpenTracing to OpenTelemetry. *Options `RPC Metrics`, `Gen128Bit` and `Disabled` are now deprecated and won't have any effect when set :warning:.*
- [#5767](https://github.com/thanos-io/thanos/pull/5767) *: Upgrade Prometheus to v2.39.0.
- [#5771](https://github.com/thanos-io/thanos/pull/5771) *: Upgrade Prometheus to v2.39.1.

### Removed

## [v0.28.1](https://github.com/thanos-io/thanos/tree/release-0.28) - 2022.10.06

### Fixed

- [#5702](https://github.com/thanos-io/thanos/pull/5702) Store: Upgrade minio-go/v7 to fix panic caused by leaked goroutines.

## [v0.28.0](https://github.com/thanos-io/thanos/tree/release-0.28) - 2022.08.26

### Fixed
- [#5502](https://github.com/thanos-io/thanos/pull/5502) Receive: Handle exemplar storage errors as conflict error.
- [#5534](https://github.com/thanos-io/thanos/pull/5534) Query: Set struct return by query API alerts same as prometheus API.
- [#5554](https://github.com/thanos-io/thanos/pull/5554) Query/Receiver: Fix querying exemplars from multi-tenant receivers.
- [#5583](https://github.com/thanos-io/thanos/pull/5583) Query: Fix data race between Respond() and query/queryRange functions. Fixes [#5410](https://github.com/thanos-io/thanos/pull/5410).

### Added

- [#5573](https://github.com/thanos-io/thanos/pull/5573) Sidecar: Added `--prometheus.get_config_interval` and `--prometheus.get_config_timeout` allowing to configure parameters for getting Prometheus config.
- [#5440](https://github.com/thanos-io/thanos/pull/5440) HTTP metrics: export number of in-flight HTTP requests.
- [#5424](https://github.com/thanos-io/thanos/pull/5424) Receive: Export metrics regarding size of remote write requests.
- [#5420](https://github.com/thanos-io/thanos/pull/5420) Receive: Automatically remove stale tenants.
- [#5472](https://github.com/thanos-io/thanos/pull/5472) Receive: Add new tenant metrics to example dashboard.
- [#5475](https://github.com/thanos-io/thanos/pull/5475) Compact/Store: Added `--block-files-concurrency` allowing to configure number of go routines for downloading and uploading block files during compaction.
- [#5470](https://github.com/thanos-io/thanos/pull/5470) Receive: Expose TSDB stats as metrics for all tenants.
- [#5493](https://github.com/thanos-io/thanos/pull/5493) Compact: Added `--compact.blocks-fetch-concurrency` allowing to configure number of goroutines for downloading blocks during compactions.
- [#5480](https://github.com/thanos-io/thanos/pull/5480) Query: Expose endpoint info timeout as a hidden flag `--endpoint.info-timeout`.
- [#5527](https://github.com/thanos-io/thanos/pull/5527) Receive: Add per request limits for remote write. Added four new hidden flags `--receive.write-request-limits.max-size-bytes`, `--receive.write-request-limits.max-series`, `--receive.write-request-limits.max-samples` and `--receive.write-request-limits.max-concurrency` for limiting requests max body size, max amount of series, max amount of samples and max amount of concurrent requests.
- [#5520](https://github.com/thanos-io/thanos/pull/5520) Receive: Meta-monitoring based active series limiting (experimental). This mode is only available if Receiver is in Router or RouterIngestor mode, and config is provided. Added four new hidden flags `receive.tenant-limits.max-head-series` for the max active series for the tenant, `receive.tenant-limits.meta-monitoring-url` for the Meta-monitoring URL, `receive.tenant-limits.meta-monitoring-query` for specifying the PromQL query to execute and `receive.tenant-limits.meta-monitoring-client` for specifying HTTP client configs.
- [#5555](https://github.com/thanos-io/thanos/pull/5555) Query: Added `--query.active-query-path` flag, allowing the user to configure the directory to create an active query tracking file, `queries.active`, for different resolution.
- [#5566](https://github.com/thanos-io/thanos/pull/5566) Receive: Added experimental support to enable chunk write queue via `--tsdb.write-queue-size` flag.
- [#5575](https://github.com/thanos-io/thanos/pull/5575) Receive: Add support for gRPC compression with snappy.
- [#5508](https://github.com/thanos-io/thanos/pull/5508) Receive: Validate labels in write requests.
- [#5439](https://github.com/thanos-io/thanos/pull/5439) Mixin: Add Alert ThanosQueryOverload to Mixin.
- [#5342](https://github.com/thanos-io/thanos/pull/5342) Query/Query Frontend: Implement vertical sharding at query frontend for range queries.
- [#5561](https://github.com/thanos-io/thanos/pull/5561) Query Frontend: Support instant query vertical sharding.
- [#5453](https://github.com/thanos-io/thanos/pull/5453) Compact: Skip erroneous empty non `*AggrChunk` chunks during 1h downsampling of 5m resolution blocks.
- [#5607](https://github.com/thanos-io/thanos/pull/5607) Query: Support custom lookback delta from request in query api.

### Changed

- [#5447](https://github.com/thanos-io/thanos/pull/5447) Promclient: Ignore 405 status codes for Prometheus buildVersion requests.
- [#5451](https://github.com/thanos-io/thanos/pull/5451) Azure: Reduce memory usage by not buffering file downloads entirely in memory.
- [#5484](https://github.com/thanos-io/thanos/pull/5484) Update Prometheus deps to v2.36.2.
- [#5511](https://github.com/thanos-io/thanos/pull/5511) Update Prometheus deps to v2.37.0.
- [#5588](https://github.com/thanos-io/thanos/pull/5588) Store: Improve index header reading performance by sorting values first.
- [#5596](https://github.com/thanos-io/thanos/pull/5596) Store: Filter external labels from matchers on LabelValues/LabelNames to improve performance.

## [v0.27.0](https://github.com/thanos-io/thanos/tree/release-0.27) - 2022.07.05

### Fixed
- [#5339](https://github.com/thanos-io/thanos/pull/5339) Receive: Fix deadlock on interrupt in routerOnly mode.
- [#5357](https://github.com/thanos-io/thanos/pull/5357) Store: fix groupcache handling of slashes.
- [#5427](https://github.com/thanos-io/thanos/pull/5427) Receive: Fix Ketama hashring replication consistency.

### Added

- [#5337](https://github.com/thanos-io/thanos/pull/5337) Thanos Object Store: Add the `prefix` option to buckets.
- [#5409](https://github.com/thanos-io/thanos/pull/5409) S3: Add option to force DNS style lookup.
- [#5352](https://github.com/thanos-io/thanos/pull/5352) Cache: Add cache metrics to groupcache.
- [#5391](https://github.com/thanos-io/thanos/pull/5391) Receive: Add relabeling support.
- [#5408](https://github.com/thanos-io/thanos/pull/5408) Receive: Add support for consistent hashrings.
- [#5391](https://github.com/thanos-io/thanos/pull/5391) Receive: Implement api/v1/status/tsdb.

### Changed

- [#5410](https://github.com/thanos-io/thanos/pull/5410) Query: Close() after using query. This should reduce bumps in memory allocations.
- [#5417](https://github.com/thanos-io/thanos/pull/5417) Ruler: *Breaking if you have not set this value (`--eval-interval`) yourself and rely on that value. :warning:*. Change the default evaluation interval from 30s to 1 minute in order to be compliant with Prometheus alerting compliance specification: https://github.com/prometheus/compliance/blob/main/alert_generator/specification.md#executing-an-alerting-rule.

### Removed

- [#5426](https://github.com/thanos-io/thanos/pull/5426) Compactor: Remove an unused flag `--block-sync-concurrency`.

## [v0.26.0](https://github.com/thanos-io/thanos/tree/release-0.26) - 2022.05.05

### Fixed
- [#5281](https://github.com/thanos-io/thanos/pull/5281) Blocks: Use correct separators for filesystem paths and object storage paths respectively.
- [#5300](https://github.com/thanos-io/thanos/pull/5300) Query: Ignore cache on queries with deduplication off.
- [#5324](https://github.com/thanos-io/thanos/pull/5324) Reloader: Force trigger reload when config rollbacked.

### Added

- [#5220](https://github.com/thanos-io/thanos/pull/5220) Query Frontend: Add `--query-frontend.forward-header` flag, forward headers to downstream querier.
- [#5250](https://github.com/thanos-io/thanos/pull/5250/files) Querier: Expose Query and QueryRange APIs through GRPC.
- [#5290](https://github.com/thanos-io/thanos/pull/5290) Add support for [ppc64le](https://en.wikipedia.org/wiki/Ppc64).

### Changed

- [#4838](https://github.com/thanos-io/thanos/pull/4838) Tracing: Chanced client for Stackdriver which deprecated "type: STACKDRIVER" in tracing YAML configuration. Use `type: GOOGLE_CLOUD` instead (`STACKDRIVER` type remains for backward compatibility).
- [#5170](https://github.com/thanos-io/thanos/pull/5170) All: Upgraded the TLS version from TLS1.2 to TLS1.3.
- [#5205](https://github.com/thanos-io/thanos/pull/5205) Rule: Add ruler labels as external labels in stateless ruler mode.
- [#5206](https://github.com/thanos-io/thanos/pull/5206) Cache: Add timeout for groupcache's fetch operation.
- [#5218](https://github.com/thanos-io/thanos/pull/5218) Tools: Thanos tools bucket downsample is now running continuously.
- [#5231](https://github.com/thanos-io/thanos/pull/5231) Tools: Bucket verify tool ignores blocks with deletion markers.
- [#5244](https://github.com/thanos-io/thanos/pull/5244) Query: Promote negative offset and `@` modifier to stable features as per Prometheus [#10121](https://github.com/prometheus/prometheus/pull/10121).
- [#5255](https://github.com/thanos-io/thanos/pull/5255) InfoAPI: Set store API unavailable when stores are not ready.
- [#5256](https://github.com/thanos-io/thanos/pull/5256) Update Prometheus deps v2.33.5.
- [#5271](https://github.com/thanos-io/thanos/pull/5271) DNS: Fix miekgdns resolver to work with CNAME records too.

### Removed

- [#5145](https://github.com/thanos-io/thanos/pull/5145) UI: Remove old Prometheus UI.

## [v0.25.2](https://github.com/thanos-io/thanos/releases/tag/v0.25.2) - 2022.03.24

### Fixed

- [#5202](https://github.com/thanos-io/thanos/pull/5202) Exemplars: Return empty data instead of `nil` if no data available.
- [#5204](https://github.com/thanos-io/thanos/pull/5204) Store: Fix data race in advertised label set in bucket store.
- [#5242](https://github.com/thanos-io/thanos/pull/5242) Ruler: Make ruler use the correct WAL directory.

## [v0.25.1](https://github.com/thanos-io/thanos/tree/release-0.25) - 2022.03.09

The binaries published with this release are built with Go1.17.8 to avoid [CVE-2022-24921](https://cve.mitre.org/cgi-bin/cvename.cgi?name=CVE-2022-24921).

### Fixed

- [#5226](https://github.com/thanos-io/thanos/pull/5226) Rebuild Thanos for v0.25.1 with Go 1.17.8

## [v0.25.0](https://github.com/thanos-io/thanos/tree/release-0.25) - 2022.02.23

### Added

- [#5153](https://github.com/thanos-io/thanos/pull/5153) Receive: option to extract tenant from client certificate
- [#5110](https://github.com/thanos-io/thanos/pull/5110) Block: Do not upload DebugMeta files to obj store.
- [#4963](https://github.com/thanos-io/thanos/pull/4963) Compactor, Store, Tools: Loading block metadata now only filters out duplicates within a source (or compaction group if replica labels are configured), and does so in parallel over sources.
- [#5089](https://github.com/thanos-io/thanos/pull/5089) S3: Create an empty map in the case SSE-KMS is used and no KMSEncryptionContext is passed.
- [#4970](https://github.com/thanos-io/thanos/pull/4970) Tools `tools bucket ls`: Added a new flag `exclude-delete` to exclude blocks marked for deletion.
- [#4903](https://github.com/thanos-io/thanos/pull/4903) Compactor: Added tracing support for compaction.
- [#4909](https://github.com/thanos-io/thanos/pull/4909) Compactor: Add flag --max-time / --min-time to filter blocks that are ready to be compacted.
- [#4942](https://github.com/thanos-io/thanos/pull/4942) Tracing: add `traceid_128bit` support for jaeger.
- [#4917](https://github.com/thanos-io/thanos/pull/4917) Query: add initial query pushdown for a subset of aggregations. Can be enabled with `--enable-feature=query-pushdown` on Thanos Query.
- [#4888](https://github.com/thanos-io/thanos/pull/4888) Cache: Support redis cache backend.
- [#4946](https://github.com/thanos-io/thanos/pull/4946) Store: Support tls_config configuration for the s3 minio client.
- [#4974](https://github.com/thanos-io/thanos/pull/4974) Store: Support tls_config configuration for connecting with Azure storage.
- [#4999](https://github.com/thanos-io/thanos/pull/4999) COS: Support `endpoint` configuration for vpc internal endpoint.
- [#5059](https://github.com/thanos-io/thanos/pull/5059) Compactor: Adding minimum retention flag validation for downsampling retention.
- [#4667](https://github.com/thanos-io/thanos/pull/4667) S3: Add a pure AWS-SDK auth for S3 storage.
- [#5111](https://github.com/thanos-io/thanos/pull/5111) Query: Add matcher support to Rules endpoint.
- [#5117](https://github.com/thanos-io/thanos/pull/5117) Bucket replicate: Added flag `--ignore-marked-for-deletion` to avoid replication of blocks with the deletion mark.
- [#5148](https://github.com/thanos-io/thanos/pull/5148) Receive: Add tenant tag for tracing spans.
- [#4927](https://github.com/thanos-io/thanos/pull/4927) Rule: Added ability to specify multiple remote write targets.
- [#4818](https://github.com/thanos-io/thanos/pull/4818) Store: Add Groupcache as a cache backend.

### Changed

- [#5144](https://github.com/thanos-io/thanos/pull/5144) UI: Improve graph color.
- [#5119](https://github.com/thanos-io/thanos/pull/5119) UI: Optimize Target, Alert and Service Discovery page and on each of them add a search bar.
- [#4885](https://github.com/thanos-io/thanos/pull/4885) Store: Make `queryStats` log with human-readable format.

### Fixed

- [#5102](https://github.com/thanos-io/thanos/pull/5102) UI: Filter block rows in bucket UI according to searched block ID.
- [#5051](https://github.com/thanos-io/thanos/pull/5051) Prober: Decrease 'changing probe status' log spamming.
- [#4918](https://github.com/thanos-io/thanos/pull/4918) Tracing: Fixing force tracing with Jaeger.
- [#4879](https://github.com/thanos-io/thanos/pull/4879) Bucket verify: Fixed bug causing wrong number of blocks to be checked.
- [#4908](https://github.com/thanos-io/thanos/pull/4908) UI: Show 'minus' icon and add tooltip when store min / max time is not available.
- [#4883](https://github.com/thanos-io/thanos/pull/4883) Mixin: adhere to RFC 1123 compatible component naming.
- [#5114](https://github.com/thanos-io/thanos/pull/5114) Tools `thanos bucket inspect`: Fix time formatting.
- [#5139](https://github.com/thanos-io/thanos/pull/5139) COS: Support multi-part upload, fix upload issue when index size is larger than 5GB.
- [#5014](https://github.com/thanos-io/thanos/pull/5014) Query: Set default times for `query_exemplars` API.
- [#5103](https://github.com/thanos-io/thanos/pull/5013) Store: Fix race condition in filesystem client's `Delete()`.

## [v0.24.0](https://github.com/thanos-io/thanos/tree/release-0.24) - 2021.12.22

### Added

- [#4977](https://github.com/thanos-io/thanos/pull/4977) Build: Upgrade to `bingo v0.5.2` and implements `gotesplit` to allow for parallelism in our GitHub e2e tests.
- [#4228](https://github.com/thanos-io/thanos/pull/4228) Tools `thanos bucket inspect`: Add flag `--output` to provide output method (table,csv,tsv).
- [#4282](https://github.com/thanos-io/thanos/pull/4282) Query: *breaking :warning:* Add `--endpoint` flag to the querier. The `--store` flag will eventually be replaced.
- [#4636](https://github.com/thanos-io/thanos/pull/4636) Azure: Support authentication using user-assigned managed identity
- [#4680](https://github.com/thanos-io/thanos/pull/4680) Query: Add `exemplar.partial-response` flag to control partial response.
- [#4679](https://github.com/thanos-io/thanos/pull/4679) Query: Add `enable-feature` flag to enable negative offsets and `@` modifier, similar to Prometheus.
- [#4696](https://github.com/thanos-io/thanos/pull/4696) Query: Add cache name to tracing spans.
- [#4710](https://github.com/thanos-io/thanos/pull/4710) Store: Add metric to capture timestamp of the last loaded block.
- [#4736](https://github.com/thanos-io/thanos/pull/4736) S3: Add capability to use custom AWS STS Endpoint.
- [#4764](https://github.com/thanos-io/thanos/pull/4764) Compactor: add `block-viewer.global.sync-block-timeout` flag to set the timeout of synchronization block metas.
- [#4801](https://github.com/thanos-io/thanos/pull/4801) Compactor: added Prometheus metrics for tracking the progress of compaction and downsampling.
- [#4444](https://github.com/thanos-io/thanos/pull/4444) UI: add mark deletion and no compaction to the Block UI.
- [#4576](https://github.com/thanos-io/thanos/pull/4576) UI: add filter compaction level to the Block UI.
- [#4731](https://github.com/thanos-io/thanos/pull/4731) Rule: add stateless mode to ruler according to https://thanos.io/tip/proposals-done/202005-scalable-rule-storage.md/. Continue https://github.com/thanos-io/thanos/pull/4250.
- [#4612](https://github.com/thanos-io/thanos/pull/4612) Sidecar: add `--prometheus.http-client` and `--prometheus.http-client-file` flag for sidecar to connect Prometheus with basic auth or TLS.
- [#4847](https://github.com/thanos-io/thanos/pull/4847) Query: add `--alert.query-url` which is used in the user interface for rules/alerts pages. By default the HTTP listen address is used for this URL.
- [#4856](https://github.com/thanos-io/thanos/pull/4856) Mixin: Add Query Frontend Grafana dashboard.
- [#4848](https://github.com/thanos-io/thanos/pull/4848) Compactor: added Prometheus metric for tracking the progress of retention.
- [#4874](https://github.com/thanos-io/thanos/pull/4874) Query: Add `--endpoint-strict` flag to statically configure Thanos API server endpoints. It is similar to `--store-strict` but supports passing any Thanos gRPC APIs: StoreAPI, MetadataAPI, RulesAPI, TargetsAPI and ExemplarsAPI.
- [#4868](https://github.com/thanos-io/thanos/pull/4868) Rule: Support ruleGroup limit introduced by Prometheus v2.31.0.
- [#4897](https://github.com/thanos-io/thanos/pull/4897) Query: Add validation for querier address flags.

### Fixed

- [#4508](https://github.com/thanos-io/thanos/pull/4508) Sidecar, Mixin: Rename `ThanosSidecarUnhealthy` to `ThanosSidecarNoConnectionToStartedPrometheus`; Remove `ThanosSidecarPrometheusDown` alert; Remove unused `thanos_sidecar_last_heartbeat_success_time_seconds` metrics.
- [#4663](https://github.com/thanos-io/thanos/pull/4663) Fetcher: Fix discovered data races.
- [#4754](https://github.com/thanos-io/thanos/pull/4754) Query: Fix possible panic on stores endpoint.
- [#4753](https://github.com/thanos-io/thanos/pull/4753) Store: validate block sync concurrency parameter.
- [#4779](https://github.com/thanos-io/thanos/pull/4779) Examples: Fix the interactive test for MacOS users.
- [#4792](https://github.com/thanos-io/thanos/pull/4792) Store: Fix data race in BucketedBytes pool.
- [#4769](https://github.com/thanos-io/thanos/pull/4769) Query Frontend: Add "X-Request-ID" field and other fields to start call log.
- [#4709](https://github.com/thanos-io/thanos/pull/4709) Store: Fix panic when the application is stopped.
- [#4777](https://github.com/thanos-io/thanos/pull/4777) Query: Fix data race in exemplars server.
- [#4811](https://github.com/thanos-io/thanos/pull/4811) Query: Fix data race in metadata, rules, and targets servers.
- [#4795](https://github.com/thanos-io/thanos/pull/4795) Query: Fix deadlock in endpointset.
- [#4928](https://github.com/thanos-io/thanos/pull/4928) Azure: Only create an http client once, to conserve memory.
- [#4962](https://github.com/thanos-io/thanos/pull/4962) Compact/downsample: fix deadlock if error occurs with some backlog of blocks; fixes [this pull request](https://github.com/thanos-io/thanos/pull/4430). Affected versions are 0.22.0 - 0.23.1.

### Changed

- [#4864](https://github.com/thanos-io/thanos/pull/4864) UI: Remove the old PromQL editor.
- [#4708](https://github.com/thanos-io/thanos/pull/4708) Receive: Remove gRPC message size limit, which fixes errors commonly seen when receivers forward messages within a hashring.

## [v0.23.2](https://github.com/thanos-io/thanos/tree/release-0.23) - 2021.12.22

### Fixed

- [#4795](https://github.com/thanos-io/thanos/pull/4795) Query: Fix deadlock in endpointset.
- [#4962](https://github.com/thanos-io/thanos/pull/4962) Compact/downsample: fix deadlock if error occurs with some backlog of blocks; fixes [this pull request](https://github.com/thanos-io/thanos/pull/4430). Affected versions are 0.22.0 - 0.23.1.
- [#4939](https://github.com/thanos-io/thanos/pull/4939) Sidecar: set Sidecar to NOT READY when it cannot establish a connection with Prometheus
- [#4864](https://github.com/thanos-io/thanos/pull/4864) UI: Remove the old PromQL editor

## [v0.23.1](https://github.com/thanos-io/thanos/tree/release-0.23) - 2021.10.1

- [#4714](https://github.com/thanos-io/thanos/pull/4714) EndpointSet: Do not use unimplemented yet new InfoAPI to obtain metadata (avoids unnecessary HTTP roundtrip, instrumentation/alerts spam and logs).

## [v0.23.2](https://github.com/thanos-io/thanos/tree/release-0.23) - 2021.12.22

### Fixed

- [#4795](https://github.com/thanos-io/thanos/pull/4795) Query: Fix deadlock in endpointset.
- [#4962](https://github.com/thanos-io/thanos/pull/4962) Compact/downsample: fix deadlock if error occurs with some backlog of blocks; fixes [this pull request](https://github.com/thanos-io/thanos/pull/4430). Affected versions are 0.22.0 - 0.23.1.

## [v0.23.1](https://github.com/thanos-io/thanos/tree/release-0.23) - 2021.10.1

### Fixed

- [#4714](https://github.com/thanos-io/thanos/pull/4714) Endpointset: Do not use info client to obtain metadata.

## [v0.23.0](https://github.com/thanos-io/thanos/tree/release-0.23) - 2021.09.23

### Added

- [#4453](https://github.com/thanos-io/thanos/pull/4453) Tools `thanos bucket web`: Add flag `--selector.relabel-config-file` / `--selector.relabel-config` / `--max-time` / `--min-time` to filter served blocks.
- [#4482](https://github.com/thanos-io/thanos/pull/4482) Store: Add `http_config` option for COS object store client.
- [#4487](https://github.com/thanos-io/thanos/pull/4487) Query/Store: Add memcached auto discovery support for all caching clients.
- [#4444](https://github.com/thanos-io/thanos/pull/4444) UI: Add search to the Block UI.
- [#4509](https://github.com/thanos-io/thanos/pull/4509) Logging: Add `duration_ms` in int64 to the logs for easier log filtering.
- [#4462](https://github.com/thanos-io/thanos/pull/4462) UI: Highlighting blocks overlap in the Block UI.
- [#4469](https://github.com/thanos-io/thanos/pull/4469) Compact: Add flag `compact.skip-block-with-out-of-order-chunks` to skip blocks with out-of-order chunks during compaction instead of halting.
- [#4506](https://github.com/thanos-io/thanos/pull/4506) Store: Add `Baidu BOS` object storage, see [documents](docs/storage.md#baidu-bos) for further information.
- [#4552](https://github.com/thanos-io/thanos/pull/4552) Compact: Add `thanos_compact_downsample_duration_seconds` histogram metric.
- [#4594](https://github.com/thanos-io/thanos/pull/4594) Reloader: Expose metrics in config reloader to give info on the last operation.
- [#4619](https://github.com/thanos-io/thanos/pull/4619) Tracing: Added consistent tags to Series call from Querier about number important series statistics: `processed.series`, `processed.samples`, `processed.samples` and `processed.bytes`. This will give admin idea of how much data each component processes per query.
- [#4623](https://github.com/thanos-io/thanos/pull/4623) Query-frontend: Make HTTP downstream tripper (client) configurable via parameters `--query-range.downstream-tripper-config` and `--query-range.downstream-tripper-config-file`. If your downstream URL is localhost or 127.0.0.1 then it is strongly recommended to bump `max_idle_conns_per_host` to at least 100 so that `query-frontend` could properly use HTTP keep-alive connections and thus reduce the latency of `query-frontend` by about 20%.

### Fixed

- [#4468](https://github.com/thanos-io/thanos/pull/4468) Rule: Fix temporary rule filename composition issue.
- [#4476](https://github.com/thanos-io/thanos/pull/4476) UI: Fix incorrect html escape sequence used for '>' symbol.
- [#4532](https://github.com/thanos-io/thanos/pull/4532) Mixin: Fix "all jobs" selector in thanos mixin dashboards.
- [#4607](https://github.com/thanos-io/thanos/pull/4607) Azure: Fix Azure MSI Rate Limit.

### Changed

- [#4519](https://github.com/thanos-io/thanos/pull/4519) Query: Switch to miekgdns DNS resolver as the default one.
- [#4586](https://github.com/thanos-io/thanos/pull/4586) Update Prometheus/Cortex dependencies and implement LabelNames() pushdown as a result; provides massive speed-up for the labels API in Thanos Query.
- [#4421](https://github.com/thanos-io/thanos/pull/4421) *breaking :warning:*: `--store` (in the future, to be renamed to `--endpoints`) now supports passing any APIs from Thanos gRPC APIs: StoreAPI, MetadataAPI, RulesAPI, TargetsAPI and ExemplarsAPI (in oppose in the past you have to put it in hidden `--targets`, `--rules` etc flags). `--store` will now automatically detect what APIs server exposes.
- [#4669](https://github.com/thanos-io/thanos/pull/4669) Moved Prometheus dependency to v2.30.

## [v0.22.0](https://github.com/thanos-io/thanos/tree/release-0.22) - 2021.07.22

### Added

- [#4394](https://github.com/thanos-io/thanos/pull/4394) Add error logs to receiver when write request rejected with invalid replica
- [#4403](https://github.com/thanos-io/thanos/pull/4403) UI: Add sorting and filtering to flags page
- [#4299](https://github.com/thanos-io/thanos/pull/4299) Tracing: Add tracing to exemplar APIs.
- [#4327](https://github.com/thanos-io/thanos/pull/4327) Add environment variable substitution to all YAML configuration flags.
- [#4239](https://github.com/thanos-io/thanos/pull/4239) Add penalty based deduplication mode for compactor.
- [#4292](https://github.com/thanos-io/thanos/pull/4292) Receive: Enable exemplars ingestion and querying.
- [#4392](https://github.com/thanos-io/thanos/pull/4392) Tools: Added `--delete-blocks` to bucket rewrite tool to mark the original blocks for deletion after rewriting is done.
- [#3970](https://github.com/thanos-io/thanos/pull/3970) Azure: Adds more configuration options for Azure blob storage. This allows for pipeline and reader specific configuration. Implements HTTP transport configuration options. These options allows for more fine-grained control on timeouts and retries. Implements MSI authentication as second method of authentication via a service principal token.
- [#4406](https://github.com/thanos-io/thanos/pull/4406) Tools: Add retention command for applying retention policy on the bucket.
- [#4430](https://github.com/thanos-io/thanos/pull/4430) Compact: Add flag `downsample.concurrency` to specify the concurrency of downsampling blocks.

### Fixed

- [#4384](https://github.com/thanos-io/thanos/pull/4384) Fix the experimental PromQL editor when used on multiple line.
- [#4342](https://github.com/thanos-io/thanos/pull/4342) ThanosSidecarUnhealthy doesn't fire if the sidecar is never healthy
- [#4388](https://github.com/thanos-io/thanos/pull/4388) Receive: fix bug in forwarding remote-write requests within the hashring via gRPC when TLS is enabled on the HTTP server but not on the gRPC server.
- [#4442](https://github.com/thanos-io/thanos/pull/4442) Ruler: fix SIGHUP reload signal not working.

### Changed

- [#4354](https://github.com/thanos-io/thanos/pull/4354) Receive: use the S2 library for decoding Snappy data; saves about 5-7% of CPU time in the Receive component when handling incoming remote write requests
- [#4369](https://github.com/thanos-io/thanos/pull/4354) Build: do not upgrade apline version

## [v0.21.1](https://github.com/thanos-io/thanos/releases/tag/v0.21.1) - 2021.06.04

### Fixed

- [#4308](https://github.com/thanos-io/thanos/pull/4308) Sidecar: reloader: fix output config file permission

## [v0.21.0](https://github.com/thanos-io/thanos/releases/tag/v0.21.0) - 2021.06.03

### Added

- [#4117](https://github.com/thanos-io/thanos/pull/4117) Mixin: new alert ThanosReceiveTrafficBelowThreshold to flag if the ingestion average of the last hour dips below 50% of the ingestion average for the last 12 hours.
- [#4107](https://github.com/thanos-io/thanos/pull/4107) Store: `LabelNames` and `LabelValues` now support label matchers.
- [#3940](https://github.com/thanos-io/thanos/pull/3940) Sidecar: Added matchers support to `LabelValues`
- [#4171](https://github.com/thanos-io/thanos/pull/4171) Docker: Busybox image updated to latest (1.33.1)
- [#4175](https://github.com/thanos-io/thanos/pull/4175) Added Tag Configuration Support Lightstep Tracing
- [#4176](https://github.com/thanos-io/thanos/pull/4176) Query API: Adds optional `Stats param` to return stats for query APIs
- [#4125](https://github.com/thanos-io/thanos/pull/4125) Rule: Add `--alert.relabel-config` / `--alert.relabel-config-file` allowing to specify alert relabel configurations like [Prometheus](https://prometheus.io/docs/prometheus/latest/configuration/configuration/#relabel_config)
- [#4211](https://github.com/thanos-io/thanos/pull/4211) Add TLS and basic authentication to Thanos APIs
- [#4249](https://github.com/thanos-io/thanos/pull/4249) UI: add dark theme
- [#3707](https://github.com/thanos-io/thanos/pull/3707) Tools: Added `--rewrite.to-relabel-config` to bucket rewrite tool to support series relabel from given blocks.

### Fixed

- [#4105](https://github.com/thanos-io/thanos/pull/4105) Tools: Add glob support for filepath in tools command

### Changed

- [#4223](https://github.com/thanos-io/thanos/pull/4223) Query: federated exemplars API only add replica labels to series labels, not to exemplar labels.

## [v0.20.2](https://github.com/thanos-io/thanos/releases/tag/v0.20.2) - 2021.05.20

### Fixed

- [#4208](https://github.com/thanos-io/thanos/pull/4208) UI: Fix infinite redirection loop on root (/).

## [v0.20.1](https://github.com/thanos-io/thanos/releases/tag/v0.20.1) - 2021.04.30

### Fixed

- [#4123](https://github.com/thanos-io/thanos/pull/4123) Query: match external labels for exemplars API.

### Changed

-

### Removed

-

## [v0.20.0](https://github.com/thanos-io/thanos/releases/tag/v0.20.0) - 2021.04.28

### Added

- [#4029](https://github.com/thanos-io/thanos/pull/4029) Mixin: Remove dependency on the rule dashboard when generating the compact dashboard
- [#4019](https://github.com/thanos-io/thanos/pull/4019) Query: Adds query range histogram.
- [#3846](https://github.com/thanos-io/thanos/pull/3846) Query: Added federated exemplars API support.
- [#3350](https://github.com/thanos-io/thanos/pull/3350) Query/Sidecar: Added targets API support. You can now configure you Querier to fetch Prometheus targets from leaf Prometheus-es!
- [#3977](https://github.com/thanos-io/thanos/pull/3977) Expose exemplars for `http_request_duration_seconds` histogram if tracing is enabled.
- [#3903](https://github.com/thanos-io/thanos/pull/3903) Store: Returning custom grpc code when reaching series/chunk limits.
- [#3919](https://github.com/thanos-io/thanos/pull/3919) Allow to disable automatically setting CORS headers using `--web.disable-cors` flag in each component that exposes an API.
- [#3840](https://github.com/thanos-io/thanos/pull/3840) Tools: Added a flag to support rewrite Prometheus TSDB blocks.
- [#3920](https://github.com/thanos-io/thanos/pull/3920) Query Frontend: Support `max_item_size` in Query frontend Memcached cache.
- [#4078](https://github.com/thanos-io/thanos/pull/4078) receive: Improved efficiency of multitsdb appends, upgraded Prometheus deps.

### Fixed

- [#3204](https://github.com/thanos-io/thanos/pull/3204) Mixin: Use sidecar's metric timestamp for healthcheck.
- [#3922](https://github.com/thanos-io/thanos/pull/3922) \*: Fix panic in http logging middleware.
- [#3960](https://github.com/thanos-io/thanos/pull/3960) Ruler: Fix deduplication of equal alerts with different labels.
- [#3937](https://github.com/thanos-io/thanos/pull/3937) Store: Fix race condition in chunk pool.
- [#4017](https://github.com/thanos-io/thanos/pull/4017) Query Frontend: fix downsampling iterator returning duplicate samples.
- [#4041](https://github.com/thanos-io/thanos/pull/4041) Logging: fix the HTTP logger.

### Changed

- [#3929](https://github.com/thanos-io/thanos/pull/3929) Store: Adds the name of the instantiated memcached client to log info.
- [#3827](https://github.com/thanos-io/thanos/pull/3827) Upgrade Go version to 1.16
- [#3948](https://github.com/thanos-io/thanos/pull/3948) Receiver: Adjust `http_request_duration_seconds` buckets for low latency requests.
- [#3856](https://github.com/thanos-io/thanos/pull/3856) Mixin: *breaking :warning:* Introduce flexible multi-cluster/namespace mode for alerts and dashboards. Removes jobPrefix config option. Removes `namespace` by default.
- [#3937](https://github.com/thanos-io/thanos/pull/3937) Store: Reduce memory usage for range queries.
- [#4045](https://github.com/thanos-io/thanos/pull/4045) UI: Enable Targets page in Querier UI.
- [#4062](https://github.com/thanos-io/thanos/pull/4062) Flags: Sort flags alphabetically.
- [#4081](https://github.com/thanos-io/thanos/pull/4081) UI: Make the ReactUI the default one.
- [#4085](https://github.com/thanos-io/thanos/pull/4085) Receive: Improved Performance for err path.
- [#4094](https://github.com/thanos-io/thanos/pull/4094) \*: Upgrade Prometheus & Alertmanager.

## [v0.19.0](https://github.com/thanos-io/thanos/releases/tag/v0.19.0) - 2021.03.31

- [#3700](https://github.com/thanos-io/thanos/pull/3700) Compact/Web: Make old bucket viewer UI work with vanilla Prometheus blocks.
- [#3657](https://github.com/thanos-io/thanos/pull/3657) \*: It's now possible to configure HTTP transport options for S3 client.
- [#3752](https://github.com/thanos-io/thanos/pull/3752) Compact/Store: Added `--block-meta-fetch-concurrency` allowing to configure number of go routines for block metadata synchronization.
- [#3723](https://github.com/thanos-io/thanos/pull/3723) Query Frontend: Added `--query-range.request-downsampled` flag enabling additional queries for downsampled data in case of empty or incomplete response to range request.
- [#3579](https://github.com/thanos-io/thanos/pull/3579) Cache: Added inmemory cache for caching bucket.
- [#3792](https://github.com/thanos-io/thanos/pull/3792) Receiver: Added `--tsdb.allow-overlapping-blocks` flag to allow overlapping tsdb blocks and enable vertical compaction.
- [#3740](https://github.com/thanos-io/thanos/pull/3740) Query: Added `--query.default-step` flag to set default step. Useful when your tenant scrape interval is stable and far from default UI's 1s.
- [#3686](https://github.com/thanos-io/thanos/pull/3686) Query/Sidecar: Added metric metadata API support. You can now configure you Querier to fetch Prometheus metrics metadata from leaf Prometheus-es!
- [#3031](https://github.com/thanos-io/thanos/pull/3031) Compact/Sidecar/Receive/Rule: Added `--hash-func`. If some function has been specified, writers calculate hashes using that function of each file in a block before uploading them. If those hashes exist in the `meta.json` file then Compact does not download the files if they already exist on disk and with the same hash. This also means that the data directory passed to Thanos Compact is only *cleared once at boot* or *if everything succeeds*. So, if you, for example, use persistent volumes on k8s and your Thanos Compact crashes or fails to make an iteration properly then the last downloaded files are not wiped from the disk. The directories that were created the last time are only wiped again after a successful iteration or if the previously picked up blocks have disappeared.

### Fixed

- [#3705](https://github.com/thanos-io/thanos/pull/3705) Store: Fix race condition leading to failing queries or possibly incorrect query results.
- [#3661](https://github.com/thanos-io/thanos/pull/3661) Compact: Deletion-mark.json is deleted as the last one, which could in theory lead to potential store gateway load or query error for such in-deletion block.
- [#3760](https://github.com/thanos-io/thanos/pull/3760) Store: Fix panic caused by a race condition happening on concurrent index-header reader usage and unload, when `--store.enable-index-header-lazy-reader` is enabled.
- [#3759](https://github.com/thanos-io/thanos/pull/3759) Store: Fix panic caused by a race condition happening on concurrent index-header lazy load and unload, when `--store.enable-index-header-lazy-reader` is enabled.
- [#3773](https://github.com/thanos-io/thanos/pull/3773) Compact: Fixed compaction planner size check, making sure we don't create too large blocks.
- [#3814](https://github.com/thanos-io/thanos/pull/3814) Store: Decreased memory utilisation while fetching block's chunks.
- [#3815](https://github.com/thanos-io/thanos/pull/3815) Receive: Improve handling of empty time series from clients
- [#3795](https://github.com/thanos-io/thanos/pull/3795) s3: A truncated "get object" response is reported as error.
- [#3899](https://github.com/thanos-io/thanos/pull/3899) Receive: Correct the inference of client gRPC configuration.
- [#3943](https://github.com/thanos-io/thanos/pull/3943) Receive: Fixed memory regression introduced in v0.17.0.
- [#3960](https://github.com/thanos-io/thanos/pull/3960) Query: Fixed deduplication of equal alerts with different labels.

### Changed

- [#3804](https://github.com/thanos-io/thanos/pull/3804) Ruler, Receive, Querier: Updated Prometheus dependency. TSDB characteristics might have changed.

## [v0.18.0](https://github.com/thanos-io/thanos/releases/tag/v0.18.0) - 2021.01.27

### Added

- [#3380](https://github.com/thanos-io/thanos/pull/3380) Mixin: Add block deletion panels for compactor dashboards.
- [#3568](https://github.com/thanos-io/thanos/pull/3568) Store: Optimized inject label stage of index lookup.
- [#3566](https://github.com/thanos-io/thanos/pull/3566) StoreAPI: Support label matchers in labels API.
- [#3531](https://github.com/thanos-io/thanos/pull/3531) Store: Optimized common cases for time selecting smaller amount of series by avoiding looking up symbols.
- [#3469](https://github.com/thanos-io/thanos/pull/3469) StoreAPI: Added `hints` field to `LabelNamesRequest` and `LabelValuesRequest`. Hints are an opaque data structure that can be used to carry additional information from the store and its content is implementation-specific.
- [#3421](https://github.com/thanos-io/thanos/pull/3421) Tools: Added `thanos tools bucket rewrite` command allowing to delete series from given block.
- [#3509](https://github.com/thanos-io/thanos/pull/3509) Store: Added a CLI flag to limit the number of series that are touched.
- [#3444](https://github.com/thanos-io/thanos/pull/3444) Query Frontend: Make POST request to downstream URL for labels and series API endpoints.
- [#3388](https://github.com/thanos-io/thanos/pull/3388) Tools: Bucket replicator now can specify block IDs to copy.
- [#3385](https://github.com/thanos-io/thanos/pull/3385) Tools: Bucket prints extra statistics for block index with debug log-level.
- [#3121](https://github.com/thanos-io/thanos/pull/3121) Receive: Added `--receive.hashrings` alternative to `receive.hashrings-file` flag (lower priority). The flag expects the literal hashring configuration in JSON format.

### Fixed

- [#3567](https://github.com/thanos-io/thanos/pull/3567) Mixin: Reintroduce `thanos_objstore_bucket_operation_failures_total` alert.
- [#3527](https://github.com/thanos-io/thanos/pull/3527) Query Frontend: Fix query_range behavior when start/end times are the same
- [#3560](https://github.com/thanos-io/thanos/pull/3560) Query Frontend: Allow separate label cache
- [#3672](https://github.com/thanos-io/thanos/pull/3672) Rule: Prevent crashing due to `no such host error` when using `dnssrv+` or `dnssrvnoa+`.
- [#3461](https://github.com/thanos-io/thanos/pull/3461) Compact, Shipper, Store: Fixed panic when no external labels are set in block metadata.

### Changed

- [#3496](https://github.com/thanos-io/thanos/pull/3496) S3: Respect SignatureV2 flag for all credential providers.
- [#2732](https://github.com/thanos-io/thanos/pull/2732) Swift: Switched to a new library [ncw/swift](https://github.com/ncw/swift) providing large objects support. By default, segments will be uploaded to the same container directory `segments/` if the file is bigger than `1GB`. To change the defaults see [the docs](docs/storage.md#openstack-swift).
- [#3626](https://github.com/thanos-io/thanos/pull/3626) Shipper: Failed upload of `meta.json` file doesn't cause block cleanup anymore. This has a potential to generate corrupted blocks under specific conditions. Partial block is left in bucket for later cleanup.

## [v0.17.2](https://github.com/thanos-io/thanos/releases/tag/v0.17.2) - 2020.12.07

### Fixed

- [#3532](https://github.com/thanos-io/thanos/pull/3532) compact: do not cleanup blocks on boot. Reverts the behavior change introduced in [#3115](https://github.com/thanos-io/thanos/pull/3115) as in some very bad cases the boot of Thanos Compact took a very long time since there were a lot of blocks-to-be-cleaned.
- [#3520](https://github.com/thanos-io/thanos/pull/3520) Fix index out of bound bug when comparing ZLabelSets.

## [v0.17.1](https://github.com/thanos-io/thanos/releases/tag/v0.17.1) - 2020.11.24

### Fixed

- [#3480](https://github.com/thanos-io/thanos/pull/3480) Query Frontend: Fixed regression.
- [#3734](https://github.com/thanos-io/thanos/pull/3734) pkg/rules/proxy: fix hotlooping when receiving client errors

### Changed

- [#3498](https://github.com/thanos-io/thanos/pull/3498) Enabled debug.SetPanicOnFault(true) which allow us to recover on queries causing SEG FAULTs (e.g unmmaped memory access).

## [v0.17.0](https://github.com/thanos-io/thanos/releases/tag/v0.17.0) - 2020.11.18

### Added

- [#3259](https://github.com/thanos-io/thanos/pull/3259) Thanos BlockViewer: Added a button in the blockviewer that allows users to download the metadata of a block.
- [#3261](https://github.com/thanos-io/thanos/pull/3261) Thanos Store: Use segment files specified in meta.json file, if present. If not present, Store does the LIST operation as before.
- [#3276](https://github.com/thanos-io/thanos/pull/3276) Query Frontend: Support query splitting and retry for label names, label values and series requests.
- [#3315](https://github.com/thanos-io/thanos/pull/3315) Query Frontend: Support results caching for label names, label values and series requests.
- [#3346](https://github.com/thanos-io/thanos/pull/3346) Ruler UI: Fix a bug preventing the /rules endpoint from loading.
- [#3115](https://github.com/thanos-io/thanos/pull/3115) compact: now deletes partially uploaded and blocks with deletion marks concurrently. It does that at the beginning and then every `--compact.cleanup-interval` time period. By default it is 5 minutes.
- [#3312](https://github.com/thanos-io/thanos/pull/3312) s3: add list_objects_version config option for compatibility.
- [#3356](https://github.com/thanos-io/thanos/pull/3356) Query Frontend: Add a flag to disable step alignment middleware for query range.
- [#3378](https://github.com/thanos-io/thanos/pull/3378) Ruler: added the ability to send queries via the HTTP method POST. Helps when alerting/recording rules are extra long because it encodes the actual parameters inside of the body instead of the URI. Thanos Ruler now uses POST by default unless `--query.http-method` is set `GET`.
- [#3381](https://github.com/thanos-io/thanos/pull/3381) Querier UI: Add ability to enable or disable metric autocomplete functionality.
- [#2979](https://github.com/thanos-io/thanos/pull/2979) Replicator: Add the ability to replicate blocks within a time frame by passing --min-time and --max-time
- [#3398](https://github.com/thanos-io/thanos/pull/3398) Query Frontend: Add default config for query frontend memcached config.
- [#3277](https://github.com/thanos-io/thanos/pull/3277) Thanos Query: Introduce dynamic lookback interval. This allows queries with large step to make use of downsampled data.
- [#3409](https://github.com/thanos-io/thanos/pull/3409) Compactor: Added support for no-compact-mark.json which excludes the block from compaction.
- [#3245](https://github.com/thanos-io/thanos/pull/3245) Query Frontend: Add `query-frontend.org-id-header` flag to specify HTTP header(s) to populate slow query log (e.g. X-Grafana-User).
- [#3431](https://github.com/thanos-io/thanos/pull/3431) Store: Added experimental support to lazy load index-headers at query time. When enabled via `--store.enable-index-header-lazy-reader` flag, the store-gateway will load into memory an index-header only once it's required at query time. Index-header will be automatically released after `--store.index-header-lazy-reader-idle-timeout` of inactivity.
  - This, generally, reduces baseline memory usage of store when inactive, as well as a total number of mapped files (which is limited to 64k in some systems.
- [#3437](https://github.com/thanos-io/thanos/pull/3437) StoreAPI: Added `hints` field to `LabelNamesResponse` and `LabelValuesResponse`. Hints in an opaque data structure that can be used to carry additional information from the store and its content is implementation specific.
  - This, generally, reduces baseline memory usage of store when inactive, as well as a total number of mapped files (which is limited to 64k in some systems.
- [#3415](https://github.com/thanos-io/thanos/pull/3415) Tools: Added `thanos tools bucket mark` command that allows to mark given block for deletion or for no-compact

### Fixed

- [#3257](https://github.com/thanos-io/thanos/pull/3257) Ruler: Prevent Ruler from crashing when using default DNS to lookup hosts that results in "No such hosts" errors.
- [#3331](https://github.com/thanos-io/thanos/pull/3331) Disable Azure blob exception logging
- [#3341](https://github.com/thanos-io/thanos/pull/3341) Disable Azure blob syslog exception logging
- [#3414](https://github.com/thanos-io/thanos/pull/3414) Set CORS for Query Frontend
- [#3437](https://github.com/thanos-io/thanos/pull/3437) Add external labels to Labels APIs.

### Changed

- [#3452](https://github.com/thanos-io/thanos/pull/3452) Store: Index cache posting compression is now enabled by default. Removed `experimental.enable-index-cache-postings-compression` flag.
- [#3410](https://github.com/thanos-io/thanos/pull/3410) Compactor: Changed metric `thanos_compactor_blocks_marked_for_deletion_total` to `thanos_compactor_blocks_marked_total` with `marker` label. Compactor will now automatically disable compaction for blocks with large index that would output blocks after compaction larger than specified value (by default: 64GB). This automatically handles the Promethus [format limit](https://github.com/thanos-io/thanos/issues/1424).
- [#2906](https://github.com/thanos-io/thanos/pull/2906) Tools: Refactor Bucket replicate execution. Removed all `thanos_replicate_origin_.*` metrics.
  - `thanos_replicate_origin_meta_loads_total` can be replaced by `blocks_meta_synced{state="loaded"}`.
  - `thanos_replicate_origin_partial_meta_reads_total` can be replaced by `blocks_meta_synced{state="failed"}`.
- [#3309](https://github.com/thanos-io/thanos/pull/3309) Compact: *breaking :warning:* Rename metrics to match naming convention. This includes metrics starting with `thanos_compactor` to `thanos_compact`, `thanos_querier` to `thanos_query` and `thanos_ruler` to `thanos_rule`.

## [v0.16.0](https://github.com/thanos-io/thanos/releases/tag/v0.16.0) - 2020.10.26

Highlights:

- New Thanos component, [Query Frontend](docs/components/query-frontend.md) has more options and supports shared cache (currently: Memcached).
- Added debug mode in Thanos UI that allows to filter Stores to query from by their IPs from Store page (!). This helps enormously in e.g debugging the slowest store etc. All raw Thanos API allows passing `storeMatch[]` arguments with `__address__` matchers.
- Improved debuggability on all Thanos components by exposing [off-CPU profiles thanks to fgprof endpoint](https://github.com/felixge/fgprof).
- Significantly improved sidecar latency and CPU usage for metrics fetches.

### Fixed

- [#3234](https://github.com/thanos-io/thanos/pull/3234) UI: Fix assets not loading when `--web.prefix-header` is used.
- [#3184](https://github.com/thanos-io/thanos/pull/3184) Compactor: Fixed support for `web.external-prefix` for Compactor UI.

### Added

- [#3114](https://github.com/thanos-io/thanos/pull/3114) Query Frontend: Added support for Memcached cache.
  - **breaking** Renamed flag `log_queries_longer_than` to `log-queries-longer-than`.
- [#3166](https://github.com/thanos-io/thanos/pull/3166) UIs: Added UI for passing a `storeMatch[]` parameter to queries.
- [#3181](https://github.com/thanos-io/thanos/pull/3181) Logging: Added debug level logging for responses between 300-399
- [#3133](https://github.com/thanos-io/thanos/pull/3133) Query: Allowed passing a `storeMatch[]` to Labels APIs; Time range metadata based store filtering is supported on Labels APIs.
- [#3146](https://github.com/thanos-io/thanos/pull/3146) Sidecar: Significantly improved sidecar latency (reduced ~2x). Added `thanos_sidecar_prometheus_store_received_frames` histogram metric.
- [#3147](https://github.com/thanos-io/thanos/pull/3147) Querier: Added `query.metadata.default-time-range` flag to specify the default metadata time range duration for retrieving labels through Labels and Series API when the range parameters are not specified. The zero value means range covers the time since the beginning.
- [#3207](https://github.com/thanos-io/thanos/pull/3207) Query Frontend: Added `cache-compression-type` flag to use compression in the query frontend cache.
- [#3122](https://github.com/thanos-io/thanos/pull/3122) \*: All Thanos components have now `/debug/fgprof` endpoint on HTTP port allowing to get [off-CPU profiles as well](https://github.com/felixge/fgprof).
- [#3109](https://github.com/thanos-io/thanos/pull/3109) Query Frontend: Added support for `Cache-Control` HTTP response header which controls caching behaviour. So far `no-store` value is supported and it makes the response skip cache.
- [#3092](https://github.com/thanos-io/thanos/pull/3092) Tools: Added `tools bucket cleanup` CLI tool that deletes all blocks marked to be deleted.

### Changed

- [#3136](https://github.com/thanos-io/thanos/pull/3136) Sidecar: **breaking** Added metric `thanos_sidecar_reloader_config_apply_operations_total` and rename metric `thanos_sidecar_reloader_config_apply_errors_total` to `thanos_sidecar_reloader_config_apply_operations_failed_total`.
- [#3154](https://github.com/thanos-io/thanos/pull/3154) Querier: **breaking** Added metric `thanos_query_gate_queries_max`. Remove metric `thanos_query_concurrent_selects_gate_queries_in_flight`.
- [#3154](https://github.com/thanos-io/thanos/pull/3154) Store: **breaking** Renamed metric `thanos_bucket_store_queries_concurrent_max` to `thanos_bucket_store_series_gate_queries_max`.
- [#3179](https://github.com/thanos-io/thanos/pull/3179) Store: context.Canceled will not increase `thanos_objstore_bucket_operation_failures_total`.
- [#3136](https://github.com/thanos-io/thanos/pull/3136) Sidecar: Improved detection of directory changes for Prometheus config.
  - **breaking** Added metric `thanos_sidecar_reloader_config_apply_operations_total` and rename metric `thanos_sidecar_reloader_config_apply_errors_total` to `thanos_sidecar_reloader_config_apply_operations_failed_total`.
- [#3022](https://github.com/thanos-io/thanos/pull/3022) \*: Thanos images are now build with Go 1.15.
- [#3205](https://github.com/thanos-io/thanos/pull/3205) \*: Updated TSDB to ~2.21

## [v0.15.0](https://github.com/thanos-io/thanos/releases/v0.15.0) - 2020.09.07

Highlights:

- Added new Thanos component: [Query Frontend](https://thanos.io/v0.15/components/query-frontend.md/) responsible for response caching, query scheduling and parallelization (based on Cortex Query Frontend).
- Added various new, improved UIs to Thanos based on React: Querier BuildInfo & Flags, Ruler UI, BlockViewer.
- Optimized Sidecar, Store, Receive, Ruler data retrieval with new TSDB ChunkIterator (capping chunks to 120 samples), which fixed various leaks.
- Fixed sample limit on Store Gateway.
- Added S3 Server Side Encryption options.
- Tons of other important fixes!

### Fixed

- [#2665](https://github.com/thanos-io/thanos/pull/2665) Swift: Fix issue with missing Content-Type HTTP headers.
- [#2800](https://github.com/thanos-io/thanos/pull/2800) Query: Fix handling of `--web.external-prefix` and `--web.route-prefix`.
- [#2834](https://github.com/thanos-io/thanos/pull/2834) Query: Fix rendered JSON state value for rules and alerts should be in lowercase.
- [#2866](https://github.com/thanos-io/thanos/pull/2866) Receive, Querier: Fixed leaks on receive and querier Store API Series, which were leaking on errors.
- [#2937](https://github.com/thanos-io/thanos/pull/2937) Receive: Fixing auto-configuration of `--receive.local-endpoint`.
- [#2895](https://github.com/thanos-io/thanos/pull/2895) Compact: Fix increment of `thanos_compact_downsample_total` metric for downsample of 5m resolution blocks.
- [#2858](https://github.com/thanos-io/thanos/pull/2858) Store: Fix `--store.grpc.series-sample-limit` implementation. The limit is now applied to the sum of all samples fetched across all queried blocks via a single Series call, instead of applying it individually to each block.
- [#2936](https://github.com/thanos-io/thanos/pull/2936) Compact: Fix ReplicaLabelRemover panic when replicaLabels are not specified.
- [#2956](https://github.com/thanos-io/thanos/pull/2956) Store: Fix fetching of chunks bigger than 16000 bytes.
- [#2970](https://github.com/thanos-io/thanos/pull/2970) Store: Upgrade minio-go/v7 to fix slowness when running on EKS.
- [#2957](https://github.com/thanos-io/thanos/pull/2957) Rule: *breaking :warning:* Now sets all of the relevant fields properly; avoids a panic when `/api/v1/rules` is called and the time zone is *not* UTC; `rules` field is an empty array now if no rules have been defined in a rule group. Thanos Rule's `/api/v1/rules` endpoint no longer returns the old, deprecated `partial_response_strategy`. The old, deprecated value has been fixed to `WARN` for quite some time. *Please* use `partialResponseStrategy`.
- [#2976](https://github.com/thanos-io/thanos/pull/2976) Query: Better rounding for incoming query timestamps.
- [#2929](https://github.com/thanos-io/thanos/pull/2929) Mixin: Fix expression for 'unhealthy sidecar' alert and increase the timeout for 10 minutes.
- [#3024](https://github.com/thanos-io/thanos/pull/3024) Query: Consider group name and file for deduplication.
- [#3012](https://github.com/thanos-io/thanos/pull/3012) Ruler,Receiver: Fix TSDB to delete blocks in atomic way.
- [#3046](https://github.com/thanos-io/thanos/pull/3046) Ruler,Receiver: Fixed framing of StoreAPI response, it was one chunk by one.
- [#3095](https://github.com/thanos-io/thanos/pull/3095) Ruler: Update the manager when all rule files are removed.
- [#3105](https://github.com/thanos-io/thanos/pull/3105) Querier: Fix overwriting `maxSourceResolution` when auto downsampling is enabled.
- [#3010](https://github.com/thanos-io/thanos/pull/3010) Querier: Added `--query.lookback-delta` flag to override the default lookback delta in PromQL. The flag should be lookback delta should be set to at least 2 times of the slowest scrape interval. If unset it will use the PromQL default of 5m.

### Added

- [#2305](https://github.com/thanos-io/thanos/pull/2305) Receive,Sidecar,Ruler: Propagate correct (stricter) MinTime for TSDBs that have no block.
- [#2849](https://github.com/thanos-io/thanos/pull/2849) Query, Ruler: Added request logging for HTTP server side.
- [#2832](https://github.com/thanos-io/thanos/pull/2832) ui React: Add runtime and build info page
- [#2926](https://github.com/thanos-io/thanos/pull/2926) API: Add new blocks HTTP API to serve blocks metadata. The status endpoints (`/api/v1/status/flags`, `/api/v1/status/runtimeinfo` and `/api/v1/status/buildinfo`) are now available on all components with a HTTP API.
- [#2892](https://github.com/thanos-io/thanos/pull/2892) Receive: Receiver fails when the initial upload fails.
- [#2865](https://github.com/thanos-io/thanos/pull/2865) ui: Migrate Thanos Ruler UI to React
- [#2964](https://github.com/thanos-io/thanos/pull/2964) Query: Add time range parameters to label APIs. Add `start` and `end` fields to Store API `LabelNamesRequest` and `LabelValuesRequest`.
- [#2996](https://github.com/thanos-io/thanos/pull/2996) Sidecar: Add `reloader_config_apply_errors_total` metric. Add new flags `--reloader.watch-interval`, and `--reloader.retry-interval`.
- [#2973](https://github.com/thanos-io/thanos/pull/2973) Add Thanos Query Frontend component.
- [#2980](https://github.com/thanos-io/thanos/pull/2980) Bucket Viewer: Migrate block viewer to React.
- [#2725](https://github.com/thanos-io/thanos/pull/2725) Add bucket index operation durations: `thanos_bucket_store_cached_series_fetch_duration_seconds` and `thanos_bucket_store_cached_postings_fetch_duration_seconds`.
- [#2931](https://github.com/thanos-io/thanos/pull/2931) Query: Allow passing a `storeMatch[]` to select matching stores when debugging the querier. See [documentation](docs/components/query.md#store-filtering)

### Changed

- [#2893](https://github.com/thanos-io/thanos/pull/2893) Store: Rename metric `thanos_bucket_store_cached_postings_compression_time_seconds` to `thanos_bucket_store_cached_postings_compression_time_seconds_total`.
- [#2915](https://github.com/thanos-io/thanos/pull/2915) Receive,Ruler: Enable TSDB directory locking by default. Add a new flag (`--tsdb.no-lockfile`) to override behavior.
- [#2902](https://github.com/thanos-io/thanos/pull/2902) Querier UI:Separate dedupe and partial response checkboxes per panel in new UI.
- [#2991](https://github.com/thanos-io/thanos/pull/2991) Store: *breaking :warning:* `operation` label value `getrange` changed to `get_range` for `thanos_store_bucket_cache_operation_requests_total` and `thanos_store_bucket_cache_operation_hits_total` to be consistent with bucket operation metrics.
- [#2876](https://github.com/thanos-io/thanos/pull/2876) Receive,Ruler: Updated TSDB and switched to ChunkIterators instead of sample one, which avoids unnecessary decoding / encoding.
- [#3064](https://github.com/thanos-io/thanos/pull/3064) s3: *breaking :warning:* Add SSE/SSE-KMS/SSE-C configuration. The S3 `encrypt_sse: true` option is now deprecated in favour of `sse_config`. If you used `encrypt_sse`, the migration strategy is to set up the following block:

```yaml
sse_config:
  type: SSE-S3
```

## [v0.14.0](https://github.com/thanos-io/thanos/releases/tag/v0.14.0) - 2020.07.10

### Fixed

- [#2637](https://github.com/thanos-io/thanos/pull/2637) Compact: Detect retryable errors that are inside of a wrapped `tsdb.MultiError`.
- [#2648](https://github.com/thanos-io/thanos/pull/2648) Store: Allow index cache and caching bucket to be configured at the same time.
- [#2728](https://github.com/thanos-io/thanos/pull/2728) Query: Fixed panics when using larger number of replica labels with short series label sets.
- [#2787](https://github.com/thanos-io/thanos/pull/2787) Update Prometheus mod to pull in prometheus/prometheus#7414.
- [#2807](https://github.com/thanos-io/thanos/pull/2807) Store: Decreased memory allocations while querying block's index.
- [#2809](https://github.com/thanos-io/thanos/pull/2809) Query: `/api/v1/stores` now guarantees to return a string in the `lastError` field.

### Changed

- [#2658](https://github.com/thanos-io/thanos/pull/2658) [#2703](https://github.com/thanos-io/thanos/pull/2703) Upgrade to Prometheus [@3268eac2ddda](https://github.com/prometheus/prometheus/commit/3268eac2ddda) which is after v2.18.1.
  - TSDB now does memory-mapping of Head chunks and reduces memory usage.
- [#2667](https://github.com/thanos-io/thanos/pull/2667) Store: Removed support to the legacy `index.cache.json`. The hidden flag `--store.disable-index-header` was removed.
- [#2613](https://github.com/thanos-io/thanos/pull/2613) Store: Renamed the caching bucket config option `chunk_object_size_ttl` to `chunk_object_attrs_ttl`.
- [#2667](https://github.com/thanos-io/thanos/pull/2667) Compact: The deprecated flag `--index.generate-missing-cache-file` and the metric `thanos_compact_generated_index_total` were removed.
- [#2671](https://github.com/thanos-io/thanos/pull/2671) *breaking* Tools: Bucket replicate flag `--resolution` is now in Go duration format.
- [#2671](https://github.com/thanos-io/thanos/pull/2671) Tools: Bucket replicate now replicates by default all blocks.
- [#2739](https://github.com/thanos-io/thanos/pull/2739) Changed `bucket tool bucket verify` `--id-whitelist` flag to `--id`.
- [#2748](https://github.com/thanos-io/thanos/pull/2748) Upgrade Prometheus to [@66dfb951c4ca](https://github.com/prometheus/prometheus/commit/66dfb951c4ca2c1dd3f266172a48a925403b13a5) which is after v2.19.0.
  - PromQL now allow us to executed concurrent selects.

### Added

- [#2671](https://github.com/thanos-io/thanos/pull/2671) Tools: Bucket replicate now allows passing repeated `--compaction` and `--resolution` flags.
- [#2657](https://github.com/thanos-io/thanos/pull/2657) Querier: Add the ability to perform concurrent select request per query.
- [#2754](https://github.com/thanos-io/thanos/pull/2754) UI: Add stores page in the React UI.
- [#2752](https://github.com/thanos-io/thanos/pull/2752) Compact: Add flag `--block-viewer.global.sync-block-interval` to configure metadata sync interval for the bucket UI.

## [v0.13.0](https://github.com/thanos-io/thanos/releases/tag/v0.13.0) - 2020.06.22

### Fixed

- [#2548](https://github.com/thanos-io/thanos/pull/2548) Query: Fixed rare cases of double counter reset accounting when querying `rate` with deduplication enabled.
- [#2536](https://github.com/thanos-io/thanos/pull/2536) S3: Fixed AWS STS endpoint url to https for Web Identity providers on AWS EKS.
- [#2501](https://github.com/thanos-io/thanos/pull/2501) Query: Gracefully handle additional fields in `SeriesResponse` protobuf message that may be added in the future.
- [#2568](https://github.com/thanos-io/thanos/pull/2568) Query: Don't close the connection of strict, static nodes if establishing a connection had succeeded but Info() call failed.
- [#2615](https://github.com/thanos-io/thanos/pull/2615) Rule: Fix bugs where rules were out of sync.
- [#2614](https://github.com/thanos-io/thanos/pull/2614) Tracing: Disabled Elastic APM Go Agent default tracer on initialization to disable the default metric gatherer.
- [#2525](https://github.com/thanos-io/thanos/pull/2525) Query: Fixed logging for dns resolution error in the `Query` component.
- [#2484](https://github.com/thanos-io/thanos/pull/2484) Query/Ruler: Fixed issue #2483, when web.route-prefix is set, it is added twice in HTTP router prefix.
- [#2416](https://github.com/thanos-io/thanos/pull/2416) Bucket: Fixed issue #2416 bug in `inspect --sort-by` doesn't work correctly in all cases.
- [#2719](https://github.com/thanos-io/thanos/pull/2719) Query: `irate` and `resets` use now counter downsampling aggregations.
- [#2705](https://github.com/thanos-io/thanos/pull/2705) minio-go: Added support for `af-south-1` and `eu-south-1` regions.
- [#2753](https://github.com/thanos-io/thanos/issues/2753) Sidecar, Receive, Rule: Fixed possibility of out of order uploads in error cases. This could potentially cause Compactor to create overlapping blocks.

### Added

- [#2012](https://github.com/thanos-io/thanos/pull/2012) Receive: Added multi-tenancy support (based on header)
- [#2502](https://github.com/thanos-io/thanos/pull/2502) StoreAPI: Added `hints` field to `SeriesResponse`. Hints in an opaque data structure that can be used to carry additional information from the store and its content is implementation specific.
- [#2521](https://github.com/thanos-io/thanos/pull/2521) Sidecar: Added `thanos_sidecar_reloader_reloads_failed_total`, `thanos_sidecar_reloader_reloads_total`, `thanos_sidecar_reloader_watch_errors_total`, `thanos_sidecar_reloader_watch_events_total` and `thanos_sidecar_reloader_watches` metrics.
- [#2412](https://github.com/thanos-io/thanos/pull/2412) UI: Added React UI from Prometheus upstream. Currently only accessible from Query component as only `/graph` endpoint is migrated.
- [#2532](https://github.com/thanos-io/thanos/pull/2532) Store: Added hidden option `--store.caching-bucket.config=<yaml content>` (or `--store.caching-bucket.config-file=<file.yaml>`) for experimental caching bucket, that can cache chunks into shared memcached. This can speed up querying and reduce number of requests to object storage.
- [#2579](https://github.com/thanos-io/thanos/pull/2579) Store: Experimental caching bucket can now cache metadata as well. Config has changed from #2532.
- [#2526](https://github.com/thanos-io/thanos/pull/2526) Compact: In case there are no labels left after deduplication via `--deduplication.replica-label`, assign first `replica-label` with value `deduped`.
- [#2621](https://github.com/thanos-io/thanos/pull/2621) Receive: Added flag to configure forward request timeout. Receive write will complete request as soon as quorum of writes succeeds.

### Changed

- [#2194](https://github.com/thanos-io/thanos/pull/2194) Updated to golang v1.14.2.
- [#2505](https://github.com/thanos-io/thanos/pull/2505) Store: Removed obsolete `thanos_store_node_info` metric.
- [#2513](https://github.com/thanos-io/thanos/pull/2513) Tools: Moved `thanos bucket` commands to `thanos tools bucket`, also moved `thanos check rules` to `thanos tools rules-check`. `thanos tools rules-check` also takes rules by `--rules` repeated flag not argument anymore.
- [#2548](https://github.com/thanos-io/thanos/pull/2548/commits/53e69bd89b2b08c18df298eed7d90cb7179cc0ec) Store, Querier: remove duplicated chunks on StoreAPI.
- [#2596](https://github.com/thanos-io/thanos/pull/2596) Updated Prometheus dependency to [@cd73b3d33e064bbd846fc7a26dc8c313d46af382](https://github.com/prometheus/prometheus/commit/cd73b3d33e064bbd846fc7a26dc8c313d46af382) which falls in between v2.17.0 and v2.18.0.
  - Receive,Rule: TSDB now supports isolation of append and queries.
  - Receive,Rule: TSDB now holds less WAL files after Head Truncation.
- [#2450](https://github.com/thanos-io/thanos/pull/2450) Store: Added Regex-set optimization for `label=~"a|b|c"` matchers.
- [#2526](https://github.com/thanos-io/thanos/pull/2526) Compact: In case there are no labels left after deduplication via `--deduplication.replica-label`, assign first `replica-label` with value `deduped`.
- [#2603](https://github.com/thanos-io/thanos/pull/2603) Store/Querier: Significantly optimize cases where StoreAPIs or blocks returns exact overlapping chunks (e.g Store GW and sidecar or brute force Store Gateway HA).

## [v0.12.2](https://github.com/thanos-io/thanos/releases/tag/v0.12.2) - 2020.04.30

### Fixed

- [#2459](https://github.com/thanos-io/thanos/issues/2459) Compact: Fixed issue with old blocks being marked and deleted in a (slow) loop.
- [#2533](https://github.com/thanos-io/thanos/pull/2515) Rule: do not wrap reload endpoint with `/`. Makes `/-/reload` accessible again when no prefix has been specified.

## [v0.12.1](https://github.com/thanos-io/thanos/releases/tag/v0.12.1) - 2020.04.20

### Fixed

- [#2411](https://github.com/thanos-io/thanos/pull/2411) Query: fix a bug where queries might not time out sometimes due to issues with one or more StoreAPIs.
- [#2475](https://github.com/thanos-io/thanos/pull/2475) Store: remove incorrect optimizations for queries with `=~".*"` and `!=~".*"` matchers.
- [#2472](https://github.com/thanos-io/thanos/pull/2472) Compact: fix a bug where partial blocks were never deleted, causing spam of warnings.
- [#2474](https://github.com/thanos-io/thanos/pull/2474) Store: fix a panic caused by concurrent memory access during block filtering.

## [v0.12.0](https://github.com/thanos-io/thanos/releases/tag/v0.12.0) - 2020.04.15

### Fixed

- [#2288](https://github.com/thanos-io/thanos/pull/2288) Ruler: fixes issue #2281, a bug causing incorrect parsing of query address with path prefix.
- [#2238](https://github.com/thanos-io/thanos/pull/2238) Ruler: fixed issue #2204, where a bug in alert queue signaling filled up the queue and alerts were dropped.
- [#2231](https://github.com/thanos-io/thanos/pull/2231) Bucket Web: sort chunks by thanos.downsample.resolution for better grouping.
- [#2254](https://github.com/thanos-io/thanos/pull/2254) Bucket: fix issue where metrics were registered multiple times in bucket replicate.
- [#2271](https://github.com/thanos-io/thanos/pull/2271) Bucket Web: fixed issue #2260, where the bucket passes null when storage is empty.
- [#2339](https://github.com/thanos-io/thanos/pull/2339) Query: fix a bug where `--store.unhealthy-timeout` was never respected.
- [#2208](https://github.com/thanos-io/thanos/pull/2208) Query and Rule: fix handling of `web.route-prefix` to correctly handle `/` and prefixes that do not begin with a `/`.
- [#2311](https://github.com/thanos-io/thanos/pull/2311) Receive: ensure receive component serves TLS when TLS configuration is provided.
- [#2319](https://github.com/thanos-io/thanos/pull/2319) Query: fixed inconsistent naming of metrics.
- [#2390](https://github.com/thanos-io/thanos/pull/2390) Store: fixed bug that was causing all posting offsets to be used instead of only 1/32 as intended; added hidden flag to control this behavior.
- [#2393](https://github.com/thanos-io/thanos/pull/2393) Store: fixed bug causing certain not-existing label values queried to fail with "invalid-size" error from binary header.
- [#2382](https://github.com/thanos-io/thanos/pull/2382) Store: fixed bug causing partial writes of index-header.
- [#2383](https://github.com/thanos-io/thanos/pull/2383) Store: handle expected errors correctly, e.g. do not increment failure counters.

### Added

- [#2252](https://github.com/thanos-io/thanos/pull/2252) Query: add new `--store-strict` flag. More information available [here](docs/proposals-done/202001-thanos-query-health-handling.md).
- [#2265](https://github.com/thanos-io/thanos/pull/2265) Compact: add `--wait-interval` to specify compaction wait interval between consecutive compact runs when `--wait` is enabled.
- [#2250](https://github.com/thanos-io/thanos/pull/2250) Compact: enable vertical compaction for offline deduplication (experimental). Uses `--deduplication.replica-label` flag to specify the replica label on which to deduplicate (hidden). Please note that this uses a NAIVE algorithm for merging (no smart replica deduplication, just chaining samples together). This works well for deduplication of blocks with **precisely the same samples** like those produced by Receiver replication. We plan to add a smarter algorithm in the following weeks.
- [#1714](https://github.com/thanos-io/thanos/pull/1714) Compact: the compact component now exposes the bucket web UI when it is run as a long-lived process.
- [#2304](https://github.com/thanos-io/thanos/pull/2304) Store: added `max_item_size` configuration option to memcached-based index cache. This should be set to the max item size configured in memcached (`-I` flag) in order to not waste network round-trips to cache items larger than the limit configured in memcached.
- [#2297](https://github.com/thanos-io/thanos/pull/2297) Store: add `--experimental.enable-index-cache-postings-compression` flag to enable re-encoding and compressing postings before storing them into the cache. Compressed postings take about 10% of the original size.
- [#2357](https://github.com/thanos-io/thanos/pull/2357) Compact and Store: the compact and store components now serve the bucket UI on `:<http-port>/loaded`, which shows exactly the blocks that are currently seen by compactor and the store gateway. The compactor also serves a different bucket UI on `:<http-port>/global`, which shows the status of object storage without any filters.
- [#2172](https://github.com/thanos-io/thanos/pull/2172) Store: add support for sharding the store component based on the label hash.
- [#2113](https://github.com/thanos-io/thanos/pull/2113) Bucket: added `thanos bucket replicate` command to replicate blocks from one bucket to another.
- [#1922](https://github.com/thanos-io/thanos/pull/1922) Docs: create a new document to explain sharding in Thanos.
- [#2230](https://github.com/thanos-io/thanos/pull/2230) Store: optimize conversion of labels.

### Changed

- [#2136](https://github.com/thanos-io/thanos/pull/2136) *breaking* Store, Compact, Bucket: schedule block deletion by adding deletion-mark.json. This adds a consistent way for multiple readers and writers to access object storage. Since there are no consistency guarantees provided by some Object Storage providers, this PR adds a consistent lock-free way of dealing with Object Storage irrespective of the choice of object storage. In order to achieve this co-ordination, blocks are not deleted directly. Instead, blocks are marked for deletion by uploading the `deletion-mark.json` file for the block that was chosen to be deleted. This file contains Unix time of when the block was marked for deletion. If you want to keep existing behavior, you should add `--delete-delay=0s` as a flag.
- [#2090](https://github.com/thanos-io/thanos/issues/2090) *breaking* Downsample command: the `downsample` command has moved and is now a sub-command of the `thanos bucket` sub-command; it cannot be called via `thanos downsample` any more.
- [#2294](https://github.com/thanos-io/thanos/pull/2294) Store: optimizations for fetching postings. Queries using `=~".*"` matchers or negation matchers (`!=...` or `!~...`) benefit the most.
- [#2301](https://github.com/thanos-io/thanos/pull/2301) Ruler: exit with an error when initialization fails.
- [#2310](https://github.com/thanos-io/thanos/pull/2310) Query: report timespan 0 to 0 when discovering no stores.
- [#2330](https://github.com/thanos-io/thanos/pull/2330) Store: index-header is no longer experimental. It is enabled by default for store Gateway. You can disable it with new hidden flag: `--store.disable-index-header`. The `--experimental.enable-index-header` flag was removed.
- [#1848](https://github.com/thanos-io/thanos/pull/1848) Ruler: allow returning error messages when a reload is triggered via HTTP.
- [#2270](https://github.com/thanos-io/thanos/pull/2277) All: Thanos components will now print stack traces when they error out.

## [v0.11.0](https://github.com/thanos-io/thanos/releases/tag/v0.11.0) - 2020.03.02

### Fixed

- [#2033](https://github.com/thanos-io/thanos/pull/2033) Minio-go: Fixed Issue #1494 support Web Identity providers for IAM credentials for AWS EKS.
- [#1985](https://github.com/thanos-io/thanos/pull/1985) Store Gateway: Fixed case where series entry is larger than 64KB in index.
- [#2051](https://github.com/thanos-io/thanos/pull/2051) Ruler: Fixed issue where ruler does not expose shipper metrics.
- [#2101](https://github.com/thanos-io/thanos/pull/2101) Ruler: Fixed bug where thanos_alert_sender_errors_total was not registered.
- [#1789](https://github.com/thanos-io/thanos/pull/1789) Store Gateway: Improve timeouts.
- [#2139](https://github.com/thanos-io/thanos/pull/2139) Properly handle SIGHUP for reloading.
- [#2040](https://github.com/thanos-io/thanos/pull/2040) UI: Fix URL of alerts in Ruler
- [#2033](https://github.com/thanos-io/thanos/pull/1978) Ruler: Fix tracing in Thanos Ruler

### Added

- [#2003](https://github.com/thanos-io/thanos/pull/2003) Query: Support downsampling for /series.
- [#1952](https://github.com/thanos-io/thanos/pull/1952) Store Gateway: Implemented [binary index header](docs/proposals-done/201912-thanos-binary-index-header.md). This significantly reduces resource consumption (memory, CPU, net bandwidth) for startup and data loading processes as well as baseline memory. This means that adding more blocks into object storage, without querying them will use almost no resources. This, however, **still means that querying large amounts of data** will result in high spikes of memory and CPU use as before, due to simply fetching large amounts of metrics data. Since we fixed baseline, we are now focusing on query performance optimizations in separate initiatives. To enable experimental `index-header` mode run store with hidden `experimental.enable-index-header` flag.
- [#2009](https://github.com/thanos-io/thanos/pull/2009) Store Gateway: Minimum age of all blocks before they are being read. Set it to a safe value (e.g 30m) if your object storage is eventually consistent. GCS and S3 are (roughly) strongly consistent.
- [#1963](https://github.com/thanos-io/thanos/pull/1963) Mixin: Add Thanos Ruler alerts.
- [#1984](https://github.com/thanos-io/thanos/pull/1984) Query: Add cache-control header to not cache on error.
- [#1870](https://github.com/thanos-io/thanos/pull/1870) UI: Persist settings in query.
- [#1969](https://github.com/thanos-io/thanos/pull/1969) Sidecar: allow setting http connection pool size via flags.
- [#1967](https://github.com/thanos-io/thanos/issues/1967) Receive: Allow local TSDB compaction.
- [#1939](https://github.com/thanos-io/thanos/pull/1939) Ruler: Add TLS and authentication support for query endpoints with the `--query.config` and `--query.config-file` CLI flags. See [documentation](docs/components/rule.md#configuration) for further information.
- [#1982](https://github.com/thanos-io/thanos/pull/1982) Ruler: Add support for Alertmanager v2 API endpoints.
- [#2030](https://github.com/thanos-io/thanos/pull/2030) Query: Add `thanos_proxy_store_empty_stream_responses_total` metric for number of empty responses from stores.
- [#2049](https://github.com/thanos-io/thanos/pull/2049) Tracing: Support sampling on Elastic APM with new sample_rate setting.
- [#2008](https://github.com/thanos-io/thanos/pull/2008) Querier, Receiver, Sidecar, Store: Add gRPC [health check](https://github.com/grpc/grpc/blob/master/doc/health-checking.md) endpoints.
- [#2145](https://github.com/thanos-io/thanos/pull/2145) Tracing: track query sent to prometheus via remote read api.

### Changed

- [#1970](https://github.com/thanos-io/thanos/issues/1970) *breaking* Receive: Use gRPC for forwarding requests between peers. Note that existing values for the `--receive.local-endpoint` flag and the endpoints in the hashring configuration file must now specify the receive gRPC port and must be updated to be a simple `host:port` combination, e.g. `127.0.0.1:10901`, rather than a full HTTP URL, e.g. `http://127.0.0.1:10902/api/v1/receive`.
- [#1933](https://github.com/thanos-io/thanos/pull/1933) Add a flag `--tsdb.wal-compression` to configure whether to enable tsdb wal compression in ruler and receiver.
- [#2021](https://github.com/thanos-io/thanos/pull/2021) Rename metric `thanos_query_duplicated_store_address` to `thanos_query_duplicated_store_addresses_total` and `thanos_rule_duplicated_query_address` to `thanos_rule_duplicated_query_addresses_total`.
- [#2166](https://github.com/thanos-io/thanos/pull/2166) Bucket Web: improve the tooltip for the bucket UI; it was reconstructed and now exposes much more information about blocks.

## [v0.10.1](https://github.com/thanos-io/thanos/releases/tag/v0.10.1) - 2020.01.24

### Fixed

- [#2015](https://github.com/thanos-io/thanos/pull/2015) Sidecar: Querier /api/v1/series bug fixed when time range was ignored inside sidecar. The bug was noticeable for example when using Grafana template variables.
- [#2120](https://github.com/thanos-io/thanos/pull/2120) Bucket Web: Set state of status prober properly.

## [v0.10.0](https://github.com/thanos-io/thanos/releases/tag/v0.10.0) - 2020.01.13

### Fixed

- [#1919](https://github.com/thanos-io/thanos/issues/1919) Compactor: Fixed potential data loss when uploading older blocks, or upload taking long time while compactor is running.
- [#1937](https://github.com/thanos-io/thanos/pull/1937) Compactor: Improved synchronization of meta JSON files. Compactor now properly handles partial block uploads for all operation like retention apply, downsampling and compaction. Additionally:

  - Removed `thanos_compact_sync_meta_*` metrics. Use `thanos_blocks_meta_*` metrics instead.
  - Added `thanos_consistency_delay_seconds` and `thanos_compactor_aborted_partial_uploads_deletion_attempts_total` metrics.

- [#1936](https://github.com/thanos-io/thanos/pull/1936) Store: Improved synchronization of meta JSON files. Store now properly handles corrupted disk cache. Added meta.json sync metrics.
- [#1856](https://github.com/thanos-io/thanos/pull/1856) Receive: close DBReadOnly after flushing to fix a memory leak.
- [#1882](https://github.com/thanos-io/thanos/pull/1882) Receive: upload to object storage as 'receive' rather than 'sidecar'.
- [#1907](https://github.com/thanos-io/thanos/pull/1907) Store: Fixed the duration unit for the metric `thanos_bucket_store_series_gate_duration_seconds`.
- [#1931](https://github.com/thanos-io/thanos/pull/1931) Compact: Fixed the compactor successfully exiting when actually an error occurred while compacting a blocks group.
- [#1872](https://github.com/thanos-io/thanos/pull/1872) Ruler: `/api/v1/rules` now shows a properly formatted value
- [#1945](https://github.com/thanos-io/thanos/pull/1945) `master` container images are now built with Go 1.13
- [#1956](https://github.com/thanos-io/thanos/pull/1956) Ruler: now properly ignores duplicated query addresses
- [#1975](https://github.com/thanos-io/thanos/pull/1975) Store Gateway: fixed panic caused by memcached servers selector when there's 1 memcached node

### Added

- [#1852](https://github.com/thanos-io/thanos/pull/1852) Add support for `AWS_CONTAINER_CREDENTIALS_FULL_URI` by upgrading to minio-go v6.0.44
- [#1854](https://github.com/thanos-io/thanos/pull/1854) Update Rule UI to support alerts count displaying and filtering.
- [#1838](https://github.com/thanos-io/thanos/pull/1838) Ruler: Add TLS and authentication support for Alertmanager with the `--alertmanagers.config` and `--alertmanagers.config-file` CLI flags. See [documentation](docs/components/rule.md#configuration) for further information.
- [#1838](https://github.com/thanos-io/thanos/pull/1838) Ruler: Add a new `--alertmanagers.sd-dns-interval` CLI option to specify the interval between DNS resolutions of Alertmanager hosts.
- [#1881](https://github.com/thanos-io/thanos/pull/1881) Store Gateway: memcached support for index cache. See [documentation](docs/components/store.md#index-cache) for further information.
- [#1904](https://github.com/thanos-io/thanos/pull/1904) Add a skip-chunks option in Store Series API to improve the response time of `/api/v1/series` endpoint.
- [#1910](https://github.com/thanos-io/thanos/pull/1910) Query: `/api/v1/labels` now understands `POST` - useful for sending bigger requests

### Changed

- [#1947](https://github.com/thanos-io/thanos/pull/1947) Upgraded Prometheus dependencies to v2.15.2. This includes:

  - Compactor: Significant reduction of memory footprint for compaction and downsampling process.
  - Querier: Accepting spaces between time range and square bracket. e.g `[ 5m]`
  - Querier: Improved PromQL parser performance.

- [#1833](https://github.com/thanos-io/thanos/pull/1833) `--shipper.upload-compacted` flag has been promoted to non hidden, non experimental state. More info available [here](docs/quick-tutorial.md#uploading-old-metrics).
- [#1867](https://github.com/thanos-io/thanos/pull/1867) Ruler: now sets a `Thanos/$version` `User-Agent` in requests
- [#1887](https://github.com/thanos-io/thanos/pull/1887) Service discovery now deduplicates targets between different target groups

## [v0.9.0](https://github.com/thanos-io/thanos/releases/tag/v0.9.0) - 2019.12.03

### Added

- [#1678](https://github.com/thanos-io/thanos/pull/1678) Add Lightstep as a tracing provider.
- [#1687](https://github.com/thanos-io/thanos/pull/1687) Add a new `--grpc-grace-period` CLI option to components which serve gRPC to set how long to wait until gRPC Server shuts down.
- [#1660](https://github.com/thanos-io/thanos/pull/1660) Sidecar: Add a new `--prometheus.ready_timeout` CLI option to the sidecar to set how long to wait until Prometheus starts up.
- [#1573](https://github.com/thanos-io/thanos/pull/1573) `AliYun OSS` object storage, see [documents](docs/storage.md#aliyun-oss) for further information.
- [#1680](https://github.com/thanos-io/thanos/pull/1680) Add a new `--http-grace-period` CLI option to components which serve HTTP to set how long to wait until HTTP Server shuts down.
- [#1712](https://github.com/thanos-io/thanos/pull/1712) Bucket: Rename flag on bucket web component from `--listen` to `--http-address` to match other components.
- [#1733](https://github.com/thanos-io/thanos/pull/1733) Compactor: New metric `thanos_compactor_iterations_total` on Thanos Compactor which shows the number of successful iterations.
- [#1758](https://github.com/thanos-io/thanos/pull/1758) Bucket: `thanos bucket web` now supports `--web.external-prefix` for proxying on a subpath.
- [#1770](https://github.com/thanos-io/thanos/pull/1770) Bucket: Add `--web.prefix-header` flags to allow for bucket UI to be accessible behind a reverse proxy.
- [#1668](https://github.com/thanos-io/thanos/pull/1668) Receiver: Added TLS options for both server and client remote write.

### Fixed

- [#1656](https://github.com/thanos-io/thanos/pull/1656) Store Gateway: Store now starts metric and status probe HTTP server earlier in its start-up sequence. `/-/healthy` endpoint now starts to respond with success earlier. `/metrics` endpoint starts serving metrics earlier as well. Make sure to point your readiness probes to the `/-/ready` endpoint rather than `/metrics`.
- [#1669](https://github.com/thanos-io/thanos/pull/1669) Store Gateway: Fixed store sharding. Now it does not load excluded meta.jsons and load/fetch index-cache.json files.
- [#1670](https://github.com/thanos-io/thanos/pull/1670) Sidecar: Fixed un-ordered blocks upload. Sidecar now uploads the oldest blocks first.
- [#1568](https://github.com/thanos-io/thanos/pull/1709) Store Gateway: Store now retains the first raw value of a chunk during downsampling to avoid losing some counter resets that occur on an aggregation boundary.
- [#1751](https://github.com/thanos-io/thanos/pull/1751) Querier: Fixed labels for StoreUI
- [#1773](https://github.com/thanos-io/thanos/pull/1773) Ruler: Fixed the /api/v1/rules endpoint that returned 500 status code with `failed to assert type of rule ...` message.
- [#1770](https://github.com/thanos-io/thanos/pull/1770) Querier: Fixed `--web.external-prefix` 404s for static resources.
- [#1785](https://github.com/thanos-io/thanos/pull/1785) Ruler: The /api/v1/rules endpoints now returns the original rule filenames.
- [#1791](https://github.com/thanos-io/thanos/pull/1791) Ruler: Ruler now supports identical rule filenames in different directories.
- [#1562](https://github.com/thanos-io/thanos/pull/1562) Querier: Downsampling option now carries through URL.
- [#1675](https://github.com/thanos-io/thanos/pull/1675) Querier: Reduced resource usage while using certain queries like `offset`.
- [#1725](https://github.com/thanos-io/thanos/pull/1725) & [#1718](https://github.com/thanos-io/thanos/pull/1718) Store Gateway: Per request memory improvements.

### Changed

- [#1666](https://github.com/thanos-io/thanos/pull/1666) Compact: `thanos_compact_group_compactions_total` now counts block compactions, so operations that resulted in a compacted block. The old behaviour is now exposed by new metric: `thanos_compact_group_compaction_runs_started_total` and `thanos_compact_group_compaction_runs_completed_total` which counts compaction runs overall.
- [#1748](https://github.com/thanos-io/thanos/pull/1748) Updated all dependencies.
- [#1694](https://github.com/thanos-io/thanos/pull/1694) `prober_ready` and `prober_healthy` metrics are removed, for sake of `status`. Now `status` exposes same metric with a label, `check`. `check` can have "healthy" or "ready" depending on status of the probe.
- [#1790](https://github.com/thanos-io/thanos/pull/1790) Ruler: Fixes subqueries support for ruler.
- [#1769](https://github.com/thanos-io/thanos/pull/1769) & [#1545](https://github.com/thanos-io/thanos/pull/1545) Adjusted most of the metrics histogram buckets.

## [v0.8.1](https://github.com/thanos-io/thanos/releases/tag/v0.8.1) - 2019.10.14

### Fixed

- [#1632](https://github.com/thanos-io/thanos/issues/1632) Removes the duplicated external labels detection on Thanos Querier; warning only; Made Store Gateway compatible with older Querier versions.
  - NOTE: `thanos_store_nodes_grpc_connections` metric is now per `external_labels` and `store_type`. It is a recommended metric for Querier storeAPIs. `thanos_store_node_info` is marked as obsolete and will be removed in next release.
  - NOTE2: Store Gateway is now advertising artificial: `"@thanos_compatibility_store_type=store"` label. This is to have the current Store Gateway compatible with Querier pre v0.8.0. This label can be disabled by hidden `debug.advertise-compatibility-label=false` flag on Store Gateway.

## [v0.8.0](https://github.com/thanos-io/thanos/releases/tag/v0.8.0) - 2019.10.10

Lot's of improvements this release! Noteworthy items:

- First Katacoda tutorial! 🐱
- Fixed Deletion order causing Compactor to produce not needed 👻 blocks with missing random files.
- Store GW memory improvements (more to come!).
- Querier allows multiple deduplication labels.
- Both Compactor and Store Gateway can be **sharded** within the same bucket using relabelling!
- Sidecar exposed data from Prometheus can be now limited to given `min-time` (e.g 3h only).
- Numerous Thanos Receive improvements.

Make sure you check out Prometheus 2.13.0 as well. New release drastically improves usage and resource consumption of both Prometheus and sidecar with Thanos: https://prometheus.io/blog/2019/10/10/remote-read-meets-streaming/

### Added

- [#1619](https://github.com/thanos-io/thanos/pull/1619) Thanos sidecar allows to limit min time range for data it exposes from Prometheus.
- [#1583](https://github.com/thanos-io/thanos/pull/1583) Thanos sharding:
  - Add relabel config (`--selector.relabel-config-file` and `selector.relabel-config`) into Thanos Store and Compact components. Selecting blocks to serve depends on the result of block labels relabeling.
  - For store gateway, advertise labels from "approved" blocks.
- [#1540](https://github.com/thanos-io/thanos/pull/1540) Thanos Downsample added `/-/ready` and `/-/healthy` endpoints.
- [#1538](https://github.com/thanos-io/thanos/pull/1538) Thanos Rule added `/-/ready` and `/-/healthy` endpoints.
- [#1537](https://github.com/thanos-io/thanos/pull/1537) Thanos Receive added `/-/ready` and `/-/healthy` endpoints.
- [#1460](https://github.com/thanos-io/thanos/pull/1460) Thanos Store Added `/-/ready` and `/-/healthy` endpoints.
- [#1534](https://github.com/thanos-io/thanos/pull/1534) Thanos Query Added `/-/ready` and `/-/healthy` endpoints.
- [#1533](https://github.com/thanos-io/thanos/pull/1533) Thanos inspect now supports the timeout flag.
- [#1496](https://github.com/thanos-io/thanos/pull/1496) Thanos Receive now supports setting block duration.
- [#1362](https://github.com/thanos-io/thanos/pull/1362) Optional `replicaLabels` param for `/query` and `/query_range` querier endpoints. When provided overwrite the `query.replica-label` cli flags.
- [#1482](https://github.com/thanos-io/thanos/pull/1482) Thanos now supports Elastic APM as tracing provider.
- [#1612](https://github.com/thanos-io/thanos/pull/1612) Thanos Rule added `resendDelay` flag.
- [#1480](https://github.com/thanos-io/thanos/pull/1480) Thanos Receive flushes storage on hashring change.
- [#1613](https://github.com/thanos-io/thanos/pull/1613) Thanos Receive now traces forwarded requests.

### Changed

- [#1362](https://github.com/thanos-io/thanos/pull/1362) `query.replica-label` configuration can be provided more than once for multiple deduplication labels like: `--query.replica-label=prometheus_replica --query.replica-label=service`.
- [#1581](https://github.com/thanos-io/thanos/pull/1581) Thanos Store now can use smaller buffer sizes for Bytes pool; reducing memory for some requests.
- [#1622](https://github.com/thanos-io/thanos/pull/1622) & [#1590](https://github.com/thanos-io/thanos/pull/1590) Upgraded to Go 1.13.1
- [#1498](https://github.com/thanos-io/thanos/pull/1498) Thanos Receive change flag `labels` to `label` to be consistent with other commands.

### Fixed

- [#1525](https://github.com/thanos-io/thanos/pull/1525) Thanos now deletes block's file in correct order allowing to detect partial blocks without problems.
- [#1505](https://github.com/thanos-io/thanos/pull/1505) Thanos Store now removes invalid local cache blocks.
- [#1587](https://github.com/thanos-io/thanos/pull/1587) Thanos Sidecar cleanups all cache dirs after each compaction run.
- [#1582](https://github.com/thanos-io/thanos/pull/1582) Thanos Rule correctly parses Alertmanager URL if there is more `+` in it.
- [#1544](https://github.com/thanos-io/thanos/pull/1544) Iterating over object store is resilient to the edge case for some providers.
- [#1469](https://github.com/thanos-io/thanos/pull/1469) Fixed Azure potential failures (EOF) when requesting more data then blob has.
- [#1512](https://github.com/thanos-io/thanos/pull/1512) Thanos Store fixed memory leak for chunk pool.
- [#1488](https://github.com/thanos-io/thanos/pull/1488) Thanos Rule now now correctly links to query URL from rules and alerts.

## [v0.7.0](https://github.com/thanos-io/thanos/releases/tag/v0.7.0) - 2019.09.02

Accepted into CNCF:

- Thanos moved to new repository https://github.com/thanos-io/thanos
- Docker images moved to https://quay.io/thanos/thanos and mirrored at https://hub.docker.com/r/thanosio/thanos
- Slack moved to https://slack.cncf.io `#thanos`/`#thanos-dev`/`#thanos-prs`

### Added

- [#1478](https://github.com/thanos-io/thanos/pull/1478) Thanos components now exposes gRPC server metrics as soon as server starts, to provide more reliable data for instrumentation.
- [#1378](https://github.com/thanos-io/thanos/pull/1378) Thanos Receive now exposes `thanos_receive_config_hash`, `thanos_receive_config_last_reload_successful` and `thanos_receive_config_last_reload_success_timestamp_seconds` metrics to track latest configuration change
- [#1268](https://github.com/thanos-io/thanos/pull/1268) Thanos Sidecar added support for newest Prometheus streaming remote read added [here](https://github.com/prometheus/prometheus/pull/5703). This massively improves memory required by single request for both Prometheus and sidecar. Single requests now should take constant amount of memory on sidecar, so resource consumption prediction is now straightforward. This will be used if you have Prometheus `2.13` or `2.12-master`.
- [#1358](https://github.com/thanos-io/thanos/pull/1358) Added `part_size` configuration option for HTTP multipart requests minimum part size for S3 storage type
- [#1363](https://github.com/thanos-io/thanos/pull/1363) Thanos Receive now exposes `thanos_receive_hashring_nodes` and `thanos_receive_hashring_tenants` metrics to monitor status of hash-rings
- [#1395](https://github.com/thanos-io/thanos/pull/1395) Thanos Sidecar added `/-/ready` and `/-/healthy` endpoints to Thanos sidecar.
- [#1297](https://github.com/thanos-io/thanos/pull/1297) Thanos Compact added `/-/ready` and `/-/healthy` endpoints to Thanos compact.
- [#1431](https://github.com/thanos-io/thanos/pull/1431) Thanos Query added hidden flag to allow the use of downsampled resolution data for instant queries.
- [#1408](https://github.com/thanos-io/thanos/pull/1408) Thanos Store Gateway can now allow the specifying of supported time ranges it will serve (time sharding). Flags: `min-time` & `max-time`

### Changed

- [#1414](https://github.com/thanos-io/thanos/pull/1413) Upgraded important dependencies: Prometheus to 2.12-rc.0. TSDB is now part of Prometheus.
- [#1380](https://github.com/thanos-io/thanos/pull/1380) Upgraded important dependencies: Prometheus to 2.11.1 and TSDB to 0.9.1. Some changes affecting Querier:
  - [ENHANCEMENT] Query performance improvement: Efficient iteration and search in HashForLabels and HashWithoutLabels. #5707
  - [ENHANCEMENT] Optimize queries using regexp for set lookups. tsdb#602
  - [BUGFIX] prometheus_tsdb_compactions_failed_total is now incremented on any compaction failure. tsdb#613
  - [BUGFIX] PromQL: Correctly display {**name**="a"}.
- [#1338](https://github.com/thanos-io/thanos/pull/1338) Thanos Query still warns on store API duplicate, but allows a single one from duplicated set. This is gracefully warn about the problematic logic and not disrupt immediately.
- [#1385](https://github.com/thanos-io/thanos/pull/1385) Thanos Compact exposes flag to disable downsampling `downsampling.disable`.

### Fixed

- [#1327](https://github.com/thanos-io/thanos/pull/1327) Thanos Query `/series` API end-point now properly returns an empty array just like Prometheus if there are no results
- [#1302](https://github.com/thanos-io/thanos/pull/1302) Thanos now efficiently reuses HTTP keep-alive connections
- [#1371](https://github.com/thanos-io/thanos/pull/1371) Thanos Receive fixed race condition in hashring
- [#1430](https://github.com/thanos-io/thanos/pull/1430) Thanos fixed value of GOMAXPROCS inside container.
- [#1410](https://github.com/thanos-io/thanos/pull/1410) Fix for CVE-2019-10215

### Deprecated

- [#1458](https://github.com/thanos-io/thanos/pull/1458) Thanos Query and Receive now use common instrumentation middleware. As as result, for sake of `http_requests_total` and `http_request_duration_seconds_bucket`; Thanos Query no longer exposes `thanos_query_api_instant_query_duration_seconds`, `thanos_query_api_range_query_duration_second` metrics and Thanos Receive no longer exposes `thanos_http_request_duration_seconds`, `thanos_http_requests_total`, `thanos_http_response_size_bytes`.
- [#1423](https://github.com/thanos-io/thanos/pull/1423) Thanos Bench deprecated.

## [v0.6.0](https://github.com/thanos-io/thanos/releases/tag/v0.6.0) - 2019.07.18

### Added

- [#1097](https://github.com/thanos-io/thanos/pull/1097) Added `thanos check rules` linter for Thanos rule rules files.

- [#1253](https://github.com/thanos-io/thanos/pull/1253) Add support for specifying a maximum amount of retries when using Azure Blob storage (default: no retries).

- [#1244](https://github.com/thanos-io/thanos/pull/1244) Thanos Compact now exposes new metrics `thanos_compact_downsample_total` and `thanos_compact_downsample_failures_total` which are useful to catch when errors happen

- [#1260](https://github.com/thanos-io/thanos/pull/1260) Thanos Query/Rule now exposes metrics `thanos_querier_store_apis_dns_provider_results` and `thanos_ruler_query_apis_dns_provider_results` which tell how many addresses were configured and how many were actually discovered respectively

- [#1248](https://github.com/thanos-io/thanos/pull/1248) Add a web UI to show the state of remote storage.

- [#1217](https://github.com/thanos-io/thanos/pull/1217) Thanos Receive gained basic hashring support

- [#1262](https://github.com/thanos-io/thanos/pull/1262) Thanos Receive got a new metric `thanos_http_requests_total` which shows how many requests were handled by it

- [#1243](https://github.com/thanos-io/thanos/pull/1243) Thanos Receive got an ability to forward time series data between nodes. Now you can pass the hashring configuration via `--receive.hashrings-file`; the refresh interval `--receive.hashrings-file-refresh-interval`; the name of the local node's name `--receive.local-endpoint`; and finally the header's name which is used to determine the tenant `--receive.tenant-header`.

- [#1147](https://github.com/thanos-io/thanos/pull/1147) Support for the Jaeger tracer has been added!

*breaking* New common flags were added for configuring tracing: `--tracing.config-file` and `--tracing.config`. You can either pass a file to Thanos with the tracing configuration or pass it in the command line itself. Old `--gcloudtrace.*` flags were removed :warning:

To migrate over the old `--gcloudtrace.*` configuration, your tracing configuration should look like this:

```yaml
---
type: STACKDRIVER
config:
  - service_name: "foo"
    project_id: "123"
    sample_factor: 123
```

The other `type` you can use is `JAEGER` now. The `config` keys and values are Jaeger specific and you can find all of the information [here](https://github.com/jaegertracing/jaeger-client-go#environment-variables).

### Changed

- [#1284](https://github.com/thanos-io/thanos/pull/1284) Add support for multiple label-sets in Info gRPC service. This deprecates the single `Labels` slice of the `InfoResponse`, in a future release backward compatible handling for the single set of Labels will be removed. Upgrading to v0.6.0 or higher is advised. *breaking* If you run have duplicate queries in your Querier configuration with hierarchical federation of multiple Queries this PR makes Thanos Querier to detect this case and block all duplicates. Refer to 0.6.1 which at least allows for single replica to work.

- [#1314](https://github.com/thanos-io/thanos/pull/1314) Removes `http_request_duration_microseconds` (Summary) and adds `http_request_duration_seconds` (Histogram) from http server instrumentation used in Thanos APIs and UIs.

- [#1287](https://github.com/thanos-io/thanos/pull/1287) Sidecar now waits on Prometheus' external labels before starting the uploading process

- [#1261](https://github.com/thanos-io/thanos/pull/1261) Thanos Receive now exposes metrics `thanos_http_request_duration_seconds` and `thanos_http_response_size_bytes` properly of each handler

- [#1274](https://github.com/thanos-io/thanos/pull/1274) Iteration limit has been lifted from the LRU cache so there should be no more spam of error messages as they were harmless

- [#1321](https://github.com/thanos-io/thanos/pull/1321) Thanos Query now fails early on a query which only uses external labels - this improves clarity in certain situations

### Fixed

- [#1227](https://github.com/thanos-io/thanos/pull/1227) Some context handling issues were fixed in Thanos Compact; some unnecessary memory allocations were removed in the hot path of Thanos Store.

- [#1183](https://github.com/thanos-io/thanos/pull/1183) Compactor now correctly propagates retriable/haltable errors which means that it will not unnecessarily restart if such an error occurs

- [#1231](https://github.com/thanos-io/thanos/pull/1231) Receive now correctly handles SIGINT and closes without deadlocking

- [#1278](https://github.com/thanos-io/thanos/pull/1278) Fixed inflated values problem with `sum()` on Thanos Query

- [#1280](https://github.com/thanos-io/thanos/pull/1280) Fixed a problem with concurrent writes to a `map` in Thanos Query while rendering the UI

- [#1311](https://github.com/thanos-io/thanos/pull/1311) Fixed occasional panics in Compact and Store when using Azure Blob cloud storage caused by lack of error checking in client library.

- [#1322](https://github.com/thanos-io/thanos/pull/1322) Removed duplicated closing of the gRPC listener - this gets rid of harmless messages like `store gRPC listener: close tcp 0.0.0.0:10901: use of closed network connection` when those programs are being closed

### Deprecated

- [#1216](https://github.com/thanos-io/thanos/pull/1216) the old "Command-line flags" has been removed from Thanos Query UI since it was not populated and because we are striving for consistency

## [v0.5.0](https://github.com/thanos-io/thanos/releases/tag/v0.5.0) - 2019.06.05

TL;DR: Store LRU cache is no longer leaking, Upgraded Thanos UI to Prometheus 2.9, Fixed auto-downsampling, Moved to Go 1.12.5 and more.

This version moved tarballs to Golang 1.12.5 from 1.11 as well, so same warning applies if you use `container_memory_usage_bytes` from cadvisor. Use `container_memory_working_set_bytes` instead.

*breaking* As announced couple of times this release also removes gossip with all configuration flags (`--cluster.*`).

### Fixed

- [#1142](https://github.com/thanos-io/thanos/pull/1142) fixed major leak on store LRU cache for index items (postings and series).
- [#1163](https://github.com/thanos-io/thanos/pull/1163) sidecar is no longer blocking for custom Prometheus versions/builds. It only checks if flags return non 404, then it performs optional checks.
- [#1146](https://github.com/thanos-io/thanos/pull/1146) store/bucket: make getFor() work with interleaved resolutions.
- [#1157](https://github.com/thanos-io/thanos/pull/1157) querier correctly handles duplicated stores when some store changes external labels in place.

### Added

- [#1094](https://github.com/thanos-io/thanos/pull/1094) Allow configuring the response header timeout for the S3 client.

### Changed

- [#1118](https://github.com/thanos-io/thanos/pull/1118) *breaking* swift: Added support for cross-domain authentication by introducing `userDomainID`, `userDomainName`, `projectDomainID`, `projectDomainName`. The outdated terms `tenantID`, `tenantName` are deprecated and have been replaced by `projectID`, `projectName`.

- [#1066](https://github.com/thanos-io/thanos/pull/1066) Upgrade Thanos ui to Prometheus v2.9.1.

  Changes from the upstream:

  - query:
    - [ENHANCEMENT] Update moment.js and moment-timezone.js [PR #4679](https://github.com/prometheus/prometheus/pull/4679)
    - [ENHANCEMENT] Support to query elements by a specific time [PR #4764](https://github.com/prometheus/prometheus/pull/4764)
    - [ENHANCEMENT] Update to Bootstrap 4.1.3 [PR #5192](https://github.com/prometheus/prometheus/pull/5192)
    - [BUGFIX] Limit number of merics in prometheus UI [PR #5139](https://github.com/prometheus/prometheus/pull/5139)
    - [BUGFIX] Web interface Quality of Life improvements [PR #5201](https://github.com/prometheus/prometheus/pull/5201)
  - rule:
    - [ENHANCEMENT] Improve rule views by wrapping lines [PR #4702](https://github.com/prometheus/prometheus/pull/4702)
    - [ENHANCEMENT] Show rule evaluation errors on rules page [PR #4457](https://github.com/prometheus/prometheus/pull/4457)

- [#1156](https://github.com/thanos-io/thanos/pull/1156) Moved CI and docker multistage to Golang 1.12.5 for latest mem alloc improvements.
- [#1103](https://github.com/thanos-io/thanos/pull/1103) Updated go-cos deps. (COS bucket client).
- [#1149](https://github.com/thanos-io/thanos/pull/1149) Updated google Golang API deps (GCS bucket client).
- [#1190](https://github.com/thanos-io/thanos/pull/1190) Updated minio deps (S3 bucket client). This fixes minio retries.

- [#1133](https://github.com/thanos-io/thanos/pull/1133) Use prometheus v2.9.2, common v0.4.0 & tsdb v0.8.0.

  Changes from the upstreams:

  - store gateway:
    - [ENHANCEMENT] Fast path for EmptyPostings cases in Merge, Intersect and Without.
  - store gateway & compactor:
    - [BUGFIX] Fix fd and vm_area leak on error path in chunks.NewDirReader.
    - [BUGFIX] Fix fd and vm_area leak on error path in index.NewFileReader.
  - query:
    - [BUGFIX] Make sure subquery range is taken into account for selection #5467
    - [ENHANCEMENT] Check for cancellation on every step of a range evaluation. #5131
    - [BUGFIX] Exponentiation operator to drop metric name in result of operation. #5329
    - [BUGFIX] Fix output sample values for scalar-to-vector comparison operations. #5454
  - rule:
    - [BUGFIX] Reload rules: copy state on both name and labels. #5368

## Deprecated

- [#1008](https://github.com/thanos-io/thanos/pull/1008) *breaking* Removed Gossip implementation. All `--cluster.*` flags removed and Thanos will error out if any is provided.

## [v0.4.0](https://github.com/thanos-io/thanos/releases/tag/v0.4.0) - 2019.05.3

:warning: **IMPORTANT** :warning: This is the last release that supports gossip. From Thanos v0.5.0, gossip will be completely removed.

This release also disables gossip mode by default for all components. See [this](docs/proposals-done/201809-gossip-removal.md) for more details.

:warning: This release moves Thanos docker images (NOT artifacts by accident) to Golang 1.12. This release includes change in GC's memory release which gives following effect:

> On Linux, the runtime now uses MADV_FREE to release unused memory. This is more efficient but may result in higher reported RSS. The kernel will reclaim the unused data when it is needed. To revert to the Go 1.11 behavior (MADV_DONTNEED), set the environment variable GODEBUG=madvdontneed=1.

If you want to see exact memory allocation of Thanos process:

- Use `go_memstats_heap_alloc_bytes` metric exposed by Golang or `container_memory_working_set_bytes` exposed by cadvisor.
- Add `GODEBUG=madvdontneed=1` before running Thanos binary to revert to memory releasing to pre 1.12 logic.

Using cadvisor `container_memory_usage_bytes` metric could be misleading e.g: https://github.com/google/cadvisor/issues/2242

### Added

- [thanos.io](https://thanos.io) website & automation :tada:
- [#1053](https://github.com/thanos-io/thanos/pull/1053) compactor: Compactor & store gateway now handles incomplete uploads gracefully. Added hard limit on how long block upload can take (30m).
- [#811](https://github.com/thanos-io/thanos/pull/811) Remote write receiver component :heart: :heart: thanks to RedHat (@brancz) contribution.
- [#910](https://github.com/thanos-io/thanos/pull/910) Query's stores UI page is now sorted by type and old DNS or File SD stores are removed after 5 minutes (configurable via the new `--store.unhealthy-timeout=5m` flag).
- [#905](https://github.com/thanos-io/thanos/pull/905) Thanos support for Query API: /api/v1/labels. Notice that the API was added in Prometheus v2.6.
- [#798](https://github.com/thanos-io/thanos/pull/798) Ability to limit the maximum number of concurrent request to Series() calls in Thanos Store and the maximum amount of samples we handle.
- [#1060](https://github.com/thanos-io/thanos/pull/1060) Allow specifying region attribute in S3 storage configuration

:warning: **WARNING** :warning: #798 adds a new default limit to Thanos Store: `--store.grpc.series-max-concurrency`. Most likely you will want to make it the same as `--query.max-concurrent` on Thanos Query.

New options:

New Store flags:

```
* `--store.grpc.series-sample-limit` limits the amount of samples that might be retrieved on a single Series() call. By default it is 0. Consider enabling it by setting it to more than 0 if you are running on limited resources.
* `--store.grpc.series-max-concurrency` limits the number of concurrent Series() calls in Thanos Store. By default it is 20. Considering making it lower or bigger depending on the scale of your deployment.
```

New Store metrics:

```
* `thanos_bucket_store_queries_dropped_total` shows how many queries were dropped due to the samples limit;
* `thanos_bucket_store_queries_concurrent_max` is a constant metric which shows how many Series() calls can concurrently be executed by Thanos Store;
* `thanos_bucket_store_queries_in_flight` shows how many queries are currently "in flight" i.e. they are being executed;
* `thanos_bucket_store_gate_duration_seconds` shows how many seconds it took for queries to pass through the gate in both cases - when that fails and when it does not.
```

New Store tracing span: \* `store_query_gate_ismyturn` shows how long it took for a query to pass (or not) through the gate.

- [#1016](https://github.com/thanos-io/thanos/pull/1016) Added option for another DNS resolver (miekg/dns client). Note that this is required to have SRV resolution working on [Golang 1.11+ with KubeDNS below v1.14](https://github.com/golang/go/issues/27546)

  New Querier and Ruler flag: `-- store.sd-dns-resolver` which allows to specify resolver to use. Either `golang` or `miekgdns`

- [#986](https://github.com/thanos-io/thanos/pull/986) Allow to save some startup & sync time in store gateway as it is no longer needed to compute index-cache from block index on its own for larger blocks. The store Gateway still can do it, but it first checks bucket if there is index-cached uploaded already. In the same time, compactor precomputes the index cache file on every compaction.

  New Compactor flag: `--index.generate-missing-cache-file` was added to allow quicker addition of index cache files. If enabled it precomputes missing files on compactor startup. Note that it will take time and it's only one-off step per bucket.

- [#887](https://github.com/thanos-io/thanos/pull/887) Compact: Added new `--block-sync-concurrency` flag, which allows you to configure number of goroutines to use when syncing block metadata from object storage.
- [#928](https://github.com/thanos-io/thanos/pull/928) Query: Added `--store.response-timeout` flag. If a Store doesn't send any data in this specified duration then a Store will be ignored and partial data will be returned if it's enabled. 0 disables timeout.
- [#893](https://github.com/thanos-io/thanos/pull/893) S3 storage backend has graduated to `stable` maturity level.
- [#936](https://github.com/thanos-io/thanos/pull/936) Azure storage backend has graduated to `stable` maturity level.
- [#937](https://github.com/thanos-io/thanos/pull/937) S3: added trace functionality. You can add `trace.enable: true` to enable the minio client's verbose logging.
- [#953](https://github.com/thanos-io/thanos/pull/953) Compact: now has a hidden flag `--debug.accept-malformed-index`. Compaction index verification will ignore out of order label names.
- [#963](https://github.com/thanos-io/thanos/pull/963) GCS: added possibility to inline ServiceAccount into GCS config.
- [#1010](https://github.com/thanos-io/thanos/pull/1010) Compact: added new flag `--compact.concurrency`. Number of goroutines to use when compacting groups.
- [#1028](https://github.com/thanos-io/thanos/pull/1028) Query: added `--query.default-evaluation-interval`, which sets default evaluation interval for sub queries.
- [#980](https://github.com/thanos-io/thanos/pull/980) Ability to override Azure storage endpoint for other regions (China)
- [#1021](https://github.com/thanos-io/thanos/pull/1021) Query API `series` now supports POST method.
- [#939](https://github.com/thanos-io/thanos/pull/939) Query API `query_range` now supports POST method.

### Changed

- [#970](https://github.com/thanos-io/thanos/pull/970) Deprecated `partial_response_disabled` proto field. Added `partial_response_strategy` instead. Both in gRPC and Query API. No `PartialResponseStrategy` field for `RuleGroups` by default means `abort` strategy (old PartialResponse disabled) as this is recommended option for Rules and alerts.

  Metrics:

  - Added `thanos_rule_evaluation_with_warnings_total` to Ruler.
  - DNS `thanos_ruler_query_apis*` are now `thanos_ruler_query_apis_*` for consistency.
  - DNS `thanos_querier_store_apis*` are now `thanos_querier_store_apis__*` for consistency.
  - Query Gate `thanos_bucket_store_series*` are now `thanos_bucket_store_series_*` for consistency.
  - Most of thanos ruler metris related to rule manager has `strategy` label.

  Ruler tracing spans:

  - `/rule_instant_query HTTP[client]` is now `/rule_instant_query_part_resp_abort HTTP[client]"` if request is for abort strategy.

- [#1009](https://github.com/thanos-io/thanos/pull/1009): Upgraded Prometheus (~v2.7.0-rc.0 to v2.8.1) and TSDB (`v0.4.0` to `v0.6.1`) deps.

  Changes that affects Thanos:

  - query:
    - [ENHANCEMENT] In histogram_quantile merge buckets with equivalent le values. #5158.
    - [ENHANCEMENT] Show list of offending labels in the error message in many-to-many scenarios. #5189
    - [BUGFIX] Fix panic when aggregator param is not a literal. #5290
  - ruler:
    - [ENHANCEMENT] Reduce time that Alertmanagers are in flux when reloaded. #5126
    - [BUGFIX] prometheus_rule_group_last_evaluation_timestamp_seconds is now a unix timestamp. #5186
    - [BUGFIX] prometheus_rule_group_last_duration_seconds now reports seconds instead of nanoseconds. Fixes our [issue #1027](https://github.com/thanos-io/thanos/issues/1027)
    - [BUGFIX] Fix sorting of rule groups. #5260
  - store: [ENHANCEMENT] Fast path for EmptyPostings cases in Merge, Intersect and Without.
  - tooling: [FEATURE] New dump command to tsdb tool to dump all samples.
  - compactor:
    - [ENHANCEMENT] When closing the db any running compaction will be cancelled so it doesn't block.
    - [CHANGE] *breaking* Renamed flag `--sync-delay` to `--consistency-delay` [#1053](https://github.com/thanos-io/thanos/pull/1053)

  For ruler essentially whole TSDB CHANGELOG applies between v0.4.0-v0.6.1: https://github.com/prometheus/tsdb/blob/master/CHANGELOG.md

  Note that this was added on TSDB and Prometheus: [FEATURE] Time-ovelapping blocks are now allowed. #370 Whoever due to nature of Thanos compaction (distributed systems), for safety reason this is disabled for Thanos compactor for now.

- [#868](https://github.com/thanos-io/thanos/pull/868) Go has been updated to 1.12.
- [#1055](https://github.com/thanos-io/thanos/pull/1055) Gossip flags are now disabled by default and deprecated.
- [#964](https://github.com/thanos-io/thanos/pull/964) repair: Repair process now sorts the series and labels within block.
- [#1073](https://github.com/thanos-io/thanos/pull/1073) Store: index cache for requests. It now calculates the size properly (includes slice header), has anti-deadlock safeguard and reports more metrics.

### Fixed

- [#921](https://github.com/thanos-io/thanos/pull/921) `thanos_objstore_bucket_last_successful_upload_time` now does not appear when no blocks have been uploaded so far.
- [#966](https://github.com/thanos-io/thanos/pull/966) Bucket: verify no longer warns about overlapping blocks, that overlap `0s`
- [#848](https://github.com/thanos-io/thanos/pull/848) Compact: now correctly works with time series with duplicate labels.
- [#894](https://github.com/thanos-io/thanos/pull/894) Thanos Rule: UI now correctly shows evaluation time.
- [#865](https://github.com/thanos-io/thanos/pull/865) Query: now properly parses DNS SRV Service Discovery.
- [#889](https://github.com/thanos-io/thanos/pull/889) Store: added safeguard against merging posting groups segfault
- [#941](https://github.com/thanos-io/thanos/pull/941) Sidecar: added better handling of intermediate restarts.
- [#933](https://github.com/thanos-io/thanos/pull/933) Query: Fixed 30 seconds lag of adding new store to query.
- [#962](https://github.com/thanos-io/thanos/pull/962) Sidecar: Make config reloader file writes atomic.
- [#982](https://github.com/thanos-io/thanos/pull/982) Query: now advertises Min & Max Time accordingly to the nodes.
- [#1041](https://github.com/thanos-io/thanos/issues/1038) Ruler is now able to return long time range queries.
- [#904](https://github.com/thanos-io/thanos/pull/904) Compact: Skip compaction for blocks with no samples.
- [#1070](https://github.com/thanos-io/thanos/pull/1070) Downsampling works back again. Deferred closer errors are now properly captured.

## [v0.3.2](https://github.com/thanos-io/thanos/releases/tag/v0.3.2) - 2019.03.04

### Added

- [#851](https://github.com/thanos-io/thanos/pull/851) New read API endpoint for api/v1/rules and api/v1/alerts.
- [#873](https://github.com/thanos-io/thanos/pull/873) Store: fix set index cache LRU

:warning: **WARNING** :warning: #873 fix fixes actual handling of `index-cache-size`. Handling of limit for this cache was broken so it was unbounded all the time. From this release actual value matters and is extremely low by default. To "revert" the old behaviour (no boundary), use a large enough value.

### Fixed

- [#833](https://github.com/thanos-io/thanos/issues/833) Store Gateway matcher regression for intersecting with empty posting.
- [#867](https://github.com/thanos-io/thanos/pull/867) Fixed race condition in sidecare between reloader and shipper.

## [v0.3.1](https://github.com/thanos-io/thanos/releases/tag/v0.3.1) - 2019.02.18

### Fixed

- [#829](https://github.com/thanos-io/thanos/issues/829) Store Gateway crashing due to `slice bounds out of range`.
- [#834](https://github.com/thanos-io/thanos/issues/834) Store Gateway matcher regression for `<>` `!=`.

## [v0.3.0](https://github.com/thanos-io/thanos/releases/tag/v0.3.0) - 2019.02.08

### Added

- Support for gzip compressed configuration files before envvar substitution for reloader package.
- `bucket inspect` command for better insights on blocks in object storage.
- Support for [Tencent COS](docs/storage.md#tencent-cos) object storage.
- Partial Response disable option for StoreAPI and QueryAPI.
- Partial Response disable button on Thanos UI
- We have initial docs for goDoc documentation!
- Flags for Querier and Ruler UIs: `--web.route-prefix`, `--web.external-prefix`, `--web.prefix-header`. Details [here](docs/components/query.md#expose-ui-on-a-sub-path)

### Fixed

- [#649](https://github.com/thanos-io/thanos/issues/649) - Fixed store label values api to add also external label values.
- [#396](https://github.com/thanos-io/thanos/issues/396) - Fixed sidecar logic for proxying series that has more than 2^16 samples from Prometheus.
- [#732](https://github.com/thanos-io/thanos/pull/732) - Fixed S3 authentication sequence. You can see new sequence enumerated [here](https://github.com/thanos-io/thanos/blob/master/docs/storage.md#aws-s3-configuration)
- [#745](https://github.com/thanos-io/thanos/pull/745) - Fixed race conditions and edge cases for Thanos Querier fanout logic.
- [#651](https://github.com/thanos-io/thanos/issues/651) - Fixed index cache when asked buffer size is bigger than cache max size.

### Changed

- [#529](https://github.com/thanos-io/thanos/pull/529) Massive improvement for compactor. Downsampling memory consumption was reduce to only store labels and single chunks per each series.
- Qurerier UI: Store page now shows the store APIs per component type.
- Prometheus and TSDB deps are now up to date with ~2.7.0 Prometheus version. Lot's of things has changed. See details [here #704](https://github.com/thanos-io/thanos/pull/704) Known changes that affects us:
  - prometheus/prometheus/discovery/file
    - [ENHANCEMENT] Discovery: Improve performance of previously slow updates of changes of targets. #4526
    - [BUGFIX] Wait for service discovery to stop before exiting #4508 ??
  - prometheus/prometheus/promql:
    - **[ENHANCEMENT] Subqueries support. #4831**
    - [BUGFIX] PromQL: Fix a goroutine leak in the lexer/parser. #4858
    - [BUGFIX] Change max/min over_time to handle NaNs properly. #438
    - [BUGFIX] Check label name for `count_values` PromQL function. #4585
    - [BUGFIX] Ensure that vectors and matrices do not contain identical label-sets. #4589
    - [ENHANCEMENT] Optimize PromQL aggregations #4248
    - [BUGFIX] Only add LookbackDelta to vector selectors #4399
    - [BUGFIX] Reduce floating point errors in stddev and related functions #4533
  - prometheus/prometheus/rules:
    - New metrics exposed! (prometheus evaluation!)
    - [ENHANCEMENT] Rules: Error out at load time for invalid templates, rather than at evaluation time. #4537
  - prometheus/tsdb/index: Index reader optimizations.
- Thanos store gateway flag for sync concurrency (`block-sync-concurrency` with `20` default, so no change by default)
- S3 provider:
  - Added `put_user_metadata` option to config.
  - Added `insecure_skip_verify` option to config.

### Deprecated

- Tests against Prometheus below v2.2.1. This does not mean *lack* of support for those. Only that we don't tests the compatibility anymore. See [#758](https://github.com/thanos-io/thanos/issues/758) for details.

## [v0.2.1](https://github.com/thanos-io/thanos/releases/tag/v0.2.1) - 2018.12.27

### Added

- Relabel drop for Thanos Ruler to enable replica label drop and alert deduplication on AM side.
- Query: Stores UI page available at `/stores`.

![](docs/img/query_ui_stores.png)

### Fixed

- Thanos Rule Alertmanager DNS SD bug.
- DNS SD bug when having SRV results with different ports.
- Move handling of HA alertmanagers to be the same as Prometheus.
- Azure iteration implementation flaw.

## [v0.2.0](https://github.com/thanos-io/thanos/releases/tag/v0.2.0) - 2018.12.10

Next Thanos release adding support to new discovery method, gRPC mTLS and two new object store providers (Swift and Azure).

Note lots of necessary breaking changes in flags that relates to bucket configuration.

### Deprecated

- *breaking*: Removed all bucket specific flags as we moved to config files:
  - --gcs-bucket=\<bucket\>
  - --s3.bucket=\<bucket\>
  - --s3.endpoint=\<api-url\>
  - --s3.access-key=\<key\>
  - --s3.insecure
  - --s3.signature-version2
  - --s3.encrypt-sse
  - --gcs-backup-bucket=\<bucket\>
  - --s3-backup-bucket=\<bucket\>
- *breaking*: Removed support of those environment variables for bucket:
  - S3_BUCKET
  - S3_ENDPOINT
  - S3_ACCESS_KEY
  - S3_INSECURE
  - S3_SIGNATURE_VERSION2
- *breaking*: Removed provider specific bucket metrics e.g `thanos_objstore_gcs_bucket_operations_total` in favor of of generic bucket operation metrics.

### Changed

- *breaking*: Added `thanos_` prefix to memberlist (gossip) metrics. Make sure to update your dashboards and rules.
- S3 provider:
  - Set `"X-Amz-Acl": "bucket-owner-full-control"` metadata for s3 upload operation.

### Added

- Support for heterogeneous secure gRPC on StoreAPI.
- Handling of scalar result in rule node evaluating rules.
- Flag `--objstore.config-file` to reference to the bucket configuration file in yaml format. Detailed information can be found in document [storage](docs/storage.md).
- File service discovery for StoreAPIs:
- In `thanos rule`, static configuration of query nodes via `--query`
- In `thanos rule`, file based discovery of query nodes using `--query.file-sd-config.files`
- In `thanos query`, file based discovery of store nodes using `--store.file-sd-config.files`
- `/-/healthy` endpoint to Querier.
- DNS service discovery to static and file based configurations using the `dns+` and `dnssrv+` prefixes for the respective lookup. Details [here](docs/service-discovery.md)
- `--cluster.disable` flag to disable gossip functionality completely.
- Hidden flag to configure max compaction level.
- Azure Storage.
- OpenStack Swift support.
- Thanos Ruler `thanos_rule_loaded_rules` metric.
- Option for JSON logger format.

### Fixed

- Issue whereby the Proxy Store could end up in a deadlock if there were more than 9 stores being queried and all returned an error.
- Ruler tracing causing panics.
- GatherIndexStats panics on duplicated chunks check.
- Clean up of old compact blocks on compact restart.
- Sidecar too frequent Prometheus reload.
- `thanos_compactor_retries_total` metric not being registered.

## [v0.1.0](https://github.com/thanos-io/thanos/releases/tag/v0.1.0) - 2018.09.14

Initial version to have a stable reference before [gossip protocol removal](docs/proposals-done/201809-gossip-removal.md).

### Added

- Gossip layer for all components.
- StoreAPI gRPC proto.
- TSDB block upload logic for Sidecar.
- StoreAPI logic for Sidecar.
- Config and rule reloader logic for Sidecar.
- On-the fly result merge and deduplication logic for Querier.
- Custom Thanos UI (based mainly on Prometheus UI) for Querier.
- Optimized object storage fetch logic for Store.
- Index cache and chunk pool for Store for better memory usage.
- Stable support for Google Cloud Storage object storage.
- StoreAPI logic for Querier to support Thanos federation (experimental).
- Support for S3 minio-based AWS object storage (experimental).
- Compaction logic of blocks from multiple sources for Compactor.
- Optional Compaction fixed retention.
- Optional downsampling logic for Compactor (experimental).
- Rule (including alerts) evaluation logic for Ruler.
- Rule UI with hot rules reload.
- StoreAPI logic for Ruler.
- Basic metric orchestration for all components.
- Verify commands with potential fixes (experimental).
- Compact / Downsample offline commands.
- Bucket commands.
- Downsampling support for UI.
- Grafana dashboards for Thanos components.<|MERGE_RESOLUTION|>--- conflicted
+++ resolved
@@ -29,11 +29,8 @@
 - [#7429](https://github.com/thanos-io/thanos/pull/7429): Reloader: introduce `TolerateEnvVarExpansionErrors` to allow suppressing errors when expanding environment variables in the configuration file. When set, this will ensure that the reloader won't consider the operation to fail when an unset environment variable is encountered. Note that all unset environment variables are left as is, whereas all set environment variables are expanded as usual.
 - [#7560](https://github.com/thanos-io/thanos/pull/7560) Query: Added the possibility of filtering rules by rule_name, rule_group or file to HTTP api.
 - [#7652](https://github.com/thanos-io/thanos/pull/7652) Store: Implement metadata API limit in stores.
-<<<<<<< HEAD
+- [#7659](https://github.com/thanos-io/thanos/pull/7659) Receive: Add support for replication using [Cap'n Proto](https://capnproto.org/). This protocol has a lower CPU and memory footprint, which leads to a reduction in resource usage in Receivers. Before enabling it, make sure that all receivers are updated to a version which supports this replication method.
 - [#7654](https://github.com/thanos-io/thanos/pull/7654) *: Add '--grpc-server-tls-min-version' flag to allow user to specify TLS version, otherwise default to TLS 1.3
-=======
-- [#7659](https://github.com/thanos-io/thanos/pull/7659) Receive: Add support for replication using [Cap'n Proto](https://capnproto.org/). This protocol has a lower CPU and memory footprint, which leads to a reduction in resource usage in Receivers. Before enabling it, make sure that all receivers are updated to a version which supports this replication method.
->>>>>>> 731e4607
 
 ### Changed
 
