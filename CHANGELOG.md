--- conflicted
+++ resolved
@@ -11,7 +11,6 @@
 
 ## Unreleased
 
-<<<<<<< HEAD
 ### Added
 
 - [#3259](https://github.com/thanos-io/thanos/pull/3259) Thanos BlockViewer: Added a button in the blockviewer that allows users to download the metadata of a block.
@@ -27,8 +26,6 @@
 - [#3331](https://github.com/thanos-io/thanos/pull/3331) Disable Azure blob exception logging
 - [#3341](https://github.com/thanos-io/thanos/pull/3341) Disable Azure blob syslog exception logging
 
-## [v0.16.0](https://github.com/thanos-io/thanos/releases) - Release in progress
-=======
 ## [v0.16.0](https://github.com/thanos-io/thanos/releases) - 2020.10.26
 
 Highlights:
@@ -38,7 +35,6 @@
 `storeMatch[]` arguments with `__address__` matchers.
 * Improved debuggability on all Thanos components by exposing [off-CPU profiles thanks to fgprof endpoint](https://github.com/felixge/fgprof).
 * Significantly improved sidecar latency and CPU usage for metrics fetches.
->>>>>>> dc6a1666
 
 ### Fixed
 
