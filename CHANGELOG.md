--- conflicted
+++ resolved
@@ -16,6 +16,8 @@
 ### Added
 
 ### Changed
+
+- [#5255](https://github.com/thanos-io/thanos/pull/5296) Query: Use k-way merging for the proxying logic. This ensures that network is used as efficiently as possible. Also, the proxying sub-system now uses much less resources (~30-50% less CPU usage, ~30-40% less RAM usage according to our benchmarks). We intend to add a series limiter on Thanos Query in the near future as now Query buffers series responses as fast as possible.
 
 ### Removed
 
@@ -41,12 +43,8 @@
 - [#5231](https://github.com/thanos-io/thanos/pull/5231) Tools: Bucket verify tool ignores blocks with deletion markers.
 - [#5244](https://github.com/thanos-io/thanos/pull/5244) Query: Promote negative offset and `@` modifier to stable features as per Prometheus [#10121](https://github.com/prometheus/prometheus/pull/10121).
 - [#5255](https://github.com/thanos-io/thanos/pull/5255) InfoAPI: Set store API unavailable when stores are not ready.
-<<<<<<< HEAD
-- [#5255](https://github.com/thanos-io/thanos/pull/5296) Query: Use k-way merging for the proxying logic. This ensures that network is used as efficiently as possible. Also, the proxying sub-system now uses much less resources (~30-50% less CPU usage, ~30-40% less RAM usage according to our benchmarks). We intend to add a series limiter on Thanos Query in the near future as now Query buffers series responses as fast as possible.
-=======
 - [#5256](https://github.com/thanos-io/thanos/pull/5256) Update Prometheus deps v2.33.5.
 - [#5271](https://github.com/thanos-io/thanos/pull/5271) DNS: Fix miekgdns resolver to work with CNAME records too.
->>>>>>> 8d1179e2
 
 ### Removed
 
