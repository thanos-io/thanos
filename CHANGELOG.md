--- conflicted
+++ resolved
@@ -18,11 +18,8 @@
 - [#3700](https://github.com/thanos-io/thanos/pull/3700) ui: make old bucket viewer UI work with vanilla Prometheus blocks
 - [#2641](https://github.com/thanos-io/thanos/issues/2641) Query Frontend: Added `--query-range.request-downsampled` flag enabling additional queries for downsampled data in case of empty or incomplete response to range request.
 - [#3792](https://github.com/thanos-io/thanos/pull/3792) Receiver: Added `--tsdb.allow-overlapping-blocks` flag to allow overlapping tsdb blocks and enable vertical compaction
-<<<<<<< HEAD
 - [#3031](https://github.com/thanos-io/thanos/pull/3031) Compact/Sidecar/other writers: added `--hash-func`. If some function has been specified, writers calculate hashes using that function of each file in a block before uploading them. If those hashes exist in the `meta.json` file then Compact does not download the files if they already exist on disk and with the same hash. This also means that the data directory passed to Thanos Compact is only *cleared once at boot* or *if everything succeeds*. So, if you, for example, use persistent volumes on k8s and your Thanos Compact crashes or fails to make an iteration properly then the last downloaded files are not wiped from the disk. The directories that were created the last time are only wiped again after a successful iteration or if the previously picked up blocks have disappeared.
-=======
 - [#3686](https://github.com/thanos-io/thanos/pull/3686) Query: Added federated metric metadata support.
->>>>>>> 6877bd17
 
 ### Fixed
 
