
# Changelog

All notable changes to this project will be documented in this file.

The format is based on [Keep a Changelog](http://keepachangelog.com/en/1.0.0/)
and this project adheres to [Semantic Versioning](http://semver.org/spec/v2.0.0.html).

NOTE: As semantic versioning states all 0.y.z releases can contain breaking changes in API (flags, grpc API, any backward compatibility)

We use _breaking :warning:_ to mark changes that are not backward compatible (relates only to v0.y.z releases.)

## Unreleased

<<<<<<< HEAD
### Added

- [#3700](https://github.com/thanos-io/thanos/pull/3700) ui: make old bucket viewer UI work with vanilla Prometheus blocks
- [#2641](https://github.com/thanos-io/thanos/issues/2641) Query Frontend: Added `--query-range.request-downsampled` flag enabling additional queries for downsampled data in case of empty or incomplete response to range request.
- [#3792](https://github.com/thanos-io/thanos/pull/3792) Receiver: Added `--tsdb.allow-overlapping-blocks` flag to allow overlapping tsdb blocks and enable vertical compaction

### Fixed

- [#3773](https://github.com/thanos-io/thanos/pull/3773) Compact: Pad compaction planner size check
- [#3796](https://github.com/thanos-io/thanos/pull/3796) Store: Decreased memory allocations while fetching block's chunks.

### Changed

- [#3705](https://github.com/thanos-io/thanos/pull/3705) Store: Fix race condition leading to failing queries or possibly incorrect query results.

## [v0.18.0](https://github.com/thanos-io/thanos/releases) - Release in progress

### Added

- [#3579](https://github.com/thanos-io/thanos/pull/3579) Cache: Added inmemory cache for caching bucket.
- [#3469](https://github.com/thanos-io/thanos/pull/3469) StoreAPI: Added `hints` field to `LabelNamesRequest` and `LabelValuesRequest`. Hints in an opaque data structure that can be used to carry additional information from the store and its content is implementation specific.
=======
## [v0.18.0](https://github.com/thanos-io/thanos/releases/tag/v0.18.0) - 2021.01.27

### Added

- [#3380](https://github.com/thanos-io/thanos/pull/3380) Mixin: Add block deletion panels for compactor dashboards.
- [#3568](https://github.com/thanos-io/thanos/pull/3568) Store: Optimized inject label stage of index lookup.
- [#3566](https://github.com/thanos-io/thanos/pull/3566) StoreAPI: Support label matchers in labels API.
- [#3531](https://github.com/thanos-io/thanos/pull/3531) Store: Optimized common cases for time selecting smaller amount of series by avoiding looking up symbols.
- [#3469](https://github.com/thanos-io/thanos/pull/3469) StoreAPI: Added `hints` field to `LabelNamesRequest` and `LabelValuesRequest`. Hints are an opaque data structure that can be used to carry additional information from the store and its content is implementation-specific.
>>>>>>> 60d45a02
- [#3421](https://github.com/thanos-io/thanos/pull/3421) Tools: Added `thanos tools bucket rewrite` command allowing to delete series from given block.
- [#3509](https://github.com/thanos-io/thanos/pull/3509) Store: Added a CLI flag to limit the number of series that are touched.
- [#3444](https://github.com/thanos-io/thanos/pull/3444) Query Frontend: Make POST request to downstream URL for labels and series API endpoints.
- [#3388](https://github.com/thanos-io/thanos/pull/3388) Tools: Bucket replicator now can specify block IDs to copy.
- [#3385](https://github.com/thanos-io/thanos/pull/3385) Tools: Bucket prints extra statistics for block index with debug log-level.
- [#3121](https://github.com/thanos-io/thanos/pull/3121) Receive: Added `--receive.hashrings` alternative to `receive.hashrings-file` flag (lower priority). The flag expects the literal hashring configuration in JSON format.
### Fixed

- [#3567](https://github.com/thanos-io/thanos/pull/3567) Mixin: Reintroduce `thanos_objstore_bucket_operation_failures_total` alert.
- [#3527](https://github.com/thanos-io/thanos/pull/3527) Query Frontend: Fix query_range behavior when start/end times are the same
<<<<<<< HEAD
- [#3560](https://github.com/thanos-io/thanos/pull/3560) query-frontend: Allow separate label cache
- [#3672](https://github.com/thanos-io/thanos/pull/3672) rule: prevent rule crash from no such host error when using `dnssrv+` or `dnssrvnoa+`.
- [#3760](https://github.com/thanos-io/thanos/pull/3760) Store: Fix panic caused by a race condition happening on concurrent index-header reader usage and unload, when `--store.enable-index-header-lazy-reader` is enabled.
- [#3759](https://github.com/thanos-io/thanos/pull/3759) Store: Fix panic caused by a race condition happening on concurrent index-header lazy load and unload, when `--store.enable-index-header-lazy-reader` is enabled.
=======
- [#3560](https://github.com/thanos-io/thanos/pull/3560) Query Frontend: Allow separate label cache
- [#3672](https://github.com/thanos-io/thanos/pull/3672) Rule: Prevent crashing due to `no such host error` when using `dnssrv+` or `dnssrvnoa+`.
- [#3461](https://github.com/thanos-io/thanos/pull/3461) Compact, Shipper, Store: Fixed panic when no external labels are set in block metadata.
>>>>>>> 60d45a02

### Changed

- [#3496](https://github.com/thanos-io/thanos/pull/3496) S3: Respect SignatureV2 flag for all credential providers.
- [#2732](https://github.com/thanos-io/thanos/pull/2732) Swift: Switched to a new library [ncw/swift](https://github.com/ncw/swift) providing large objects support.
   By default, segments will be uploaded to the same container directory `segments/` if the file is bigger than `1GB`.
   To change the defaults see [the docs](./docs/storage.md#openstack-swift).
- [#3626](https://github.com/thanos-io/thanos/pull/3626) Shipper: Failed upload of `meta.json` file doesn't cause block cleanup anymore. This has a potential to generate corrupted blocks under specific conditions. Partial block is left in bucket for later cleanup.


## [v0.17.2](https://github.com/thanos-io/thanos/releases/tag/v0.17.2) - 2020.12.07

### Fixed

- [#3532](https://github.com/thanos-io/thanos/pull/3532) compact: do not cleanup blocks on boot. Reverts the behavior change introduced in [#3115](https://github.com/thanos-io/thanos/pull/3115) as in some very bad cases the boot of Thanos Compact took a very long time since there were a lot of blocks-to-be-cleaned.
- [#3520](https://github.com/thanos-io/thanos/pull/3520) Fix index out of bound bug when comparing ZLabelSets.

## [v0.17.1](https://github.com/thanos-io/thanos/releases/tag/v0.17.1) - 2020.11.24

### Fixed

- [#3480](https://github.com/thanos-io/thanos/pull/3480) Query Frontend: Fixed regression.
- [#3734](https://github.com/thanos-io/thanos/pull/3734) pkg/rules/proxy: fix hotlooping when receiving client errors

### Changed

- [#3498](https://github.com/thanos-io/thanos/pull/3498) Enabled debug.SetPanicOnFault(true) which allow us to recover on queries causing SEG FAULTs (e.g unmmaped memory access).

## [v0.17.0](https://github.com/thanos-io/thanos/releases/tag/v0.17.0) - 2020.11.18

### Added

- [#3259](https://github.com/thanos-io/thanos/pull/3259) Thanos BlockViewer: Added a button in the blockviewer that allows users to download the metadata of a block.
- [#3261](https://github.com/thanos-io/thanos/pull/3261) Thanos Store: Use segment files specified in meta.json file, if present. If not present, Store does the LIST operation as before.
- [#3276](https://github.com/thanos-io/thanos/pull/3276) Query Frontend: Support query splitting and retry for label names, label values and series requests.
- [#3315](https://github.com/thanos-io/thanos/pull/3315) Query Frontend: Support results caching for label names, label values and series requests.
- [#3346](https://github.com/thanos-io/thanos/pull/3346) Ruler UI: Fix a bug preventing the /rules endpoint from loading.
- [#3115](https://github.com/thanos-io/thanos/pull/3115) compact: now deletes partially uploaded and blocks with deletion marks concurrently. It does that at the beginning and then every `--compact.cleanup-interval` time period. By default it is 5 minutes.
- [#3312](https://github.com/thanos-io/thanos/pull/3312) s3: add list_objects_version config option for compatibility.
- [#3356](https://github.com/thanos-io/thanos/pull/3356) Query Frontend: Add a flag to disable step alignment middleware for query range.
- [#3378](https://github.com/thanos-io/thanos/pull/3378) Ruler: added the ability to send queries via the HTTP method POST. Helps when alerting/recording rules are extra long because it encodes the actual parameters inside of the body instead of the URI. Thanos Ruler now uses POST by default unless `--query.http-method` is set `GET`.
- [#3381](https://github.com/thanos-io/thanos/pull/3381) Querier UI: Add ability to enable or disable metric autocomplete functionality.
- [#2979](https://github.com/thanos-io/thanos/pull/2979) Replicator: Add the ability to replicate blocks within a time frame by passing --min-time and --max-time
- [#3398](https://github.com/thanos-io/thanos/pull/3398) Query Frontend: Add default config for query frontend memcached config.
- [#3277](https://github.com/thanos-io/thanos/pull/3277) Thanos Query: Introduce dynamic lookback interval. This allows queries with large step to make use of downsampled data.
- [#3409](https://github.com/thanos-io/thanos/pull/3409) Compactor: Added support for no-compact-mark.json which excludes the block from compaction.
- [#3245](https://github.com/thanos-io/thanos/pull/3245) Query Frontend: Add `query-frontend.org-id-header` flag to specify HTTP header(s) to populate slow query log (e.g. X-Grafana-User).
- [#3431](https://github.com/thanos-io/thanos/pull/3431) Store: Added experimental support to lazy load index-headers at query time. When enabled via `--store.enable-index-header-lazy-reader` flag, the store-gateway will load into memory an index-header only once it's required at query time. Index-header will be automatically released after `--store.index-header-lazy-reader-idle-timeout` of inactivity.
  - This, generally, reduces baseline memory usage of store when inactive, as well as a total number of mapped files (which is limited to 64k in some systems.
- [#3437](https://github.com/thanos-io/thanos/pull/3437) StoreAPI: Added `hints` field to `LabelNamesResponse` and `LabelValuesResponse`. Hints in an opaque data structure that can be used to carry additional information from the store and its content is implementation specific.
   * This, generally, reduces baseline memory usage of store when inactive, as well as a total number of mapped files (which is limited to 64k in some systems.
- [#3415](https://github.com/thanos-io/thanos/pull/3415) Tools: Added `thanos tools bucket mark` command that allows to mark given block for deletion or for no-compact

### Fixed

- [#3257](https://github.com/thanos-io/thanos/pull/3257) Ruler: Prevent Ruler from crashing when using default DNS to lookup hosts that results in "No such hosts" errors.
- [#3331](https://github.com/thanos-io/thanos/pull/3331) Disable Azure blob exception logging
- [#3341](https://github.com/thanos-io/thanos/pull/3341) Disable Azure blob syslog exception logging
- [#3414](https://github.com/thanos-io/thanos/pull/3414) Set CORS for Query Frontend
- [#3437](https://github.com/thanos-io/thanos/pull/3437) Add external labels to Labels APIs.

### Changed

- [#3452](https://github.com/thanos-io/thanos/pull/3452) Store: Index cache posting compression is now enabled by default. Removed `experimental.enable-index-cache-postings-compression` flag.
- [#3410](https://github.com/thanos-io/thanos/pull/3410) Compactor: Changed metric `thanos_compactor_blocks_marked_for_deletion_total` to `thanos_compactor_blocks_marked_total` with `marker` label.
  Compactor will now automatically disable compaction for blocks with large index that would output blocks after compaction larger than specified value (by default: 64GB). This automatically
  handles the Promethus [format limit](https://github.com/thanos-io/thanos/issues/1424).
- [#2906](https://github.com/thanos-io/thanos/pull/2906) Tools: Refactor Bucket replicate execution. Removed all `thanos_replicate_origin_.*` metrics.
  - `thanos_replicate_origin_meta_loads_total` can be replaced by `blocks_meta_synced{state="loaded"}`.
  - `thanos_replicate_origin_partial_meta_reads_total` can be replaced by `blocks_meta_synced{state="failed"}`.
- [#3309](https://github.com/thanos-io/thanos/pull/3309) Compact: _breaking :warning:_ Rename metrics to match naming convention. This includes metrics starting with `thanos_compactor` to `thanos_compact`, `thanos_querier` to `thanos_query` and `thanos_ruler` to `thanos_rule`.

## [v0.16.0](https://github.com/thanos-io/thanos/releases/tag/v0.16.0) - 2020.10.26

Highlights:

- New Thanos component, [Query Frontend](https://thanos.io/tip/components/query-frontend.md/) has more options and supports shared cache (currently: Memcached).
- Added debug mode in Thanos UI that allows to filter Stores to query from by their IPs from Store page (!). This helps enormously in e.g debugging the slowest store etc. All raw Thanos API allows passing
  `storeMatch[]` arguments with `__address__` matchers.
- Improved debuggability on all Thanos components by exposing [off-CPU profiles thanks to fgprof endpoint](https://github.com/felixge/fgprof).
- Significantly improved sidecar latency and CPU usage for metrics fetches.

### Fixed

- [#3234](https://github.com/thanos-io/thanos/pull/3234) UI: Fix assets not loading when `--web.prefix-header` is used.
- [#3184](https://github.com/thanos-io/thanos/pull/3184) Compactor: Fixed support for `web.external-prefix` for Compactor UI.

### Added

- [#3114](https://github.com/thanos-io/thanos/pull/3114) Query Frontend: Added support for Memcached cache.
    - **breaking** Renamed flag `log_queries_longer_than` to `log-queries-longer-than`.
- [#3166](https://github.com/thanos-io/thanos/pull/3166) UIs: Added UI for passing a `storeMatch[]` parameter to queries.
- [#3181](https://github.com/thanos-io/thanos/pull/3181) Logging: Added debug level logging for responses between 300-399
- [#3133](https://github.com/thanos-io/thanos/pull/3133) Query: Allowed passing a `storeMatch[]` to Labels APIs; Time range metadata based store filtering is supported on Labels APIs.
- [#3146](https://github.com/thanos-io/thanos/pull/3146) Sidecar: Significantly improved sidecar latency (reduced ~2x). Added `thanos_sidecar_prometheus_store_received_frames` histogram metric.
- [#3147](https://github.com/thanos-io/thanos/pull/3147) Querier: Added `query.metadata.default-time-range` flag to specify the default metadata time range duration for retrieving labels through Labels and Series API when the range parameters are not specified. The zero value means range covers the time since the beginning.
- [#3207](https://github.com/thanos-io/thanos/pull/3207) Query Frontend: Added `cache-compression-type` flag to use compression in the query frontend cache.
- [#3122](https://github.com/thanos-io/thanos/pull/3122) \*: All Thanos components have now `/debug/fgprof` endpoint on HTTP port allowing to get [off-CPU profiles as well](https://github.com/felixge/fgprof).
- [#3109](https://github.com/thanos-io/thanos/pull/3109) Query Frontend: Added support for `Cache-Control` HTTP response header which controls caching behaviour. So far `no-store` value is supported and it makes the response skip cache.
- [#3092](https://github.com/thanos-io/thanos/pull/3092) Tools: Added `tools bucket cleanup` CLI tool that deletes all blocks marked to be deleted.

### Changed

- [#3136](https://github.com/thanos-io/thanos/pull/3136) Sidecar: **breaking** Added metric `thanos_sidecar_reloader_config_apply_operations_total` and rename metric `thanos_sidecar_reloader_config_apply_errors_total` to `thanos_sidecar_reloader_config_apply_operations_failed_total`.
- [#3154](https://github.com/thanos-io/thanos/pull/3154) Querier: **breaking** Added metric `thanos_query_gate_queries_max`. Remove metric `thanos_query_concurrent_selects_gate_queries_in_flight`.
- [#3154](https://github.com/thanos-io/thanos/pull/3154) Store: **breaking** Renamed metric `thanos_bucket_store_queries_concurrent_max` to `thanos_bucket_store_series_gate_queries_max`.
- [#3179](https://github.com/thanos-io/thanos/pull/3179) Store: context.Canceled will not increase `thanos_objstore_bucket_operation_failures_total`.
- [#3136](https://github.com/thanos-io/thanos/pull/3136) Sidecar: Improved detection of directory changes for Prometheus config.
  - **breaking** Added metric `thanos_sidecar_reloader_config_apply_operations_total` and rename metric `thanos_sidecar_reloader_config_apply_errors_total` to `thanos_sidecar_reloader_config_apply_operations_failed_total`.
- [#3022](https://github.com/thanos-io/thanos/pull/3022) \*: Thanos images are now build with Go 1.15.
- [#3205](https://github.com/thanos-io/thanos/pull/3205) \*: Updated TSDB to ~2.21

## [v0.15.0](https://github.com/thanos-io/thanos/releases/v0.15.0) - 2020.09.07

Highlights:

- Added new Thanos component: [Query Frontend](https://thanos.io/v0.15/components/query-frontend/) responsible for response caching,
  query scheduling and parallelization (based on Cortex Query Frontend).
- Added various new, improved UIs to Thanos based on React: Querier BuildInfo & Flags, Ruler UI, BlockViewer.
- Optimized Sidecar, Store, Receive, Ruler data retrieval with new TSDB ChunkIterator (capping chunks to 120 samples), which fixed various leaks.
- Fixed sample limit on Store Gateway.
- Added S3 Server Side Encryption options.
- Tons of other important fixes!

### Fixed

- [#2665](https://github.com/thanos-io/thanos/pull/2665) Swift: Fix issue with missing Content-Type HTTP headers.
- [#2800](https://github.com/thanos-io/thanos/pull/2800) Query: Fix handling of `--web.external-prefix` and `--web.route-prefix`.
- [#2834](https://github.com/thanos-io/thanos/pull/2834) Query: Fix rendered JSON state value for rules and alerts should be in lowercase.
- [#2866](https://github.com/thanos-io/thanos/pull/2866) Receive, Querier: Fixed leaks on receive and querier Store API Series, which were leaking on errors.
- [#2937](https://github.com/thanos-io/thanos/pull/2937) Receive: Fixing auto-configuration of `--receive.local-endpoint`.
- [#2895](https://github.com/thanos-io/thanos/pull/2895) Compact: Fix increment of `thanos_compact_downsample_total` metric for downsample of 5m resolution blocks.
- [#2858](https://github.com/thanos-io/thanos/pull/2858) Store: Fix `--store.grpc.series-sample-limit` implementation. The limit is now applied to the sum of all samples fetched across all queried blocks via a single Series call, instead of applying it individually to each block.
- [#2936](https://github.com/thanos-io/thanos/pull/2936) Compact: Fix ReplicaLabelRemover panic when replicaLabels are not specified.
- [#2956](https://github.com/thanos-io/thanos/pull/2956) Store: Fix fetching of chunks bigger than 16000 bytes.
- [#2970](https://github.com/thanos-io/thanos/pull/2970) Store: Upgrade minio-go/v7 to fix slowness when running on EKS.
- [#2957](https://github.com/thanos-io/thanos/pull/2957) Rule: _breaking :warning:_ Now sets all of the relevant fields properly; avoids a panic when `/api/v1/rules` is called and the time zone is _not_ UTC; `rules` field is an empty array now if no rules have been defined in a rule group.
  Thanos Rule's `/api/v1/rules` endpoint no longer returns the old, deprecated `partial_response_strategy`. The old, deprecated value has been fixed to `WARN` for quite some time. _Please_ use `partialResponseStrategy`.
- [#2976](https://github.com/thanos-io/thanos/pull/2976) Query: Better rounding for incoming query timestamps.
- [#2929](https://github.com/thanos-io/thanos/pull/2929) Mixin: Fix expression for 'unhealthy sidecar' alert and increase the timeout for 10 minutes.
- [#3024](https://github.com/thanos-io/thanos/pull/3024) Query: Consider group name and file for deduplication.
- [#3012](https://github.com/thanos-io/thanos/pull/3012) Ruler,Receiver: Fix TSDB to delete blocks in atomic way.
- [#3046](https://github.com/thanos-io/thanos/pull/3046) Ruler,Receiver: Fixed framing of StoreAPI response, it was one chunk by one.
- [#3095](https://github.com/thanos-io/thanos/pull/3095) Ruler: Update the manager when all rule files are removed.
- [#3105](https://github.com/thanos-io/thanos/pull/3105) Querier: Fix overwriting `maxSourceResolution` when auto downsampling is enabled.
- [#3010](https://github.com/thanos-io/thanos/pull/3010) Querier: Added `--query.lookback-delta` flag to override the default lookback delta in PromQL. The flag should be lookback delta should be set to at least 2 times of the slowest scrape interval. If unset it will use the PromQL default of 5m.

### Added

- [#2305](https://github.com/thanos-io/thanos/pull/2305) Receive,Sidecar,Ruler: Propagate correct (stricter) MinTime for TSDBs that have no block.
- [#2849](https://github.com/thanos-io/thanos/pull/2849) Query, Ruler: Added request logging for HTTP server side.
- [#2832](https://github.com/thanos-io/thanos/pull/2832) ui React: Add runtime and build info page
- [#2926](https://github.com/thanos-io/thanos/pull/2926) API: Add new blocks HTTP API to serve blocks metadata. The status endpoints (`/api/v1/status/flags`, `/api/v1/status/runtimeinfo` and `/api/v1/status/buildinfo`) are now available on all components with a HTTP API.
- [#2892](https://github.com/thanos-io/thanos/pull/2892) Receive: Receiver fails when the initial upload fails.
- [#2865](https://github.com/thanos-io/thanos/pull/2865) ui: Migrate Thanos Ruler UI to React
- [#2964](https://github.com/thanos-io/thanos/pull/2964) Query: Add time range parameters to label APIs. Add `start` and `end` fields to Store API `LabelNamesRequest` and `LabelValuesRequest`.
- [#2996](https://github.com/thanos-io/thanos/pull/2996) Sidecar: Add `reloader_config_apply_errors_total` metric. Add new flags `--reloader.watch-interval`, and `--reloader.retry-interval`.
- [#2973](https://github.com/thanos-io/thanos/pull/2973) Add Thanos Query Frontend component.
- [#2980](https://github.com/thanos-io/thanos/pull/2980) Bucket Viewer: Migrate block viewer to React.
- [#2725](https://github.com/thanos-io/thanos/pull/2725) Add bucket index operation durations: `thanos_bucket_store_cached_series_fetch_duration_seconds` and `thanos_bucket_store_cached_postings_fetch_duration_seconds`.
- [#2931](https://github.com/thanos-io/thanos/pull/2931) Query: Allow passing a `storeMatch[]` to select matching stores when debugging the querier. See [documentation](https://thanos.io/tip/components/query.md/#store-filtering)

### Changed

- [#2893](https://github.com/thanos-io/thanos/pull/2893) Store: Rename metric `thanos_bucket_store_cached_postings_compression_time_seconds` to `thanos_bucket_store_cached_postings_compression_time_seconds_total`.
- [#2915](https://github.com/thanos-io/thanos/pull/2915) Receive,Ruler: Enable TSDB directory locking by default. Add a new flag (`--tsdb.no-lockfile`) to override behavior.
- [#2902](https://github.com/thanos-io/thanos/pull/2902) Querier UI:Separate dedupe and partial response checkboxes per panel in new UI.
- [#2991](https://github.com/thanos-io/thanos/pull/2991) Store: _breaking :warning:_ `operation` label value `getrange` changed to `get_range` for `thanos_store_bucket_cache_operation_requests_total` and `thanos_store_bucket_cache_operation_hits_total` to be consistent with bucket operation metrics.
- [#2876](https://github.com/thanos-io/thanos/pull/2876) Receive,Ruler: Updated TSDB and switched to ChunkIterators instead of sample one, which avoids unnecessary decoding / encoding.
- [#3064](https://github.com/thanos-io/thanos/pull/3064) s3: _breaking :warning:_ Add SSE/SSE-KMS/SSE-C configuration. The S3 `encrypt_sse: true` option is now deprecated in favour of `sse_config`. If you used `encrypt_sse`, the migration strategy is to set up the following block:

```yaml
sse_config:
  type: SSE-S3
```

## [v0.14.0](https://github.com/thanos-io/thanos/releases/tag/v0.14.0) - 2020.07.10

### Fixed

- [#2637](https://github.com/thanos-io/thanos/pull/2637) Compact: Detect retryable errors that are inside of a wrapped `tsdb.MultiError`.
- [#2648](https://github.com/thanos-io/thanos/pull/2648) Store: Allow index cache and caching bucket to be configured at the same time.
- [#2728](https://github.com/thanos-io/thanos/pull/2728) Query: Fixed panics when using larger number of replica labels with short series label sets.
- [#2787](https://github.com/thanos-io/thanos/pull/2787) Update Prometheus mod to pull in prometheus/prometheus#7414.
- [#2807](https://github.com/thanos-io/thanos/pull/2807) Store: Decreased memory allocations while querying block's index.
- [#2809](https://github.com/thanos-io/thanos/pull/2809) Query: `/api/v1/stores` now guarantees to return a string in the `lastError` field.

### Changed

- [#2658](https://github.com/thanos-io/thanos/pull/2658) [#2703](https://github.com/thanos-io/thanos/pull/2703) Upgrade to Prometheus [@3268eac2ddda](https://github.com/prometheus/prometheus/commit/3268eac2ddda) which is after v2.18.1.
  - TSDB now does memory-mapping of Head chunks and reduces memory usage.
- [#2667](https://github.com/thanos-io/thanos/pull/2667) Store: Removed support to the legacy `index.cache.json`. The hidden flag `--store.disable-index-header` was removed.
- [#2613](https://github.com/thanos-io/thanos/pull/2613) Store: Renamed the caching bucket config option `chunk_object_size_ttl` to `chunk_object_attrs_ttl`.
- [#2667](https://github.com/thanos-io/thanos/pull/2667) Compact: The deprecated flag `--index.generate-missing-cache-file` and the metric `thanos_compact_generated_index_total` were removed.
- [#2671](https://github.com/thanos-io/thanos/pull/2671) _breaking_ Tools: Bucket replicate flag `--resolution` is now in Go duration format.
- [#2671](https://github.com/thanos-io/thanos/pull/2671) Tools: Bucket replicate now replicates by default all blocks.
- [#2739](https://github.com/thanos-io/thanos/pull/2739) Changed `bucket tool bucket verify` `--id-whitelist` flag to `--id`.
- [#2748](https://github.com/thanos-io/thanos/pull/2748) Upgrade Prometheus to [@66dfb951c4ca](https://github.com/prometheus/prometheus/commit/66dfb951c4ca2c1dd3f266172a48a925403b13a5) which is after v2.19.0.
  - PromQL now allow us to executed concurrent selects.

### Added

- [#2671](https://github.com/thanos-io/thanos/pull/2671) Tools: Bucket replicate now allows passing repeated `--compaction` and `--resolution` flags.
- [#2657](https://github.com/thanos-io/thanos/pull/2657) Querier: Add the ability to perform concurrent select request per query.
- [#2754](https://github.com/thanos-io/thanos/pull/2754) UI: Add stores page in the React UI.
- [#2752](https://github.com/thanos-io/thanos/pull/2752) Compact: Add flag `--block-viewer.global.sync-block-interval` to configure metadata sync interval for the bucket UI.

## [v0.13.0](https://github.com/thanos-io/thanos/releases/tag/v0.13.0) - 2020.06.22

### Fixed

- [#2548](https://github.com/thanos-io/thanos/pull/2548) Query: Fixed rare cases of double counter reset accounting when querying `rate` with deduplication enabled.
- [#2536](https://github.com/thanos-io/thanos/pull/2536) S3: Fixed AWS STS endpoint url to https for Web Identity providers on AWS EKS.
- [#2501](https://github.com/thanos-io/thanos/pull/2501) Query: Gracefully handle additional fields in `SeriesResponse` protobuf message that may be added in the future.
- [#2568](https://github.com/thanos-io/thanos/pull/2568) Query: Don't close the connection of strict, static nodes if establishing a connection had succeeded but Info() call failed.
- [#2615](https://github.com/thanos-io/thanos/pull/2615) Rule: Fix bugs where rules were out of sync.
- [#2614](https://github.com/thanos-io/thanos/pull/2614) Tracing: Disabled Elastic APM Go Agent default tracer on initialization to disable the default metric gatherer.
- [#2525](https://github.com/thanos-io/thanos/pull/2525) Query: Fixed logging for dns resolution error in the `Query` component.
- [#2484](https://github.com/thanos-io/thanos/pull/2484) Query/Ruler: Fixed issue #2483, when web.route-prefix is set, it is added twice in HTTP router prefix.
- [#2416](https://github.com/thanos-io/thanos/pull/2416) Bucket: Fixed issue #2416 bug in `inspect --sort-by` doesn't work correctly in all cases.
- [#2719](https://github.com/thanos-io/thanos/pull/2719) Query: `irate` and `resets` use now counter downsampling aggregations.
- [#2705](https://github.com/thanos-io/thanos/pull/2705) minio-go: Added support for `af-south-1` and `eu-south-1` regions.
- [#2753](https://github.com/thanos-io/thanos/issues/2753) Sidecar, Receive, Rule: Fixed possibility of out of order uploads in error cases. This could potentially cause Compactor to create overlapping blocks.

### Added

- [#2012](https://github.com/thanos-io/thanos/pull/2012) Receive: Added multi-tenancy support (based on header)
- [#2502](https://github.com/thanos-io/thanos/pull/2502) StoreAPI: Added `hints` field to `SeriesResponse`. Hints in an opaque data structure that can be used to carry additional information from the store and its content is implementation specific.
- [#2521](https://github.com/thanos-io/thanos/pull/2521) Sidecar: Added `thanos_sidecar_reloader_reloads_failed_total`, `thanos_sidecar_reloader_reloads_total`, `thanos_sidecar_reloader_watch_errors_total`, `thanos_sidecar_reloader_watch_events_total` and `thanos_sidecar_reloader_watches` metrics.
- [#2412](https://github.com/thanos-io/thanos/pull/2412) UI: Added React UI from Prometheus upstream. Currently only accessible from Query component as only `/graph` endpoint is migrated.
- [#2532](https://github.com/thanos-io/thanos/pull/2532) Store: Added hidden option `--store.caching-bucket.config=<yaml content>` (or `--store.caching-bucket.config-file=<file.yaml>`) for experimental caching bucket, that can cache chunks into shared memcached. This can speed up querying and reduce number of requests to object storage.
- [#2579](https://github.com/thanos-io/thanos/pull/2579) Store: Experimental caching bucket can now cache metadata as well. Config has changed from #2532.
- [#2526](https://github.com/thanos-io/thanos/pull/2526) Compact: In case there are no labels left after deduplication via `--deduplication.replica-label`, assign first `replica-label` with value `deduped`.
- [#2621](https://github.com/thanos-io/thanos/pull/2621) Receive: Added flag to configure forward request timeout. Receive write will complete request as soon as quorum of writes succeeds.

### Changed

- [#2194](https://github.com/thanos-io/thanos/pull/2194) Updated to golang v1.14.2.
- [#2505](https://github.com/thanos.io/thanos/pull/2505) Store: Removed obsolete `thanos_store_node_info` metric.
- [#2513](https://github.com/thanos-io/thanos/pull/2513) Tools: Moved `thanos bucket` commands to `thanos tools bucket`, also
  moved `thanos check rules` to `thanos tools rules-check`. `thanos tools rules-check` also takes rules by `--rules` repeated flag not argument
  anymore.
- [#2548](https://github.com/thanos-io/thanos/pull/2548/commits/53e69bd89b2b08c18df298eed7d90cb7179cc0ec) Store, Querier: remove duplicated chunks on StoreAPI.
- [#2596](https://github.com/thanos-io/thanos/pull/2596) Updated Prometheus dependency to [@cd73b3d33e064bbd846fc7a26dc8c313d46af382](https://github.com/prometheus/prometheus/commit/cd73b3d33e064bbd846fc7a26dc8c313d46af382) which falls in between v2.17.0 and v2.18.0.
  - Receive,Rule: TSDB now supports isolation of append and queries.
  - Receive,Rule: TSDB now holds less WAL files after Head Truncation.
- [#2450](https://github.com/thanos-io/thanos/pull/2450) Store: Added Regex-set optimization for `label=~"a|b|c"` matchers.
- [#2526](https://github.com/thanos-io/thanos/pull/2526) Compact: In case there are no labels left after deduplication via `--deduplication.replica-label`, assign first `replica-label` with value `deduped`.
- [#2603](https://github.com/thanos-io/thanos/pull/2603) Store/Querier: Significantly optimize cases where StoreAPIs or blocks returns exact overlapping chunks (e.g Store GW and sidecar or brute force Store Gateway HA).

## [v0.12.2](https://github.com/thanos-io/thanos/releases/tag/v0.12.2) - 2020.04.30

### Fixed

- [#2459](https://github.com/thanos-io/thanos/issues/2459) Compact: Fixed issue with old blocks being marked and deleted in a (slow) loop.
- [#2533](https://github.com/thanos-io/thanos/pull/2515) Rule: do not wrap reload endpoint with `/`. Makes `/-/reload` accessible again when no prefix has been specified.

## [v0.12.1](https://github.com/thanos-io/thanos/releases/tag/v0.12.1) - 2020.04.20

### Fixed

- [#2411](https://github.com/thanos-io/thanos/pull/2411) Query: fix a bug where queries might not time out sometimes due to issues with one or more StoreAPIs.
- [#2475](https://github.com/thanos-io/thanos/pull/2475) Store: remove incorrect optimizations for queries with `=~".*"` and `!=~".*"` matchers.
- [#2472](https://github.com/thanos-io/thanos/pull/2472) Compact: fix a bug where partial blocks were never deleted, causing spam of warnings.
- [#2474](https://github.com/thanos-io/thanos/pull/2474) Store: fix a panic caused by concurrent memory access during block filtering.

## [v0.12.0](https://github.com/thanos-io/thanos/releases/tag/v0.12.0) - 2020.04.15

### Fixed

- [#2288](https://github.com/thanos-io/thanos/pull/2288) Ruler: fixes issue #2281, a bug causing incorrect parsing of query address with path prefix.
- [#2238](https://github.com/thanos-io/thanos/pull/2238) Ruler: fixed issue #2204, where a bug in alert queue signaling filled up the queue and alerts were dropped.
- [#2231](https://github.com/thanos-io/thanos/pull/2231) Bucket Web: sort chunks by thanos.downsample.resolution for better grouping.
- [#2254](https://github.com/thanos-io/thanos/pull/2254) Bucket: fix issue where metrics were registered multiple times in bucket replicate.
- [#2271](https://github.com/thanos-io/thanos/pull/2271) Bucket Web: fixed issue #2260, where the bucket passes null when storage is empty.
- [#2339](https://github.com/thanos-io/thanos/pull/2339) Query: fix a bug where `--store.unhealthy-timeout` was never respected.
- [#2208](https://github.com/thanos-io/thanos/pull/2208) Query and Rule: fix handling of `web.route-prefix` to correctly handle `/` and prefixes that do not begin with a `/`.
- [#2311](https://github.com/thanos-io/thanos/pull/2311) Receive: ensure receive component serves TLS when TLS configuration is provided.
- [#2319](https://github.com/thanos-io/thanos/pull/2319) Query: fixed inconsistent naming of metrics.
- [#2390](https://github.com/thanos-io/thanos/pull/2390) Store: fixed bug that was causing all posting offsets to be used instead of only 1/32 as intended; added hidden flag to control this behavior.
- [#2393](https://github.com/thanos-io/thanos/pull/2393) Store: fixed bug causing certain not-existing label values queried to fail with "invalid-size" error from binary header.
- [#2382](https://github.com/thanos-io/thanos/pull/2382) Store: fixed bug causing partial writes of index-header.
- [#2383](https://github.com/thanos-io/thanos/pull/2383) Store: handle expected errors correctly, e.g. do not increment failure counters.

### Added

- [#2252](https://github.com/thanos-io/thanos/pull/2252) Query: add new `--store-strict` flag. More information available [here](/docs/proposals/202001_thanos_query_health_handling.md).
- [#2265](https://github.com/thanos-io/thanos/pull/2265) Compact: add `--wait-interval` to specify compaction wait interval between consecutive compact runs when `--wait` is enabled.
- [#2250](https://github.com/thanos-io/thanos/pull/2250) Compact: enable vertical compaction for offline deduplication (experimental). Uses `--deduplication.replica-label` flag to specify the replica label on which to deduplicate (hidden). Please note that this uses a NAIVE algorithm for merging (no smart replica deduplication, just chaining samples together). This works well for deduplication of blocks with **precisely the same samples** like those produced by Receiver replication. We plan to add a smarter algorithm in the following weeks.
- [#1714](https://github.com/thanos-io/thanos/pull/1714) Compact: the compact component now exposes the bucket web UI when it is run as a long-lived process.
- [#2304](https://github.com/thanos-io/thanos/pull/2304) Store: added `max_item_size` configuration option to memcached-based index cache. This should be set to the max item size configured in memcached (`-I` flag) in order to not waste network round-trips to cache items larger than the limit configured in memcached.
- [#2297](https://github.com/thanos-io/thanos/pull/2297) Store: add `--experimental.enable-index-cache-postings-compression` flag to enable re-encoding and compressing postings before storing them into the cache. Compressed postings take about 10% of the original size.
- [#2357](https://github.com/thanos-io/thanos/pull/2357) Compact and Store: the compact and store components now serve the bucket UI on `:<http-port>/loaded`, which shows exactly the blocks that are currently seen by compactor and the store gateway. The compactor also serves a different bucket UI on `:<http-port>/global`, which shows the status of object storage without any filters.
- [#2172](https://github.com/thanos-io/thanos/pull/2172) Store: add support for sharding the store component based on the label hash.
- [#2113](https://github.com/thanos-io/thanos/pull/2113) Bucket: added `thanos bucket replicate` command to replicate blocks from one bucket to another.
- [#1922](https://github.com/thanos-io/thanos/pull/1922) Docs: create a new document to explain sharding in Thanos.
- [#2230](https://github.com/thanos-io/thanos/pull/2230) Store: optimize conversion of labels.

### Changed

- [#2136](https://github.com/thanos-io/thanos/pull/2136) _breaking_ Store, Compact, Bucket: schedule block deletion by adding deletion-mark.json. This adds a consistent way for multiple readers and writers to access object storage.
  Since there are no consistency guarantees provided by some Object Storage providers, this PR adds a consistent lock-free way of dealing with Object Storage irrespective of the choice of object storage. In order to achieve this co-ordination, blocks are not deleted directly. Instead, blocks are marked for deletion by uploading the `deletion-mark.json` file for the block that was chosen to be deleted. This file contains Unix time of when the block was marked for deletion. If you want to keep existing behavior, you should add `--delete-delay=0s` as a flag.
- [#2090](https://github.com/thanos-io/thanos/issues/2090) _breaking_ Downsample command: the `downsample` command has moved and is now a sub-command of the `thanos bucket` sub-command; it cannot be called via `thanos downsample` any more.
- [#2294](https://github.com/thanos-io/thanos/pull/2294) Store: optimizations for fetching postings. Queries using `=~".*"` matchers or negation matchers (`!=...` or `!~...`) benefit the most.
- [#2301](https://github.com/thanos-io/thanos/pull/2301) Ruler: exit with an error when initialization fails.
- [#2310](https://github.com/thanos-io/thanos/pull/2310) Query: report timespan 0 to 0 when discovering no stores.
- [#2330](https://github.com/thanos-io/thanos/pull/2330) Store: index-header is no longer experimental. It is enabled by default for store Gateway. You can disable it with new hidden flag: `--store.disable-index-header`. The `--experimental.enable-index-header` flag was removed.
- [#1848](https://github.com/thanos-io/thanos/pull/1848) Ruler: allow returning error messages when a reload is triggered via HTTP.
- [#2270](https://github.com/thanos-io/thanos/pull/2277) All: Thanos components will now print stack traces when they error out.

## [v0.11.0](https://github.com/thanos-io/thanos/releases/tag/v0.11.0) - 2020.03.02

### Fixed

- [#2033](https://github.com/thanos-io/thanos/pull/2033) Minio-go: Fixed Issue #1494 support Web Identity providers for IAM credentials for AWS EKS.
- [#1985](https://github.com/thanos-io/thanos/pull/1985) Store Gateway: Fixed case where series entry is larger than 64KB in index.
- [#2051](https://github.com/thanos-io/thanos/pull/2051) Ruler: Fixed issue where ruler does not expose shipper metrics.
- [#2101](https://github.com/thanos-io/thanos/pull/2101) Ruler: Fixed bug where thanos_alert_sender_errors_total was not registered.
- [#1789](https://github.com/thanos-io/thanos/pull/1789) Store Gateway: Improve timeouts.
- [#2139](https://github.com/thanos-io/thanos/pull/2139) Properly handle SIGHUP for reloading.
- [#2040](https://github.com/thanos-io/thanos/pull/2040) UI: Fix URL of alerts in Ruler
- [#2033](https://github.com/thanos-io/thanos/pull/1978) Ruler: Fix tracing in Thanos Ruler

### Added

- [#2003](https://github.com/thanos-io/thanos/pull/2003) Query: Support downsampling for /series.
- [#1952](https://github.com/thanos-io/thanos/pull/1952) Store Gateway: Implemented [binary index header](https://thanos.io/tip/proposals/201912_thanos_binary_index_header.md/). This significantly reduces resource consumption (memory, CPU, net bandwidth) for startup and data loading processes as well as baseline memory. This means that adding more blocks into object storage, without querying them will use almost no resources. This, however, **still means that querying large amounts of data** will result in high spikes of memory and CPU use as before, due to simply fetching large amounts of metrics data. Since we fixed baseline, we are now focusing on query performance optimizations in separate initiatives. To enable experimental `index-header` mode run store with hidden `experimental.enable-index-header` flag.
- [#2009](https://github.com/thanos-io/thanos/pull/2009) Store Gateway: Minimum age of all blocks before they are being read. Set it to a safe value (e.g 30m) if your object storage is eventually consistent. GCS and S3 are (roughly) strongly consistent.
- [#1963](https://github.com/thanos-io/thanos/pull/1963) Mixin: Add Thanos Ruler alerts.
- [#1984](https://github.com/thanos-io/thanos/pull/1984) Query: Add cache-control header to not cache on error.
- [#1870](https://github.com/thanos-io/thanos/pull/1870) UI: Persist settings in query.
- [#1969](https://github.com/thanos-io/thanos/pull/1969) Sidecar: allow setting http connection pool size via flags.
- [#1967](https://github.com/thanos-io/thanos/issues/1967) Receive: Allow local TSDB compaction.
- [#1939](https://github.com/thanos-io/thanos/pull/1939) Ruler: Add TLS and authentication support for query endpoints with the `--query.config` and `--query.config-file` CLI flags. See [documentation](docs/components/rule.md/#configuration) for further information.
- [#1982](https://github.com/thanos-io/thanos/pull/1982) Ruler: Add support for Alertmanager v2 API endpoints.
- [#2030](https://github.com/thanos-io/thanos/pull/2030) Query: Add `thanos_proxy_store_empty_stream_responses_total` metric for number of empty responses from stores.
- [#2049](https://github.com/thanos-io/thanos/pull/2049) Tracing: Support sampling on Elastic APM with new sample_rate setting.
- [#2008](https://github.com/thanos-io/thanos/pull/2008) Querier, Receiver, Sidecar, Store: Add gRPC [health check](https://github.com/grpc/grpc/blob/master/doc/health-checking.md) endpoints.
- [#2145](https://github.com/thanos-io/thanos/pull/2145) Tracing: track query sent to prometheus via remote read api.

### Changed

- [#1970](https://github.com/thanos-io/thanos/issues/1970) _breaking_ Receive: Use gRPC for forwarding requests between peers. Note that existing values for the `--receive.local-endpoint` flag and the endpoints in the hashring configuration file must now specify the receive gRPC port and must be updated to be a simple `host:port` combination, e.g. `127.0.0.1:10901`, rather than a full HTTP URL, e.g. `http://127.0.0.1:10902/api/v1/receive`.
- [#1933](https://github.com/thanos-io/thanos/pull/1933) Add a flag `--tsdb.wal-compression` to configure whether to enable tsdb wal compression in ruler and receiver.
- [#2021](https://github.com/thanos-io/thanos/pull/2021) Rename metric `thanos_query_duplicated_store_address` to `thanos_query_duplicated_store_addresses_total` and `thanos_rule_duplicated_query_address` to `thanos_rule_duplicated_query_addresses_total`.
- [#2166](https://github.com/thanos-io/thanos/pull/2166) Bucket Web: improve the tooltip for the bucket UI; it was reconstructed and now exposes much more information about blocks.

## [v0.10.1](https://github.com/thanos-io/thanos/releases/tag/v0.10.1) - 2020.01.24

### Fixed

- [#2015](https://github.com/thanos-io/thanos/pull/2015) Sidecar: Querier /api/v1/series bug fixed when time range was ignored inside sidecar.
  The bug was noticeable for example when using Grafana template variables.
- [#2120](https://github.com/thanos-io/thanos/pull/2120) Bucket Web: Set state of status prober properly.

## [v0.10.0](https://github.com/thanos-io/thanos/releases/tag/v0.10.0) - 2020.01.13

### Fixed

- [#1919](https://github.com/thanos-io/thanos/issues/1919) Compactor: Fixed potential data loss when uploading older blocks, or upload taking long time while compactor is
  running.
- [#1937](https://github.com/thanos-io/thanos/pull/1937) Compactor: Improved synchronization of meta JSON files.
  Compactor now properly handles partial block uploads for all operation like retention apply, downsampling and compaction. Additionally:

  - Removed `thanos_compact_sync_meta_*` metrics. Use `thanos_blocks_meta_*` metrics instead.
  - Added `thanos_consistency_delay_seconds` and `thanos_compactor_aborted_partial_uploads_deletion_attempts_total` metrics.

- [#1936](https://github.com/thanos-io/thanos/pull/1936) Store: Improved synchronization of meta JSON files. Store now properly handles corrupted disk cache. Added meta.json sync metrics.
- [#1856](https://github.com/thanos-io/thanos/pull/1856) Receive: close DBReadOnly after flushing to fix a memory leak.
- [#1882](https://github.com/thanos-io/thanos/pull/1882) Receive: upload to object storage as 'receive' rather than 'sidecar'.
- [#1907](https://github.com/thanos-io/thanos/pull/1907) Store: Fixed the duration unit for the metric `thanos_bucket_store_series_gate_duration_seconds`.
- [#1931](https://github.com/thanos-io/thanos/pull/1931) Compact: Fixed the compactor successfully exiting when actually an error occurred while compacting a blocks group.
- [#1872](https://github.com/thanos-io/thanos/pull/1872) Ruler: `/api/v1/rules` now shows a properly formatted value
- [#1945](https://github.com/thanos-io/thanos/pull/1945) `master` container images are now built with Go 1.13
- [#1956](https://github.com/thanos-io/thanos/pull/1956) Ruler: now properly ignores duplicated query addresses
- [#1975](https://github.com/thanos-io/thanos/pull/1975) Store Gateway: fixed panic caused by memcached servers selector when there's 1 memcached node

### Added

- [#1852](https://github.com/thanos-io/thanos/pull/1852) Add support for `AWS_CONTAINER_CREDENTIALS_FULL_URI` by upgrading to minio-go v6.0.44
- [#1854](https://github.com/thanos-io/thanos/pull/1854) Update Rule UI to support alerts count displaying and filtering.
- [#1838](https://github.com/thanos-io/thanos/pull/1838) Ruler: Add TLS and authentication support for Alertmanager with the `--alertmanagers.config` and `--alertmanagers.config-file` CLI flags. See [documentation](docs/components/rule.md/#configuration) for further information.
- [#1838](https://github.com/thanos-io/thanos/pull/1838) Ruler: Add a new `--alertmanagers.sd-dns-interval` CLI option to specify the interval between DNS resolutions of Alertmanager hosts.
- [#1881](https://github.com/thanos-io/thanos/pull/1881) Store Gateway: memcached support for index cache. See [documentation](docs/components/store.md/#index-cache) for further information.
- [#1904](https://github.com/thanos-io/thanos/pull/1904) Add a skip-chunks option in Store Series API to improve the response time of `/api/v1/series` endpoint.
- [#1910](https://github.com/thanos-io/thanos/pull/1910) Query: `/api/v1/labels` now understands `POST` - useful for sending bigger requests

### Changed

- [#1947](https://github.com/thanos-io/thanos/pull/1947) Upgraded Prometheus dependencies to v2.15.2. This includes:

  - Compactor: Significant reduction of memory footprint for compaction and downsampling process.
  - Querier: Accepting spaces between time range and square bracket. e.g `[ 5m]`
  - Querier: Improved PromQL parser performance.

- [#1833](https://github.com/thanos-io/thanos/pull/1833) `--shipper.upload-compacted` flag has been promoted to non hidden, non experimental state. More info available [here](docs/quick-tutorial.md#uploading-old-metrics).
- [#1867](https://github.com/thanos-io/thanos/pull/1867) Ruler: now sets a `Thanos/$version` `User-Agent` in requests
- [#1887](https://github.com/thanos-io/thanos/pull/1887) Service discovery now deduplicates targets between different target groups

## [v0.9.0](https://github.com/thanos-io/thanos/releases/tag/v0.9.0) - 2019.12.03

### Added

- [#1678](https://github.com/thanos-io/thanos/pull/1678) Add Lightstep as a tracing provider.
- [#1687](https://github.com/thanos-io/thanos/pull/1687) Add a new `--grpc-grace-period` CLI option to components which serve gRPC to set how long to wait until gRPC Server shuts down.
- [#1660](https://github.com/thanos-io/thanos/pull/1660) Sidecar: Add a new `--prometheus.ready_timeout` CLI option to the sidecar to set how long to wait until Prometheus starts up.
- [#1573](https://github.com/thanos-io/thanos/pull/1573) `AliYun OSS` object storage, see [documents](docs/storage.md#aliyun-oss) for further information.
- [#1680](https://github.com/thanos-io/thanos/pull/1680) Add a new `--http-grace-period` CLI option to components which serve HTTP to set how long to wait until HTTP Server shuts down.
- [#1712](https://github.com/thanos-io/thanos/pull/1712) Bucket: Rename flag on bucket web component from `--listen` to `--http-address` to match other components.
- [#1733](https://github.com/thanos-io/thanos/pull/1733) Compactor: New metric `thanos_compactor_iterations_total` on Thanos Compactor which shows the number of successful iterations.
- [#1758](https://github.com/thanos-io/thanos/pull/1758) Bucket: `thanos bucket web` now supports `--web.external-prefix` for proxying on a subpath.
- [#1770](https://github.com/thanos-io/thanos/pull/1770) Bucket: Add `--web.prefix-header` flags to allow for bucket UI to be accessible behind a reverse proxy.
- [#1668](https://github.com/thanos-io/thanos/pull/1668) Receiver: Added TLS options for both server and client remote write.

### Fixed

- [#1656](https://github.com/thanos-io/thanos/pull/1656) Store Gateway: Store now starts metric and status probe HTTP server earlier in its start-up sequence. `/-/healthy` endpoint now starts to respond with success earlier. `/metrics` endpoint starts serving metrics earlier as well. Make sure to point your readiness probes to the `/-/ready` endpoint rather than `/metrics`.
- [#1669](https://github.com/thanos-io/thanos/pull/1669) Store Gateway: Fixed store sharding. Now it does not load excluded meta.jsons and load/fetch index-cache.json files.
- [#1670](https://github.com/thanos-io/thanos/pull/1670) Sidecar: Fixed un-ordered blocks upload. Sidecar now uploads the oldest blocks first.
- [#1568](https://github.com/thanos-io/thanos/pull/1709) Store Gateway: Store now retains the first raw value of a chunk during downsampling to avoid losing some counter resets that occur on an aggregation boundary.
- [#1751](https://github.com/thanos-io/thanos/pull/1751) Querier: Fixed labels for StoreUI
- [#1773](https://github.com/thanos-io/thanos/pull/1773) Ruler: Fixed the /api/v1/rules endpoint that returned 500 status code with `failed to assert type of rule ...` message.
- [#1770](https://github.com/thanos-io/thanos/pull/1770) Querier: Fixed `--web.external-prefix` 404s for static resources.
- [#1785](https://github.com/thanos-io/thanos/pull/1785) Ruler: The /api/v1/rules endpoints now returns the original rule filenames.
- [#1791](https://github.com/thanos-io/thanos/pull/1791) Ruler: Ruler now supports identical rule filenames in different directories.
- [#1562](https://github.com/thanos-io/thanos/pull/1562) Querier: Downsampling option now carries through URL.
- [#1675](https://github.com/thanos-io/thanos/pull/1675) Querier: Reduced resource usage while using certain queries like `offset`.
- [#1725](https://github.com/thanos-io/thanos/pull/1725) & [#1718](https://github.com/thanos-io/thanos/pull/1718) Store Gateway: Per request memory improvements.

### Changed

- [#1666](https://github.com/thanos-io/thanos/pull/1666) Compact: `thanos_compact_group_compactions_total` now counts block compactions, so operations that resulted in a compacted block. The old behaviour
  is now exposed by new metric: `thanos_compact_group_compaction_runs_started_total` and `thanos_compact_group_compaction_runs_completed_total` which counts compaction runs overall.
- [#1748](https://github.com/thanos-io/thanos/pull/1748) Updated all dependencies.
- [#1694](https://github.com/thanos-io/thanos/pull/1694) `prober_ready` and `prober_healthy` metrics are removed, for sake of `status`. Now `status` exposes same metric with a label, `check`. `check` can have "healty" or "ready" depending on status of the probe.
- [#1790](https://github.com/thanos-io/thanos/pull/1790) Ruler: Fixes subqueries support for ruler.
- [#1769](https://github.com/thanos-io/thanos/pull/1769) & [#1545](https://github.com/thanos-io/thanos/pull/1545) Adjusted most of the metrics histogram buckets.

## [v0.8.1](https://github.com/thanos-io/thanos/releases/tag/v0.8.1) - 2019.10.14

### Fixed

- [#1632](https://github.com/thanos-io/thanos/issues/1632) Removes the duplicated external labels detection on Thanos Querier; warning only; Made Store Gateway compatible with older Querier versions.
  - NOTE: `thanos_store_nodes_grpc_connections` metric is now per `external_labels` and `store_type`. It is a recommended metric for Querier storeAPIs. `thanos_store_node_info` is marked as obsolete and will be removed in next release.
  - NOTE2: Store Gateway is now advertising artificial: `"@thanos_compatibility_store_type=store"` label. This is to have the current Store Gateway compatible with Querier pre v0.8.0.
    This label can be disabled by hidden `debug.advertise-compatibility-label=false` flag on Store Gateway.

## [v0.8.0](https://github.com/thanos-io/thanos/releases/tag/v0.8.0) - 2019.10.10

Lot's of improvements this release! Noteworthy items:

- First Katacoda tutorial! 🐱
- Fixed Deletion order causing Compactor to produce not needed 👻 blocks with missing random files.
- Store GW memory improvements (more to come!).
- Querier allows multiple deduplication labels.
- Both Compactor and Store Gateway can be **sharded** within the same bucket using relabelling!
- Sidecar exposed data from Prometheus can be now limited to given `min-time` (e.g 3h only).
- Numerous Thanos Receive improvements.

Make sure you check out Prometheus 2.13.0 as well. New release drastically improves usage and resource consumption of
both Prometheus and sidecar with Thanos: https://prometheus.io/blog/2019/10/10/remote-read-meets-streaming/

### Added

- [#1619](https://github.com/thanos-io/thanos/pull/1619) Thanos sidecar allows to limit min time range for data it exposes from Prometheus.
- [#1583](https://github.com/thanos-io/thanos/pull/1583) Thanos sharding:
  - Add relabel config (`--selector.relabel-config-file` and `selector.relabel-config`) into Thanos Store and Compact components.
    Selecting blocks to serve depends on the result of block labels relabeling.
  - For store gateway, advertise labels from "approved" blocks.
- [#1540](https://github.com/thanos-io/thanos/pull/1540) Thanos Downsample added `/-/ready` and `/-/healthy` endpoints.
- [#1538](https://github.com/thanos-io/thanos/pull/1538) Thanos Rule added `/-/ready` and `/-/healthy` endpoints.
- [#1537](https://github.com/thanos-io/thanos/pull/1537) Thanos Receive added `/-/ready` and `/-/healthy` endpoints.
- [#1460](https://github.com/thanos-io/thanos/pull/1460) Thanos Store Added `/-/ready` and `/-/healthy` endpoints.
- [#1534](https://github.com/thanos-io/thanos/pull/1534) Thanos Query Added `/-/ready` and `/-/healthy` endpoints.
- [#1533](https://github.com/thanos-io/thanos/pull/1533) Thanos inspect now supports the timeout flag.
- [#1496](https://github.com/thanos-io/thanos/pull/1496) Thanos Receive now supports setting block duration.
- [#1362](https://github.com/thanos-io/thanos/pull/1362) Optional `replicaLabels` param for `/query` and
  `/query_range` querier endpoints. When provided overwrite the `query.replica-label` cli flags.
- [#1482](https://github.com/thanos-io/thanos/pull/1482) Thanos now supports Elastic APM as tracing provider.
- [#1612](https://github.com/thanos-io/thanos/pull/1612) Thanos Rule added `resendDelay` flag.
- [#1480](https://github.com/thanos-io/thanos/pull/1480) Thanos Receive flushes storage on hashring change.
- [#1613](https://github.com/thanos-io/thanos/pull/1613) Thanos Receive now traces forwarded requests.

### Changed

- [#1362](https://github.com/thanos-io/thanos/pull/1362) `query.replica-label` configuration can be provided more than
  once for multiple deduplication labels like: `--query.replica-label=prometheus_replica --query.replica-label=service`.
- [#1581](https://github.com/thanos-io/thanos/pull/1581) Thanos Store now can use smaller buffer sizes for Bytes pool; reducing memory for some requests.
- [#1622](https://github.com/thanos-io/thanos/pull/1622) & [#1590](https://github.com/thanos-io/thanos/pull/1590) Upgraded to Go 1.13.1
- [#1498](https://github.com/thanos-io/thanos/pull/1498) Thanos Receive change flag `labels` to `label` to be consistent with other commands.

### Fixed

- [#1525](https://github.com/thanos-io/thanos/pull/1525) Thanos now deletes block's file in correct order allowing to detect partial blocks without problems.
- [#1505](https://github.com/thanos-io/thanos/pull/1505) Thanos Store now removes invalid local cache blocks.
- [#1587](https://github.com/thanos-io/thanos/pull/1587) Thanos Sidecar cleanups all cache dirs after each compaction run.
- [#1582](https://github.com/thanos-io/thanos/pull/1582) Thanos Rule correctly parses Alertmanager URL if there is more `+` in it.
- [#1544](https://github.com/thanos-io/thanos/pull/1544) Iterating over object store is resilient to the edge case for some providers.
- [#1469](https://github.com/thanos-io/thanos/pull/1469) Fixed Azure potential failures (EOF) when requesting more data then blob has.
- [#1512](https://github.com/thanos-io/thanos/pull/1512) Thanos Store fixed memory leak for chunk pool.
- [#1488](https://github.com/thanos-io/thanos/pull/1488) Thanos Rule now now correctly links to query URL from rules and alerts.

## [v0.7.0](https://github.com/thanos-io/thanos/releases/tag/v0.7.0) - 2019.09.02

Accepted into CNCF:

- Thanos moved to new repository <https://github.com/thanos-io/thanos>
- Docker images moved to <https://quay.io/thanos/thanos> and mirrored at <https://hub.docker.com/r/thanosio/thanos>
- Slack moved to <https://slack.cncf.io> `#thanos`/`#thanos-dev`/`#thanos-prs`

### Added

- [#1478](https://github.com/thanos-io/thanos/pull/1478) Thanos components now exposes gRPC server metrics as soon as server starts, to provide more reliable data for instrumentation.
- [#1378](https://github.com/thanos-io/thanos/pull/1378) Thanos Receive now exposes `thanos_receive_config_hash`, `thanos_receive_config_last_reload_successful` and `thanos_receive_config_last_reload_success_timestamp_seconds` metrics to track latest configuration change
- [#1268](https://github.com/thanos-io/thanos/pull/1268) Thanos Sidecar added support for newest Prometheus streaming remote read added [here](https://github.com/prometheus/prometheus/pull/5703). This massively improves memory required by single
  request for both Prometheus and sidecar. Single requests now should take constant amount of memory on sidecar, so resource consumption prediction is now straightforward. This will be used if you have Prometheus `2.13` or `2.12-master`.
- [#1358](https://github.com/thanos-io/thanos/pull/1358) Added `part_size` configuration option for HTTP multipart requests minimum part size for S3 storage type
- [#1363](https://github.com/thanos-io/thanos/pull/1363) Thanos Receive now exposes `thanos_receive_hashring_nodes` and `thanos_receive_hashring_tenants` metrics to monitor status of hash-rings
- [#1395](https://github.com/thanos-io/thanos/pull/1395) Thanos Sidecar added `/-/ready` and `/-/healthy` endpoints to Thanos sidecar.
- [#1297](https://github.com/thanos-io/thanos/pull/1297) Thanos Compact added `/-/ready` and `/-/healthy` endpoints to Thanos compact.
- [#1431](https://github.com/thanos-io/thanos/pull/1431) Thanos Query added hidden flag to allow the use of downsampled resolution data for instant queries.
- [#1408](https://github.com/thanos-io/thanos/pull/1408) Thanos Store Gateway can now allow the specifying of supported time ranges it will serve (time sharding). Flags: `min-time` & `max-time`

### Changed

- [#1414](https://github.com/thanos-io/thanos/pull/1413) Upgraded important dependencies: Prometheus to 2.12-rc.0. TSDB is now part of Prometheus.
- [#1380](https://github.com/thanos-io/thanos/pull/1380) Upgraded important dependencies: Prometheus to 2.11.1 and TSDB to 0.9.1. Some changes affecting Querier:
  - [ENHANCEMENT] Query performance improvement: Efficient iteration and search in HashForLabels and HashWithoutLabels. #5707
  - [ENHANCEMENT] Optimize queries using regexp for set lookups. tsdb#602
  - [BUGFIX] prometheus_tsdb_compactions_failed_total is now incremented on any compaction failure. tsdb#613
  - [BUGFIX] PromQL: Correctly display {**name**="a"}.
- [#1338](https://github.com/thanos-io/thanos/pull/1338) Thanos Query still warns on store API duplicate, but allows a single one from duplicated set. This is gracefully warn about the problematic logic and not disrupt immediately.
- [#1385](https://github.com/thanos-io/thanos/pull/1385) Thanos Compact exposes flag to disable downsampling `downsampling.disable`.

### Fixed

- [#1327](https://github.com/thanos-io/thanos/pull/1327) Thanos Query `/series` API end-point now properly returns an empty array just like Prometheus if there are no results
- [#1302](https://github.com/thanos-io/thanos/pull/1302) Thanos now efficiently reuses HTTP keep-alive connections
- [#1371](https://github.com/thanos-io/thanos/pull/1371) Thanos Receive fixed race condition in hashring
- [#1430](https://github.com/thanos-io/thanos/pull/1430) Thanos fixed value of GOMAXPROCS inside container.
- [#1410](https://github.com/thanos-io/thanos/pull/1410) Fix for CVE-2019-10215

### Deprecated

- [#1458](https://github.com/thanos-io/thanos/pull/1458) Thanos Query and Receive now use common instrumentation middleware. As as result, for sake of `http_requests_total` and `http_request_duration_seconds_bucket`; Thanos Query no longer exposes `thanos_query_api_instant_query_duration_seconds`, `thanos_query_api_range_query_duration_second` metrics and Thanos Receive no longer exposes `thanos_http_request_duration_seconds`, `thanos_http_requests_total`, `thanos_http_response_size_bytes`.
- [#1423](https://github.com/thanos-io/thanos/pull/1423) Thanos Bench deprecated.

## [v0.6.0](https://github.com/thanos-io/thanos/releases/tag/v0.6.0) - 2019.07.18

### Added

- [#1097](https://github.com/thanos-io/thanos/pull/1097) Added `thanos check rules` linter for Thanos rule rules files.

- [#1253](https://github.com/thanos-io/thanos/pull/1253) Add support for specifying a maximum amount of retries when using Azure Blob storage (default: no retries).

- [#1244](https://github.com/thanos-io/thanos/pull/1244) Thanos Compact now exposes new metrics `thanos_compact_downsample_total` and `thanos_compact_downsample_failures_total` which are useful to catch when errors happen

- [#1260](https://github.com/thanos-io/thanos/pull/1260) Thanos Query/Rule now exposes metrics `thanos_querier_store_apis_dns_provider_results` and `thanos_ruler_query_apis_dns_provider_results` which tell how many addresses were configured and how many were actually discovered respectively

- [#1248](https://github.com/thanos-io/thanos/pull/1248) Add a web UI to show the state of remote storage.

- [#1217](https://github.com/thanos-io/thanos/pull/1217) Thanos Receive gained basic hashring support

- [#1262](https://github.com/thanos-io/thanos/pull/1262) Thanos Receive got a new metric `thanos_http_requests_total` which shows how many requests were handled by it

- [#1243](https://github.com/thanos-io/thanos/pull/1243) Thanos Receive got an ability to forward time series data between nodes. Now you can pass the hashring configuration via `--receive.hashrings-file`; the refresh interval `--receive.hashrings-file-refresh-interval`; the name of the local node's name `--receive.local-endpoint`; and finally the header's name which is used to determine the tenant `--receive.tenant-header`.

- [#1147](https://github.com/thanos-io/thanos/pull/1147) Support for the Jaeger tracer has been added!

_breaking_ New common flags were added for configuring tracing: `--tracing.config-file` and `--tracing.config`. You can either pass a file to Thanos with the tracing configuration or pass it in the command line itself. Old `--gcloudtrace.*` flags were removed :warning:

To migrate over the old `--gcloudtrace.*` configuration, your tracing configuration should look like this:

```yaml
---
type: STACKDRIVER
config:
  - service_name: 'foo'
    project_id: '123'
    sample_factor: 123
```

The other `type` you can use is `JAEGER` now. The `config` keys and values are Jaeger specific and you can find all of the information [here](https://github.com/jaegertracing/jaeger-client-go#environment-variables).

### Changed

- [#1284](https://github.com/thanos-io/thanos/pull/1284) Add support for multiple label-sets in Info gRPC service.
  This deprecates the single `Labels` slice of the `InfoResponse`, in a future release backward compatible handling for the single set of Labels will be removed. Upgrading to v0.6.0 or higher is advised.
  _breaking_ If you run have duplicate queries in your Querier configuration with hierarchical federation of multiple Queries this PR makes Thanos Querier to detect this case and block all duplicates. Refer to 0.6.1 which at least allows for single replica to work.

- [#1314](https://github.com/thanos-io/thanos/pull/1314) Removes `http_request_duration_microseconds` (Summary) and adds `http_request_duration_seconds` (Histogram) from http server instrumentation used in Thanos APIs and UIs.

- [#1287](https://github.com/thanos-io/thanos/pull/1287) Sidecar now waits on Prometheus' external labels before starting the uploading process

- [#1261](https://github.com/thanos-io/thanos/pull/1261) Thanos Receive now exposes metrics `thanos_http_request_duration_seconds` and `thanos_http_response_size_bytes` properly of each handler

- [#1274](https://github.com/thanos-io/thanos/pull/1274) Iteration limit has been lifted from the LRU cache so there should be no more spam of error messages as they were harmless

- [#1321](https://github.com/thanos-io/thanos/pull/1321) Thanos Query now fails early on a query which only uses external labels - this improves clarity in certain situations

### Fixed

- [#1227](https://github.com/thanos-io/thanos/pull/1227) Some context handling issues were fixed in Thanos Compact; some unnecessary memory allocations were removed in the hot path of Thanos Store.

- [#1183](https://github.com/thanos-io/thanos/pull/1183) Compactor now correctly propagates retriable/haltable errors which means that it will not unnecessarily restart if such an error occurs

- [#1231](https://github.com/thanos-io/thanos/pull/1231) Receive now correctly handles SIGINT and closes without deadlocking

- [#1278](https://github.com/thanos-io/thanos/pull/1278) Fixed inflated values problem with `sum()` on Thanos Query

- [#1280](https://github.com/thanos-io/thanos/pull/1280) Fixed a problem with concurrent writes to a `map` in Thanos Query while rendering the UI

- [#1311](https://github.com/thanos-io/thanos/pull/1311) Fixed occasional panics in Compact and Store when using Azure Blob cloud storage caused by lack of error checking in client library.

- [#1322](https://github.com/thanos-io/thanos/pull/1322) Removed duplicated closing of the gRPC listener - this gets rid of harmless messages like `store gRPC listener: close tcp 0.0.0.0:10901: use of closed network connection` when those programs are being closed

### Deprecated

- [#1216](https://github.com/thanos-io/thanos/pull/1216) the old "Command-line flags" has been removed from Thanos Query UI since it was not populated and because we are striving for consistency

## [v0.5.0](https://github.com/thanos-io/thanos/releases/tag/v0.5.0) - 2019.06.05

TL;DR: Store LRU cache is no longer leaking, Upgraded Thanos UI to Prometheus 2.9, Fixed auto-downsampling, Moved to Go 1.12.5 and more.

This version moved tarballs to Golang 1.12.5 from 1.11 as well, so same warning applies if you use `container_memory_usage_bytes` from cadvisor. Use `container_memory_working_set_bytes` instead.

_breaking_ As announced couple of times this release also removes gossip with all configuration flags (`--cluster.*`).

### Fixed

- [#1142](https://github.com/thanos-io/thanos/pull/1142) fixed major leak on store LRU cache for index items (postings and series).
- [#1163](https://github.com/thanos-io/thanos/pull/1163) sidecar is no longer blocking for custom Prometheus versions/builds. It only checks if flags return non 404, then it performs optional checks.
- [#1146](https://github.com/thanos-io/thanos/pull/1146) store/bucket: make getFor() work with interleaved resolutions.
- [#1157](https://github.com/thanos-io/thanos/pull/1157) querier correctly handles duplicated stores when some store changes external labels in place.

### Added

- [#1094](https://github.com/thanos-io/thanos/pull/1094) Allow configuring the response header timeout for the S3 client.

### Changed

- [#1118](https://github.com/thanos-io/thanos/pull/1118) _breaking_ swift: Added support for cross-domain authentication by introducing `userDomainID`, `userDomainName`, `projectDomainID`, `projectDomainName`.
  The outdated terms `tenantID`, `tenantName` are deprecated and have been replaced by `projectID`, `projectName`.

- [#1066](https://github.com/thanos-io/thanos/pull/1066) Upgrade Thanos ui to Prometheus v2.9.1.

  Changes from the upstream:

  - query:
    - [ENHANCEMENT] Update moment.js and moment-timezone.js [PR #4679](https://github.com/prometheus/prometheus/pull/4679)
    - [ENHANCEMENT] Support to query elements by a specific time [PR #4764](https://github.com/prometheus/prometheus/pull/4764)
    - [ENHANCEMENT] Update to Bootstrap 4.1.3 [PR #5192](https://github.com/prometheus/prometheus/pull/5192)
    - [BUGFIX] Limit number of merics in prometheus UI [PR #5139](https://github.com/prometheus/prometheus/pull/5139)
    - [BUGFIX] Web interface Quality of Life improvements [PR #5201](https://github.com/prometheus/prometheus/pull/5201)
  - rule:
    - [ENHANCEMENT] Improve rule views by wrapping lines [PR #4702](https://github.com/prometheus/prometheus/pull/4702)
    - [ENHANCEMENT] Show rule evaluation errors on rules page [PR #4457](https://github.com/prometheus/prometheus/pull/4457)

- [#1156](https://github.com/thanos-io/thanos/pull/1156) Moved CI and docker multistage to Golang 1.12.5 for latest mem alloc improvements.
- [#1103](https://github.com/thanos-io/thanos/pull/1103) Updated go-cos deps. (COS bucket client).
- [#1149](https://github.com/thanos-io/thanos/pull/1149) Updated google Golang API deps (GCS bucket client).
- [#1190](https://github.com/thanos-io/thanos/pull/1190) Updated minio deps (S3 bucket client). This fixes minio retries.

- [#1133](https://github.com/thanos-io/thanos/pull/1133) Use prometheus v2.9.2, common v0.4.0 & tsdb v0.8.0.

  Changes from the upstreams:

  - store gateway:
    - [ENHANCEMENT] Fast path for EmptyPostings cases in Merge, Intersect and Without.
  - store gateway & compactor:
    - [BUGFIX] Fix fd and vm_area leak on error path in chunks.NewDirReader.
    - [BUGFIX] Fix fd and vm_area leak on error path in index.NewFileReader.
  - query:
    - [BUGFIX] Make sure subquery range is taken into account for selection #5467
    - [ENHANCEMENT] Check for cancellation on every step of a range evaluation. #5131
    - [BUGFIX] Exponentation operator to drop metric name in result of operation. #5329
    - [BUGFIX] Fix output sample values for scalar-to-vector comparison operations. #5454
  - rule:
    - [BUGFIX] Reload rules: copy state on both name and labels. #5368

## Deprecated

- [#1008](https://github.com/thanos-io/thanos/pull/1008) _breaking_ Removed Gossip implementation. All `--cluster.*` flags removed and Thanos will error out if any is provided.

## [v0.4.0](https://github.com/thanos-io/thanos/releases/tag/v0.4.0) - 2019.05.3

:warning: **IMPORTANT** :warning: This is the last release that supports gossip. From Thanos v0.5.0, gossip will be completely removed.

This release also disables gossip mode by default for all components.
See [this](docs/proposals/201809_gossip-removal.md) for more details.

:warning: This release moves Thanos docker images (NOT artifacts by accident) to Golang 1.12. This release includes change in GC's memory release which gives following effect:

> On Linux, the runtime now uses MADV_FREE to release unused memory. This is more efficient but may result in higher reported RSS. The kernel will reclaim the unused data when it is needed. To revert to the Go 1.11 behavior (MADV_DONTNEED), set the environment variable GODEBUG=madvdontneed=1.

If you want to see exact memory allocation of Thanos process:

- Use `go_memstats_heap_alloc_bytes` metric exposed by Golang or `container_memory_working_set_bytes` exposed by cadvisor.
- Add `GODEBUG=madvdontneed=1` before running Thanos binary to revert to memory releasing to pre 1.12 logic.

Using cadvisor `container_memory_usage_bytes` metric could be misleading e.g: https://github.com/google/cadvisor/issues/2242

### Added

- [thanos.io](https://thanos.io) website & automation :tada:
- [#1053](https://github.com/thanos-io/thanos/pull/1053) compactor: Compactor & store gateway now handles incomplete uploads gracefully. Added hard limit on how long block upload can take (30m).
- [#811](https://github.com/thanos-io/thanos/pull/811) Remote write receiver component :heart: :heart: thanks to RedHat (@brancz) contribution.
- [#910](https://github.com/thanos-io/thanos/pull/910) Query's stores UI page is now sorted by type and old DNS or File SD stores are removed after 5 minutes (configurable via the new `--store.unhealthy-timeout=5m` flag).
- [#905](https://github.com/thanos-io/thanos/pull/905) Thanos support for Query API: /api/v1/labels. Notice that the API was added in Prometheus v2.6.
- [#798](https://github.com/thanos-io/thanos/pull/798) Ability to limit the maximum number of concurrent request to Series() calls in Thanos Store and the maximum amount of samples we handle.
- [#1060](https://github.com/thanos-io/thanos/pull/1060) Allow specifying region attribute in S3 storage configuration

:warning: **WARNING** :warning: #798 adds a new default limit to Thanos Store: `--store.grpc.series-max-concurrency`. Most likely you will want to make it the same as `--query.max-concurrent` on Thanos Query.

New options:

New Store flags:

    * `--store.grpc.series-sample-limit` limits the amount of samples that might be retrieved on a single Series() call. By default it is 0. Consider enabling it by setting it to more than 0 if you are running on limited resources.
    * `--store.grpc.series-max-concurrency` limits the number of concurrent Series() calls in Thanos Store. By default it is 20. Considering making it lower or bigger depending on the scale of your deployment.

New Store metrics:

    * `thanos_bucket_store_queries_dropped_total` shows how many queries were dropped due to the samples limit;
    * `thanos_bucket_store_queries_concurrent_max` is a constant metric which shows how many Series() calls can concurrently be executed by Thanos Store;
    * `thanos_bucket_store_queries_in_flight` shows how many queries are currently "in flight" i.e. they are being executed;
    * `thanos_bucket_store_gate_duration_seconds` shows how many seconds it took for queries to pass through the gate in both cases - when that fails and when it does not.

New Store tracing span: \* `store_query_gate_ismyturn` shows how long it took for a query to pass (or not) through the gate.

- [#1016](https://github.com/thanos-io/thanos/pull/1016) Added option for another DNS resolver (miekg/dns client).
  Note that this is required to have SRV resolution working on [Golang 1.11+ with KubeDNS below v1.14](https://github.com/golang/go/issues/27546)

  New Querier and Ruler flag: `-- store.sd-dns-resolver` which allows to specify resolver to use. Either `golang` or `miekgdns`

- [#986](https://github.com/thanos-io/thanos/pull/986) Allow to save some startup & sync time in store gateway as it is no longer needed to compute index-cache from block index on its own for larger blocks.
  The store Gateway still can do it, but it first checks bucket if there is index-cached uploaded already.
  In the same time, compactor precomputes the index cache file on every compaction.

  New Compactor flag: `--index.generate-missing-cache-file` was added to allow quicker addition of index cache files. If enabled it precomputes missing files on compactor startup. Note that it will take time and it's only one-off step per bucket.

- [#887](https://github.com/thanos-io/thanos/pull/887) Compact: Added new `--block-sync-concurrency` flag, which allows you to configure number of goroutines to use when syncing block metadata from object storage.
- [#928](https://github.com/thanos-io/thanos/pull/928) Query: Added `--store.response-timeout` flag. If a Store doesn't send any data in this specified duration then a Store will be ignored and partial data will be returned if it's enabled. 0 disables timeout.
- [#893](https://github.com/thanos-io/thanos/pull/893) S3 storage backend has graduated to `stable` maturity level.
- [#936](https://github.com/thanos-io/thanos/pull/936) Azure storage backend has graduated to `stable` maturity level.
- [#937](https://github.com/thanos-io/thanos/pull/937) S3: added trace functionality. You can add `trace.enable: true` to enable the minio client's verbose logging.
- [#953](https://github.com/thanos-io/thanos/pull/953) Compact: now has a hidden flag `--debug.accept-malformed-index`. Compaction index verification will ignore out of order label names.
- [#963](https://github.com/thanos-io/thanos/pull/963) GCS: added possibility to inline ServiceAccount into GCS config.
- [#1010](https://github.com/thanos-io/thanos/pull/1010) Compact: added new flag `--compact.concurrency`. Number of goroutines to use when compacting groups.
- [#1028](https://github.com/thanos-io/thanos/pull/1028) Query: added `--query.default-evaluation-interval`, which sets default evaluation interval for sub queries.
- [#980](https://github.com/thanos-io/thanos/pull/980) Ability to override Azure storage endpoint for other regions (China)
- [#1021](https://github.com/thanos-io/thanos/pull/1021) Query API `series` now supports POST method.
- [#939](https://github.com/thanos-io/thanos/pull/939) Query API `query_range` now supports POST method.

### Changed

- [#970](https://github.com/thanos-io/thanos/pull/970) Deprecated `partial_response_disabled` proto field. Added `partial_response_strategy` instead. Both in gRPC and Query API.
  No `PartialResponseStrategy` field for `RuleGroups` by default means `abort` strategy (old PartialResponse disabled) as this is recommended option for Rules and alerts.

  Metrics:

  - Added `thanos_rule_evaluation_with_warnings_total` to Ruler.
  - DNS `thanos_ruler_query_apis*` are now `thanos_ruler_query_apis_*` for consistency.
  - DNS `thanos_querier_store_apis*` are now `thanos_querier_store_apis__*` for consistency.
  - Query Gate `thanos_bucket_store_series*` are now `thanos_bucket_store_series_*` for consistency.
  - Most of thanos ruler metris related to rule manager has `strategy` label.

  Ruler tracing spans:

  - `/rule_instant_query HTTP[client]` is now `/rule_instant_query_part_resp_abort HTTP[client]"` if request is for abort strategy.

- [#1009](https://github.com/thanos-io/thanos/pull/1009): Upgraded Prometheus (~v2.7.0-rc.0 to v2.8.1) and TSDB (`v0.4.0` to `v0.6.1`) deps.

  Changes that affects Thanos:

  - query:
    - [ENHANCEMENT] In histogram_quantile merge buckets with equivalent le values. #5158.
    - [ENHANCEMENT] Show list of offending labels in the error message in many-to-many scenarios. #5189
    - [BUGFIX] Fix panic when aggregator param is not a literal. #5290
  - ruler:
    - [ENHANCEMENT] Reduce time that Alertmanagers are in flux when reloaded. #5126
    - [BUGFIX] prometheus_rule_group_last_evaluation_timestamp_seconds is now a unix timestamp. #5186
    - [BUGFIX] prometheus_rule_group_last_duration_seconds now reports seconds instead of nanoseconds. Fixes our [issue #1027](https://github.com/thanos-io/thanos/issues/1027)
    - [BUGFIX] Fix sorting of rule groups. #5260
  - store: [ENHANCEMENT] Fast path for EmptyPostings cases in Merge, Intersect and Without.
  - tooling: [FEATURE] New dump command to tsdb tool to dump all samples.
  - compactor:
    - [ENHANCEMENT] When closing the db any running compaction will be cancelled so it doesn't block.
    - [CHANGE] _breaking_ Renamed flag `--sync-delay` to `--consistency-delay` [#1053](https://github.com/thanos-io/thanos/pull/1053)

  For ruler essentially whole TSDB CHANGELOG applies between v0.4.0-v0.6.1: https://github.com/prometheus/tsdb/blob/master/CHANGELOG.md

  Note that this was added on TSDB and Prometheus: [FEATURE] Time-ovelapping blocks are now allowed. #370
  Whoever due to nature of Thanos compaction (distributed systems), for safety reason this is disabled for Thanos compactor for now.

- [#868](https://github.com/thanos-io/thanos/pull/868) Go has been updated to 1.12.
- [#1055](https://github.com/thanos-io/thanos/pull/1055) Gossip flags are now disabled by default and deprecated.
- [#964](https://github.com/thanos-io/thanos/pull/964) repair: Repair process now sorts the series and labels within block.
- [#1073](https://github.com/thanos-io/thanos/pull/1073) Store: index cache for requests. It now calculates the size properly (includes slice header), has anti-deadlock safeguard and reports more metrics.

### Fixed

- [#921](https://github.com/thanos-io/thanos/pull/921) `thanos_objstore_bucket_last_successful_upload_time` now does not appear when no blocks have been uploaded so far.
- [#966](https://github.com/thanos-io/thanos/pull/966) Bucket: verify no longer warns about overlapping blocks, that overlap `0s`
- [#848](https://github.com/thanos-io/thanos/pull/848) Compact: now correctly works with time series with duplicate labels.
- [#894](https://github.com/thanos-io/thanos/pull/894) Thanos Rule: UI now correctly shows evaluation time.
- [#865](https://github.com/thanos-io/thanos/pull/865) Query: now properly parses DNS SRV Service Discovery.
- [#889](https://github.com/thanos-io/thanos/pull/889) Store: added safeguard against merging posting groups segfault
- [#941](https://github.com/thanos-io/thanos/pull/941) Sidecar: added better handling of intermediate restarts.
- [#933](https://github.com/thanos-io/thanos/pull/933) Query: Fixed 30 seconds lag of adding new store to query.
- [#962](https://github.com/thanos-io/thanos/pull/962) Sidecar: Make config reloader file writes atomic.
- [#982](https://github.com/thanos-io/thanos/pull/982) Query: now advertises Min & Max Time accordingly to the nodes.
- [#1041](https://github.com/thanos-io/thanos/issues/1038) Ruler is now able to return long time range queries.
- [#904](https://github.com/thanos-io/thanos/pull/904) Compact: Skip compaction for blocks with no samples.
- [#1070](https://github.com/thanos-io/thanos/pull/1070) Downsampling works back again. Deferred closer errors are now properly captured.

## [v0.3.2](https://github.com/thanos-io/thanos/releases/tag/v0.3.2) - 2019.03.04

### Added

- [#851](https://github.com/thanos-io/thanos/pull/851) New read API endpoint for api/v1/rules and api/v1/alerts.
- [#873](https://github.com/thanos-io/thanos/pull/873) Store: fix set index cache LRU

:warning: **WARNING** :warning: #873 fix fixes actual handling of `index-cache-size`. Handling of limit for this cache was
broken so it was unbounded all the time. From this release actual value matters and is extremely low by default. To "revert"
the old behaviour (no boundary), use a large enough value.

### Fixed

- [#833](https://github.com/thanos-io/thanos/issues/833) Store Gateway matcher regression for intersecting with empty posting.
- [#867](https://github.com/thanos-io/thanos/pull/867) Fixed race condition in sidecare between reloader and shipper.

## [v0.3.1](https://github.com/thanos-io/thanos/releases/tag/v0.3.1) - 2019.02.18

### Fixed

- [#829](https://github.com/thanos-io/thanos/issues/829) Store Gateway crashing due to `slice bounds out of range`.
- [#834](https://github.com/thanos-io/thanos/issues/834) Store Gateway matcher regression for `<>` `!=`.

## [v0.3.0](https://github.com/thanos-io/thanos/releases/tag/v0.3.0) - 2019.02.08

### Added

- Support for gzip compressed configuration files before envvar substitution for reloader package.
- `bucket inspect` command for better insights on blocks in object storage.
- Support for [Tencent COS](docs/storage.md#tencent-cos-configuration) object storage.
- Partial Response disable option for StoreAPI and QueryAPI.
- Partial Response disable button on Thanos UI
- We have initial docs for goDoc documentation!
- Flags for Querier and Ruler UIs: `--web.route-prefix`, `--web.external-prefix`, `--web.prefix-header`. Details [here](docs/components/query.md#expose-ui-on-a-sub-path)

### Fixed

- [#649](https://github.com/thanos-io/thanos/issues/649) - Fixed store label values api to add also external label values.
- [#396](https://github.com/thanos-io/thanos/issues/396) - Fixed sidecar logic for proxying series that has more than 2^16 samples from Prometheus.
- [#732](https://github.com/thanos-io/thanos/pull/732) - Fixed S3 authentication sequence. You can see new sequence enumerated [here](https://github.com/thanos-io/thanos/blob/master/docs/storage.md#aws-s3-configuration)
- [#745](https://github.com/thanos-io/thanos/pull/745) - Fixed race conditions and edge cases for Thanos Querier fanout logic.
- [#651](https://github.com/thanos-io/thanos/issues/651) - Fixed index cache when asked buffer size is bigger than cache max size.

### Changed

- [#529](https://github.com/thanos-io/thanos/pull/529) Massive improvement for compactor. Downsampling memory consumption was reduce to only store labels and single chunks per each series.
- Qurerier UI: Store page now shows the store APIs per component type.
- Prometheus and TSDB deps are now up to date with ~2.7.0 Prometheus version. Lot's of things has changed. See details [here #704](https://github.com/thanos-io/thanos/pull/704) Known changes that affects us:
  - prometheus/prometheus/discovery/file
    - [ENHANCEMENT] Discovery: Improve performance of previously slow updates of changes of targets. #4526
    - [BUGFIX] Wait for service discovery to stop before exiting #4508 ??
  - prometheus/prometheus/promql:
    - **[ENHANCEMENT] Subqueries support. #4831**
    - [BUGFIX] PromQL: Fix a goroutine leak in the lexer/parser. #4858
    - [BUGFIX] Change max/min over_time to handle NaNs properly. #438
    - [BUGFIX] Check label name for `count_values` PromQL function. #4585
    - [BUGFIX] Ensure that vectors and matrices do not contain identical label-sets. #4589
    - [ENHANCEMENT] Optimize PromQL aggregations #4248
    - [BUGFIX] Only add LookbackDelta to vector selectors #4399
    - [BUGFIX] Reduce floating point errors in stddev and related functions #4533
  - prometheus/prometheus/rules:
    - New metrics exposed! (prometheus evaluation!)
    - [ENHANCEMENT] Rules: Error out at load time for invalid templates, rather than at evaluation time. #4537
  - prometheus/tsdb/index: Index reader optimizations.
- Thanos store gateway flag for sync concurrency (`block-sync-concurrency` with `20` default, so no change by default)
- S3 provider:
  - Added `put_user_metadata` option to config.
  - Added `insecure_skip_verify` option to config.

### Deprecated

- Tests against Prometheus below v2.2.1. This does not mean _lack_ of support for those. Only that we don't tests the compatibility anymore. See [#758](https://github.com/thanos-io/thanos/issues/758) for details.

## [v0.2.1](https://github.com/thanos-io/thanos/releases/tag/v0.2.1) - 2018.12.27

### Added

- Relabel drop for Thanos Ruler to enable replica label drop and alert deduplication on AM side.
- Query: Stores UI page available at `/stores`.

![](./docs/img/query_ui_stores.png)

### Fixed

- Thanos Rule Alertmanager DNS SD bug.
- DNS SD bug when having SRV results with different ports.
- Move handling of HA alertmanagers to be the same as Prometheus.
- Azure iteration implementation flaw.

## [v0.2.0](https://github.com/thanos-io/thanos/releases/tag/v0.2.0) - 2018.12.10

Next Thanos release adding support to new discovery method, gRPC mTLS and two new object store providers (Swift and Azure).

Note lots of necessary breaking changes in flags that relates to bucket configuration.

### Deprecated

- _breaking_: Removed all bucket specific flags as we moved to config files:
  - --gcs-bucket=\<bucket\>
  - --s3.bucket=\<bucket\>
  - --s3.endpoint=\<api-url\>
  - --s3.access-key=\<key\>
  - --s3.insecure
  - --s3.signature-version2
  - --s3.encrypt-sse
  - --gcs-backup-bucket=\<bucket\>
  - --s3-backup-bucket=\<bucket\>
- _breaking_: Removed support of those environment variables for bucket:
  - S3_BUCKET
  - S3_ENDPOINT
  - S3_ACCESS_KEY
  - S3_INSECURE
  - S3_SIGNATURE_VERSION2
- _breaking_: Removed provider specific bucket metrics e.g `thanos_objstore_gcs_bucket_operations_total` in favor of of generic bucket operation metrics.

### Changed

- _breaking_: Added `thanos_` prefix to memberlist (gossip) metrics. Make sure to update your dashboards and rules.
- S3 provider:
  - Set `"X-Amz-Acl": "bucket-owner-full-control"` metadata for s3 upload operation.

### Added

- Support for heterogeneous secure gRPC on StoreAPI.
- Handling of scalar result in rule node evaluating rules.
- Flag `--objstore.config-file` to reference to the bucket configuration file in yaml format. Detailed information can be found in document [storage](docs/storage.md).
- File service discovery for StoreAPIs:
- In `thanos rule`, static configuration of query nodes via `--query`
- In `thanos rule`, file based discovery of query nodes using `--query.file-sd-config.files`
- In `thanos query`, file based discovery of store nodes using `--store.file-sd-config.files`
- `/-/healthy` endpoint to Querier.
- DNS service discovery to static and file based configurations using the `dns+` and `dnssrv+` prefixes for the respective lookup. Details [here](docs/service-discovery.md)
- `--cluster.disable` flag to disable gossip functionality completely.
- Hidden flag to configure max compaction level.
- Azure Storage.
- OpenStack Swift support.
- Thanos Ruler `thanos_rule_loaded_rules` metric.
- Option for JSON logger format.

### Fixed

- Issue whereby the Proxy Store could end up in a deadlock if there were more than 9 stores being queried and all returned an error.
- Ruler tracing causing panics.
- GatherIndexStats panics on duplicated chunks check.
- Clean up of old compact blocks on compact restart.
- Sidecar too frequent Prometheus reload.
- `thanos_compactor_retries_total` metric not being registered.

## [v0.1.0](https://github.com/thanos-io/thanos/releases/tag/v0.1.0) - 2018.09.14

Initial version to have a stable reference before [gossip protocol removal](/docs/proposals/201809_gossip-removal.md).

### Added

- Gossip layer for all components.
- StoreAPI gRPC proto.
- TSDB block upload logic for Sidecar.
- StoreAPI logic for Sidecar.
- Config and rule reloader logic for Sidecar.
- On-the fly result merge and deduplication logic for Querier.
- Custom Thanos UI (based mainly on Prometheus UI) for Querier.
- Optimized object storage fetch logic for Store.
- Index cache and chunk pool for Store for better memory usage.
- Stable support for Google Cloud Storage object storage.
- StoreAPI logic for Querier to support Thanos federation (experimental).
- Support for S3 minio-based AWS object storage (experimental).
- Compaction logic of blocks from multiple sources for Compactor.
- Optional Compaction fixed retention.
- Optional downsampling logic for Compactor (experimental).
- Rule (including alerts) evaluation logic for Ruler.
- Rule UI with hot rules reload.
- StoreAPI logic for Ruler.
- Basic metric orchestration for all components.
- Verify commands with potential fixes (experimental).
- Compact / Downsample offline commands.
- Bucket commands.
- Downsampling support for UI.
- Grafana dashboards for Thanos components.<|MERGE_RESOLUTION|>--- conflicted
+++ resolved
@@ -12,7 +12,6 @@
 
 ## Unreleased
 
-<<<<<<< HEAD
 ### Added
 
 - [#3700](https://github.com/thanos-io/thanos/pull/3700) ui: make old bucket viewer UI work with vanilla Prometheus blocks
@@ -28,13 +27,6 @@
 
 - [#3705](https://github.com/thanos-io/thanos/pull/3705) Store: Fix race condition leading to failing queries or possibly incorrect query results.
 
-## [v0.18.0](https://github.com/thanos-io/thanos/releases) - Release in progress
-
-### Added
-
-- [#3579](https://github.com/thanos-io/thanos/pull/3579) Cache: Added inmemory cache for caching bucket.
-- [#3469](https://github.com/thanos-io/thanos/pull/3469) StoreAPI: Added `hints` field to `LabelNamesRequest` and `LabelValuesRequest`. Hints in an opaque data structure that can be used to carry additional information from the store and its content is implementation specific.
-=======
 ## [v0.18.0](https://github.com/thanos-io/thanos/releases/tag/v0.18.0) - 2021.01.27
 
 ### Added
@@ -44,27 +36,22 @@
 - [#3566](https://github.com/thanos-io/thanos/pull/3566) StoreAPI: Support label matchers in labels API.
 - [#3531](https://github.com/thanos-io/thanos/pull/3531) Store: Optimized common cases for time selecting smaller amount of series by avoiding looking up symbols.
 - [#3469](https://github.com/thanos-io/thanos/pull/3469) StoreAPI: Added `hints` field to `LabelNamesRequest` and `LabelValuesRequest`. Hints are an opaque data structure that can be used to carry additional information from the store and its content is implementation-specific.
->>>>>>> 60d45a02
 - [#3421](https://github.com/thanos-io/thanos/pull/3421) Tools: Added `thanos tools bucket rewrite` command allowing to delete series from given block.
 - [#3509](https://github.com/thanos-io/thanos/pull/3509) Store: Added a CLI flag to limit the number of series that are touched.
 - [#3444](https://github.com/thanos-io/thanos/pull/3444) Query Frontend: Make POST request to downstream URL for labels and series API endpoints.
 - [#3388](https://github.com/thanos-io/thanos/pull/3388) Tools: Bucket replicator now can specify block IDs to copy.
 - [#3385](https://github.com/thanos-io/thanos/pull/3385) Tools: Bucket prints extra statistics for block index with debug log-level.
 - [#3121](https://github.com/thanos-io/thanos/pull/3121) Receive: Added `--receive.hashrings` alternative to `receive.hashrings-file` flag (lower priority). The flag expects the literal hashring configuration in JSON format.
+
 ### Fixed
 
 - [#3567](https://github.com/thanos-io/thanos/pull/3567) Mixin: Reintroduce `thanos_objstore_bucket_operation_failures_total` alert.
 - [#3527](https://github.com/thanos-io/thanos/pull/3527) Query Frontend: Fix query_range behavior when start/end times are the same
-<<<<<<< HEAD
-- [#3560](https://github.com/thanos-io/thanos/pull/3560) query-frontend: Allow separate label cache
-- [#3672](https://github.com/thanos-io/thanos/pull/3672) rule: prevent rule crash from no such host error when using `dnssrv+` or `dnssrvnoa+`.
 - [#3760](https://github.com/thanos-io/thanos/pull/3760) Store: Fix panic caused by a race condition happening on concurrent index-header reader usage and unload, when `--store.enable-index-header-lazy-reader` is enabled.
 - [#3759](https://github.com/thanos-io/thanos/pull/3759) Store: Fix panic caused by a race condition happening on concurrent index-header lazy load and unload, when `--store.enable-index-header-lazy-reader` is enabled.
-=======
 - [#3560](https://github.com/thanos-io/thanos/pull/3560) Query Frontend: Allow separate label cache
 - [#3672](https://github.com/thanos-io/thanos/pull/3672) Rule: Prevent crashing due to `no such host error` when using `dnssrv+` or `dnssrvnoa+`.
 - [#3461](https://github.com/thanos-io/thanos/pull/3461) Compact, Shipper, Store: Fixed panic when no external labels are set in block metadata.
->>>>>>> 60d45a02
 
 ### Changed
 
@@ -73,7 +60,6 @@
    By default, segments will be uploaded to the same container directory `segments/` if the file is bigger than `1GB`.
    To change the defaults see [the docs](./docs/storage.md#openstack-swift).
 - [#3626](https://github.com/thanos-io/thanos/pull/3626) Shipper: Failed upload of `meta.json` file doesn't cause block cleanup anymore. This has a potential to generate corrupted blocks under specific conditions. Partial block is left in bucket for later cleanup.
-
 
 ## [v0.17.2](https://github.com/thanos-io/thanos/releases/tag/v0.17.2) - 2020.12.07
 
