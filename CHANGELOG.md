# Changelog

All notable changes to this project will be documented in this file.

The format is based on [Keep a Changelog](http://keepachangelog.com/en/1.0.0/)
and this project adheres to [Semantic Versioning](http://semver.org/spec/v2.0.0.html).

NOTE: As semantic versioning states all 0.y.z releases can contain breaking changes in API (flags, grpc API, any backward compatibility)

We use *breaking* word for marking changes that are not backward compatible (relates only to v0.y.z releases.)

## Unreleased

<<<<<<< HEAD
## Added
- [#1587](https://github.com/thanos-io/thanos/pull/1587) Cleanup all cache dirs after each compaction run.
- [#1533](https://github.com/thanos-io/thanos/pull/1533) Thanos inspect now supports the timeout flag.

### Fixed
- [#1525](https://github.com/thanos-io/thanos/pull/1525) Thanos now deletes block's file in correct order allowing to detect partial blocks without problems.
=======
### Added
- [#1540](https://github.com/thanos-io/thanos/pull/1540) Thanos Downsample added `/-/ready` and `/-/healthy` endpoints.
- [#1538](https://github.com/thanos-io/thanos/pull/1538) Thanos Rule added `/-/ready` and `/-/healthy` endpoints.
- [#1537](https://github.com/thanos-io/thanos/pull/1537) Thanos Receive added `/-/ready` and `/-/healthy` endpoints.
- [#1460](https://github.com/thanos-io/thanos/pull/1460) Thanos Store Added `/-/ready` and `/-/healthy` endpoints.
- [#1534](https://github.com/thanos-io/thanos/pull/1534) Thanos Query Added `/-/ready` and `/-/healthy` endpoints.
- [#1533](https://github.com/thanos-io/thanos/pull/1533) Thanos inspect now supports the timeout flag.
- [#1362](https://github.com/thanos-io/thanos/pull/1362) Optional `replicaLabels` param for `/query` and `/query_range` querier endpoints. When provided overwrite the `query.replica-label` cli flags.

### Changed
- [#1362](https://github.com/thanos-io/thanos/pull/1362) `query.replica-label` configuration can be provided more than once for multiple deduplication labels like: `--query.replica-label=prometheus_replica --query.replica-label=service`.

### Fixed

>>>>>>> 4c7ecd3f
- [#1525](https://github.com/thanos-io/thanos/pull/1525) Thanos now deletes block's file in correct order allowing to detect partial blocks without problems.
- [#1505](https://github.com/thanos-io/thanos/pull/1505) Thanos store now removes invalid local cache blocks.

## v0.7.0 - 2019.09.02

Accepted into CNCF:
- Thanos moved to new repository <https://github.com/thanos-io/thanos>
- Docker images moved to <https://quay.io/thanos/thanos> and mirrored at <https://hub.docker.com/r/thanosio/thanos>
- Slack moved to <https://slack.cncf.io> `#thanos`/`#thanos-dev`/`#thanos-prs`

### Added

- [#1478](https://github.com/thanos-io/thanos/pull/1478) Thanos components now exposes gRPC server metrics as soon as server starts, to provide more reliable data for instrumentation.
- [#1378](https://github.com/thanos-io/thanos/pull/1378) Thanos Receive now exposes `thanos_receive_config_hash`, `thanos_receive_config_last_reload_successful` and `thanos_receive_config_last_reload_success_timestamp_seconds` metrics to track latest configuration change
- [#1268](https://github.com/thanos-io/thanos/pull/1268) Thanos Sidecar added support for newest Prometheus streaming remote read added [here](https://github.com/prometheus/prometheus/pull/5703). This massively improves memory required by single
  request for both Prometheus and sidecar. Single requests now should take constant amount of memory on sidecar, so resource consumption prediction is now straightforward. This will be used if you have Prometheus `2.13` or `2.12-master`.
- [#1358](https://github.com/thanos-io/thanos/pull/1358) Added `part_size` configuration option for HTTP multipart requests minimum part size for S3 storage type
- [#1363](https://github.com/thanos-io/thanos/pull/1363) Thanos Receive now exposes `thanos_receive_hashring_nodes` and `thanos_receive_hashring_tenants` metrics to monitor status of hash-rings
- [#1395](https://github.com/thanos-io/thanos/pull/1395) Thanos Sidecar added `/-/ready` and `/-/healthy` endpoints to Thanos sidecar.
- [#1297](https://github.com/thanos-io/thanos/pull/1297) Thanos Compact added `/-/ready` and `/-/healthy` endpoints to Thanos compact.
- [#1431](https://github.com/thanos-io/thanos/pull/1431) Thanos Query added hidden flag to allow the use of downsampled resolution data for instant queries.
- [#1408](https://github.com/thanos-io/thanos/pull/1408) Thanos Store Gateway can now allow the specifying of supported time ranges it will serve (time sharding). Flags: `min-time` & `max-time`

### Changed

- [#1414](https://github.com/thanos-io/thanos/pull/1413) Upgraded important dependencies: Prometheus to 2.12-rc.0. TSDB is now part of Prometheus.
- [#1380](https://github.com/thanos-io/thanos/pull/1380) Upgraded important dependencies: Prometheus to 2.11.1 and TSDB to 0.9.1. Some changes affecting Querier:
  - [ENHANCEMENT] Query performance improvement: Efficient iteration and search in HashForLabels and HashWithoutLabels. #5707
  - [ENHANCEMENT] Optimize queries using regexp for set lookups. tsdb#602
  - [BUGFIX] prometheus_tsdb_compactions_failed_total is now incremented on any compaction failure. tsdb#613
  - [BUGFIX] PromQL: Correctly display {__name__="a"}.
- [#1338](https://github.com/thanos-io/thanos/pull/1338) Thanos Query still warns on store API duplicate, but allows a single one from duplicated set. This is gracefully warn about the problematic logic and not disrupt immediately.
- [#1385](https://github.com/thanos-io/thanos/pull/1385) Thanos Compact exposes flag to disable downsampling `downsampling.disable`.

### Fixed

- [#1327](https://github.com/thanos-io/thanos/pull/1327) Thanos Query `/series` API end-point now properly returns an empty array just like Prometheus if there are no results
- [#1302](https://github.com/thanos-io/thanos/pull/1302) Thanos now efficiently reuses HTTP keep-alive connections
- [#1371](https://github.com/thanos-io/thanos/pull/1371) Thanos Receive fixed race condition in hashring
- [#1430](https://github.com/thanos-io/thanos/pull/1430) Thanos fixed value of GOMAXPROCS inside container.

### Deprecated

- [#1458](https://github.com/thanos-io/thanos/pull/1458) Thanos Query and Receive now use common instrumentation middleware. As as result, for sake of `http_requests_total` and `http_request_duration_seconds_bucket`; Thanos Query no longer exposes `thanos_query_api_instant_query_duration_seconds`, `thanos_query_api_range_query_duration_second` metrics and Thanos Receive no longer exposes `thanos_http_request_duration_seconds`, `thanos_http_requests_total`, `thanos_http_response_size_bytes`.
- [#1423](https://github.com/thanos-io/thanos/pull/1423) Thanos Bench deprecated.

## [v0.6.0](https://github.com/thanos-io/thanos/releases/tag/v0.6.0) - 2019.07.18

### Added

- [#1097](https://github.com/thanos-io/thanos/pull/1097) Added `thanos check rules` linter for Thanos rule rules files.

- [#1253](https://github.com/thanos-io/thanos/pull/1253) Add support for specifying a maximum amount of retries when using Azure Blob storage (default: no retries).

- [#1244](https://github.com/thanos-io/thanos/pull/1244) Thanos Compact now exposes new metrics `thanos_compact_downsample_total` and `thanos_compact_downsample_failures_total` which are useful to catch when errors happen

- [#1260](https://github.com/thanos-io/thanos/pull/1260) Thanos Query/Rule now exposes metrics `thanos_querier_store_apis_dns_provider_results` and `thanos_ruler_query_apis_dns_provider_results` which tell how many addresses were configured and how many were actually discovered respectively

- [#1248](https://github.com/thanos-io/thanos/pull/1248) Add a web UI to show the state of remote storage.

- [#1217](https://github.com/thanos-io/thanos/pull/1217) Thanos Receive gained basic hashring support

- [#1262](https://github.com/thanos-io/thanos/pull/1262) Thanos Receive got a new metric `thanos_http_requests_total` which shows how many requests were handled by it

- [#1243](https://github.com/thanos-io/thanos/pull/1243) Thanos Receive got an ability to forward time series data between nodes. Now you can pass the hashring configuration via `--receive.hashrings-file`; the refresh interval `--receive.hashrings-file-refresh-interval`; the name of the local node's name `--receive.local-endpoint`; and finally the header's name which is used to determine the tenant `--receive.tenant-header`.

- [#1147](https://github.com/thanos-io/thanos/pull/1147) Support for the Jaeger tracer has been added!

*breaking* New common flags were added for configuring tracing: `--tracing.config-file` and `--tracing.config`. You can either pass a file to Thanos with the tracing configuration or pass it in the command line itself. Old `--gcloudtrace.*` flags were removed :warning:

To migrate over the old `--gcloudtrace.*` configuration, your tracing configuration should look like this:

```yaml

---
type: STACKDRIVER
config:
- service_name: 'foo'
  project_id: '123'
  sample_factor: 123
```

The other `type` you can use is `JAEGER` now. The `config` keys and values are Jaeger specific and you can find all of the information [here](https://github.com/jaegertracing/jaeger-client-go#environment-variables).

### Changed

- [#1284](https://github.com/thanos-io/thanos/pull/1284) Add support for multiple label-sets in Info gRPC service.
This deprecates the single `Labels` slice of the `InfoResponse`, in a future release backward compatible handling for the single set of Labels will be removed. Upgrading to v0.6.0 or higher is advised.
*breaking* If you run have duplicate queries in your Querier configuration with hierarchical federation of multiple Queries this PR makes Thanos Querier to detect this case and block all duplicates. Refer to 0.6.1 which at least allows for single replica to work.

- [#1314](https://github.com/thanos-io/thanos/pull/1314) Removes `http_request_duration_microseconds` (Summary) and adds `http_request_duration_seconds` (Histogram) from http server instrumentation used in Thanos APIs and UIs.

- [#1287](https://github.com/thanos-io/thanos/pull/1287) Sidecar now waits on Prometheus' external labels before starting the uploading process

- [#1261](https://github.com/thanos-io/thanos/pull/1261) Thanos Receive now exposes metrics `thanos_http_request_duration_seconds` and `thanos_http_response_size_bytes` properly of each handler

- [#1274](https://github.com/thanos-io/thanos/pull/1274) Iteration limit has been lifted from the LRU cache so there should be no more spam of error messages as they were harmless

- [#1321](https://github.com/thanos-io/thanos/pull/1321) Thanos Query now fails early on a query which only uses external labels - this improves clarity in certain situations

### Fixed

- [#1227](https://github.com/thanos-io/thanos/pull/1227) Some context handling issues were fixed in Thanos Compact; some unnecessary memory allocations were removed in the hot path of Thanos Store.

- [#1183](https://github.com/thanos-io/thanos/pull/1183) Compactor now correctly propagates retriable/haltable errors which means that it will not unnecessarily restart if such an error occurs

- [#1231](https://github.com/thanos-io/thanos/pull/1231) Receive now correctly handles SIGINT and closes without deadlocking

- [#1278](https://github.com/thanos-io/thanos/pull/1278) Fixed inflated values problem with `sum()` on Thanos Query

- [#1280](https://github.com/thanos-io/thanos/pull/1280) Fixed a problem with concurrent writes to a `map` in Thanos Query while rendering the UI

- [#1311](https://github.com/thanos-io/thanos/pull/1311) Fixed occasional panics in Compact and Store when using Azure Blob cloud storage caused by lack of error checking in client library.

- [#1322](https://github.com/thanos-io/thanos/pull/1322) Removed duplicated closing of the gRPC listener - this gets rid of harmless messages like `store gRPC listener: close tcp 0.0.0.0:10901: use of closed network connection` when those programs are being closed

### Deprecated

- [#1216](https://github.com/thanos-io/thanos/pull/1216) the old "Command-line flags" has been removed from Thanos Query UI since it was not populated and because we are striving for consistency

## [v0.5.0](https://github.com/thanos-io/thanos/releases/tag/v0.5.0) - 2019.06.05

TL;DR: Store LRU cache is no longer leaking, Upgraded Thanos UI to Prometheus 2.9, Fixed auto-downsampling, Moved to Go 1.12.5 and more.

This version moved tarballs to Golang 1.12.5 from 1.11 as well, so same warning applies if you use `container_memory_usage_bytes` from cadvisor. Use `container_memory_working_set_bytes` instead.

*breaking* As announced couple of times this release also removes gossip with all configuration flags (`--cluster.*`).

### Fixed

- [#1142](https://github.com/thanos-io/thanos/pull/1142) fixed major leak on store LRU cache for index items (postings and series).
- [#1163](https://github.com/thanos-io/thanos/pull/1163) sidecar is no longer blocking for custom Prometheus versions/builds. It only checks if flags return non 404, then it performs optional checks.
- [#1146](https://github.com/thanos-io/thanos/pull/1146) store/bucket: make getFor() work with interleaved resolutions.
- [#1157](https://github.com/thanos-io/thanos/pull/1157) querier correctly handles duplicated stores when some store changes external labels in place.

### Added

- [#1094](https://github.com/thanos-io/thanos/pull/1094) Allow configuring the response header timeout for the S3 client.

### Changed

- [#1118](https://github.com/thanos-io/thanos/pull/1118) *breaking* swift: Added support for cross-domain authentication by introducing `userDomainID`, `userDomainName`, `projectDomainID`, `projectDomainName`.
  The outdated terms `tenantID`, `tenantName` are deprecated and have been replaced by `projectID`, `projectName`.

- [#1066](https://github.com/thanos-io/thanos/pull/1066) Upgrade Thanos ui to Prometheus v2.9.1.

  Changes from the upstream:
  * query:
    - [ENHANCEMENT] Update moment.js and moment-timezone.js [PR #4679](https://github.com/prometheus/prometheus/pull/4679)
    - [ENHANCEMENT] Support to query elements by a specific time [PR #4764](https://github.com/prometheus/prometheus/pull/4764)
    - [ENHANCEMENT] Update to Bootstrap 4.1.3 [PR #5192](https://github.com/prometheus/prometheus/pull/5192)
    - [BUGFIX] Limit number of merics in prometheus UI [PR #5139](https://github.com/prometheus/prometheus/pull/5139)
    - [BUGFIX] Web interface Quality of Life improvements [PR #5201](https://github.com/prometheus/prometheus/pull/5201)
  * rule:
    - [ENHANCEMENT] Improve rule views by wrapping lines [PR #4702](https://github.com/prometheus/prometheus/pull/4702)
    - [ENHANCEMENT] Show rule evaluation errors on rules page [PR #4457](https://github.com/prometheus/prometheus/pull/4457)

- [#1156](https://github.com/thanos-io/thanos/pull/1156) Moved CI and docker multistage to Golang 1.12.5 for latest mem alloc improvements.
- [#1103](https://github.com/thanos-io/thanos/pull/1103) Updated go-cos deps. (COS bucket client).
- [#1149](https://github.com/thanos-io/thanos/pull/1149) Updated google Golang API deps (GCS bucket client).
- [#1190](https://github.com/thanos-io/thanos/pull/1190) Updated minio deps (S3 bucket client). This fixes minio retries.

- [#1133](https://github.com/thanos-io/thanos/pull/1133) Use prometheus v2.9.2, common v0.4.0 & tsdb v0.8.0.

  Changes from the upstreams:
  * store gateway:
    - [ENHANCEMENT] Fast path for EmptyPostings cases in Merge, Intersect and Without.
  * store gateway & compactor:
    - [BUGFIX] Fix fd and vm_area leak on error path in chunks.NewDirReader.
    - [BUGFIX] Fix fd and vm_area leak on error path in index.NewFileReader.
  * query:
    - [BUGFIX] Make sure subquery range is taken into account for selection #5467
    - [ENHANCEMENT] Check for cancellation on every step of a range evaluation. #5131
    - [BUGFIX] Exponentation operator to drop metric name in result of operation. #5329
    - [BUGFIX] Fix output sample values for scalar-to-vector comparison operations. #5454
  * rule:
    - [BUGFIX] Reload rules: copy state on both name and labels. #5368

## Deprecated

- [#1008](https://github.com/thanos-io/thanos/pull/1008) *breaking* Removed Gossip implementation. All `--cluster.*` flags removed and Thanos will error out if any is provided.

## [v0.4.0](https://github.com/thanos-io/thanos/releases/tag/v0.4.0) - 2019.05.3

:warning: **IMPORTANT** :warning: This is the last release that supports gossip. From Thanos v0.5.0, gossip will be completely removed.

This release also disables gossip mode by default for all components.
See [this](docs/proposals/201809_gossip-removal.md) for more details.

:warning: This release moves Thanos docker images (NOT artifacts by accident) to Golang 1.12. This release includes change in GC's memory release which gives following effect (source: https://golang.org/doc/go1.12):

> On Linux, the runtime now uses MADV_FREE to release unused memory. This is more efficient but may result in higher reported RSS. The kernel will reclaim the unused data when it is needed. To revert to the Go 1.11 behavior (MADV_DONTNEED), set the environment variable GODEBUG=madvdontneed=1.

If you want to see exact memory allocation of Thanos process:
* Use `go_memstats_heap_alloc_bytes` metric exposed by Golang or `container_memory_working_set_bytes` exposed by cadvisor.
* Add `GODEBUG=madvdontneed=1` before running Thanos binary to revert to memory releasing to pre 1.12 logic.

Using cadvisor `container_memory_usage_bytes` metric could be misleading e.g: https://github.com/google/cadvisor/issues/2242

### Added

- [thanos.io](https://thanos.io) website & automation :tada:
- [#1053](https://github.com/thanos-io/thanos/pull/1053) compactor: Compactor & store gateway now handles incomplete uploads gracefully. Added hard limit on how long block upload can take (30m).
- [#811](https://github.com/thanos-io/thanos/pull/811) Remote write receiver component :heart: :heart: thanks to RedHat (@brancz) contribution.
- [#910](https://github.com/thanos-io/thanos/pull/910) Query's stores UI page is now sorted by type and old DNS or File SD stores are removed after 5 minutes (configurable via the new `--store.unhealthy-timeout=5m` flag).
- [#905](https://github.com/thanos-io/thanos/pull/905) Thanos support for Query API: /api/v1/labels. Notice that the API was added in Prometheus v2.6.
- [#798](https://github.com/thanos-io/thanos/pull/798) Ability to limit the maximum number of concurrent request to Series() calls in Thanos Store and the maximum amount of samples we handle.
- [#1060](https://github.com/thanos-io/thanos/pull/1060) Allow specifying region attribute in S3 storage configuration

:warning: **WARNING** :warning: #798 adds a new default limit to Thanos Store: `--store.grpc.series-max-concurrency`. Most likely you will want to make it the same as `--query.max-concurrent` on Thanos Query.

New options:

  New Store flags:

    * `--store.grpc.series-sample-limit` limits the amount of samples that might be retrieved on a single Series() call. By default it is 0. Consider enabling it by setting it to more than 0 if you are running on limited resources.
    * `--store.grpc.series-max-concurrency` limits the number of concurrent Series() calls in Thanos Store. By default it is 20. Considering making it lower or bigger depending on the scale of your deployment.

  New Store metrics:

    * `thanos_bucket_store_queries_dropped_total` shows how many queries were dropped due to the samples limit;
    * `thanos_bucket_store_queries_concurrent_max` is a constant metric which shows how many Series() calls can concurrently be executed by Thanos Store;
    * `thanos_bucket_store_queries_in_flight` shows how many queries are currently "in flight" i.e. they are being executed;
    * `thanos_bucket_store_gate_duration_seconds` shows how many seconds it took for queries to pass through the gate in both cases - when that fails and when it does not.

  New Store tracing span:
    * `store_query_gate_ismyturn` shows how long it took for a query to pass (or not) through the gate.

- [#1016](https://github.com/thanos-io/thanos/pull/1016) Added option for another DNS resolver (miekg/dns client).
Note that this is required to have SRV resolution working on [Golang 1.11+ with KubeDNS below v1.14](https://github.com/golang/go/issues/27546)

   New Querier and Ruler flag: `-- store.sd-dns-resolver` which allows to specify resolver to use. Either `golang` or `miekgdns`

- [#986](https://github.com/thanos-io/thanos/pull/986) Allow to save some startup & sync time in store gateway as it is no longer needed to compute index-cache from block index on its own for larger blocks.
  The store Gateway still can do it, but it first checks bucket if there is index-cached uploaded already.
  In the same time, compactor precomputes the index cache file on every compaction.

  New Compactor flag: `--index.generate-missing-cache-file` was added to allow quicker addition of index cache files. If enabled it precomputes missing files on compactor startup. Note that it will take time and it's only one-off step per bucket.

- [#887](https://github.com/thanos-io/thanos/pull/887) Compact: Added new `--block-sync-concurrency` flag, which allows you to configure number of goroutines to use when syncing block metadata from object storage.
- [#928](https://github.com/thanos-io/thanos/pull/928) Query: Added `--store.response-timeout` flag. If a Store doesn't send any data in this specified duration then a Store will be ignored and partial data will be returned if it's enabled. 0 disables timeout.
- [#893](https://github.com/thanos-io/thanos/pull/893) S3 storage backend has graduated to `stable` maturity level.
- [#936](https://github.com/thanos-io/thanos/pull/936) Azure storage backend has graduated to `stable` maturity level.
- [#937](https://github.com/thanos-io/thanos/pull/937) S3: added trace functionality. You can add `trace.enable: true` to enable the minio client's verbose logging.
- [#953](https://github.com/thanos-io/thanos/pull/953) Compact: now has a hidden flag `--debug.accept-malformed-index`. Compaction index verification will ignore out of order label names.
- [#963](https://github.com/thanos-io/thanos/pull/963) GCS: added possibility to inline ServiceAccount into GCS config.
- [#1010](https://github.com/thanos-io/thanos/pull/1010) Compact: added new flag `--compact.concurrency`. Number of goroutines to use when compacting groups.
- [#1028](https://github.com/thanos-io/thanos/pull/1028) Query: added `--query.default-evaluation-interval`, which sets default evaluation interval for sub queries.
- [#980](https://github.com/thanos-io/thanos/pull/980) Ability to override Azure storage endpoint for other regions (China)
- [#1021](https://github.com/thanos-io/thanos/pull/1021) Query API `series` now supports POST method.
- [#939](https://github.com/thanos-io/thanos/pull/939) Query API `query_range` now supports POST method.

### Changed

- [#970](https://github.com/thanos-io/thanos/pull/970) Deprecated `partial_response_disabled` proto field. Added `partial_response_strategy` instead. Both in gRPC and Query API.
  No `PartialResponseStrategy` field for `RuleGroups` by default means `abort` strategy (old PartialResponse disabled) as this is recommended option for Rules and alerts.

  Metrics:

    * Added `thanos_rule_evaluation_with_warnings_total` to Ruler.
    * DNS `thanos_ruler_query_apis*` are now `thanos_ruler_query_apis_*` for consistency.
    * DNS `thanos_querier_store_apis*` are now `thanos_querier_store_apis__*` for consistency.
    * Query Gate `thanos_bucket_store_series*` are now `thanos_bucket_store_series_*` for consistency.
    * Most of thanos ruler metris related to rule manager has `strategy` label.

  Ruler tracing spans:

    * `/rule_instant_query HTTP[client]` is now `/rule_instant_query_part_resp_abort HTTP[client]"` if request is for abort strategy.

- [#1009](https://github.com/thanos-io/thanos/pull/1009): Upgraded Prometheus (~v2.7.0-rc.0 to v2.8.1)  and TSDB (`v0.4.0` to `v0.6.1`) deps.

  Changes that affects Thanos:
   * query:
     * [ENHANCEMENT] In histogram_quantile merge buckets with equivalent le values. #5158.
     * [ENHANCEMENT] Show list of offending labels in the error message in many-to-many scenarios. #5189
     * [BUGFIX] Fix panic when aggregator param is not a literal. #5290
   * ruler:
     * [ENHANCEMENT] Reduce time that Alertmanagers are in flux when reloaded. #5126
     * [BUGFIX] prometheus_rule_group_last_evaluation_timestamp_seconds is now a unix timestamp. #5186
     * [BUGFIX] prometheus_rule_group_last_duration_seconds now reports seconds instead of nanoseconds. Fixes our [issue #1027](https://github.com/thanos-io/thanos/issues/1027)
     * [BUGFIX] Fix sorting of rule groups. #5260
   * store: [ENHANCEMENT] Fast path for EmptyPostings cases in Merge, Intersect and Without.
   * tooling: [FEATURE] New dump command to tsdb tool to dump all samples.
   * compactor:
      * [ENHANCEMENT] When closing the db any running compaction will be cancelled so it doesn't block.
      * [CHANGE] *breaking* Renamed flag `--sync-delay` to `--consistency-delay` [#1053](https://github.com/thanos-io/thanos/pull/1053)

  For ruler essentially whole TSDB CHANGELOG applies between v0.4.0-v0.6.1: https://github.com/prometheus/tsdb/blob/master/CHANGELOG.md

  Note that this was added on TSDB and Prometheus: [FEATURE] Time-ovelapping blocks are now allowed. #370
  Whoever due to nature of Thanos compaction (distributed systems), for safety reason this is disabled for Thanos compactor for now.

- [#868](https://github.com/thanos-io/thanos/pull/868) Go has been updated to 1.12.
- [#1055](https://github.com/thanos-io/thanos/pull/1055) Gossip flags are now disabled by default and deprecated.
- [#964](https://github.com/thanos-io/thanos/pull/964) repair: Repair process now sorts the series and labels within block.
- [#1073](https://github.com/thanos-io/thanos/pull/1073) Store: index cache for requests. It now calculates the size properly (includes slice header), has anti-deadlock safeguard and reports more metrics.

### Fixed

- [#921](https://github.com/thanos-io/thanos/pull/921) `thanos_objstore_bucket_last_successful_upload_time` now does not appear when no blocks have been uploaded so far.
- [#966](https://github.com/thanos-io/thanos/pull/966) Bucket: verify no longer warns about overlapping blocks, that overlap `0s`
- [#848](https://github.com/thanos-io/thanos/pull/848) Compact: now correctly works with time series with duplicate labels.
- [#894](https://github.com/thanos-io/thanos/pull/894) Thanos Rule: UI now correctly shows evaluation time.
- [#865](https://github.com/thanos-io/thanos/pull/865) Query: now properly parses DNS SRV Service Discovery.
- [#889](https://github.com/thanos-io/thanos/pull/889) Store: added safeguard against merging posting groups segfault
- [#941](https://github.com/thanos-io/thanos/pull/941) Sidecar: added better handling of intermediate restarts.
- [#933](https://github.com/thanos-io/thanos/pull/933) Query: Fixed 30 seconds lag of adding new store to query.
- [#962](https://github.com/thanos-io/thanos/pull/962) Sidecar: Make config reloader file writes atomic.
- [#982](https://github.com/thanos-io/thanos/pull/982) Query: now advertises Min & Max Time accordingly to the nodes.
- [#1041](https://github.com/thanos-io/thanos/issues/1038) Ruler is now able to return long time range queries.
- [#904](https://github.com/thanos-io/thanos/pull/904) Compact: Skip compaction for blocks with no samples.
- [#1070](https://github.com/thanos-io/thanos/pull/1070) Downsampling works back again. Deferred closer errors are now properly captured.

## [v0.3.2](https://github.com/thanos-io/thanos/releases/tag/v0.3.2) - 2019.03.04

### Added

- [#851](https://github.com/thanos-io/thanos/pull/851) New read API endpoint for api/v1/rules and api/v1/alerts.
- [#873](https://github.com/thanos-io/thanos/pull/873) Store: fix set index cache LRU

:warning: **WARNING** :warning: #873 fix fixes actual handling of `index-cache-size`. Handling of limit for this cache was
broken so it was unbounded all the time. From this release actual value matters and is extremely low by default. To "revert"
the old behaviour (no boundary), use a large enough value.

### Fixed

- [#833](https://github.com/thanos-io/thanos/issues/833) Store Gateway matcher regression for intersecting with empty posting.
- [#867](https://github.com/thanos-io/thanos/pull/867) Fixed race condition in sidecare between reloader and shipper.

## [v0.3.1](https://github.com/thanos-io/thanos/releases/tag/v0.3.1) - 2019.02.18

### Fixed

- [#829](https://github.com/thanos-io/thanos/issues/829) Store Gateway crashing due to `slice bounds out of range`.
- [#834](https://github.com/thanos-io/thanos/issues/834) Store Gateway matcher regression for `<>` `!=`.


## [v0.3.0](https://github.com/thanos-io/thanos/releases/tag/v0.3.0) - 2019.02.08

### Added

- Support for gzip compressed configuration files before envvar substitution for reloader package.
- `bucket inspect` command for better insights on blocks in object storage.
- Support for [Tencent COS](docs/storage.md#tencent-cos-configuration) object storage.
- Partial Response disable option for StoreAPI and QueryAPI.
- Partial Response disable button on Thanos UI
- We have initial docs for goDoc documentation!
- Flags for Querier and Ruler UIs: `--web.route-prefix`, `--web.external-prefix`, `--web.prefix-header`. Details [here](docs/components/query.md#expose-ui-on-a-sub-path)

### Fixed

- [#649](https://github.com/thanos-io/thanos/issues/649) - Fixed store label values api to add also external label values.
- [#396](https://github.com/thanos-io/thanos/issues/396) - Fixed sidecar logic for proxying series that has more than 2^16 samples from Prometheus.
- [#732](https://github.com/thanos-io/thanos/pull/732) - Fixed S3 authentication sequence. You can see new sequence enumerated [here](https://github.com/thanos-io/thanos/blob/master/docs/storage.md#aws-s3-configuration)
- [#745](https://github.com/thanos-io/thanos/pull/745) - Fixed race conditions and edge cases for Thanos Querier fanout logic.
- [#651](https://github.com/thanos-io/thanos/issues/651) - Fixed index cache when asked buffer size is bigger than cache max size.

### Changed

- [#529](https://github.com/thanos-io/thanos/pull/529) Massive improvement for compactor. Downsampling memory consumption was reduce to only store labels and single chunks per each series.
- Qurerier UI: Store page now shows the store APIs per component type.
- Prometheus and TSDB deps are now up to date with ~2.7.0 Prometheus version. Lot's of things has changed. See details [here #704](https://github.com/thanos-io/thanos/pull/704) Known changes that affects us:
    - prometheus/prometheus/discovery/file
      - [ENHANCEMENT] Discovery: Improve performance of previously slow updates of changes of targets. #4526
      - [BUGFIX] Wait for service discovery to stop before exiting #4508 ??
    - prometheus/prometheus/promql:
      - **[ENHANCEMENT] Subqueries support. #4831**
      - [BUGFIX] PromQL: Fix a goroutine leak in the lexer/parser. #4858
      - [BUGFIX] Change max/min over_time to handle NaNs properly. #438
      - [BUGFIX] Check label name for `count_values` PromQL function. #4585
      - [BUGFIX] Ensure that vectors and matrices do not contain identical label-sets. #4589
      - [ENHANCEMENT] Optimize PromQL aggregations #4248
      - [BUGFIX] Only add LookbackDelta to vector selectors #4399
      - [BUGFIX] Reduce floating point errors in stddev and related functions #4533
    - prometheus/prometheus/rules:
      - New metrics exposed! (prometheus evaluation!)
      - [ENHANCEMENT] Rules: Error out at load time for invalid templates, rather than at evaluation time. #4537
    - prometheus/tsdb/index: Index reader optimizations.
- Thanos store gateway flag for sync concurrency (`block-sync-concurrency` with `20` default, so no change by default)
- S3 provider:
  - Added `put_user_metadata` option to config.
  - Added `insecure_skip_verify` option to config.

### Deprecated

- Tests against Prometheus below v2.2.1. This does not mean *lack* of support for those. Only that we don't tests the compatibility anymore. See [#758](https://github.com/thanos-io/thanos/issues/758) for details.

## [v0.2.1](https://github.com/thanos-io/thanos/releases/tag/v0.2.1) - 2018.12.27

### Added

- Relabel drop for Thanos Ruler to enable replica label drop and alert deduplication on AM side.
- Query: Stores UI page available at `/stores`.

![](./docs/img/query_ui_stores.png)

### Fixed

- Thanos Rule Alertmanager DNS SD bug.
- DNS SD bug when having SRV results with different ports.
- Move handling of HA alertmanagers to be the same as Prometheus.
- Azure iteration implementation flaw.

## [v0.2.0](https://github.com/thanos-io/thanos/releases/tag/v0.2.0) - 2018.12.10

Next Thanos release adding support to new discovery method, gRPC mTLS and two new object store providers (Swift and Azure).

Note lots of necessary breaking changes in flags that relates to bucket configuration.

### Deprecated

- *breaking*: Removed all bucket specific flags as we moved to config files:
    - --gcs-bucket=\<bucket\>
    - --s3.bucket=\<bucket\>
    - --s3.endpoint=\<api-url\>
    - --s3.access-key=\<key\>
    - --s3.insecure
    - --s3.signature-version2
    - --s3.encrypt-sse
    - --gcs-backup-bucket=\<bucket\>
    - --s3-backup-bucket=\<bucket\>
- *breaking*: Removed support of those environment variables for bucket:
    * S3_BUCKET
    * S3_ENDPOINT
    * S3_ACCESS_KEY
    * S3_INSECURE
    * S3_SIGNATURE_VERSION2
- *breaking*: Removed provider specific bucket metrics e.g `thanos_objstore_gcs_bucket_operations_total` in favor of of generic bucket operation metrics.

### Changed

- *breaking*: Added `thanos_` prefix to memberlist (gossip) metrics. Make sure to update your dashboards and rules.
- S3 provider:
  - Set `"X-Amz-Acl": "bucket-owner-full-control"` metadata for s3 upload operation.

### Added

- Support for heterogeneous secure gRPC on StoreAPI.
- Handling of scalar result in rule node evaluating rules.
- Flag `--objstore.config-file` to reference to the bucket configuration file in yaml format. Detailed information can be found in document [storage](docs/storage.md).
- File service discovery for StoreAPIs:
- In `thanos rule`, static configuration of query nodes via `--query`
- In `thanos rule`, file based discovery of query nodes using `--query.file-sd-config.files`
- In `thanos query`, file based discovery of store nodes using `--store.file-sd-config.files`
- `/-/healthy` endpoint to Querier.
- DNS service discovery to static and file based configurations using the `dns+` and `dnssrv+` prefixes for the respective lookup. Details [here](docs/service-discovery.md)
- `--cluster.disable` flag to disable gossip functionality completely.
- Hidden flag to configure max compaction level.
- Azure Storage.
- OpenStack Swift support.
- Thanos Ruler `thanos_rule_loaded_rules` metric.
- Option for JSON logger format.

### Fixed

- Issue whereby the Proxy Store could end up in a deadlock if there were more than 9 stores being queried and all returned an error.
- Ruler tracing causing panics.
- GatherIndexStats panics on duplicated chunks check.
- Clean up of old compact blocks on compact restart.
- Sidecar too frequent Prometheus reload.
- `thanos_compactor_retries_total` metric not being registered.

## [v0.1.0](https://github.com/thanos-io/thanos/releases/tag/v0.1.0) - 2018.09.14

Initial version to have a stable reference before [gossip protocol removal](/docs/proposals/201809_gossip-removal.md).

### Added

- Gossip layer for all components.
- StoreAPI gRPC proto.
- TSDB block upload logic for Sidecar.
- StoreAPI logic for Sidecar.
- Config and rule reloader logic for Sidecar.
- On-the fly result merge and deduplication logic for Querier.
- Custom Thanos UI (based mainly on Prometheus UI) for Querier.
- Optimized object storage fetch logic for Store.
- Index cache and chunk pool for Store for better memory usage.
- Stable support for Google Cloud Storage object storage.
- StoreAPI logic for Querier to support Thanos federation (experimental).
- Support for S3 minio-based AWS object storage (experimental).
- Compaction logic of blocks from multiple sources for Compactor.
- Optional Compaction fixed retention.
- Optional downsampling logic for Compactor (experimental).
- Rule (including alerts) evaluation logic for Ruler.
- Rule UI with hot rules reload.
- StoreAPI logic for Ruler.
- Basic metric orchestration for all components.
- Verify commands with potential fixes (experimental).
- Compact / Downsample offline commands.
- Bucket commands.
- Downsampling support for UI.
- Grafana dashboards for Thanos components.<|MERGE_RESOLUTION|>--- conflicted
+++ resolved
@@ -11,14 +11,6 @@
 
 ## Unreleased
 
-<<<<<<< HEAD
-## Added
-- [#1587](https://github.com/thanos-io/thanos/pull/1587) Cleanup all cache dirs after each compaction run.
-- [#1533](https://github.com/thanos-io/thanos/pull/1533) Thanos inspect now supports the timeout flag.
-
-### Fixed
-- [#1525](https://github.com/thanos-io/thanos/pull/1525) Thanos now deletes block's file in correct order allowing to detect partial blocks without problems.
-=======
 ### Added
 - [#1540](https://github.com/thanos-io/thanos/pull/1540) Thanos Downsample added `/-/ready` and `/-/healthy` endpoints.
 - [#1538](https://github.com/thanos-io/thanos/pull/1538) Thanos Rule added `/-/ready` and `/-/healthy` endpoints.
@@ -33,9 +25,9 @@
 
 ### Fixed
 
->>>>>>> 4c7ecd3f
 - [#1525](https://github.com/thanos-io/thanos/pull/1525) Thanos now deletes block's file in correct order allowing to detect partial blocks without problems.
 - [#1505](https://github.com/thanos-io/thanos/pull/1505) Thanos store now removes invalid local cache blocks.
+- [#1587](https://github.com/thanos-io/thanos/pull/1587) Cleanup all cache dirs after each compaction run.
 
 ## v0.7.0 - 2019.09.02
 
