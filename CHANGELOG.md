# Changelog

All notable changes to this project will be documented in this file.

The format is based on [Keep a Changelog](http://keepachangelog.com/en/1.0.0/)
and this project adheres to [Semantic Versioning](http://semver.org/spec/v2.0.0.html).

NOTE: As semantic versioning states all 0.y.z releases can contain breaking changes in API (flags, grpc API, any backward compatibility)

We use *breaking :warning:* to mark changes that are not backward compatible (relates only to v0.y.z releases.)

## Unreleased
- [#3259](https://github.com/thanos-io/thanos/pull/3259) Thanos BlockViewer: Added a button in the blockviewer that allows users to download the metadata of a block.


### Fixed
- [#3261](https://github.com/thanos-io/thanos/pull/3261) Thanos Store: Use segment files specified in meta.json file, if present. If not present, Store does the LIST operation as before.
<<<<<<< HEAD
- [#3257](https://github.com/thanos-io/thanos/pull/3257) Ruler: Prevent Ruler from crashing when using default DNS to lookup hosts that results in "No such hosts" errors.
=======
- [#3276](https://github.com/thanos-io/thanos/pull/3276) Query Frontend: Support query splitting and retry for labels and series requests.
>>>>>>> 57ced35b

## [v0.16.0](https://github.com/thanos-io/thanos/releases) - Release in progress

### Fixed

- [#3234](https://github.com/thanos-io/thanos/pull/3234) UI: Fix assets not loading when `--web.prefix-header` is used.

### Added

- [#3032](https://github.com/thanos-io/thanos/pull/3032) Query Frontend: Added support for Memacahce cache. Replaced underscores with hyphens in `log_queries_longer_than - > log-queries-longer-than`.
- [#3166](https://github.com/thanos-io/thanos/pull/3166) UIs: Added UI for passing a `storeMatch[]` parameter to queries.
- [#3184](https://github.com/thanos-io/thanos/pull/3184) Compact: Fix web.prefix-header to use &wc.prefixHeaderName
- [#3181](https://github.com/thanos-io/thanos/pull/3181) Logging: Add debug level logging for responses between 300-399
- [#3133](https://github.com/thanos-io/thanos/pull/3133) Query: Allow passing a `storeMatch[]` to Labels APIs. Also time range metadata based store filtering is supported on Labels APIs.
- [#3154](https://github.com/thanos-io/thanos/pull/3154) Query Frontend: Add metric `thanos_memcached_getmulti_gate_queries_max`.
- [#3146](https://github.com/thanos-io/thanos/pull/3146) Sidecar: Add `thanos_sidecar_prometheus_store_received_frames` histogram metric.
- [#3147](https://github.com/thanos-io/thanos/pull/3147) Querier: Add `query.metadata.default-time-range` flag to specify the default metadata time range duration for retrieving labels through Labels and Series API when the range parameters are not specified. The zero value means range covers the time since the beginning.
- [#3207](https://github.com/thanos-io/thanos/pull/3207) Query Frontend: Add `cache-compression-type` flag to use compression in the query frontend cache.

### Changed

- [#3136](https://github.com/thanos-io/thanos/pull/3136) Sidecar: Add metric `thanos_sidecar_reloader_config_apply_operations_total` and rename metric `thanos_sidecar_reloader_config_apply_errors_total` to `thanos_sidecar_reloader_config_apply_operations_failed_total`.
- [#3154](https://github.com/thanos-io/thanos/pull/3154) Querier: Add metric `thanos_query_gate_queries_max`. Remove metric `thanos_query_concurrent_selects_gate_queries_in_flight`.
- [#3154](https://github.com/thanos-io/thanos/pull/3154) Store: Rename metric `thanos_bucket_store_queries_concurrent_max` to `thanos_bucket_store_series_gate_queries_max`.
- [#3179](https://github.com/thanos-io/thanos/pull/3179) Store: context.Canceled will not increase `thanos_objstore_bucket_operation_failures_total`.

## [v0.15.0](https://github.com/thanos-io/thanos/releases) - 2020.09.07

Highlights:
* Added new Thanos component: [Query Frontend](https://thanos.io/v0.15/components/query-frontend/) responsible for response caching,
query scheduling and parallelization (based on Cortex Query Frontend).
* Added various new, improved UIs to Thanos based on React: Querier BuildInfo & Flags, Ruler UI, BlockViewer.
* Optimized Sidecar, Store, Receive, Ruler data retrieval with new TSDB ChunkIterator (capping chunks to 120 samples), which fixed various leaks.
* Fixed sample limit on Store Gateway.
* Added S3 Server Side Encryption options.
* Tons of other important fixes!

### Fixed

- [#2665](https://github.com/thanos-io/thanos/pull/2665) Swift: Fix issue with missing Content-Type HTTP headers.
- [#2800](https://github.com/thanos-io/thanos/pull/2800) Query: Fix handling of `--web.external-prefix` and `--web.route-prefix`.
- [#2834](https://github.com/thanos-io/thanos/pull/2834) Query: Fix rendered JSON state value for rules and alerts should be in lowercase.
- [#2866](https://github.com/thanos-io/thanos/pull/2866) Receive, Querier: Fixed leaks on receive and querier Store API Series, which were leaking on errors.
- [#2937](https://github.com/thanos-io/thanos/pull/2937) Receive: Fixing auto-configuration of `--receive.local-endpoint`.
- [#2895](https://github.com/thanos-io/thanos/pull/2895) Compact: Fix increment of `thanos_compact_downsample_total` metric for downsample of 5m resolution blocks.
- [#2858](https://github.com/thanos-io/thanos/pull/2858) Store: Fix `--store.grpc.series-sample-limit` implementation. The limit is now applied to the sum of all samples fetched across all queried blocks via a single Series call, instead of applying it individually to each block.
- [#2936](https://github.com/thanos-io/thanos/pull/2936) Compact: Fix ReplicaLabelRemover panic when replicaLabels are not specified.
- [#2956](https://github.com/thanos-io/thanos/pull/2956) Store: Fix fetching of chunks bigger than 16000 bytes.
- [#2970](https://github.com/thanos-io/thanos/pull/2970) Store: Upgrade minio-go/v7 to fix slowness when running on EKS.
- [#2957](https://github.com/thanos-io/thanos/pull/2957) Rule: *breaking :warning:* Now sets all of the relevant fields properly; avoids a panic when `/api/v1/rules` is called and the time zone is _not_ UTC; `rules` field is an empty array now if no rules have been defined in a rule group.
Thanos Rule's `/api/v1/rules` endpoint no longer returns the old, deprecated `partial_response_strategy`. The old, deprecated value has been fixed to `WARN` for quite some time. _Please_ use `partialResponseStrategy`.
- [#2976](https://github.com/thanos-io/thanos/pull/2976) Query: Better rounding for incoming query timestamps.
- [#2929](https://github.com/thanos-io/thanos/pull/2929) Mixin: Fix expression for 'unhealthy sidecar' alert and increase the timeout for 10 minutes.
- [#3024](https://github.com/thanos-io/thanos/pull/3024) Query: Consider group name and file for deduplication.
- [#3012](https://github.com/thanos-io/thanos/pull/3012) Ruler,Receiver: Fix TSDB to delete blocks in atomic way.
- [#3046](https://github.com/thanos-io/thanos/pull/3046) Ruler,Receiver: Fixed framing of StoreAPI response, it was one chunk by one.
- [#3095](https://github.com/thanos-io/thanos/pull/3095) Ruler: Update the manager when all rule files are removed.
- [#3105](https://github.com/thanos-io/thanos/pull/3105) Querier: Fix overwriting `maxSourceResolution` when auto downsampling is enabled.
- [#3010](https://github.com/thanos-io/thanos/pull/3010) Querier: Added `--query.lookback-delta` flag to override the default lookback delta in PromQL. The flag should be lookback delta should be set to at least 2 times of the slowest scrape interval. If unset it will use the PromQL default of 5m.

### Added

- [#2305](https://github.com/thanos-io/thanos/pull/2305) Receive,Sidecar,Ruler: Propagate correct (stricter) MinTime for TSDBs that have no block.
- [#2849](https://github.com/thanos-io/thanos/pull/2849) Query, Ruler: Added request logging for HTTP server side.
- [#2832](https://github.com/thanos-io/thanos/pull/2832) ui React: Add runtime and build info page
- [#2926](https://github.com/thanos-io/thanos/pull/2926) API: Add new blocks HTTP API to serve blocks metadata. The status endpoints (`/api/v1/status/flags`, `/api/v1/status/runtimeinfo` and `/api/v1/status/buildinfo`) are now available on all components with a HTTP API.
- [#2892](https://github.com/thanos-io/thanos/pull/2892) Receive: Receiver fails when the initial upload fails.
- [#2865](https://github.com/thanos-io/thanos/pull/2865) ui: Migrate Thanos Ruler UI to React
- [#2964](https://github.com/thanos-io/thanos/pull/2964) Query: Add time range parameters to label APIs. Add `start` and `end` fields to Store API `LabelNamesRequest` and `LabelValuesRequest`.
- [#2996](https://github.com/thanos-io/thanos/pull/2996) Sidecar: Add `reloader_config_apply_errors_total` metric. Add new flags `--reloader.watch-interval`, and `--reloader.retry-interval`.
- [#2973](https://github.com/thanos-io/thanos/pull/2973) Add Thanos Query Frontend component.
- [#2980](https://github.com/thanos-io/thanos/pull/2980) Bucket Viewer: Migrate block viewer to React.
- [#2725](https://github.com/thanos-io/thanos/pull/2725) Add bucket index operation durations: `thanos_bucket_store_cached_series_fetch_duration_seconds` and `thanos_bucket_store_cached_postings_fetch_duration_seconds`.
- [#2931](https://github.com/thanos-io/thanos/pull/2931) Query: Allow passing a `storeMatch[]` to select matching stores when debugging the querier. See [documentation](https://thanos.io/tip/components/query.md/#store-filtering)

### Changed

- [#2893](https://github.com/thanos-io/thanos/pull/2893) Store: Rename metric `thanos_bucket_store_cached_postings_compression_time_seconds` to `thanos_bucket_store_cached_postings_compression_time_seconds_total`.
- [#2915](https://github.com/thanos-io/thanos/pull/2915) Receive,Ruler: Enable TSDB directory locking by default. Add a new flag (`--tsdb.no-lockfile`) to override behavior.
- [#2902](https://github.com/thanos-io/thanos/pull/2902) Querier UI:Separate dedupe and partial response checkboxes per panel in new UI.
- [#2991](https://github.com/thanos-io/thanos/pull/2991) Store: *breaking :warning:* `operation` label value `getrange` changed to `get_range` for `thanos_store_bucket_cache_operation_requests_total` and `thanos_store_bucket_cache_operation_hits_total` to be consistent with bucket operation metrics.
- [#2876](https://github.com/thanos-io/thanos/pull/2876) Receive,Ruler: Updated TSDB and switched to ChunkIterators instead of sample one, which avoids unnecessary decoding / encoding.
- [#3064](https://github.com/thanos-io/thanos/pull/3064) s3: *breaking :warning:* Add SSE/SSE-KMS/SSE-C configuration. The S3 `encrypt_sse: true` option is now deprecated in favour of `sse_config`. If you used `encrypt_sse`, the migration strategy is to set up the following block:
```yaml
sse_config:
  type: SSE-S3
```

## [v0.14.0](https://github.com/thanos-io/thanos/releases/tag/v0.14.0) - 2020.07.10

### Fixed

- [#2637](https://github.com/thanos-io/thanos/pull/2637) Compact: Detect retryable errors that are inside of a wrapped `tsdb.MultiError`.
- [#2648](https://github.com/thanos-io/thanos/pull/2648) Store: Allow index cache and caching bucket to be configured at the same time.
- [#2728](https://github.com/thanos-io/thanos/pull/2728) Query: Fixed panics when using larger number of replica labels with short series label sets.
- [#2787](https://github.com/thanos-io/thanos/pull/2787) Update Prometheus mod to pull in prometheus/prometheus#7414.
- [#2807](https://github.com/thanos-io/thanos/pull/2807) Store: Decreased memory allocations while querying block's index.
- [#2809](https://github.com/thanos-io/thanos/pull/2809) Query: `/api/v1/stores` now guarantees to return a string in the `lastError` field.

### Changed

- [#2658](https://github.com/thanos-io/thanos/pull/2658) [#2703](https://github.com/thanos-io/thanos/pull/2703) Upgrade to Prometheus [@3268eac2ddda](https://github.com/prometheus/prometheus/commit/3268eac2ddda) which is after v2.18.1.
    - TSDB now does memory-mapping of Head chunks and reduces memory usage.
- [#2667](https://github.com/thanos-io/thanos/pull/2667) Store: Removed support to the legacy `index.cache.json`. The hidden flag `--store.disable-index-header` was removed.
- [#2613](https://github.com/thanos-io/thanos/pull/2613) Store: Renamed the caching bucket config option `chunk_object_size_ttl` to `chunk_object_attrs_ttl`.
- [#2667](https://github.com/thanos-io/thanos/pull/2667) Compact: The deprecated flag `--index.generate-missing-cache-file` and the metric `thanos_compact_generated_index_total` were removed.
- [#2671](https://github.com/thanos-io/thanos/pull/2671) *breaking* Tools: Bucket replicate flag `--resolution` is now in Go duration format.
- [#2671](https://github.com/thanos-io/thanos/pull/2671) Tools: Bucket replicate now replicates by default all blocks.
- [#2739](https://github.com/thanos-io/thanos/pull/2739) Changed `bucket tool bucket verify` `--id-whitelist` flag to `--id`.
- [#2748](https://github.com/thanos-io/thanos/pull/2748) Upgrade Prometheus to [@66dfb951c4ca](https://github.com/prometheus/prometheus/commit/66dfb951c4ca2c1dd3f266172a48a925403b13a5) which is after v2.19.0.
    - PromQL now allow us to executed concurrent selects.

### Added

- [#2671](https://github.com/thanos-io/thanos/pull/2671) Tools: Bucket replicate now allows passing repeated `--compaction` and `--resolution` flags.
- [#2657](https://github.com/thanos-io/thanos/pull/2657) Querier: Add the ability to perform concurrent select request per query.
- [#2754](https://github.com/thanos-io/thanos/pull/2754) UI: Add stores page in the React UI.
- [#2752](https://github.com/thanos-io/thanos/pull/2752) Compact: Add flag `--block-viewer.global.sync-block-interval` to configure metadata sync interval for the bucket UI.

## [v0.13.0](https://github.com/thanos-io/thanos/releases/tag/v0.13.0) - 2020.06.22

### Fixed

- [#2548](https://github.com/thanos-io/thanos/pull/2548) Query: Fixed rare cases of double counter reset accounting when querying `rate` with deduplication enabled.
- [#2536](https://github.com/thanos-io/thanos/pull/2536) S3: Fixed AWS STS endpoint url to https for Web Identity providers on AWS EKS.
- [#2501](https://github.com/thanos-io/thanos/pull/2501) Query: Gracefully handle additional fields in `SeriesResponse` protobuf message that may be added in the future.
- [#2568](https://github.com/thanos-io/thanos/pull/2568) Query: Don't close the connection of strict, static nodes if establishing a connection had succeeded but Info() call failed.
- [#2615](https://github.com/thanos-io/thanos/pull/2615) Rule: Fix bugs where rules were out of sync.
- [#2614](https://github.com/thanos-io/thanos/pull/2614) Tracing: Disabled Elastic APM Go Agent default tracer on initialization to disable the default metric gatherer.
- [#2525](https://github.com/thanos-io/thanos/pull/2525) Query: Fixed logging for dns resolution error in the `Query` component.
- [#2484](https://github.com/thanos-io/thanos/pull/2484) Query/Ruler: Fixed issue #2483, when web.route-prefix is set, it is added twice in HTTP router prefix.
- [#2416](https://github.com/thanos-io/thanos/pull/2416) Bucket: Fixed issue #2416 bug in `inspect --sort-by` doesn't work correctly in all cases.
- [#2719](https://github.com/thanos-io/thanos/pull/2719) Query: `irate` and `resets` use now counter downsampling aggregations.
- [#2705](https://github.com/thanos-io/thanos/pull/2705) minio-go: Added support for `af-south-1` and `eu-south-1` regions.
- [#2753](https://github.com/thanos-io/thanos/issues/2753) Sidecar, Receive, Rule: Fixed possibility of out of order uploads in error cases. This could potentially cause Compactor to create overlapping blocks.

### Added

- [#2012](https://github.com/thanos-io/thanos/pull/2012) Receive: Added multi-tenancy support (based on header)
- [#2502](https://github.com/thanos-io/thanos/pull/2502) StoreAPI: Added `hints` field to `SeriesResponse`. Hints in an opaque data structure that can be used to carry additional information from the store and its content is implementation specific.
- [#2521](https://github.com/thanos-io/thanos/pull/2521) Sidecar: Added `thanos_sidecar_reloader_reloads_failed_total`, `thanos_sidecar_reloader_reloads_total`, `thanos_sidecar_reloader_watch_errors_total`, `thanos_sidecar_reloader_watch_events_total` and `thanos_sidecar_reloader_watches` metrics.
- [#2412](https://github.com/thanos-io/thanos/pull/2412) UI: Added React UI from Prometheus upstream. Currently only accessible from Query component as only `/graph` endpoint is migrated.
- [#2532](https://github.com/thanos-io/thanos/pull/2532) Store: Added hidden option `--store.caching-bucket.config=<yaml content>` (or `--store.caching-bucket.config-file=<file.yaml>`) for experimental caching bucket, that can cache chunks into shared memcached. This can speed up querying and reduce number of requests to object storage.
- [#2579](https://github.com/thanos-io/thanos/pull/2579) Store: Experimental caching bucket can now cache metadata as well. Config has changed from #2532.
- [#2526](https://github.com/thanos-io/thanos/pull/2526) Compact: In case there are no labels left after deduplication via `--deduplication.replica-label`, assign first `replica-label` with value `deduped`.
- [#2621](https://github.com/thanos-io/thanos/pull/2621) Receive: Added flag to configure forward request timeout. Receive write will complete request as soon as quorum of writes succeeds.

### Changed

- [#2194](https://github.com/thanos-io/thanos/pull/2194) Updated to golang v1.14.2.
- [#2505](https://github.com/thanos.io/thanos/pull/2505) Store: Removed obsolete `thanos_store_node_info` metric.
- [#2513](https://github.com/thanos-io/thanos/pull/2513) Tools: Moved `thanos bucket` commands to `thanos tools bucket`, also
moved `thanos check rules` to `thanos tools rules-check`. `thanos tools rules-check` also takes rules by `--rules` repeated flag not argument
anymore.
- [#2548](https://github.com/thanos-io/thanos/pull/2548/commits/53e69bd89b2b08c18df298eed7d90cb7179cc0ec) Store, Querier: remove duplicated chunks on StoreAPI.
- [#2596](https://github.com/thanos-io/thanos/pull/2596) Updated Prometheus dependency to [@cd73b3d33e064bbd846fc7a26dc8c313d46af382](https://github.com/prometheus/prometheus/commit/cd73b3d33e064bbd846fc7a26dc8c313d46af382) which falls in between v2.17.0 and v2.18.0.
    - Receive,Rule: TSDB now supports isolation of append and queries.
    - Receive,Rule: TSDB now holds less WAL files after Head Truncation.
- [#2450](https://github.com/thanos-io/thanos/pull/2450) Store: Added Regex-set optimization for `label=~"a|b|c"` matchers.
- [#2526](https://github.com/thanos-io/thanos/pull/2526) Compact: In case there are no labels left after deduplication via `--deduplication.replica-label`, assign first `replica-label` with value `deduped`.
- [#2603](https://github.com/thanos-io/thanos/pull/2603) Store/Querier: Significantly optimize cases where StoreAPIs or blocks returns exact overlapping chunks (e.g Store GW and sidecar or brute force Store Gateway HA).

## [v0.12.2](https://github.com/thanos-io/thanos/releases/tag/v0.12.2) - 2020.04.30

### Fixed

- [#2459](https://github.com/thanos-io/thanos/issues/2459) Compact: Fixed issue with old blocks being marked and deleted in a (slow) loop.
- [#2533](https://github.com/thanos-io/thanos/pull/2515) Rule: do not wrap reload endpoint with `/`. Makes `/-/reload` accessible again when no prefix has been specified.

## [v0.12.1](https://github.com/thanos-io/thanos/releases/tag/v0.12.1) - 2020.04.20

### Fixed

- [#2411](https://github.com/thanos-io/thanos/pull/2411) Query: fix a bug where queries might not time out sometimes due to issues with one or more StoreAPIs.
- [#2475](https://github.com/thanos-io/thanos/pull/2475) Store: remove incorrect optimizations for queries with `=~".*"` and `!=~".*"` matchers.
- [#2472](https://github.com/thanos-io/thanos/pull/2472) Compact: fix a bug where partial blocks were never deleted, causing spam of warnings.
- [#2474](https://github.com/thanos-io/thanos/pull/2474) Store: fix a panic caused by concurrent memory access during block filtering.

## [v0.12.0](https://github.com/thanos-io/thanos/releases/tag/v0.12.0) - 2020.04.15

### Fixed

- [#2288](https://github.com/thanos-io/thanos/pull/2288) Ruler: fixes issue #2281, a bug causing incorrect parsing of query address with path prefix.
- [#2238](https://github.com/thanos-io/thanos/pull/2238) Ruler: fixed issue #2204, where a bug in alert queue signaling filled up the queue and alerts were dropped.
- [#2231](https://github.com/thanos-io/thanos/pull/2231) Bucket Web: sort chunks by thanos.downsample.resolution for better grouping.
- [#2254](https://github.com/thanos-io/thanos/pull/2254) Bucket: fix issue where metrics were registered multiple times in bucket replicate.
- [#2271](https://github.com/thanos-io/thanos/pull/2271) Bucket Web: fixed issue #2260, where the bucket passes null when storage is empty.
- [#2339](https://github.com/thanos-io/thanos/pull/2339) Query: fix a bug where `--store.unhealthy-timeout` was never respected.
- [#2208](https://github.com/thanos-io/thanos/pull/2208) Query and Rule: fix handling of `web.route-prefix` to correctly handle `/` and prefixes that do not begin with a `/`.
- [#2311](https://github.com/thanos-io/thanos/pull/2311) Receive: ensure receive component serves TLS when TLS configuration is provided.
- [#2319](https://github.com/thanos-io/thanos/pull/2319) Query: fixed inconsistent naming of metrics.
- [#2390](https://github.com/thanos-io/thanos/pull/2390) Store: fixed bug that was causing all posting offsets to be used instead of only 1/32 as intended; added hidden flag to control this behavior.
- [#2393](https://github.com/thanos-io/thanos/pull/2393) Store: fixed bug causing certain not-existing label values queried to fail with "invalid-size" error from binary header.
- [#2382](https://github.com/thanos-io/thanos/pull/2382) Store: fixed bug causing partial writes of index-header.
- [#2383](https://github.com/thanos-io/thanos/pull/2383) Store: handle expected errors correctly, e.g. do not increment failure counters.


### Added

- [#2252](https://github.com/thanos-io/thanos/pull/2252) Query: add new `--store-strict` flag. More information available [here](/docs/proposals/202001_thanos_query_health_handling.md).
- [#2265](https://github.com/thanos-io/thanos/pull/2265) Compact: add `--wait-interval` to specify compaction wait interval between consecutive compact runs when `--wait` is enabled.
- [#2250](https://github.com/thanos-io/thanos/pull/2250) Compact: enable vertical compaction for offline deduplication (experimental). Uses `--deduplication.replica-label` flag to specify the replica label on which to deduplicate (hidden). Please note that this uses a NAIVE algorithm for merging (no smart replica deduplication, just chaining samples together). This works well for deduplication of blocks with **precisely the same samples** like those produced by Receiver replication. We plan to add a smarter algorithm in the following weeks.
- [#1714](https://github.com/thanos-io/thanos/pull/1714) Compact: the compact component now exposes the bucket web UI when it is run as a long-lived process.
- [#2304](https://github.com/thanos-io/thanos/pull/2304) Store: added `max_item_size` configuration option to memcached-based index cache. This should be set to the max item size configured in memcached (`-I` flag) in order to not waste network round-trips to cache items larger than the limit configured in memcached.
- [#2297](https://github.com/thanos-io/thanos/pull/2297) Store: add `--experimental.enable-index-cache-postings-compression` flag to enable re-encoding and compressing postings before storing them into the cache. Compressed postings take about 10% of the original size.
- [#2357](https://github.com/thanos-io/thanos/pull/2357) Compact and Store: the compact and store components now serve the bucket UI on `:<http-port>/loaded`, which shows exactly the blocks that are currently seen by compactor and the store gateway. The compactor also serves a different bucket UI on `:<http-port>/global`, which shows the status of object storage without any filters.
- [#2172](https://github.com/thanos-io/thanos/pull/2172) Store: add support for sharding the store component based on the label hash.
- [#2113](https://github.com/thanos-io/thanos/pull/2113) Bucket: added `thanos bucket replicate` command to replicate blocks from one bucket to another.
- [#1922](https://github.com/thanos-io/thanos/pull/1922) Docs: create a new document to explain sharding in Thanos.
- [#2230](https://github.com/thanos-io/thanos/pull/2230) Store: optimize conversion of labels.

### Changed

- [#2136](https://github.com/thanos-io/thanos/pull/2136) *breaking* Store, Compact, Bucket: schedule block deletion by adding deletion-mark.json. This adds a consistent way for multiple readers and writers to access object storage.
Since there are no consistency guarantees provided by some Object Storage providers, this PR adds a consistent lock-free way of dealing with Object Storage irrespective of the choice of object storage. In order to achieve this co-ordination, blocks are not deleted directly. Instead, blocks are marked for deletion by uploading the `deletion-mark.json` file for the block that was chosen to be deleted. This file contains Unix time of when the block was marked for deletion. If you want to keep existing behavior, you should add `--delete-delay=0s` as a flag.
- [#2090](https://github.com/thanos-io/thanos/issues/2090) *breaking* Downsample command: the `downsample` command has moved and is now a sub-command of the `thanos bucket` sub-command; it cannot be called via `thanos downsample` any more.
- [#2294](https://github.com/thanos-io/thanos/pull/2294) Store: optimizations for fetching postings. Queries using `=~".*"` matchers or negation matchers (`!=...` or `!~...`) benefit the most.
- [#2301](https://github.com/thanos-io/thanos/pull/2301) Ruler: exit with an error when initialization fails.
- [#2310](https://github.com/thanos-io/thanos/pull/2310) Query: report timespan 0 to 0 when discovering no stores.
- [#2330](https://github.com/thanos-io/thanos/pull/2330) Store: index-header is no longer experimental. It is enabled by default for store Gateway. You can disable it with new hidden flag: `--store.disable-index-header`. The `--experimental.enable-index-header` flag was removed.
- [#1848](https://github.com/thanos-io/thanos/pull/1848) Ruler: allow returning error messages when a reload is triggered via HTTP.
- [#2270](https://github.com/thanos-io/thanos/pull/2277) All: Thanos components will now print stack traces when they error out.

## [v0.11.0](https://github.com/thanos-io/thanos/releases/tag/v0.11.0) - 2020.03.02

### Fixed

- [#2033](https://github.com/thanos-io/thanos/pull/2033) Minio-go: Fixed Issue #1494 support Web Identity providers for IAM credentials for AWS EKS.
- [#1985](https://github.com/thanos-io/thanos/pull/1985) Store Gateway: Fixed case where series entry is larger than 64KB in index.
- [#2051](https://github.com/thanos-io/thanos/pull/2051) Ruler: Fixed issue where ruler does not expose shipper metrics.
- [#2101](https://github.com/thanos-io/thanos/pull/2101) Ruler: Fixed bug where thanos_alert_sender_errors_total was not registered.
- [#1789](https://github.com/thanos-io/thanos/pull/1789) Store Gateway: Improve timeouts.
- [#2139](https://github.com/thanos-io/thanos/pull/2139) Properly handle SIGHUP for reloading.
- [#2040](https://github.com/thanos-io/thanos/pull/2040) UI: Fix URL of alerts in Ruler
- [#2033](https://github.com/thanos-io/thanos/pull/1978) Ruler: Fix tracing in Thanos Ruler

### Added

- [#2003](https://github.com/thanos-io/thanos/pull/2003) Query: Support downsampling for /series.
- [#1952](https://github.com/thanos-io/thanos/pull/1952) Store Gateway: Implemented [binary index header](https://thanos.io/tip/proposals/201912_thanos_binary_index_header.md/). This significantly reduces resource consumption (memory, CPU, net bandwidth) for startup and data loading processes as well as baseline memory. This means that adding more blocks into object storage, without querying them will use almost no resources. This, however, **still means that querying large amounts of data** will result in high spikes of memory and CPU use as before, due to simply fetching large amounts of metrics data. Since we fixed baseline, we are now focusing on query performance optimizations in separate initiatives. To enable experimental `index-header` mode run store with hidden `experimental.enable-index-header` flag.
- [#2009](https://github.com/thanos-io/thanos/pull/2009) Store Gateway: Minimum age of all blocks before they are being read. Set it to a safe value (e.g 30m) if your object storage is eventually consistent. GCS and S3 are (roughly) strongly consistent.
- [#1963](https://github.com/thanos-io/thanos/pull/1963) Mixin: Add Thanos Ruler alerts.
- [#1984](https://github.com/thanos-io/thanos/pull/1984) Query: Add cache-control header to not cache on error.
- [#1870](https://github.com/thanos-io/thanos/pull/1870) UI: Persist settings in query.
- [#1969](https://github.com/thanos-io/thanos/pull/1969) Sidecar: allow setting http connection pool size via flags.
- [#1967](https://github.com/thanos-io/thanos/issues/1967) Receive: Allow local TSDB compaction.
- [#1939](https://github.com/thanos-io/thanos/pull/1939) Ruler: Add TLS and authentication support for query endpoints with the `--query.config` and `--query.config-file` CLI flags. See [documentation](docs/components/rule.md/#configuration) for further information.
- [#1982](https://github.com/thanos-io/thanos/pull/1982) Ruler: Add support for Alertmanager v2 API endpoints.
- [#2030](https://github.com/thanos-io/thanos/pull/2030) Query: Add `thanos_proxy_store_empty_stream_responses_total` metric for number of empty responses from stores.
- [#2049](https://github.com/thanos-io/thanos/pull/2049) Tracing: Support sampling on Elastic APM with new sample_rate setting.
- [#2008](https://github.com/thanos-io/thanos/pull/2008) Querier, Receiver, Sidecar, Store: Add gRPC [health check](https://github.com/grpc/grpc/blob/master/doc/health-checking.md) endpoints.
- [#2145](https://github.com/thanos-io/thanos/pull/2145) Tracing: track query sent to prometheus via remote read api.

### Changed

- [#1970](https://github.com/thanos-io/thanos/issues/1970) *breaking* Receive: Use gRPC for forwarding requests between peers. Note that existing values for the `--receive.local-endpoint` flag and the endpoints in the hashring configuration file must now specify the receive gRPC port and must be updated to be a simple `host:port` combination, e.g. `127.0.0.1:10901`, rather than a full HTTP URL, e.g. `http://127.0.0.1:10902/api/v1/receive`.
- [#1933](https://github.com/thanos-io/thanos/pull/1933) Add a flag `--tsdb.wal-compression` to configure whether to enable tsdb wal compression in ruler and receiver.
- [#2021](https://github.com/thanos-io/thanos/pull/2021) Rename metric `thanos_query_duplicated_store_address` to `thanos_query_duplicated_store_addresses_total` and `thanos_rule_duplicated_query_address` to `thanos_rule_duplicated_query_addresses_total`.
- [#2166](https://github.com/thanos-io/thanos/pull/2166) Bucket Web: improve the tooltip for the bucket UI; it was reconstructed and now exposes much more information about blocks.

## [v0.10.1](https://github.com/thanos-io/thanos/releases/tag/v0.10.1) - 2020.01.24

### Fixed

- [#2015](https://github.com/thanos-io/thanos/pull/2015) Sidecar: Querier /api/v1/series bug fixed when time range was ignored inside sidecar.
The bug was noticeable for example when using Grafana template variables.
- [#2120](https://github.com/thanos-io/thanos/pull/2120) Bucket Web: Set state of status prober properly.

## [v0.10.0](https://github.com/thanos-io/thanos/releases/tag/v0.10.0) - 2020.01.13

### Fixed

- [#1919](https://github.com/thanos-io/thanos/issues/1919) Compactor: Fixed potential data loss when uploading older blocks, or upload taking long time while compactor is
running.
- [#1937](https://github.com/thanos-io/thanos/pull/1937) Compactor: Improved synchronization of meta JSON files.
Compactor now properly handles partial block uploads for all operation like retention apply, downsampling and compaction. Additionally:

  * Removed `thanos_compact_sync_meta_*` metrics. Use `thanos_blocks_meta_*` metrics instead.
  * Added `thanos_consistency_delay_seconds` and `thanos_compactor_aborted_partial_uploads_deletion_attempts_total` metrics.

- [#1936](https://github.com/thanos-io/thanos/pull/1936) Store: Improved synchronization of meta JSON files. Store now properly handles corrupted disk cache. Added meta.json sync metrics.
- [#1856](https://github.com/thanos-io/thanos/pull/1856) Receive: close DBReadOnly after flushing to fix a memory leak.
- [#1882](https://github.com/thanos-io/thanos/pull/1882) Receive: upload to object storage as 'receive' rather than 'sidecar'.
- [#1907](https://github.com/thanos-io/thanos/pull/1907) Store: Fixed the duration unit for the metric `thanos_bucket_store_series_gate_duration_seconds`.
- [#1931](https://github.com/thanos-io/thanos/pull/1931) Compact: Fixed the compactor successfully exiting when actually an error occurred while compacting a blocks group.
- [#1872](https://github.com/thanos-io/thanos/pull/1872) Ruler: `/api/v1/rules` now shows a properly formatted value
- [#1945](https://github.com/thanos-io/thanos/pull/1945) `master` container images are now built with Go 1.13
- [#1956](https://github.com/thanos-io/thanos/pull/1956) Ruler: now properly ignores duplicated query addresses
- [#1975](https://github.com/thanos-io/thanos/pull/1975) Store Gateway: fixed panic caused by memcached servers selector when there's 1 memcached node

### Added

- [#1852](https://github.com/thanos-io/thanos/pull/1852) Add support for `AWS_CONTAINER_CREDENTIALS_FULL_URI` by upgrading to minio-go v6.0.44
- [#1854](https://github.com/thanos-io/thanos/pull/1854) Update Rule UI to support alerts count displaying and filtering.
- [#1838](https://github.com/thanos-io/thanos/pull/1838) Ruler: Add TLS and authentication support for Alertmanager with the `--alertmanagers.config` and `--alertmanagers.config-file` CLI flags. See [documentation](docs/components/rule.md/#configuration) for further information.
- [#1838](https://github.com/thanos-io/thanos/pull/1838) Ruler: Add a new `--alertmanagers.sd-dns-interval` CLI option to specify the interval between DNS resolutions of Alertmanager hosts.
- [#1881](https://github.com/thanos-io/thanos/pull/1881) Store Gateway: memcached support for index cache. See [documentation](docs/components/store.md/#index-cache) for further information.
- [#1904](https://github.com/thanos-io/thanos/pull/1904) Add a skip-chunks option in Store Series API to improve the response time of `/api/v1/series` endpoint.
- [#1910](https://github.com/thanos-io/thanos/pull/1910) Query: `/api/v1/labels` now understands `POST` - useful for sending bigger requests

### Changed

- [#1947](https://github.com/thanos-io/thanos/pull/1947) Upgraded Prometheus dependencies to v2.15.2. This includes:

  * Compactor: Significant reduction of memory footprint for compaction and downsampling process.
  * Querier: Accepting spaces between time range and square bracket. e.g `[ 5m]`
  * Querier: Improved PromQL parser performance.

- [#1833](https://github.com/thanos-io/thanos/pull/1833) `--shipper.upload-compacted` flag has been promoted to non hidden, non experimental state. More info available [here](docs/quick-tutorial.md#uploading-old-metrics).
- [#1867](https://github.com/thanos-io/thanos/pull/1867) Ruler: now sets a `Thanos/$version` `User-Agent` in requests
- [#1887](https://github.com/thanos-io/thanos/pull/1887) Service discovery now deduplicates targets between different target groups

## [v0.9.0](https://github.com/thanos-io/thanos/releases/tag/v0.9.0) - 2019.12.03

### Added

- [#1678](https://github.com/thanos-io/thanos/pull/1678) Add Lightstep as a tracing provider.
- [#1687](https://github.com/thanos-io/thanos/pull/1687) Add a new `--grpc-grace-period` CLI option to components which serve gRPC to set how long to wait until gRPC Server shuts down.
- [#1660](https://github.com/thanos-io/thanos/pull/1660) Sidecar: Add a new `--prometheus.ready_timeout` CLI option to the sidecar to set how long to wait until Prometheus starts up.
- [#1573](https://github.com/thanos-io/thanos/pull/1573) `AliYun OSS` object storage, see [documents](docs/storage.md#aliyun-oss) for further information.
- [#1680](https://github.com/thanos-io/thanos/pull/1680) Add a new `--http-grace-period` CLI option to components which serve HTTP to set how long to wait until HTTP Server shuts down.
- [#1712](https://github.com/thanos-io/thanos/pull/1712) Bucket: Rename flag on bucket web component from `--listen` to `--http-address` to match other components.
- [#1733](https://github.com/thanos-io/thanos/pull/1733) Compactor: New metric `thanos_compactor_iterations_total` on Thanos Compactor which shows the number of successful iterations.
- [#1758](https://github.com/thanos-io/thanos/pull/1758) Bucket: `thanos bucket web` now supports `--web.external-prefix` for proxying on a subpath.
- [#1770](https://github.com/thanos-io/thanos/pull/1770) Bucket: Add `--web.prefix-header` flags to allow for bucket UI to be accessible behind a reverse proxy.
- [#1668](https://github.com/thanos-io/thanos/pull/1668) Receiver: Added TLS options for both server and client remote write.

### Fixed

- [#1656](https://github.com/thanos-io/thanos/pull/1656) Store Gateway: Store now starts metric and status probe HTTP server earlier in its start-up sequence. `/-/healthy` endpoint now starts to respond with success earlier. `/metrics` endpoint starts serving metrics earlier as well. Make sure to point your readiness probes to the `/-/ready` endpoint rather than `/metrics`.
- [#1669](https://github.com/thanos-io/thanos/pull/1669) Store Gateway: Fixed store sharding. Now it does not load excluded meta.jsons and load/fetch index-cache.json files.
- [#1670](https://github.com/thanos-io/thanos/pull/1670) Sidecar: Fixed un-ordered blocks upload. Sidecar now uploads the oldest blocks first.
- [#1568](https://github.com/thanos-io/thanos/pull/1709) Store Gateway: Store now retains the first raw value of a chunk during downsampling to avoid losing some counter resets that occur on an aggregation boundary.
- [#1751](https://github.com/thanos-io/thanos/pull/1751) Querier: Fixed labels for StoreUI
- [#1773](https://github.com/thanos-io/thanos/pull/1773) Ruler: Fixed the /api/v1/rules endpoint that returned 500 status code with `failed to assert type of rule ...` message.
- [#1770](https://github.com/thanos-io/thanos/pull/1770) Querier: Fixed `--web.external-prefix` 404s for static resources.
- [#1785](https://github.com/thanos-io/thanos/pull/1785) Ruler: The /api/v1/rules endpoints now returns the original rule filenames.
- [#1791](https://github.com/thanos-io/thanos/pull/1791) Ruler: Ruler now supports identical rule filenames in different directories.
- [#1562](https://github.com/thanos-io/thanos/pull/1562) Querier: Downsampling option now carries through URL.
- [#1675](https://github.com/thanos-io/thanos/pull/1675) Querier: Reduced resource usage while using certain queries like `offset`.
- [#1725](https://github.com/thanos-io/thanos/pull/1725) & [#1718](https://github.com/thanos-io/thanos/pull/1718) Store Gateway: Per request memory improvements.

### Changed

- [#1666](https://github.com/thanos-io/thanos/pull/1666) Compact: `thanos_compact_group_compactions_total` now counts block compactions, so operations that resulted in a compacted block. The old behaviour
is now exposed by new metric: `thanos_compact_group_compaction_runs_started_total` and `thanos_compact_group_compaction_runs_completed_total` which counts compaction runs overall.
- [#1748](https://github.com/thanos-io/thanos/pull/1748) Updated all dependencies.
- [#1694](https://github.com/thanos-io/thanos/pull/1694) `prober_ready` and `prober_healthy` metrics are removed, for sake of `status`. Now `status` exposes same metric with a label, `check`. `check` can have "healty" or "ready" depending on status of the probe.
- [#1790](https://github.com/thanos-io/thanos/pull/1790) Ruler: Fixes subqueries support for ruler.
- [#1769](https://github.com/thanos-io/thanos/pull/1769) & [#1545](https://github.com/thanos-io/thanos/pull/1545) Adjusted most of the metrics histogram buckets.

## [v0.8.1](https://github.com/thanos-io/thanos/releases/tag/v0.8.1) - 2019.10.14

### Fixed

- [#1632](https://github.com/thanos-io/thanos/issues/1632) Removes the duplicated external labels detection on Thanos Querier; warning only; Made Store Gateway compatible with older Querier versions.
  * NOTE: `thanos_store_nodes_grpc_connections` metric is now per `external_labels` and `store_type`. It is a recommended  metric for Querier storeAPIs. `thanos_store_node_info` is marked as obsolete and will be removed in next release.
  * NOTE2: Store Gateway is now advertising artificial: `"@thanos_compatibility_store_type=store"` label. This is to have the current Store Gateway compatible with Querier pre v0.8.0.
  This label can be disabled by hidden `debug.advertise-compatibility-label=false` flag on Store Gateway.

## [v0.8.0](https://github.com/thanos-io/thanos/releases/tag/v0.8.0) - 2019.10.10

Lot's of improvements this release! Noteworthy items:
- First Katacoda tutorial! 🐱
- Fixed Deletion order causing Compactor to produce not needed 👻 blocks with missing random files.
- Store GW memory improvements (more to come!).
- Querier allows multiple deduplication labels.
- Both Compactor and Store Gateway can be **sharded** within the same bucket using relabelling!
- Sidecar exposed data from Prometheus can be now limited to given `min-time` (e.g 3h only).
- Numerous Thanos Receive improvements.

Make sure you check out Prometheus 2.13.0 as well. New release drastically improves usage and resource consumption of
both Prometheus and sidecar with Thanos: https://prometheus.io/blog/2019/10/10/remote-read-meets-streaming/

### Added

- [#1619](https://github.com/thanos-io/thanos/pull/1619) Thanos sidecar allows to limit min time range for data it exposes from Prometheus.
- [#1583](https://github.com/thanos-io/thanos/pull/1583) Thanos sharding:
  - Add relabel config (`--selector.relabel-config-file` and `selector.relabel-config`) into Thanos Store and Compact components.
Selecting blocks to serve depends on the result of block labels relabeling.
  - For store gateway, advertise labels from "approved" blocks.
- [#1540](https://github.com/thanos-io/thanos/pull/1540) Thanos Downsample added `/-/ready` and `/-/healthy` endpoints.
- [#1538](https://github.com/thanos-io/thanos/pull/1538) Thanos Rule added `/-/ready` and `/-/healthy` endpoints.
- [#1537](https://github.com/thanos-io/thanos/pull/1537) Thanos Receive added `/-/ready` and `/-/healthy` endpoints.
- [#1460](https://github.com/thanos-io/thanos/pull/1460) Thanos Store Added `/-/ready` and `/-/healthy` endpoints.
- [#1534](https://github.com/thanos-io/thanos/pull/1534) Thanos Query Added `/-/ready` and `/-/healthy` endpoints.
- [#1533](https://github.com/thanos-io/thanos/pull/1533) Thanos inspect now supports the timeout flag.
- [#1496](https://github.com/thanos-io/thanos/pull/1496) Thanos Receive now supports setting block duration.
- [#1362](https://github.com/thanos-io/thanos/pull/1362) Optional `replicaLabels` param for `/query` and
`/query_range` querier endpoints. When provided overwrite the `query.replica-label` cli flags.
- [#1482](https://github.com/thanos-io/thanos/pull/1482) Thanos now supports Elastic APM as tracing provider.
- [#1612](https://github.com/thanos-io/thanos/pull/1612) Thanos Rule added `resendDelay` flag.
- [#1480](https://github.com/thanos-io/thanos/pull/1480) Thanos Receive flushes storage on hashring change.
- [#1613](https://github.com/thanos-io/thanos/pull/1613) Thanos Receive now traces forwarded requests.

### Changed

- [#1362](https://github.com/thanos-io/thanos/pull/1362) `query.replica-label` configuration can be provided more than
once for multiple deduplication labels like: `--query.replica-label=prometheus_replica --query.replica-label=service`.
- [#1581](https://github.com/thanos-io/thanos/pull/1581) Thanos Store now can use smaller buffer sizes for Bytes pool; reducing memory for some requests.
- [#1622](https://github.com/thanos-io/thanos/pull/1622) & [#1590](https://github.com/thanos-io/thanos/pull/1590) Upgraded to Go 1.13.1
- [#1498](https://github.com/thanos-io/thanos/pull/1498) Thanos Receive change flag `labels` to `label` to be consistent with other commands.

### Fixed

- [#1525](https://github.com/thanos-io/thanos/pull/1525) Thanos now deletes block's file in correct order allowing to detect partial blocks without problems.
- [#1505](https://github.com/thanos-io/thanos/pull/1505) Thanos Store now removes invalid local cache blocks.
- [#1587](https://github.com/thanos-io/thanos/pull/1587) Thanos Sidecar cleanups all cache dirs after each compaction run.
- [#1582](https://github.com/thanos-io/thanos/pull/1582) Thanos Rule correctly parses Alertmanager URL if there is more `+` in it.
- [#1544](https://github.com/thanos-io/thanos/pull/1544) Iterating over object store is resilient to the edge case for some providers.
- [#1469](https://github.com/thanos-io/thanos/pull/1469) Fixed Azure potential failures (EOF) when requesting more data then blob has.
- [#1512](https://github.com/thanos-io/thanos/pull/1512) Thanos Store fixed memory leak for chunk pool.
- [#1488](https://github.com/thanos-io/thanos/pull/1488) Thanos Rule now now correctly links to query URL from rules and alerts.

## [v0.7.0](https://github.com/thanos-io/thanos/releases/tag/v0.7.0) - 2019.09.02

Accepted into CNCF:
- Thanos moved to new repository <https://github.com/thanos-io/thanos>
- Docker images moved to <https://quay.io/thanos/thanos> and mirrored at <https://hub.docker.com/r/thanosio/thanos>
- Slack moved to <https://slack.cncf.io> `#thanos`/`#thanos-dev`/`#thanos-prs`

### Added

- [#1478](https://github.com/thanos-io/thanos/pull/1478) Thanos components now exposes gRPC server metrics as soon as server starts, to provide more reliable data for instrumentation.
- [#1378](https://github.com/thanos-io/thanos/pull/1378) Thanos Receive now exposes `thanos_receive_config_hash`, `thanos_receive_config_last_reload_successful` and `thanos_receive_config_last_reload_success_timestamp_seconds` metrics to track latest configuration change
- [#1268](https://github.com/thanos-io/thanos/pull/1268) Thanos Sidecar added support for newest Prometheus streaming remote read added [here](https://github.com/prometheus/prometheus/pull/5703). This massively improves memory required by single
  request for both Prometheus and sidecar. Single requests now should take constant amount of memory on sidecar, so resource consumption prediction is now straightforward. This will be used if you have Prometheus `2.13` or `2.12-master`.
- [#1358](https://github.com/thanos-io/thanos/pull/1358) Added `part_size` configuration option for HTTP multipart requests minimum part size for S3 storage type
- [#1363](https://github.com/thanos-io/thanos/pull/1363) Thanos Receive now exposes `thanos_receive_hashring_nodes` and `thanos_receive_hashring_tenants` metrics to monitor status of hash-rings
- [#1395](https://github.com/thanos-io/thanos/pull/1395) Thanos Sidecar added `/-/ready` and `/-/healthy` endpoints to Thanos sidecar.
- [#1297](https://github.com/thanos-io/thanos/pull/1297) Thanos Compact added `/-/ready` and `/-/healthy` endpoints to Thanos compact.
- [#1431](https://github.com/thanos-io/thanos/pull/1431) Thanos Query added hidden flag to allow the use of downsampled resolution data for instant queries.
- [#1408](https://github.com/thanos-io/thanos/pull/1408) Thanos Store Gateway can now allow the specifying of supported time ranges it will serve (time sharding). Flags: `min-time` & `max-time`

### Changed

- [#1414](https://github.com/thanos-io/thanos/pull/1413) Upgraded important dependencies: Prometheus to 2.12-rc.0. TSDB is now part of Prometheus.
- [#1380](https://github.com/thanos-io/thanos/pull/1380) Upgraded important dependencies: Prometheus to 2.11.1 and TSDB to 0.9.1. Some changes affecting Querier:
  - [ENHANCEMENT] Query performance improvement: Efficient iteration and search in HashForLabels and HashWithoutLabels. #5707
  - [ENHANCEMENT] Optimize queries using regexp for set lookups. tsdb#602
  - [BUGFIX] prometheus_tsdb_compactions_failed_total is now incremented on any compaction failure. tsdb#613
  - [BUGFIX] PromQL: Correctly display {__name__="a"}.
- [#1338](https://github.com/thanos-io/thanos/pull/1338) Thanos Query still warns on store API duplicate, but allows a single one from duplicated set. This is gracefully warn about the problematic logic and not disrupt immediately.
- [#1385](https://github.com/thanos-io/thanos/pull/1385) Thanos Compact exposes flag to disable downsampling `downsampling.disable`.

### Fixed

- [#1327](https://github.com/thanos-io/thanos/pull/1327) Thanos Query `/series` API end-point now properly returns an empty array just like Prometheus if there are no results
- [#1302](https://github.com/thanos-io/thanos/pull/1302) Thanos now efficiently reuses HTTP keep-alive connections
- [#1371](https://github.com/thanos-io/thanos/pull/1371) Thanos Receive fixed race condition in hashring
- [#1430](https://github.com/thanos-io/thanos/pull/1430) Thanos fixed value of GOMAXPROCS inside container.
- [#1410](https://github.com/thanos-io/thanos/pull/1410) Fix for CVE-2019-10215

### Deprecated

- [#1458](https://github.com/thanos-io/thanos/pull/1458) Thanos Query and Receive now use common instrumentation middleware. As as result, for sake of `http_requests_total` and `http_request_duration_seconds_bucket`; Thanos Query no longer exposes `thanos_query_api_instant_query_duration_seconds`, `thanos_query_api_range_query_duration_second` metrics and Thanos Receive no longer exposes `thanos_http_request_duration_seconds`, `thanos_http_requests_total`, `thanos_http_response_size_bytes`.
- [#1423](https://github.com/thanos-io/thanos/pull/1423) Thanos Bench deprecated.

## [v0.6.0](https://github.com/thanos-io/thanos/releases/tag/v0.6.0) - 2019.07.18

### Added

- [#1097](https://github.com/thanos-io/thanos/pull/1097) Added `thanos check rules` linter for Thanos rule rules files.

- [#1253](https://github.com/thanos-io/thanos/pull/1253) Add support for specifying a maximum amount of retries when using Azure Blob storage (default: no retries).

- [#1244](https://github.com/thanos-io/thanos/pull/1244) Thanos Compact now exposes new metrics `thanos_compact_downsample_total` and `thanos_compact_downsample_failures_total` which are useful to catch when errors happen

- [#1260](https://github.com/thanos-io/thanos/pull/1260) Thanos Query/Rule now exposes metrics `thanos_querier_store_apis_dns_provider_results` and `thanos_ruler_query_apis_dns_provider_results` which tell how many addresses were configured and how many were actually discovered respectively

- [#1248](https://github.com/thanos-io/thanos/pull/1248) Add a web UI to show the state of remote storage.

- [#1217](https://github.com/thanos-io/thanos/pull/1217) Thanos Receive gained basic hashring support

- [#1262](https://github.com/thanos-io/thanos/pull/1262) Thanos Receive got a new metric `thanos_http_requests_total` which shows how many requests were handled by it

- [#1243](https://github.com/thanos-io/thanos/pull/1243) Thanos Receive got an ability to forward time series data between nodes. Now you can pass the hashring configuration via `--receive.hashrings-file`; the refresh interval `--receive.hashrings-file-refresh-interval`; the name of the local node's name `--receive.local-endpoint`; and finally the header's name which is used to determine the tenant `--receive.tenant-header`.

- [#1147](https://github.com/thanos-io/thanos/pull/1147) Support for the Jaeger tracer has been added!

*breaking* New common flags were added for configuring tracing: `--tracing.config-file` and `--tracing.config`. You can either pass a file to Thanos with the tracing configuration or pass it in the command line itself. Old `--gcloudtrace.*` flags were removed :warning:

To migrate over the old `--gcloudtrace.*` configuration, your tracing configuration should look like this:

```yaml

---
type: STACKDRIVER
config:
- service_name: 'foo'
  project_id: '123'
  sample_factor: 123
```

The other `type` you can use is `JAEGER` now. The `config` keys and values are Jaeger specific and you can find all of the information [here](https://github.com/jaegertracing/jaeger-client-go#environment-variables).

### Changed

- [#1284](https://github.com/thanos-io/thanos/pull/1284) Add support for multiple label-sets in Info gRPC service.
This deprecates the single `Labels` slice of the `InfoResponse`, in a future release backward compatible handling for the single set of Labels will be removed. Upgrading to v0.6.0 or higher is advised.
*breaking* If you run have duplicate queries in your Querier configuration with hierarchical federation of multiple Queries this PR makes Thanos Querier to detect this case and block all duplicates. Refer to 0.6.1 which at least allows for single replica to work.

- [#1314](https://github.com/thanos-io/thanos/pull/1314) Removes `http_request_duration_microseconds` (Summary) and adds `http_request_duration_seconds` (Histogram) from http server instrumentation used in Thanos APIs and UIs.

- [#1287](https://github.com/thanos-io/thanos/pull/1287) Sidecar now waits on Prometheus' external labels before starting the uploading process

- [#1261](https://github.com/thanos-io/thanos/pull/1261) Thanos Receive now exposes metrics `thanos_http_request_duration_seconds` and `thanos_http_response_size_bytes` properly of each handler

- [#1274](https://github.com/thanos-io/thanos/pull/1274) Iteration limit has been lifted from the LRU cache so there should be no more spam of error messages as they were harmless

- [#1321](https://github.com/thanos-io/thanos/pull/1321) Thanos Query now fails early on a query which only uses external labels - this improves clarity in certain situations

### Fixed

- [#1227](https://github.com/thanos-io/thanos/pull/1227) Some context handling issues were fixed in Thanos Compact; some unnecessary memory allocations were removed in the hot path of Thanos Store.

- [#1183](https://github.com/thanos-io/thanos/pull/1183) Compactor now correctly propagates retriable/haltable errors which means that it will not unnecessarily restart if such an error occurs

- [#1231](https://github.com/thanos-io/thanos/pull/1231) Receive now correctly handles SIGINT and closes without deadlocking

- [#1278](https://github.com/thanos-io/thanos/pull/1278) Fixed inflated values problem with `sum()` on Thanos Query

- [#1280](https://github.com/thanos-io/thanos/pull/1280) Fixed a problem with concurrent writes to a `map` in Thanos Query while rendering the UI

- [#1311](https://github.com/thanos-io/thanos/pull/1311) Fixed occasional panics in Compact and Store when using Azure Blob cloud storage caused by lack of error checking in client library.

- [#1322](https://github.com/thanos-io/thanos/pull/1322) Removed duplicated closing of the gRPC listener - this gets rid of harmless messages like `store gRPC listener: close tcp 0.0.0.0:10901: use of closed network connection` when those programs are being closed

### Deprecated

- [#1216](https://github.com/thanos-io/thanos/pull/1216) the old "Command-line flags" has been removed from Thanos Query UI since it was not populated and because we are striving for consistency

## [v0.5.0](https://github.com/thanos-io/thanos/releases/tag/v0.5.0) - 2019.06.05

TL;DR: Store LRU cache is no longer leaking, Upgraded Thanos UI to Prometheus 2.9, Fixed auto-downsampling, Moved to Go 1.12.5 and more.

This version moved tarballs to Golang 1.12.5 from 1.11 as well, so same warning applies if you use `container_memory_usage_bytes` from cadvisor. Use `container_memory_working_set_bytes` instead.

*breaking* As announced couple of times this release also removes gossip with all configuration flags (`--cluster.*`).

### Fixed

- [#1142](https://github.com/thanos-io/thanos/pull/1142) fixed major leak on store LRU cache for index items (postings and series).
- [#1163](https://github.com/thanos-io/thanos/pull/1163) sidecar is no longer blocking for custom Prometheus versions/builds. It only checks if flags return non 404, then it performs optional checks.
- [#1146](https://github.com/thanos-io/thanos/pull/1146) store/bucket: make getFor() work with interleaved resolutions.
- [#1157](https://github.com/thanos-io/thanos/pull/1157) querier correctly handles duplicated stores when some store changes external labels in place.

### Added

- [#1094](https://github.com/thanos-io/thanos/pull/1094) Allow configuring the response header timeout for the S3 client.

### Changed

- [#1118](https://github.com/thanos-io/thanos/pull/1118) *breaking* swift: Added support for cross-domain authentication by introducing `userDomainID`, `userDomainName`, `projectDomainID`, `projectDomainName`.
  The outdated terms `tenantID`, `tenantName` are deprecated and have been replaced by `projectID`, `projectName`.

- [#1066](https://github.com/thanos-io/thanos/pull/1066) Upgrade Thanos ui to Prometheus v2.9.1.

  Changes from the upstream:
  * query:
    - [ENHANCEMENT] Update moment.js and moment-timezone.js [PR #4679](https://github.com/prometheus/prometheus/pull/4679)
    - [ENHANCEMENT] Support to query elements by a specific time [PR #4764](https://github.com/prometheus/prometheus/pull/4764)
    - [ENHANCEMENT] Update to Bootstrap 4.1.3 [PR #5192](https://github.com/prometheus/prometheus/pull/5192)
    - [BUGFIX] Limit number of merics in prometheus UI [PR #5139](https://github.com/prometheus/prometheus/pull/5139)
    - [BUGFIX] Web interface Quality of Life improvements [PR #5201](https://github.com/prometheus/prometheus/pull/5201)
  * rule:
    - [ENHANCEMENT] Improve rule views by wrapping lines [PR #4702](https://github.com/prometheus/prometheus/pull/4702)
    - [ENHANCEMENT] Show rule evaluation errors on rules page [PR #4457](https://github.com/prometheus/prometheus/pull/4457)

- [#1156](https://github.com/thanos-io/thanos/pull/1156) Moved CI and docker multistage to Golang 1.12.5 for latest mem alloc improvements.
- [#1103](https://github.com/thanos-io/thanos/pull/1103) Updated go-cos deps. (COS bucket client).
- [#1149](https://github.com/thanos-io/thanos/pull/1149) Updated google Golang API deps (GCS bucket client).
- [#1190](https://github.com/thanos-io/thanos/pull/1190) Updated minio deps (S3 bucket client). This fixes minio retries.

- [#1133](https://github.com/thanos-io/thanos/pull/1133) Use prometheus v2.9.2, common v0.4.0 & tsdb v0.8.0.

  Changes from the upstreams:
  * store gateway:
    - [ENHANCEMENT] Fast path for EmptyPostings cases in Merge, Intersect and Without.
  * store gateway & compactor:
    - [BUGFIX] Fix fd and vm_area leak on error path in chunks.NewDirReader.
    - [BUGFIX] Fix fd and vm_area leak on error path in index.NewFileReader.
  * query:
    - [BUGFIX] Make sure subquery range is taken into account for selection #5467
    - [ENHANCEMENT] Check for cancellation on every step of a range evaluation. #5131
    - [BUGFIX] Exponentation operator to drop metric name in result of operation. #5329
    - [BUGFIX] Fix output sample values for scalar-to-vector comparison operations. #5454
  * rule:
    - [BUGFIX] Reload rules: copy state on both name and labels. #5368

## Deprecated

- [#1008](https://github.com/thanos-io/thanos/pull/1008) *breaking* Removed Gossip implementation. All `--cluster.*` flags removed and Thanos will error out if any is provided.

## [v0.4.0](https://github.com/thanos-io/thanos/releases/tag/v0.4.0) - 2019.05.3

:warning: **IMPORTANT** :warning: This is the last release that supports gossip. From Thanos v0.5.0, gossip will be completely removed.

This release also disables gossip mode by default for all components.
See [this](docs/proposals/201809_gossip-removal.md) for more details.

:warning: This release moves Thanos docker images (NOT artifacts by accident) to Golang 1.12. This release includes change in GC's memory release which gives following effect:

> On Linux, the runtime now uses MADV_FREE to release unused memory. This is more efficient but may result in higher reported RSS. The kernel will reclaim the unused data when it is needed. To revert to the Go 1.11 behavior (MADV_DONTNEED), set the environment variable GODEBUG=madvdontneed=1.

If you want to see exact memory allocation of Thanos process:
* Use `go_memstats_heap_alloc_bytes` metric exposed by Golang or `container_memory_working_set_bytes` exposed by cadvisor.
* Add `GODEBUG=madvdontneed=1` before running Thanos binary to revert to memory releasing to pre 1.12 logic.

Using cadvisor `container_memory_usage_bytes` metric could be misleading e.g: https://github.com/google/cadvisor/issues/2242

### Added

- [thanos.io](https://thanos.io) website & automation :tada:
- [#1053](https://github.com/thanos-io/thanos/pull/1053) compactor: Compactor & store gateway now handles incomplete uploads gracefully. Added hard limit on how long block upload can take (30m).
- [#811](https://github.com/thanos-io/thanos/pull/811) Remote write receiver component :heart: :heart: thanks to RedHat (@brancz) contribution.
- [#910](https://github.com/thanos-io/thanos/pull/910) Query's stores UI page is now sorted by type and old DNS or File SD stores are removed after 5 minutes (configurable via the new `--store.unhealthy-timeout=5m` flag).
- [#905](https://github.com/thanos-io/thanos/pull/905) Thanos support for Query API: /api/v1/labels. Notice that the API was added in Prometheus v2.6.
- [#798](https://github.com/thanos-io/thanos/pull/798) Ability to limit the maximum number of concurrent request to Series() calls in Thanos Store and the maximum amount of samples we handle.
- [#1060](https://github.com/thanos-io/thanos/pull/1060) Allow specifying region attribute in S3 storage configuration

:warning: **WARNING** :warning: #798 adds a new default limit to Thanos Store: `--store.grpc.series-max-concurrency`. Most likely you will want to make it the same as `--query.max-concurrent` on Thanos Query.

New options:

  New Store flags:

    * `--store.grpc.series-sample-limit` limits the amount of samples that might be retrieved on a single Series() call. By default it is 0. Consider enabling it by setting it to more than 0 if you are running on limited resources.
    * `--store.grpc.series-max-concurrency` limits the number of concurrent Series() calls in Thanos Store. By default it is 20. Considering making it lower or bigger depending on the scale of your deployment.

  New Store metrics:

    * `thanos_bucket_store_queries_dropped_total` shows how many queries were dropped due to the samples limit;
    * `thanos_bucket_store_queries_concurrent_max` is a constant metric which shows how many Series() calls can concurrently be executed by Thanos Store;
    * `thanos_bucket_store_queries_in_flight` shows how many queries are currently "in flight" i.e. they are being executed;
    * `thanos_bucket_store_gate_duration_seconds` shows how many seconds it took for queries to pass through the gate in both cases - when that fails and when it does not.

  New Store tracing span:
    * `store_query_gate_ismyturn` shows how long it took for a query to pass (or not) through the gate.

- [#1016](https://github.com/thanos-io/thanos/pull/1016) Added option for another DNS resolver (miekg/dns client).
Note that this is required to have SRV resolution working on [Golang 1.11+ with KubeDNS below v1.14](https://github.com/golang/go/issues/27546)

   New Querier and Ruler flag: `-- store.sd-dns-resolver` which allows to specify resolver to use. Either `golang` or `miekgdns`

- [#986](https://github.com/thanos-io/thanos/pull/986) Allow to save some startup & sync time in store gateway as it is no longer needed to compute index-cache from block index on its own for larger blocks.
  The store Gateway still can do it, but it first checks bucket if there is index-cached uploaded already.
  In the same time, compactor precomputes the index cache file on every compaction.

  New Compactor flag: `--index.generate-missing-cache-file` was added to allow quicker addition of index cache files. If enabled it precomputes missing files on compactor startup. Note that it will take time and it's only one-off step per bucket.

- [#887](https://github.com/thanos-io/thanos/pull/887) Compact: Added new `--block-sync-concurrency` flag, which allows you to configure number of goroutines to use when syncing block metadata from object storage.
- [#928](https://github.com/thanos-io/thanos/pull/928) Query: Added `--store.response-timeout` flag. If a Store doesn't send any data in this specified duration then a Store will be ignored and partial data will be returned if it's enabled. 0 disables timeout.
- [#893](https://github.com/thanos-io/thanos/pull/893) S3 storage backend has graduated to `stable` maturity level.
- [#936](https://github.com/thanos-io/thanos/pull/936) Azure storage backend has graduated to `stable` maturity level.
- [#937](https://github.com/thanos-io/thanos/pull/937) S3: added trace functionality. You can add `trace.enable: true` to enable the minio client's verbose logging.
- [#953](https://github.com/thanos-io/thanos/pull/953) Compact: now has a hidden flag `--debug.accept-malformed-index`. Compaction index verification will ignore out of order label names.
- [#963](https://github.com/thanos-io/thanos/pull/963) GCS: added possibility to inline ServiceAccount into GCS config.
- [#1010](https://github.com/thanos-io/thanos/pull/1010) Compact: added new flag `--compact.concurrency`. Number of goroutines to use when compacting groups.
- [#1028](https://github.com/thanos-io/thanos/pull/1028) Query: added `--query.default-evaluation-interval`, which sets default evaluation interval for sub queries.
- [#980](https://github.com/thanos-io/thanos/pull/980) Ability to override Azure storage endpoint for other regions (China)
- [#1021](https://github.com/thanos-io/thanos/pull/1021) Query API `series` now supports POST method.
- [#939](https://github.com/thanos-io/thanos/pull/939) Query API `query_range` now supports POST method.

### Changed

- [#970](https://github.com/thanos-io/thanos/pull/970) Deprecated `partial_response_disabled` proto field. Added `partial_response_strategy` instead. Both in gRPC and Query API.
  No `PartialResponseStrategy` field for `RuleGroups` by default means `abort` strategy (old PartialResponse disabled) as this is recommended option for Rules and alerts.

  Metrics:

    * Added `thanos_rule_evaluation_with_warnings_total` to Ruler.
    * DNS `thanos_ruler_query_apis*` are now `thanos_ruler_query_apis_*` for consistency.
    * DNS `thanos_querier_store_apis*` are now `thanos_querier_store_apis__*` for consistency.
    * Query Gate `thanos_bucket_store_series*` are now `thanos_bucket_store_series_*` for consistency.
    * Most of thanos ruler metris related to rule manager has `strategy` label.

  Ruler tracing spans:

    * `/rule_instant_query HTTP[client]` is now `/rule_instant_query_part_resp_abort HTTP[client]"` if request is for abort strategy.

- [#1009](https://github.com/thanos-io/thanos/pull/1009): Upgraded Prometheus (~v2.7.0-rc.0 to v2.8.1)  and TSDB (`v0.4.0` to `v0.6.1`) deps.

  Changes that affects Thanos:
   * query:
     * [ENHANCEMENT] In histogram_quantile merge buckets with equivalent le values. #5158.
     * [ENHANCEMENT] Show list of offending labels in the error message in many-to-many scenarios. #5189
     * [BUGFIX] Fix panic when aggregator param is not a literal. #5290
   * ruler:
     * [ENHANCEMENT] Reduce time that Alertmanagers are in flux when reloaded. #5126
     * [BUGFIX] prometheus_rule_group_last_evaluation_timestamp_seconds is now a unix timestamp. #5186
     * [BUGFIX] prometheus_rule_group_last_duration_seconds now reports seconds instead of nanoseconds. Fixes our [issue #1027](https://github.com/thanos-io/thanos/issues/1027)
     * [BUGFIX] Fix sorting of rule groups. #5260
   * store: [ENHANCEMENT] Fast path for EmptyPostings cases in Merge, Intersect and Without.
   * tooling: [FEATURE] New dump command to tsdb tool to dump all samples.
   * compactor:
      * [ENHANCEMENT] When closing the db any running compaction will be cancelled so it doesn't block.
      * [CHANGE] *breaking* Renamed flag `--sync-delay` to `--consistency-delay` [#1053](https://github.com/thanos-io/thanos/pull/1053)

  For ruler essentially whole TSDB CHANGELOG applies between v0.4.0-v0.6.1: https://github.com/prometheus/tsdb/blob/master/CHANGELOG.md

  Note that this was added on TSDB and Prometheus: [FEATURE] Time-ovelapping blocks are now allowed. #370
  Whoever due to nature of Thanos compaction (distributed systems), for safety reason this is disabled for Thanos compactor for now.

- [#868](https://github.com/thanos-io/thanos/pull/868) Go has been updated to 1.12.
- [#1055](https://github.com/thanos-io/thanos/pull/1055) Gossip flags are now disabled by default and deprecated.
- [#964](https://github.com/thanos-io/thanos/pull/964) repair: Repair process now sorts the series and labels within block.
- [#1073](https://github.com/thanos-io/thanos/pull/1073) Store: index cache for requests. It now calculates the size properly (includes slice header), has anti-deadlock safeguard and reports more metrics.

### Fixed

- [#921](https://github.com/thanos-io/thanos/pull/921) `thanos_objstore_bucket_last_successful_upload_time` now does not appear when no blocks have been uploaded so far.
- [#966](https://github.com/thanos-io/thanos/pull/966) Bucket: verify no longer warns about overlapping blocks, that overlap `0s`
- [#848](https://github.com/thanos-io/thanos/pull/848) Compact: now correctly works with time series with duplicate labels.
- [#894](https://github.com/thanos-io/thanos/pull/894) Thanos Rule: UI now correctly shows evaluation time.
- [#865](https://github.com/thanos-io/thanos/pull/865) Query: now properly parses DNS SRV Service Discovery.
- [#889](https://github.com/thanos-io/thanos/pull/889) Store: added safeguard against merging posting groups segfault
- [#941](https://github.com/thanos-io/thanos/pull/941) Sidecar: added better handling of intermediate restarts.
- [#933](https://github.com/thanos-io/thanos/pull/933) Query: Fixed 30 seconds lag of adding new store to query.
- [#962](https://github.com/thanos-io/thanos/pull/962) Sidecar: Make config reloader file writes atomic.
- [#982](https://github.com/thanos-io/thanos/pull/982) Query: now advertises Min & Max Time accordingly to the nodes.
- [#1041](https://github.com/thanos-io/thanos/issues/1038) Ruler is now able to return long time range queries.
- [#904](https://github.com/thanos-io/thanos/pull/904) Compact: Skip compaction for blocks with no samples.
- [#1070](https://github.com/thanos-io/thanos/pull/1070) Downsampling works back again. Deferred closer errors are now properly captured.

## [v0.3.2](https://github.com/thanos-io/thanos/releases/tag/v0.3.2) - 2019.03.04

### Added

- [#851](https://github.com/thanos-io/thanos/pull/851) New read API endpoint for api/v1/rules and api/v1/alerts.
- [#873](https://github.com/thanos-io/thanos/pull/873) Store: fix set index cache LRU

:warning: **WARNING** :warning: #873 fix fixes actual handling of `index-cache-size`. Handling of limit for this cache was
broken so it was unbounded all the time. From this release actual value matters and is extremely low by default. To "revert"
the old behaviour (no boundary), use a large enough value.

### Fixed

- [#833](https://github.com/thanos-io/thanos/issues/833) Store Gateway matcher regression for intersecting with empty posting.
- [#867](https://github.com/thanos-io/thanos/pull/867) Fixed race condition in sidecare between reloader and shipper.

## [v0.3.1](https://github.com/thanos-io/thanos/releases/tag/v0.3.1) - 2019.02.18

### Fixed

- [#829](https://github.com/thanos-io/thanos/issues/829) Store Gateway crashing due to `slice bounds out of range`.
- [#834](https://github.com/thanos-io/thanos/issues/834) Store Gateway matcher regression for `<>` `!=`.


## [v0.3.0](https://github.com/thanos-io/thanos/releases/tag/v0.3.0) - 2019.02.08

### Added

- Support for gzip compressed configuration files before envvar substitution for reloader package.
- `bucket inspect` command for better insights on blocks in object storage.
- Support for [Tencent COS](docs/storage.md#tencent-cos-configuration) object storage.
- Partial Response disable option for StoreAPI and QueryAPI.
- Partial Response disable button on Thanos UI
- We have initial docs for goDoc documentation!
- Flags for Querier and Ruler UIs: `--web.route-prefix`, `--web.external-prefix`, `--web.prefix-header`. Details [here](docs/components/query.md#expose-ui-on-a-sub-path)

### Fixed

- [#649](https://github.com/thanos-io/thanos/issues/649) - Fixed store label values api to add also external label values.
- [#396](https://github.com/thanos-io/thanos/issues/396) - Fixed sidecar logic for proxying series that has more than 2^16 samples from Prometheus.
- [#732](https://github.com/thanos-io/thanos/pull/732) - Fixed S3 authentication sequence. You can see new sequence enumerated [here](https://github.com/thanos-io/thanos/blob/master/docs/storage.md#aws-s3-configuration)
- [#745](https://github.com/thanos-io/thanos/pull/745) - Fixed race conditions and edge cases for Thanos Querier fanout logic.
- [#651](https://github.com/thanos-io/thanos/issues/651) - Fixed index cache when asked buffer size is bigger than cache max size.

### Changed

- [#529](https://github.com/thanos-io/thanos/pull/529) Massive improvement for compactor. Downsampling memory consumption was reduce to only store labels and single chunks per each series.
- Qurerier UI: Store page now shows the store APIs per component type.
- Prometheus and TSDB deps are now up to date with ~2.7.0 Prometheus version. Lot's of things has changed. See details [here #704](https://github.com/thanos-io/thanos/pull/704) Known changes that affects us:
    - prometheus/prometheus/discovery/file
      - [ENHANCEMENT] Discovery: Improve performance of previously slow updates of changes of targets. #4526
      - [BUGFIX] Wait for service discovery to stop before exiting #4508 ??
    - prometheus/prometheus/promql:
      - **[ENHANCEMENT] Subqueries support. #4831**
      - [BUGFIX] PromQL: Fix a goroutine leak in the lexer/parser. #4858
      - [BUGFIX] Change max/min over_time to handle NaNs properly. #438
      - [BUGFIX] Check label name for `count_values` PromQL function. #4585
      - [BUGFIX] Ensure that vectors and matrices do not contain identical label-sets. #4589
      - [ENHANCEMENT] Optimize PromQL aggregations #4248
      - [BUGFIX] Only add LookbackDelta to vector selectors #4399
      - [BUGFIX] Reduce floating point errors in stddev and related functions #4533
    - prometheus/prometheus/rules:
      - New metrics exposed! (prometheus evaluation!)
      - [ENHANCEMENT] Rules: Error out at load time for invalid templates, rather than at evaluation time. #4537
    - prometheus/tsdb/index: Index reader optimizations.
- Thanos store gateway flag for sync concurrency (`block-sync-concurrency` with `20` default, so no change by default)
- S3 provider:
  - Added `put_user_metadata` option to config.
  - Added `insecure_skip_verify` option to config.

### Deprecated

- Tests against Prometheus below v2.2.1. This does not mean *lack* of support for those. Only that we don't tests the compatibility anymore. See [#758](https://github.com/thanos-io/thanos/issues/758) for details.

## [v0.2.1](https://github.com/thanos-io/thanos/releases/tag/v0.2.1) - 2018.12.27

### Added

- Relabel drop for Thanos Ruler to enable replica label drop and alert deduplication on AM side.
- Query: Stores UI page available at `/stores`.

![](./docs/img/query_ui_stores.png)

### Fixed

- Thanos Rule Alertmanager DNS SD bug.
- DNS SD bug when having SRV results with different ports.
- Move handling of HA alertmanagers to be the same as Prometheus.
- Azure iteration implementation flaw.

## [v0.2.0](https://github.com/thanos-io/thanos/releases/tag/v0.2.0) - 2018.12.10

Next Thanos release adding support to new discovery method, gRPC mTLS and two new object store providers (Swift and Azure).

Note lots of necessary breaking changes in flags that relates to bucket configuration.

### Deprecated

- *breaking*: Removed all bucket specific flags as we moved to config files:
    - --gcs-bucket=\<bucket\>
    - --s3.bucket=\<bucket\>
    - --s3.endpoint=\<api-url\>
    - --s3.access-key=\<key\>
    - --s3.insecure
    - --s3.signature-version2
    - --s3.encrypt-sse
    - --gcs-backup-bucket=\<bucket\>
    - --s3-backup-bucket=\<bucket\>
- *breaking*: Removed support of those environment variables for bucket:
    * S3_BUCKET
    * S3_ENDPOINT
    * S3_ACCESS_KEY
    * S3_INSECURE
    * S3_SIGNATURE_VERSION2
- *breaking*: Removed provider specific bucket metrics e.g `thanos_objstore_gcs_bucket_operations_total` in favor of of generic bucket operation metrics.

### Changed

- *breaking*: Added `thanos_` prefix to memberlist (gossip) metrics. Make sure to update your dashboards and rules.
- S3 provider:
  - Set `"X-Amz-Acl": "bucket-owner-full-control"` metadata for s3 upload operation.

### Added

- Support for heterogeneous secure gRPC on StoreAPI.
- Handling of scalar result in rule node evaluating rules.
- Flag `--objstore.config-file` to reference to the bucket configuration file in yaml format. Detailed information can be found in document [storage](docs/storage.md).
- File service discovery for StoreAPIs:
- In `thanos rule`, static configuration of query nodes via `--query`
- In `thanos rule`, file based discovery of query nodes using `--query.file-sd-config.files`
- In `thanos query`, file based discovery of store nodes using `--store.file-sd-config.files`
- `/-/healthy` endpoint to Querier.
- DNS service discovery to static and file based configurations using the `dns+` and `dnssrv+` prefixes for the respective lookup. Details [here](docs/service-discovery.md)
- `--cluster.disable` flag to disable gossip functionality completely.
- Hidden flag to configure max compaction level.
- Azure Storage.
- OpenStack Swift support.
- Thanos Ruler `thanos_rule_loaded_rules` metric.
- Option for JSON logger format.

### Fixed

- Issue whereby the Proxy Store could end up in a deadlock if there were more than 9 stores being queried and all returned an error.
- Ruler tracing causing panics.
- GatherIndexStats panics on duplicated chunks check.
- Clean up of old compact blocks on compact restart.
- Sidecar too frequent Prometheus reload.
- `thanos_compactor_retries_total` metric not being registered.

## [v0.1.0](https://github.com/thanos-io/thanos/releases/tag/v0.1.0) - 2018.09.14

Initial version to have a stable reference before [gossip protocol removal](/docs/proposals/201809_gossip-removal.md).

### Added

- Gossip layer for all components.
- StoreAPI gRPC proto.
- TSDB block upload logic for Sidecar.
- StoreAPI logic for Sidecar.
- Config and rule reloader logic for Sidecar.
- On-the fly result merge and deduplication logic for Querier.
- Custom Thanos UI (based mainly on Prometheus UI) for Querier.
- Optimized object storage fetch logic for Store.
- Index cache and chunk pool for Store for better memory usage.
- Stable support for Google Cloud Storage object storage.
- StoreAPI logic for Querier to support Thanos federation (experimental).
- Support for S3 minio-based AWS object storage (experimental).
- Compaction logic of blocks from multiple sources for Compactor.
- Optional Compaction fixed retention.
- Optional downsampling logic for Compactor (experimental).
- Rule (including alerts) evaluation logic for Ruler.
- Rule UI with hot rules reload.
- StoreAPI logic for Ruler.
- Basic metric orchestration for all components.
- Verify commands with potential fixes (experimental).
- Compact / Downsample offline commands.
- Bucket commands.
- Downsampling support for UI.
- Grafana dashboards for Thanos components.<|MERGE_RESOLUTION|>--- conflicted
+++ resolved
@@ -11,15 +11,11 @@
 
 ## Unreleased
 - [#3259](https://github.com/thanos-io/thanos/pull/3259) Thanos BlockViewer: Added a button in the blockviewer that allows users to download the metadata of a block.
-
-
-### Fixed
 - [#3261](https://github.com/thanos-io/thanos/pull/3261) Thanos Store: Use segment files specified in meta.json file, if present. If not present, Store does the LIST operation as before.
-<<<<<<< HEAD
+- [#3276](https://github.com/thanos-io/thanos/pull/3276) Query Frontend: Support query splitting and retry for labels and series requests.
+
+### Fixed
 - [#3257](https://github.com/thanos-io/thanos/pull/3257) Ruler: Prevent Ruler from crashing when using default DNS to lookup hosts that results in "No such hosts" errors.
-=======
-- [#3276](https://github.com/thanos-io/thanos/pull/3276) Query Frontend: Support query splitting and retry for labels and series requests.
->>>>>>> 57ced35b
 
 ## [v0.16.0](https://github.com/thanos-io/thanos/releases) - Release in progress
 
