# Changelog

All notable changes to this project will be documented in this file.

The format is based on [Keep a Changelog](http://keepachangelog.com/en/1.0.0/) and this project adheres to [Semantic Versioning](http://semver.org/spec/v2.0.0.html).

NOTE: As semantic versioning states all 0.y.z releases can contain breaking changes in API (flags, grpc API, any backward compatibility)

We use *breaking :warning:* to mark changes that are not backward compatible (relates only to v0.y.z releases.)

## Unreleased

### Fixed

- [#6802](https://github.com/thanos-io/thanos/pull/6802) Receive: head series limiter should not run if no head series limit is set.
- [#6816](https://github.com/thanos-io/thanos/pull/6816) Store: fix prometheus store label values matches for external labels
- [#6817](https://github.com/thanos-io/thanos/pull/6817) Store Gateway: fix `matchersToPostingGroups` label values variable got shadowed bug.

### Added

- [#6605](https://github.com/thanos-io/thanos/pull/6605) Query Frontend: Support vertical sharding binary expression with metric name when no matching labels specified.
- [#6308](https://github.com/thanos-io/thanos/pull/6308) Ruler: Support configuration flag that allows customizing template for alert message.
- [#6760](https://github.com/thanos-io/thanos/pull/6760) Query Frontend: Added TLS support in `--query-frontend.downstream-tripper-config` and `--query-frontend.downstream-tripper-config-file`
- [#6749](https://github.com/thanos-io/thanos/pull/6749) Store Gateway: Added `thanos_store_index_cache_fetch_duration_seconds` histogram for tracking latency of fetching data from index cache.
- [#6690](https://github.com/thanos-io/thanos/pull/6690) Store: *breaking :warning:* Add tenant label to relevant exported metrics. Note that this change may cause some pre-existing dashboard queries to be incorrect due to the added label.
- [#6530](https://github.com/thanos-io/thanos/pull/6530) / [#6690](https://github.com/thanos-io/thanos/pull/6690) Query: Add command line arguments for configuring tenants and forward tenant information to Store Gateway.
- [#6765](https://github.com/thanos-io/thanos/pull/6765) Index Cache: Add `enabled_items` to index cache config to selectively cache configured items. Available item types are `Postings`, `Series` and `ExpandedPostings`.
- [#6773](https://github.com/thanos-io/thanos/pull/6773) Index Cache: Add `ttl` to control the ttl to store items in remote index caches like memcached and redis.

### Changed

- [#6698](https://github.com/thanos-io/thanos/pull/6608) Receive: Change write log level from warn to info.
- [#6753](https://github.com/thanos-io/thanos/pull/6753) mixin(Rule): *breaking :warning:* Fixed the mixin rules with duplicate names and updated the promtool version from v0.37.0 to v0.47.0
- [#6772](https://github.com/thanos-io/thanos/pull/6772) *: Bump prometheus to v0.47.2-0.20231006112807-a5a4eab679cc

### Removed

<<<<<<< HEAD
## [v0.32.5](https://github.com/thanos-io/thanos/tree/release-0.32) - 18.10.2023

### Fixed

- [#6615](https://github.com/thanos-io/thanos/pull/6615) [#6805](https://github.com/thanos-io/thanos/pull/6805): Build with Go 1.21 and bump golang.org/x/net to v0.17 for addressing [CVE](https://groups.google.com/g/golang-announce/c/iNNxDTCjZvo)
- [#6802](https://github.com/thanos-io/thanos/pull/6802) Receive: head series limiter should not run if no head series limit is set.
- [#6816](https://github.com/thanos-io/thanos/pull/6816) Store: fix prometheus store label values matches for external labels

### Added

### Changed

### Removed
=======
- [#6686](https://github.com/thanos-io/thanos/pull/6686) Remove deprecated `--log.request.decision` flag. We now use `--request.logging-config` to set logging decisions.
>>>>>>> 31cba709

## [v0.32.4](https://github.com/thanos-io/thanos/tree/release-0.32) - 02.10.2023

### Fixed

- [#6746](https://github.com/thanos-io/thanos/pull/6746) Objstore: Upgrade with fixes [objstore#77](https://github.com/thanos-io/objstore/pull/77) and [objstore#78](https://github.com/thanos-io/objstore/pull/78).

### Added

### Changed

### Removed

## [v0.32.3](https://github.com/thanos-io/thanos/tree/release-0.32) - 20.09.2023

### Fixed

- [#6692](https://github.com/thanos-io/thanos/pull/6692) Store: Fix matching bug when using empty alternative in regex matcher, for example (a||b).
- [#6679](https://github.com/thanos-io/thanos/pull/6697) Store: Fix block deduplication
- [#6706](https://github.com/thanos-io/thanos/pull/6706) Store: Series responses should always be sorted

### Added

### Changed

- [#6664](https://github.com/thanos-io/thanos/pull/6664) *: Update Prometheus to 2.46.1.
- [#6722](https://github.com/thanos-io/thanos/pull/6722) *: Optimize iterations on GCS buckets by requesting only object names.
- [#6544](https://github.com/thanos-io/thanos/pull/6500) Objstore: Update objstore to latest version which adds a new metric regarding uploaded TSDB bytes

### Removed

## [v0.32.2](https://github.com/thanos-io/thanos/tree/release-0.32) - 31.08.2023

### Fixed

- [#6675](https://github.com/thanos-io/thanos/pull/6675) Store: Fix race when iterating blocks
- [#6679](https://github.com/thanos-io/thanos/pull/6679) Store: Record stats even on ExpandPostings error
- [#6681](https://github.com/thanos-io/thanos/pull/6681) Store: Fix forgotten field in store stats merge
- [#6684](https://github.com/thanos-io/thanos/pull/6684) Store: Fix postings reader short reads to address nil postings bug

### Added

### Changed

### Removed

## [v0.32.1](https://github.com/thanos-io/thanos/tree/release-0.32) - 28.08.2023

### Fixed

- [#6650](https://github.com/thanos-io/thanos/pull/6650) Store: Fix error handling in decodePostings
- [#6654](https://github.com/thanos-io/thanos/pull/6654) Store: Fix ignored error in postings
- [#6655](https://github.com/thanos-io/thanos/pull/6655) Store: Fix bufio pool handling
- [#6669](https://github.com/thanos-io/thanos/pull/6669) Store: Fix mutable stringset memory usage

### Added

### Changed

- [#6664](https://github.com/thanos-io/thanos/pull/6664) *: Update Prometheus to 2.46.1.

### Removed

## [v0.32.0](https://github.com/thanos-io/thanos/tree/release-0.32) - 23.08.2023

### Added

- [#6437](https://github.com/thanos-io/thanos/pull/6437) Receive: make tenant stats limit configurable
- [#6369](https://github.com/thanos-io/thanos/pull/6369) Receive: add az-aware replication support for Ketama algorithm
- [#6185](https://github.com/thanos-io/thanos/pull/6185) Tracing: tracing in OTLP support configuring service_name.
- [#6192](https://github.com/thanos-io/thanos/pull/6192) Store: add flag `bucket-web-label` to select the label to use as timeline title in web UI
- [#6195](https://github.com/thanos-io/thanos/pull/6195) Receive: add flag `tsdb.too-far-in-future.time-window` to prevent clock skewed samples to pollute TSDB head and block all valid incoming samples.
- [#6273](https://github.com/thanos-io/thanos/pull/6273) Mixin: Allow specifying an instance name filter in dashboards
- [#6163](https://github.com/thanos-io/thanos/pull/6163) Receiver: Add hidden flag `--receive-forward-max-backoff` to configure the max backoff for forwarding requests.
- [#5777](https://github.com/thanos-io/thanos/pull/5777) Receive: Allow specifying tenant-specific external labels in Router Ingestor.
- [#6352](https://github.com/thanos-io/thanos/pull/6352) Store: Expose store gateway query stats in series response hints.
- [#6420](https://github.com/thanos-io/thanos/pull/6420) Index Cache: Cache expanded postings.
- [#6441](https://github.com/thanos-io/thanos/pull/6441) Compact: Compactor will set `index_stats` in `meta.json` file with max series and chunk size information.
- [#6466](https://github.com/thanos-io/thanos/pull/6466) Mixin (Receive): add limits alerting for configuration reload and meta-monitoring.
- [#6467](https://github.com/thanos-io/thanos/pull/6467) Mixin (Receive): add alert for tenant reaching head series limit.
- [#6528](https://github.com/thanos-io/thanos/pull/6528) Index Cache: Add histogram metric `thanos_store_index_cache_stored_data_size_bytes` for item size.
- [#6560](https://github.com/thanos-io/thanos/pull/6560) Thanos ruler: add flag to optionally disable adding Thanos params when querying metrics
- [#6574](https://github.com/thanos-io/thanos/pull/6574) Tools: Add min and max compactions range flags to `bucket replicate` command.
- [#6593](https://github.com/thanos-io/thanos/pull/6574) Store: Add `thanos_bucket_store_chunk_refetches_total` metric to track number of chunk refetches.
- [#6264](https://github.com/thanos-io/thanos/pull/6264) Query: Add Thanos logo in navbar
- [#6234](https://github.com/thanos-io/thanos/pull/6234) Query: Add ability to switch between `thanos` and `prometheus` engines dynamically via UI and API.
- [#6346](https://github.com/thanos-io/thanos/pull/6346) Query: Add ability to generate SQL-like query explanations when `thanos` engine is used.
- [#6646](https://github.com/thanos-io/thanos/pull/6646) Compact and Bucket: Add `--disable-admin-operations` flag in Compactor UI and Bucket UI

### Fixed
- [#6503](https://github.com/thanos-io/thanos/pull/6503) *: Change the engine behind `ContentPathReloader` to be completely independent of any filesystem concept. This effectively fixes this configuration reload when used with Kubernetes ConfigMaps, Secrets, or other volume mounts.
- [#6456](https://github.com/thanos-io/thanos/pull/6456) Store: fix crash when computing set matches from regex pattern
- [#6427](https://github.com/thanos-io/thanos/pull/6427) Receive: increased log level for failed uploads to `error`
- [#6172](https://github.com/thanos-io/thanos/pull/6172) query-frontend: return JSON formatted errors for invalid PromQL expression in the split by interval middleware.
- [#6171](https://github.com/thanos-io/thanos/pull/6171) Store: fix error handling on limits.
- [#6183](https://github.com/thanos-io/thanos/pull/6183) Receiver: fix off by one in multitsdb flush that will result in empty blocks if the head only contains one sample
- [#6197](https://github.com/thanos-io/thanos/pull/6197) Exemplar OTel: Fix exemplar for otel to use traceId instead of spanId and sample only if trace is sampled
- [#6207](https://github.com/thanos-io/thanos/pull/6207) Receive: Remove the shipper once a tenant has been pruned.
- [#6216](https://github.com/thanos-io/thanos/pull/6216) Receiver: removed hard-coded value of EnableExemplarStorage flag and set it according to max-exemplar value.
- [#6222](https://github.com/thanos-io/thanos/pull/6222) mixin(Receive): Fix tenant series received dashboard widget.
- [#6218](https://github.com/thanos-io/thanos/pull/6218) mixin(Store): handle ResourceExhausted as a non-server error. As a consequence, this error won't contribute to Store's grpc errors alerts.
- [#6271](https://github.com/thanos-io/thanos/pull/6271) Receive: Fix segfault in `LabelValues` during head compaction.
- [#6306](https://github.com/thanos-io/thanos/pull/6306) Tracing: tracing in OTLP utilize the OTEL_TRACES_SAMPLER env variable
- [#6330](https://github.com/thanos-io/thanos/pull/6330) Store: Fix inconsistent error for series limits.
- [#6342](https://github.com/thanos-io/thanos/pull/6342) Cache/Redis: Upgrade `rueidis` to v1.0.2 to to improve error handling while shrinking a redis cluster.
- [#6325](https://github.com/thanos-io/thanos/pull/6325) Store: return gRPC resource exhausted error for byte limiter.
- [#6399](https://github.com/thanos-io/thanos/pull/6399) *: Fix double-counting bug in http_request_duration metric
- [#6428](https://github.com/thanos-io/thanos/pull/6428) Report gRPC connnection errors in the logs.
- [#6519](https://github.com/thanos-io/thanos/pull/6519) Reloader: Use timeout for initial apply.
- [#6509](https://github.com/thanos-io/thanos/pull/6509) Store Gateway: Remove `memWriter` from `fileWriter` to reduce memory usage when sync index headers.
- [#6556](https://github.com/thanos-io/thanos/pull/6556) Thanos compact: respect block-files-concurrency setting when downsampling
- [#6592](https://github.com/thanos-io/thanos/pull/6592) Query Frontend: fix bugs in vertical sharding `without` and `union` function to allow more queries to be shardable.
- [#6317](https://github.com/thanos-io/thanos/pull/6317) *: Fix internal label deduplication bug, by resorting store response set.
- [#6189](https://github.com/thanos-io/thanos/pull/6189) Rule: Fix panic when calling API `/api/v1/rules?type=alert`.
- [#6598](https://github.com/thanos-io/thanos/pull/6598) compact: fix data corruption with "invalid size" error during downsample

### Changed
- [#6049](https://github.com/thanos-io/thanos/pull/6049) Compact: *breaking :warning:* Replace group with resolution in compact metrics to avoid cardinality explosion on compact metrics for large numbers of groups.
- [#6168](https://github.com/thanos-io/thanos/pull/6168) Receiver: Make ketama hashring fail early when configured with number of nodes lower than the replication factor.
- [#6201](https://github.com/thanos-io/thanos/pull/6201) Query-Frontend: Disable absent and absent_over_time for vertical sharding.
- [#6212](https://github.com/thanos-io/thanos/pull/6212) Query-Frontend: Disable scalar for vertical sharding.
- [#6107](https://github.com/thanos-io/thanos/pull/6107) *breaking :warning:* Change default user id in container image from 0(root) to 1001
- [#6228](https://github.com/thanos-io/thanos/pull/6228) Conditionally generate debug messages in ProxyStore to avoid memory bloat.
- [#6231](https://github.com/thanos-io/thanos/pull/6231) mixins: Add code/grpc-code dimension to error widgets.
- [#6244](https://github.com/thanos-io/thanos/pull/6244) mixin(Rule): Add rule evaluation failures to the Rule dashboard.
- [#6303](https://github.com/thanos-io/thanos/pull/6303) Store: added and start using streamed snappy encoding for postings list instead of block based one. This leads to constant memory usage during decompression. This approximately halves memory usage when decompressing a postings list in index cache.
- [#6071](https://github.com/thanos-io/thanos/pull/6071) Query Frontend: *breaking :warning:* Add experimental native histogram support for which we updated and aligned with the [Prometheus common](https://github.com/prometheus/common) model, which is used for caching so a cache reset required.
- [#6163](https://github.com/thanos-io/thanos/pull/6163) Receiver: changed default max backoff from 30s to 5s for forwarding requests. Can be configured with `--receive-forward-max-backoff`.
- [#6327](https://github.com/thanos-io/thanos/pull/6327) *: *breaking :warning:* Use histograms instead of summaries for instrumented handlers.
- [#6322](https://github.com/thanos-io/thanos/pull/6322) Logging: Avoid expensive log.Valuer evaluation for disallowed levels.
- [#6358](https://github.com/thanos-io/thanos/pull/6358) Query: Add +Inf bucket to query duration metrics
- [#6363](https://github.com/thanos-io/thanos/pull/6363) Store: Check context error when expanding postings.
- [#6405](https://github.com/thanos-io/thanos/pull/6405) Index Cache: Change postings cache key to include the encoding format used so that older Thanos versions would not try to decode it during the deployment of a new version.
- [#6479](https://github.com/thanos-io/thanos/pull/6479) Store: *breaking :warning:* Rename `thanos_bucket_store_cached_series_fetch_duration_seconds` to `thanos_bucket_store_series_fetch_duration_seconds` and `thanos_bucket_store_cached_postings_fetch_duration_seconds` to `thanos_bucket_store_postings_fetch_duration_seconds`.
- [#6474](https://github.com/thanos-io/thanos/pull/6474) Store/Compact: Reduce a large amount of `Exists` API calls against object storage when synchronizing meta files in favour of a recursive `Iter` call.
- [#6548](https://github.com/thanos-io/thanos/pull/6548) Objstore: Bump minio-go to v7.0.61.
- [#6187](https://github.com/thanos-io/thanos/pull/6187) *: Unify gRPC flags for all servers.
- [#6267](https://github.com/thanos-io/thanos/pull/6267) Query: Support unicode external label truncation.
- [#6371](https://github.com/thanos-io/thanos/pull/6371) Query: Only keep name in UI `store_matches` param.
- [#6609](https://github.com/thanos-io/thanos/pull/6609) *: Bump `go4.org/intern` to fix Go 1.21 builds.

### Removed
- [#6496](https://github.com/thanos-io/thanos/pull/6496) *: Remove unnecessary configuration reload from `ContentPathReloader` and improve its tests.
- [#6432](https://github.com/thanos-io/thanos/pull/6432) Receive: Remove duplicated `gopkg.in/fsnotify.v1` dependency.
- [#6332](https://github.com/thanos-io/thanos/pull/6332) *: Remove unmaintained `gzip` dependency.

## [v0.31.0](https://github.com/thanos-io/thanos/tree/release-0.31) - 22.03.2023

### Added

- [#5990](https://github.com/thanos-io/thanos/pull/5990) Cache/Redis: add support for Redis Sentinel via new option `master_name`.
- [#6008](https://github.com/thanos-io/thanos/pull/6008) *: Add counter metric `gate_queries_total` to gate.
- [#5926](https://github.com/thanos-io/thanos/pull/5926) Receiver: Add experimental string interning in writer. Can be enabled with a hidden flag `--writer.intern`.
- [#5773](https://github.com/thanos-io/thanos/pull/5773) Store: Support disabling cache index header file by setting `--no-cache-index-header`. When toggled, Stores can run without needing persistent disks.
- [#5653](https://github.com/thanos-io/thanos/pull/5653) Receive: Allow setting hashing algorithm per tenant in hashrings config.
- [#6074](https://github.com/thanos-io/thanos/pull/6074) *: Add histogram metrics `thanos_store_server_series_requested` and `thanos_store_server_chunks_requested` to all Stores.
- [#6074](https://github.com/thanos-io/thanos/pull/6074) *: Allow configuring series and sample limits per `Series` request for all Stores.
- [#6104](https://github.com/thanos-io/thanos/pull/6104) Objstore: Support S3 session token.
- [#5548](https://github.com/thanos-io/thanos/pull/5548) Query: Add experimental support for load balancing across multiple Store endpoints.
- [#6148](https://github.com/thanos-io/thanos/pull/6148) Query-frontend: Add `traceID` to slow query detected log line.
- [#6153](https://github.com/thanos-io/thanos/pull/6153) Query-frontend: Add `remote_user` (from http basic auth) and `remote_addr` to slow query detected log line.
- [#6406](https://github.com/thanos-io/thanos/pull/6406) Receive: Allow tenants to be configured with unlimited active series by setting head_series_limit to 0.

### Fixed

- [#5995](https://github.com/thanos-io/thanos/pull/5995) Sidecar: Loads TLS certificate during startup.
- [#6044](https://github.com/thanos-io/thanos/pull/6044) Receive: Mark out-of-window errors as conflict when out-of-window samples ingestion is used.
- [#6050](https://github.com/thanos-io/thanos/pull/6050) Store: Re-try bucket store initial sync upon failure.
- [#6067](https://github.com/thanos-io/thanos/pull/6067) Receive: Fix panic when querying uninitialized TSDBs.
- [#6082](https://github.com/thanos-io/thanos/pull/6082) Query: Don't error when no stores are matched.
- [#6098](https://github.com/thanos-io/thanos/pull/6098) Cache/Redis: Upgrade `rueidis` to v0.0.93 to fix potential panic when the client-side caching is disabled.
- [#6103](https://github.com/thanos-io/thanos/pull/6103) Mixins(Rule): Fix expression for long rule evaluations.
- [#6121](https://github.com/thanos-io/thanos/pull/6121) Receive: Deduplicate meta-monitoring queries for [Active Series Limiting](https://thanos.io/tip/components/receive.md/#active-series-limiting-experimental).
- [#6137](https://github.com/thanos-io/thanos/pull/6137) Downsample: Repair of non-empty XOR chunks during 1h downsampling.
- [#6125](https://github.com/thanos-io/thanos/pull/6125) Query Frontend: Fix vertical shardable instant queries do not produce sorted results for `sort`, `sort_desc`, `topk` and `bottomk` functions.
- [#6203](https://github.com/thanos-io/thanos/pull/6203) Receive: Fix panic in head compaction under high query load.

### Changed

- [#6010](https://github.com/thanos-io/thanos/pull/6010) *: Upgrade Prometheus to v0.42.0.
- [#5999](https://github.com/thanos-io/thanos/pull/5999) *: Upgrade Alertmanager dependency to v0.25.0.
- [#6520](https://github.com/thanos-io/thanos/pull/6520): Switch query-frontend to use [Rueidis](https://github.com/redis/rueidis) client. Deleted `idle_timeout`, `max_conn_age`, `pool_size`, `min_idle_conns` fields as they are not used anymore.
- [#5887](https://github.com/thanos-io/thanos/pull/5887) Tracing: Make sure rate limiting sampler is the default, as was the case in version pre-0.29.0.
- [#5997](https://github.com/thanos-io/thanos/pull/5997) Rule: switch to miekgdns DNS resolver as the default one.
- [#6126](https://github.com/thanos-io/thanos/pull/6126) Build with Go 1.20
- [#6035](https://github.com/thanos-io/thanos/pull/6035) Tools (replicate): Support all types of matchers to match blocks for replication. Change matcher parameter from string slice to a single string.
- [#6131](https://github.com/thanos-io/thanos/pull/6131) Store: *breaking :warning:* Use Histograms instead of Summaries for bucket metrics.

## [v0.30.2](https://github.com/thanos-io/thanos/tree/release-0.30) - 28.01.2023

### Fixed

- [#6066](https://github.com/thanos-io/thanos/pull/6066) Tracing: fixed panic because of nil sampler
- [#6086](https://github.com/thanos-io/thanos/pull/6086) Store Gateway: Fix store-gateway deadlock due to not close BlockSeriesClient

## [v0.30.1](https://github.com/thanos-io/thanos/tree/release-0.30) - 4.01.2023

### Fixed

- [#6009](https://github.com/thanos-io/thanos/pull/6009) Query Frontend/Store: fix duplicate metrics registration in Redis client

## [v0.30.0](https://github.com/thanos-io/thanos/tree/release-0.30) - 2.01.2023

NOTE: Querier's `query.promql-engine` flag enabling new PromQL engine is now unhidden. We encourage users to use new experimental PromQL engine for efficiency reasons.

### Fixed

- [#5716](https://github.com/thanos-io/thanos/pull/5716) DNS: Fix miekgdns resolver LookupSRV to work with CNAME records.
- [#5844](https://github.com/thanos-io/thanos/pull/5844) Query Frontend: Fixes @ modifier time range when splitting queries by interval.
- [#5854](https://github.com/thanos-io/thanos/pull/5854) Query Frontend: `lookback_delta` param is now handled in query frontend.
- [#5860](https://github.com/thanos-io/thanos/pull/5860) Query: Fixed bug of not showing query warnings in Thanos UI.
- [#5856](https://github.com/thanos-io/thanos/pull/5856) Store: Fixed handling of debug logging flag.
- [#5230](https://github.com/thanos-io/thanos/pull/5230) Rule: Stateless ruler support restoring `for` state from query API servers. The query API servers should be able to access the remote write storage.
- [#5880](https://github.com/thanos-io/thanos/pull/5880) Query Frontend: Fixes some edge cases of query sharding analysis.
- [#5893](https://github.com/thanos-io/thanos/pull/5893) Cache: Fixed redis client not respecting `SetMultiBatchSize` config value.
- [#5966](https://github.com/thanos-io/thanos/pull/5966) Query: Fixed mint and maxt when selecting series for the `api/v1/series` HTTP endpoint.
- [#5948](https://github.com/thanos-io/thanos/pull/5948) Store: `chunks_fetched_duration` wrong calculation.
- [#5910](https://github.com/thanos-io/thanos/pull/5910) Receive: Fixed ketama quorum bug that was could cause success response for failed replication. This also optimize heavily receiver CPU use.

### Added

- [#5814](https://github.com/thanos-io/thanos/pull/5814) Store: Added metric `thanos_bucket_store_postings_size_bytes` that shows the distribution of how many postings (in bytes) were needed for each Series() call in Thanos Store. Useful for determining limits.
- [#5703](https://github.com/thanos-io/thanos/pull/5703) StoreAPI: Added `hash` field to series' chunks. Store gateway and receive implements that field and proxy leverage that for quicker deduplication.
- [#5801](https://github.com/thanos-io/thanos/pull/5801) Store: Added a new flag `--store.grpc.downloaded-bytes-limit` that limits the number of bytes downloaded in each Series/LabelNames/LabelValues call. Use `thanos_bucket_store_postings_size_bytes` for determining the limits.
- [#5836](https://github.com/thanos-io/thanos/pull/5836) Receive: Added hidden flag `tsdb.memory-snapshot-on-shutdown` to enable experimental TSDB feature to snapshot on shutdown. This is intended to speed up receiver restart.
- [#5839](https://github.com/thanos-io/thanos/pull/5839) Receive: Added parameter `--tsdb.out-of-order.time-window` to set time window for experimental out-of-order samples ingestion. Disabled by default (set to 0s). Please note if you enable this option and you use compactor, make sure you set the `--enable-vertical-compaction` flag, otherwise you might risk compactor halt.
- [#5889](https://github.com/thanos-io/thanos/pull/5889) Query Frontend: Added support for vertical sharding `label_replace` and `label_join` functions.
- [#5865](https://github.com/thanos-io/thanos/pull/5865) Compact: Retry on sync metas error.
- [#5819](https://github.com/thanos-io/thanos/pull/5819) Store: Added a few objectives for Store's data summaries (touched/fetched amount and sizes). They are: 50, 95, and 99 quantiles.
- [#5837](https://github.com/thanos-io/thanos/pull/5837) Store: Added streaming retrival of series from object storage.
- [#5940](https://github.com/thanos-io/thanos/pull/5940) Objstore: Support for authenticating to Swift using application credentials.
- [#5945](https://github.com/thanos-io/thanos/pull/5945) Tools: Added new `no-downsample` marker to skip blocks when downsampling via `thanos tools bucket mark --marker=no-downsample-mark.json`. This will skip downsampling for blocks with the new marker.
- [#5977](https://github.com/thanos-io/thanos/pull/5977) Tools: Added remove flag on bucket mark command to remove deletion, no-downsample or no-compact markers on the block

### Changed

- [#5785](https://github.com/thanos-io/thanos/pull/5785) Query: `thanos_store_nodes_grpc_connections` now trimms `external_labels` label name longer than 1000 character. It also allows customizations in what labels to preserve using `query.conn-metric.label` flag.
- [#5542](https://github.com/thanos-io/thanos/pull/5542) Mixin: Added query concurrency panel to Querier dashboard.
- [#5846](https://github.com/thanos-io/thanos/pull/5846) Query Frontend: vertical query sharding supports subqueries.
- [#5593](https://github.com/thanos-io/thanos/pull/5593) Cache: switch Redis client to [Rueidis](https://github.com/rueian/rueidis). Rueidis is [faster](https://github.com/rueian/rueidis#benchmark-comparison-with-go-redis-v9) and provides [client-side caching](https://redis.io/docs/manual/client-side-caching/). It is highly recommended to use it so that repeated requests for the same key would not be needed.
- [#5896](https://github.com/thanos-io/thanos/pull/5896) *: Upgrade Prometheus to v0.40.7 without implementing native histogram support. *Querying native histograms will fail with `Error executing query: invalid chunk encoding "<unknown>"` and native histograms in write requests are ignored.*
- [#5909](https://github.com/thanos-io/thanos/pull/5909) Receive: Compact tenant head after no appends have happened for 1.5 `tsdb.max-block-size`.
- [#5838](https://github.com/thanos-io/thanos/pull/5838) Mixin: Added data touched type to Store dashboard.
- [#5922](https://github.com/thanos-io/thanos/pull/5922) Compact: Retry on clean, partial marked errors when possible.

### Removed

- [#5824](https://github.com/thanos-io/thanos/pull/5824) Mixin: Remove noisy `ThanosReceiveTrafficBelowThreshold` alert.

## [v0.29.0](https://github.com/thanos-io/thanos/tree/release-0.29) - 2022.11.03

### Fixed

- [#5642](https://github.com/thanos-io/thanos/pull/5642) Receive: Log labels correctly in writer debug messages.
- [#5655](https://github.com/thanos-io/thanos/pull/5655) Receive: Fix recreating already pruned tenants.
- [#5702](https://github.com/thanos-io/thanos/pull/5702) Store: Upgrade minio-go/v7 to fix panic caused by leaked goroutines.
- [#5736](https://github.com/thanos-io/thanos/pull/5736) Compact: Fix crash in GatherNoCompactionMarkFilter.NoCompactMarkedBlocks.
- [#5763](https://github.com/thanos-io/thanos/pull/5763) Compact: Enable metadata cache.
- [#5759](https://github.com/thanos-io/thanos/pull/5759) Compact: Fix missing duration log key.
- [#5799](https://github.com/thanos-io/thanos/pull/5799) Query Frontend: Fixed sharding behaviour for vector matches. Now queries with sharding should work properly where the query looks like: `foo and without (lbl) bar`.

### Added

- [#5565](https://github.com/thanos-io/thanos/pull/5565) Receive: Allow remote write request limits to be defined per file and tenant (experimental).
* [#5654](https://github.com/thanos-io/thanos/pull/5654) Query: add `--grpc-compression` flag that controls the compression used in gRPC client. With the flag it is now possible to compress the traffic between Query and StoreAPI nodes - you get lower network usage in exchange for a bit higher CPU/RAM usage.
- [#5650](https://github.com/thanos-io/thanos/pull/5650) Query Frontend: Add sharded queries metrics. `thanos_frontend_sharding_middleware_queries_total` shows how many queries were sharded or not sharded.
- [#5658](https://github.com/thanos-io/thanos/pull/5658) Query Frontend: Introduce new optional parameters (`query-range.min-split-interval`, `query-range.max-split-interval`, `query-range.horizontal-shards`) to implement more dynamic horizontal query splitting.
- [#5721](https://github.com/thanos-io/thanos/pull/5721) Store: Add metric `thanos_bucket_store_empty_postings_total` for number of empty postings when fetching series.
- [#5723](https://github.com/thanos-io/thanos/pull/5723) Compactor: Support disable block viewer UI.
- [#5674](https://github.com/thanos-io/thanos/pull/5674) Query Frontend/Store: Add support connecting to redis using TLS.
- [#5734](https://github.com/thanos-io/thanos/pull/5734) Store: Support disable block viewer UI.
- [#5411](https://github.com/thanos-io/thanos/pull/5411) Tracing: Add OpenTelemetry Protocol exporter.
- [#5779](https://github.com/thanos-io/thanos/pull/5779) Objstore: Support specifying S3 storage class.
- [#5741](https://github.com/thanos-io/thanos/pull/5741) Query: add metrics on how much data is being selected by downstream Store APIs.
- [#5673](https://github.com/thanos-io/thanos/pull/5673) Receive: Reload tenant limit configuration on file change.
- [#5749](https://github.com/thanos-io/thanos/pull/5749) Query Frontend: Added small LRU cache to cache query analysis results.
- [#6544](https://github.com/thanos-io/thanos/pull/6500) Objstore: Update objstore to latest version which adds a new metric regarding uploaded TSDB bytes

### Changed

- [#5738](https://github.com/thanos-io/thanos/pull/5738) Global: replace `crypto/sha256` with `minio/sha256-simd` to make hash calculation faster in metadata and reloader packages.
- [#5648](https://github.com/thanos-io/thanos/pull/5648) Query Frontend: cache vertical shards in query-frontend.
- [#5753](https://github.com/thanos-io/thanos/pull/5753) Build with Go 1.19.
- [#5255](https://github.com/thanos-io/thanos/pull/5296) Query: Use k-way merging for the proxying logic. The proxying sub-system now uses much less resources (~25-80% less CPU usage, ~30-50% less RAM usage according to our benchmarks). Reduces query duration by a few percent on queries with lots of series.
- [#5690](https://github.com/thanos-io/thanos/pull/5690) Compact: update `--debug.accept-malformed-index` flag to apply to downsampling. Previously the flag only applied to compaction, and fatal errors would still occur when downsampling was attempted.
- [#5707](https://github.com/thanos-io/thanos/pull/5707) Objstore: Update objstore to latest version which includes a refactored Azure Storage Account implementation with a new SDK.
- [#5641](https://github.com/thanos-io/thanos/pull/5641) Store: Remove hardcoded labels in shard matcher.
- [#5641](https://github.com/thanos-io/thanos/pull/5641) Query: Inject unshardable le label in query analyzer.
- [#5685](https://github.com/thanos-io/thanos/pull/5685) Receive: Make active/head series limiting configuration per tenant by adding it to new limiting config.
- [#5411](https://github.com/thanos-io/thanos/pull/5411) Tracing: Change Jaeger exporter from OpenTracing to OpenTelemetry. *Options `RPC Metrics`, `Gen128Bit` and `Disabled` are now deprecated and won't have any effect when set :warning:.*
- [#5767](https://github.com/thanos-io/thanos/pull/5767) *: Upgrade Prometheus to v2.39.0.
- [#5771](https://github.com/thanos-io/thanos/pull/5771) *: Upgrade Prometheus to v2.39.1.

### Removed

## [v0.28.1](https://github.com/thanos-io/thanos/tree/release-0.28) - 2022.10.06

### Fixed

- [#5702](https://github.com/thanos-io/thanos/pull/5702) Store: Upgrade minio-go/v7 to fix panic caused by leaked goroutines.

## [v0.28.0](https://github.com/thanos-io/thanos/tree/release-0.28) - 2022.08.26

### Fixed
- [#5502](https://github.com/thanos-io/thanos/pull/5502) Receive: Handle exemplar storage errors as conflict error.
- [#5534](https://github.com/thanos-io/thanos/pull/5534) Query: Set struct return by query API alerts same as prometheus API.
- [#5554](https://github.com/thanos-io/thanos/pull/5554) Query/Receiver: Fix querying exemplars from multi-tenant receivers.
- [#5583](https://github.com/thanos-io/thanos/pull/5583) Query: Fix data race between Respond() and query/queryRange functions. Fixes [#5410](https://github.com/thanos-io/thanos/pull/5410).

### Added

- [#5573](https://github.com/thanos-io/thanos/pull/5573) Sidecar: Added `--prometheus.get_config_interval` and `--prometheus.get_config_timeout` allowing to configure parameters for getting Prometheus config.
- [#5440](https://github.com/thanos-io/thanos/pull/5440) HTTP metrics: export number of in-flight HTTP requests.
- [#5424](https://github.com/thanos-io/thanos/pull/5424) Receive: Export metrics regarding size of remote write requests.
- [#5420](https://github.com/thanos-io/thanos/pull/5420) Receive: Automatically remove stale tenants.
- [#5472](https://github.com/thanos-io/thanos/pull/5472) Receive: Add new tenant metrics to example dashboard.
- [#5475](https://github.com/thanos-io/thanos/pull/5475) Compact/Store: Added `--block-files-concurrency` allowing to configure number of go routines for downloading and uploading block files during compaction.
- [#5470](https://github.com/thanos-io/thanos/pull/5470) Receive: Expose TSDB stats as metrics for all tenants.
- [#5493](https://github.com/thanos-io/thanos/pull/5493) Compact: Added `--compact.blocks-fetch-concurrency` allowing to configure number of goroutines for downloading blocks during compactions.
- [#5480](https://github.com/thanos-io/thanos/pull/5480) Query: Expose endpoint info timeout as a hidden flag `--endpoint.info-timeout`.
- [#5527](https://github.com/thanos-io/thanos/pull/5527) Receive: Add per request limits for remote write. Added four new hidden flags `--receive.write-request-limits.max-size-bytes`, `--receive.write-request-limits.max-series`, `--receive.write-request-limits.max-samples` and `--receive.write-request-limits.max-concurrency` for limiting requests max body size, max amount of series, max amount of samples and max amount of concurrent requests.
- [#5520](https://github.com/thanos-io/thanos/pull/5520) Receive: Meta-monitoring based active series limiting (experimental). This mode is only available if Receiver is in Router or RouterIngestor mode, and config is provided. Added four new hidden flags `receive.tenant-limits.max-head-series` for the max active series for the tenant, `receive.tenant-limits.meta-monitoring-url` for the Meta-monitoring URL, `receive.tenant-limits.meta-monitoring-query` for specifying the PromQL query to execute and `receive.tenant-limits.meta-monitoring-client` for specifying HTTP client configs.
- [#5555](https://github.com/thanos-io/thanos/pull/5555) Query: Added `--query.active-query-path` flag, allowing the user to configure the directory to create an active query tracking file, `queries.active`, for different resolution.
- [#5566](https://github.com/thanos-io/thanos/pull/5566) Receive: Added experimental support to enable chunk write queue via `--tsdb.write-queue-size` flag.
- [#5575](https://github.com/thanos-io/thanos/pull/5575) Receive: Add support for gRPC compression with snappy.
- [#5508](https://github.com/thanos-io/thanos/pull/5508) Receive: Validate labels in write requests.
- [#5439](https://github.com/thanos-io/thanos/pull/5439) Mixin: Add Alert ThanosQueryOverload to Mixin.
- [#5342](https://github.com/thanos-io/thanos/pull/5342) Query/Query Frontend: Implement vertical sharding at query frontend for range queries.
- [#5561](https://github.com/thanos-io/thanos/pull/5561) Query Frontend: Support instant query vertical sharding.
- [#5453](https://github.com/thanos-io/thanos/pull/5453) Compact: Skip erroneous empty non `*AggrChunk` chunks during 1h downsampling of 5m resolution blocks.
- [#5607](https://github.com/thanos-io/thanos/pull/5607) Query: Support custom lookback delta from request in query api.

### Changed

- [#5447](https://github.com/thanos-io/thanos/pull/5447) Promclient: Ignore 405 status codes for Prometheus buildVersion requests.
- [#5451](https://github.com/thanos-io/thanos/pull/5451) Azure: Reduce memory usage by not buffering file downloads entirely in memory.
- [#5484](https://github.com/thanos-io/thanos/pull/5484) Update Prometheus deps to v2.36.2.
- [#5511](https://github.com/thanos-io/thanos/pull/5511) Update Prometheus deps to v2.37.0.
- [#5588](https://github.com/thanos-io/thanos/pull/5588) Store: Improve index header reading performance by sorting values first.
- [#5596](https://github.com/thanos-io/thanos/pull/5596) Store: Filter external labels from matchers on LabelValues/LabelNames to improve performance.

## [v0.27.0](https://github.com/thanos-io/thanos/tree/release-0.27) - 2022.07.05

### Fixed
- [#5339](https://github.com/thanos-io/thanos/pull/5339) Receive: Fix deadlock on interrupt in routerOnly mode.
- [#5357](https://github.com/thanos-io/thanos/pull/5357) Store: fix groupcache handling of slashes.
- [#5427](https://github.com/thanos-io/thanos/pull/5427) Receive: Fix Ketama hashring replication consistency.

### Added

- [#5337](https://github.com/thanos-io/thanos/pull/5337) Thanos Object Store: Add the `prefix` option to buckets.
- [#5409](https://github.com/thanos-io/thanos/pull/5409) S3: Add option to force DNS style lookup.
- [#5352](https://github.com/thanos-io/thanos/pull/5352) Cache: Add cache metrics to groupcache.
- [#5391](https://github.com/thanos-io/thanos/pull/5391) Receive: Add relabeling support.
- [#5408](https://github.com/thanos-io/thanos/pull/5408) Receive: Add support for consistent hashrings.
- [#5391](https://github.com/thanos-io/thanos/pull/5391) Receive: Implement api/v1/status/tsdb.

### Changed

- [#5410](https://github.com/thanos-io/thanos/pull/5410) Query: Close() after using query. This should reduce bumps in memory allocations.
- [#5417](https://github.com/thanos-io/thanos/pull/5417) Ruler: *Breaking if you have not set this value (`--eval-interval`) yourself and rely on that value. :warning:*. Change the default evaluation interval from 30s to 1 minute in order to be compliant with Prometheus alerting compliance specification: https://github.com/prometheus/compliance/blob/main/alert_generator/specification.md#executing-an-alerting-rule.

### Removed

- [#5426](https://github.com/thanos-io/thanos/pull/5426) Compactor: Remove an unused flag `--block-sync-concurrency`.

## [v0.26.0](https://github.com/thanos-io/thanos/tree/release-0.26) - 2022.05.05

### Fixed
- [#5281](https://github.com/thanos-io/thanos/pull/5281) Blocks: Use correct separators for filesystem paths and object storage paths respectively.
- [#5300](https://github.com/thanos-io/thanos/pull/5300) Query: Ignore cache on queries with deduplication off.
- [#5324](https://github.com/thanos-io/thanos/pull/5324) Reloader: Force trigger reload when config rollbacked.

### Added

- [#5220](https://github.com/thanos-io/thanos/pull/5220) Query Frontend: Add `--query-frontend.forward-header` flag, forward headers to downstream querier.
- [#5250](https://github.com/thanos-io/thanos/pull/5250/files) Querier: Expose Query and QueryRange APIs through GRPC.
- [#5290](https://github.com/thanos-io/thanos/pull/5290) Add support for [ppc64le](https://en.wikipedia.org/wiki/Ppc64).

### Changed

- [#4838](https://github.com/thanos-io/thanos/pull/4838) Tracing: Chanced client for Stackdriver which deprecated "type: STACKDRIVER" in tracing YAML configuration. Use `type: GOOGLE_CLOUD` instead (`STACKDRIVER` type remains for backward compatibility).
- [#5170](https://github.com/thanos-io/thanos/pull/5170) All: Upgraded the TLS version from TLS1.2 to TLS1.3.
- [#5205](https://github.com/thanos-io/thanos/pull/5205) Rule: Add ruler labels as external labels in stateless ruler mode.
- [#5206](https://github.com/thanos-io/thanos/pull/5206) Cache: Add timeout for groupcache's fetch operation.
- [#5218](https://github.com/thanos-io/thanos/pull/5218) Tools: Thanos tools bucket downsample is now running continously.
- [#5231](https://github.com/thanos-io/thanos/pull/5231) Tools: Bucket verify tool ignores blocks with deletion markers.
- [#5244](https://github.com/thanos-io/thanos/pull/5244) Query: Promote negative offset and `@` modifier to stable features as per Prometheus [#10121](https://github.com/prometheus/prometheus/pull/10121).
- [#5255](https://github.com/thanos-io/thanos/pull/5255) InfoAPI: Set store API unavailable when stores are not ready.
- [#5256](https://github.com/thanos-io/thanos/pull/5256) Update Prometheus deps v2.33.5.
- [#5271](https://github.com/thanos-io/thanos/pull/5271) DNS: Fix miekgdns resolver to work with CNAME records too.

### Removed

- [#5145](https://github.com/thanos-io/thanos/pull/5145) UI: Remove old Prometheus UI.

## [v0.25.2](https://github.com/thanos-io/thanos/releases/tag/v0.25.2) - 2022.03.24

### Fixed

- [#5202](https://github.com/thanos-io/thanos/pull/5202) Exemplars: Return empty data instead of `nil` if no data available.
- [#5204](https://github.com/thanos-io/thanos/pull/5204) Store: Fix data race in advertised label set in bucket store.
- [#5242](https://github.com/thanos-io/thanos/pull/5242) Ruler: Make ruler use the correct WAL directory.

## [v0.25.1](https://github.com/thanos-io/thanos/tree/release-0.25) - 2022.03.09

The binaries published with this release are built with Go1.17.8 to avoid [CVE-2022-24921](https://cve.mitre.org/cgi-bin/cvename.cgi?name=CVE-2022-24921).

### Fixed

- [#5226](https://github.com/thanos-io/thanos/pull/5226) Rebuild Thanos for v0.25.1 with Go 1.17.8

## [v0.25.0](https://github.com/thanos-io/thanos/tree/release-0.25) - 2022.02.23

### Added

- [#5153](https://github.com/thanos-io/thanos/pull/5153) Receive: option to extract tenant from client certificate
- [#5110](https://github.com/thanos-io/thanos/pull/5110) Block: Do not upload DebugMeta files to obj store.
- [#4963](https://github.com/thanos-io/thanos/pull/4963) Compactor, Store, Tools: Loading block metadata now only filters out duplicates within a source (or compaction group if replica labels are configured), and does so in parallel over sources.
- [#5089](https://github.com/thanos-io/thanos/pull/5089) S3: Create an empty map in the case SSE-KMS is used and no KMSEncryptionContext is passed.
- [#4970](https://github.com/thanos-io/thanos/pull/4970) Tools `tools bucket ls`: Added a new flag `exclude-delete` to exclude blocks marked for deletion.
- [#4903](https://github.com/thanos-io/thanos/pull/4903) Compactor: Added tracing support for compaction.
- [#4909](https://github.com/thanos-io/thanos/pull/4909) Compactor: Add flag --max-time / --min-time to filter blocks that are ready to be compacted.
- [#4942](https://github.com/thanos-io/thanos/pull/4942) Tracing: add `traceid_128bit` support for jaeger.
- [#4917](https://github.com/thanos-io/thanos/pull/4917) Query: add initial query pushdown for a subset of aggregations. Can be enabled with `--enable-feature=query-pushdown` on Thanos Query.
- [#4888](https://github.com/thanos-io/thanos/pull/4888) Cache: Support redis cache backend.
- [#4946](https://github.com/thanos-io/thanos/pull/4946) Store: Support tls_config configuration for the s3 minio client.
- [#4974](https://github.com/thanos-io/thanos/pull/4974) Store: Support tls_config configuration for connecting with Azure storage.
- [#4999](https://github.com/thanos-io/thanos/pull/4999) COS: Support `endpoint` configuration for vpc internal endpoint.
- [#5059](https://github.com/thanos-io/thanos/pull/5059) Compactor: Adding minimum retention flag validation for downsampling retention.
- [#4667](https://github.com/thanos-io/thanos/pull/4667) S3: Add a pure AWS-SDK auth for S3 storage.
- [#5111](https://github.com/thanos-io/thanos/pull/5111) Query: Add matcher support to Rules endpoint.
- [#5117](https://github.com/thanos-io/thanos/pull/5117) Bucket replicate: Added flag `--ignore-marked-for-deletion` to avoid replication of blocks with the deletion mark.
- [#5148](https://github.com/thanos-io/thanos/pull/5148) Receive: Add tenant tag for tracing spans.
- [#4927](https://github.com/thanos-io/thanos/pull/4927) Rule: Added ability to specify multiple remote write targets.
- [#4818](https://github.com/thanos-io/thanos/pull/4818) Store: Add Groupcache as a cache backend.

### Changed

- [#5144](https://github.com/thanos-io/thanos/pull/5144) UI: Improve graph color.
- [#5119](https://github.com/thanos-io/thanos/pull/5119) UI: Optimize Target, Alert and Service Discovery page and on each of them add a search bar.
- [#4885](https://github.com/thanos-io/thanos/pull/4885) Store: Make `queryStats` log with human-readable format.

### Fixed

- [#5102](https://github.com/thanos-io/thanos/pull/5102) UI: Filter block rows in bucket UI according to searched block ID.
- [#5051](https://github.com/thanos-io/thanos/pull/5051) Prober: Decrease 'changing probe status' log spamming.
- [#4918](https://github.com/thanos-io/thanos/pull/4918) Tracing: Fixing force tracing with Jaeger.
- [#4879](https://github.com/thanos-io/thanos/pull/4879) Bucket verify: Fixed bug causing wrong number of blocks to be checked.
- [#4908](https://github.com/thanos-io/thanos/pull/4908) UI: Show 'minus' icon and add tooltip when store min / max time is not available.
- [#4883](https://github.com/thanos-io/thanos/pull/4883) Mixin: adhere to RFC 1123 compatible component naming.
- [#5114](https://github.com/thanos-io/thanos/pull/5114) Tools `thanos bucket inspect`: Fix time formatting.
- [#5139](https://github.com/thanos-io/thanos/pull/5139) COS: Support multi-part upload, fix upload issue when index size is larger than 5GB.
- [#5014](https://github.com/thanos-io/thanos/pull/5014) Query: Set default times for `query_exemplars` API.
- [#5103](https://github.com/thanos-io/thanos/pull/5013) Store: Fix race condition in filesystem client's `Delete()`.

## [v0.24.0](https://github.com/thanos-io/thanos/tree/release-0.24) - 2021.12.22

### Added

- [#4977](https://github.com/thanos-io/thanos/pull/4977) Build: Upgrade to `bingo v0.5.2` and implements `gotesplit` to allow for parallelism in our GitHub e2e tests.
- [#4228](https://github.com/thanos-io/thanos/pull/4228) Tools `thanos bucket inspect`: Add flag `--output` to provide output method (table,csv,tsv).
- [#4282](https://github.com/thanos-io/thanos/pull/4282) Query: *breaking :warning:* Add `--endpoint` flag to the querier. The `--store` flag will eventually be replaced.
- [#4636](https://github.com/thanos-io/thanos/pull/4636) Azure: Support authentication using user-assigned managed identity
- [#4680](https://github.com/thanos-io/thanos/pull/4680) Query: Add `exemplar.partial-response` flag to control partial response.
- [#4679](https://github.com/thanos-io/thanos/pull/4679) Query: Add `enable-feature` flag to enable negative offsets and `@` modifier, similar to Prometheus.
- [#4696](https://github.com/thanos-io/thanos/pull/4696) Query: Add cache name to tracing spans.
- [#4710](https://github.com/thanos-io/thanos/pull/4710) Store: Add metric to capture timestamp of the last loaded block.
- [#4736](https://github.com/thanos-io/thanos/pull/4736) S3: Add capability to use custom AWS STS Endpoint.
- [#4764](https://github.com/thanos-io/thanos/pull/4764) Compactor: add `block-viewer.global.sync-block-timeout` flag to set the timeout of synchronization block metas.
- [#4801](https://github.com/thanos-io/thanos/pull/4801) Compactor: added Prometheus metrics for tracking the progress of compaction and downsampling.
- [#4444](https://github.com/thanos-io/thanos/pull/4444) UI: add mark deletion and no compaction to the Block UI.
- [#4576](https://github.com/thanos-io/thanos/pull/4576) UI: add filter compaction level to the Block UI.
- [#4731](https://github.com/thanos-io/thanos/pull/4731) Rule: add stateless mode to ruler according to https://thanos.io/tip/proposals-done/202005-scalable-rule-storage.md/. Continue https://github.com/thanos-io/thanos/pull/4250.
- [#4612](https://github.com/thanos-io/thanos/pull/4612) Sidecar: add `--prometheus.http-client` and `--prometheus.http-client-file` flag for sidecar to connect Prometheus with basic auth or TLS.
- [#4847](https://github.com/thanos-io/thanos/pull/4847) Query: add `--alert.query-url` which is used in the user interface for rules/alerts pages. By default the HTTP listen address is used for this URL.
- [#4856](https://github.com/thanos-io/thanos/pull/4856) Mixin: Add Query Frontend Grafana dashboard.
- [#4848](https://github.com/thanos-io/thanos/pull/4848) Compactor: added Prometheus metric for tracking the progress of retention.
- [#4874](https://github.com/thanos-io/thanos/pull/4874) Query: Add `--endpoint-strict` flag to statically configure Thanos API server endpoints. It is similar to `--store-strict` but supports passing any Thanos gRPC APIs: StoreAPI, MetadataAPI, RulesAPI, TargetsAPI and ExemplarsAPI.
- [#4868](https://github.com/thanos-io/thanos/pull/4868) Rule: Support ruleGroup limit introduced by Prometheus v2.31.0.
- [#4897](https://github.com/thanos-io/thanos/pull/4897) Query: Add validation for querier address flags.

### Fixed

- [#4508](https://github.com/thanos-io/thanos/pull/4508) Sidecar, Mixin: Rename `ThanosSidecarUnhealthy` to `ThanosSidecarNoConnectionToStartedPrometheus`; Remove `ThanosSidecarPrometheusDown` alert; Remove unused `thanos_sidecar_last_heartbeat_success_time_seconds` metrics.
- [#4663](https://github.com/thanos-io/thanos/pull/4663) Fetcher: Fix discovered data races.
- [#4754](https://github.com/thanos-io/thanos/pull/4754) Query: Fix possible panic on stores endpoint.
- [#4753](https://github.com/thanos-io/thanos/pull/4753) Store: validate block sync concurrency parameter.
- [#4779](https://github.com/thanos-io/thanos/pull/4779) Examples: Fix the interactive test for MacOS users.
- [#4792](https://github.com/thanos-io/thanos/pull/4792) Store: Fix data race in BucketedBytes pool.
- [#4769](https://github.com/thanos-io/thanos/pull/4769) Query Frontend: Add "X-Request-ID" field and other fields to start call log.
- [#4709](https://github.com/thanos-io/thanos/pull/4709) Store: Fix panic when the application is stopped.
- [#4777](https://github.com/thanos-io/thanos/pull/4777) Query: Fix data race in exemplars server.
- [#4811](https://github.com/thanos-io/thanos/pull/4811) Query: Fix data race in metadata, rules, and targets servers.
- [#4795](https://github.com/thanos-io/thanos/pull/4795) Query: Fix deadlock in endpointset.
- [#4928](https://github.com/thanos-io/thanos/pull/4928) Azure: Only create an http client once, to conserve memory.
- [#4962](https://github.com/thanos-io/thanos/pull/4962) Compact/downsample: fix deadlock if error occurs with some backlog of blocks; fixes [this pull request](https://github.com/thanos-io/thanos/pull/4430). Affected versions are 0.22.0 - 0.23.1.

### Changed

- [#4864](https://github.com/thanos-io/thanos/pull/4864) UI: Remove the old PromQL editor.
- [#4708](https://github.com/thanos-io/thanos/pull/4708) Receive: Remove gRPC message size limit, which fixes errors commonly seen when receivers forward messages within a hashring.

## [v0.23.2](https://github.com/thanos-io/thanos/tree/release-0.23) - 2021.12.22

### Fixed

- [#4795](https://github.com/thanos-io/thanos/pull/4795) Query: Fix deadlock in endpointset.
- [#4962](https://github.com/thanos-io/thanos/pull/4962) Compact/downsample: fix deadlock if error occurs with some backlog of blocks; fixes [this pull request](https://github.com/thanos-io/thanos/pull/4430). Affected versions are 0.22.0 - 0.23.1.
- [#4939](https://github.com/thanos-io/thanos/pull/4939) Sidecar: set Sidecar to NOT READY when it cannot establish a connection with Prometheus
- [#4864](https://github.com/thanos-io/thanos/pull/4864) UI: Remove the old PromQL editor

## [v0.23.1](https://github.com/thanos-io/thanos/tree/release-0.23) - 2021.10.1

- [#4714](https://github.com/thanos-io/thanos/pull/4714) EndpointSet: Do not use unimplemented yet new InfoAPI to obtain metadata (avoids unnecessary HTTP roundtrip, instrumentation/alerts spam and logs).

## [v0.23.2](https://github.com/thanos-io/thanos/tree/release-0.23) - 2021.12.22

### Fixed

- [#4795](https://github.com/thanos-io/thanos/pull/4795) Query: Fix deadlock in endpointset.
- [#4962](https://github.com/thanos-io/thanos/pull/4962) Compact/downsample: fix deadlock if error occurs with some backlog of blocks; fixes [this pull request](https://github.com/thanos-io/thanos/pull/4430). Affected versions are 0.22.0 - 0.23.1.

## [v0.23.1](https://github.com/thanos-io/thanos/tree/release-0.23) - 2021.10.1

### Fixed

- [#4714](https://github.com/thanos-io/thanos/pull/4714) Endpointset: Do not use info client to obtain metadata.

## [v0.23.0](https://github.com/thanos-io/thanos/tree/release-0.23) - 2021.09.23

### Added

- [#4453](https://github.com/thanos-io/thanos/pull/4453) Tools `thanos bucket web`: Add flag `--selector.relabel-config-file` / `--selector.relabel-config` / `--max-time` / `--min-time` to filter served blocks.
- [#4482](https://github.com/thanos-io/thanos/pull/4482) Store: Add `http_config` option for COS object store client.
- [#4487](https://github.com/thanos-io/thanos/pull/4487) Query/Store: Add memcached auto discovery support for all caching clients.
- [#4444](https://github.com/thanos-io/thanos/pull/4444) UI: Add search to the Block UI.
- [#4509](https://github.com/thanos-io/thanos/pull/4509) Logging: Add `duration_ms` in int64 to the logs for easier log filtering.
- [#4462](https://github.com/thanos-io/thanos/pull/4462) UI: Highlighting blocks overlap in the Block UI.
- [#4469](https://github.com/thanos-io/thanos/pull/4469) Compact: Add flag `compact.skip-block-with-out-of-order-chunks` to skip blocks with out-of-order chunks during compaction instead of halting.
- [#4506](https://github.com/thanos-io/thanos/pull/4506) Store: Add `Baidu BOS` object storage, see [documents](docs/storage.md#baidu-bos) for further information.
- [#4552](https://github.com/thanos-io/thanos/pull/4552) Compact: Add `thanos_compact_downsample_duration_seconds` histogram metric.
- [#4594](https://github.com/thanos-io/thanos/pull/4594) Reloader: Expose metrics in config reloader to give info on the last operation.
- [#4619](https://github.com/thanos-io/thanos/pull/4619) Tracing: Added consistent tags to Series call from Querier about number important series statistics: `processed.series`, `processed.samples`, `processed.samples` and `processed.bytes`. This will give admin idea of how much data each component processes per query.
- [#4623](https://github.com/thanos-io/thanos/pull/4623) Query-frontend: Make HTTP downstream tripper (client) configurable via parameters `--query-range.downstream-tripper-config` and `--query-range.downstream-tripper-config-file`. If your downstream URL is localhost or 127.0.0.1 then it is strongly recommended to bump `max_idle_conns_per_host` to at least 100 so that `query-frontend` could properly use HTTP keep-alive connections and thus reduce the latency of `query-frontend` by about 20%.

### Fixed

- [#4468](https://github.com/thanos-io/thanos/pull/4468) Rule: Fix temporary rule filename composition issue.
- [#4476](https://github.com/thanos-io/thanos/pull/4476) UI: Fix incorrect html escape sequence used for '>' symbol.
- [#4532](https://github.com/thanos-io/thanos/pull/4532) Mixin: Fix "all jobs" selector in thanos mixin dashboards.
- [#4607](https://github.com/thanos-io/thanos/pull/4607) Azure: Fix Azure MSI Rate Limit.

### Changed

- [#4519](https://github.com/thanos-io/thanos/pull/4519) Query: Switch to miekgdns DNS resolver as the default one.
- [#4586](https://github.com/thanos-io/thanos/pull/4586) Update Prometheus/Cortex dependencies and implement LabelNames() pushdown as a result; provides massive speed-up for the labels API in Thanos Query.
- [#4421](https://github.com/thanos-io/thanos/pull/4421) *breaking :warning:*: `--store` (in the future, to be renamed to `--endpoints`) now supports passing any APIs from Thanos gRPC APIs: StoreAPI, MetadataAPI, RulesAPI, TargetsAPI and ExemplarsAPI (in oppose in the past you have to put it in hidden `--targets`, `--rules` etc flags). `--store` will now automatically detect what APIs server exposes.
- [#4669](https://github.com/thanos-io/thanos/pull/4669) Moved Prometheus dependency to v2.30.

## [v0.22.0](https://github.com/thanos-io/thanos/tree/release-0.22) - 2021.07.22

### Added

- [#4394](https://github.com/thanos-io/thanos/pull/4394) Add error logs to receiver when write request rejected with invalid replica
- [#4403](https://github.com/thanos-io/thanos/pull/4403) UI: Add sorting and filtering to flags page
- [#4299](https://github.com/thanos-io/thanos/pull/4299) Tracing: Add tracing to exemplar APIs.
- [#4327](https://github.com/thanos-io/thanos/pull/4327) Add environment variable substitution to all YAML configuration flags.
- [#4239](https://github.com/thanos-io/thanos/pull/4239) Add penalty based deduplication mode for compactor.
- [#4292](https://github.com/thanos-io/thanos/pull/4292) Receive: Enable exemplars ingestion and querying.
- [#4392](https://github.com/thanos-io/thanos/pull/4392) Tools: Added `--delete-blocks` to bucket rewrite tool to mark the original blocks for deletion after rewriting is done.
- [#3970](https://github.com/thanos-io/thanos/pull/3970) Azure: Adds more configuration options for Azure blob storage. This allows for pipeline and reader specific configuration. Implements HTTP transport configuration options. These options allows for more fine-grained control on timeouts and retries. Implements MSI authentication as second method of authentication via a service principal token.
- [#4406](https://github.com/thanos-io/thanos/pull/4406) Tools: Add retention command for applying retention policy on the bucket.
- [#4430](https://github.com/thanos-io/thanos/pull/4430) Compact: Add flag `downsample.concurrency` to specify the concurrency of downsampling blocks.

### Fixed

- [#4384](https://github.com/thanos-io/thanos/pull/4384) Fix the experimental PromQL editor when used on multiple line.
- [#4342](https://github.com/thanos-io/thanos/pull/4342) ThanosSidecarUnhealthy doesn't fire if the sidecar is never healthy
- [#4388](https://github.com/thanos-io/thanos/pull/4388) Receive: fix bug in forwarding remote-write requests within the hashring via gRPC when TLS is enabled on the HTTP server but not on the gRPC server.
- [#4442](https://github.com/thanos-io/thanos/pull/4442) Ruler: fix SIGHUP reload signal not working.

### Changed

- [#4354](https://github.com/thanos-io/thanos/pull/4354) Receive: use the S2 library for decoding Snappy data; saves about 5-7% of CPU time in the Receive component when handling incoming remote write requests
- [#4369](https://github.com/thanos-io/thanos/pull/4354) Build: do not upgrade apline version

## [v0.21.1](https://github.com/thanos-io/thanos/releases/tag/v0.21.1) - 2021.06.04

### Fixed

- [#4308](https://github.com/thanos-io/thanos/pull/4308) Sidecar: reloader: fix output config file permission

## [v0.21.0](https://github.com/thanos-io/thanos/releases/tag/v0.21.0) - 2021.06.03

### Added

- [#4117](https://github.com/thanos-io/thanos/pull/4117) Mixin: new alert ThanosReceiveTrafficBelowThreshold to flag if the ingestion average of the last hour dips below 50% of the ingestion average for the last 12 hours.
- [#4107](https://github.com/thanos-io/thanos/pull/4107) Store: `LabelNames` and `LabelValues` now support label matchers.
- [#3940](https://github.com/thanos-io/thanos/pull/3940) Sidecar: Added matchers support to `LabelValues`
- [#4171](https://github.com/thanos-io/thanos/pull/4171) Docker: Busybox image updated to latest (1.33.1)
- [#4175](https://github.com/thanos-io/thanos/pull/4175) Added Tag Configuration Support Lightstep Tracing
- [#4176](https://github.com/thanos-io/thanos/pull/4176) Query API: Adds optional `Stats param` to return stats for query APIs
- [#4125](https://github.com/thanos-io/thanos/pull/4125) Rule: Add `--alert.relabel-config` / `--alert.relabel-config-file` allowing to specify alert relabel configurations like [Prometheus](https://prometheus.io/docs/prometheus/latest/configuration/configuration/#relabel_config)
- [#4211](https://github.com/thanos-io/thanos/pull/4211) Add TLS and basic authentication to Thanos APIs
- [#4249](https://github.com/thanos-io/thanos/pull/4249) UI: add dark theme
- [#3707](https://github.com/thanos-io/thanos/pull/3707) Tools: Added `--rewrite.to-relabel-config` to bucket rewrite tool to support series relabel from given blocks.

### Fixed

- [#4105](https://github.com/thanos-io/thanos/pull/4105) Tools: Add glob support for filepath in tools command

### Changed

- [#4223](https://github.com/thanos-io/thanos/pull/4223) Query: federated exemplars API only add replica labels to series labels, not to exemplar labels.

## [v0.20.2](https://github.com/thanos-io/thanos/releases/tag/v0.20.2) - 2021.05.20

### Fixed

- [#4208](https://github.com/thanos-io/thanos/pull/4208) UI: Fix infinite redirection loop on root (/).

## [v0.20.1](https://github.com/thanos-io/thanos/releases/tag/v0.20.1) - 2021.04.30

### Fixed

- [#4123](https://github.com/thanos-io/thanos/pull/4123) Query: match external labels for exemplars API.

### Changed

-

### Removed

-

## [v0.20.0](https://github.com/thanos-io/thanos/releases/tag/v0.20.0) - 2021.04.28

### Added

- [#4029](https://github.com/thanos-io/thanos/pull/4029) Mixin: Remove dependency on the rule dashboard when generating the compact dashboard
- [#4019](https://github.com/thanos-io/thanos/pull/4019) Query: Adds query range histogram.
- [#3846](https://github.com/thanos-io/thanos/pull/3846) Query: Added federated exemplars API support.
- [#3350](https://github.com/thanos-io/thanos/pull/3350) Query/Sidecar: Added targets API support. You can now configure you Querier to fetch Prometheus targets from leaf Prometheus-es!
- [#3977](https://github.com/thanos-io/thanos/pull/3977) Expose exemplars for `http_request_duration_seconds` histogram if tracing is enabled.
- [#3903](https://github.com/thanos-io/thanos/pull/3903) Store: Returning custom grpc code when reaching series/chunk limits.
- [#3919](https://github.com/thanos-io/thanos/pull/3919) Allow to disable automatically setting CORS headers using `--web.disable-cors` flag in each component that exposes an API.
- [#3840](https://github.com/thanos-io/thanos/pull/3840) Tools: Added a flag to support rewrite Prometheus TSDB blocks.
- [#3920](https://github.com/thanos-io/thanos/pull/3920) Query Frontend: Support `max_item_size` in Query frontend Memcached cache.
- [#4078](https://github.com/thanos-io/thanos/pull/4078) receive: Improved efficiency of multitsdb appends, upgraded Prometheus deps.

### Fixed

- [#3204](https://github.com/thanos-io/thanos/pull/3204) Mixin: Use sidecar's metric timestamp for healthcheck.
- [#3922](https://github.com/thanos-io/thanos/pull/3922) \*: Fix panic in http logging middleware.
- [#3960](https://github.com/thanos-io/thanos/pull/3960) Ruler: Fix deduplication of equal alerts with different labels.
- [#3937](https://github.com/thanos-io/thanos/pull/3937) Store: Fix race condition in chunk pool.
- [#4017](https://github.com/thanos-io/thanos/pull/4017) Query Frontend: fix downsampling iterator returning duplicate samples.
- [#4041](https://github.com/thanos-io/thanos/pull/4041) Logging: fix the HTTP logger.

### Changed

- [#3929](https://github.com/thanos-io/thanos/pull/3929) Store: Adds the name of the instantiated memcached client to log info.
- [#3827](https://github.com/thanos-io/thanos/pull/3827) Upgrade Go version to 1.16
- [#3948](https://github.com/thanos-io/thanos/pull/3948) Receiver: Adjust `http_request_duration_seconds` buckets for low latency requests.
- [#3856](https://github.com/thanos-io/thanos/pull/3856) Mixin: *breaking :warning:* Introduce flexible multi-cluster/namespace mode for alerts and dashboards. Removes jobPrefix config option. Removes `namespace` by default.
- [#3937](https://github.com/thanos-io/thanos/pull/3937) Store: Reduce memory usage for range queries.
- [#4045](https://github.com/thanos-io/thanos/pull/4045) UI: Enable Targets page in Querier UI.
- [#4062](https://github.com/thanos-io/thanos/pull/4062) Flags: Sort flags alphabetically.
- [#4081](https://github.com/thanos-io/thanos/pull/4081) UI: Make the ReactUI the default one.
- [#4085](https://github.com/thanos-io/thanos/pull/4085) Receive: Improved Performance for err path.
- [#4094](https://github.com/thanos-io/thanos/pull/4094) \*: Upgrade Prometheus & Alertmanager.

## [v0.19.0](https://github.com/thanos-io/thanos/releases/tag/v0.19.0) - 2021.03.31

- [#3700](https://github.com/thanos-io/thanos/pull/3700) Compact/Web: Make old bucket viewer UI work with vanilla Prometheus blocks.
- [#3657](https://github.com/thanos-io/thanos/pull/3657) \*: It's now possible to configure HTTP transport options for S3 client.
- [#3752](https://github.com/thanos-io/thanos/pull/3752) Compact/Store: Added `--block-meta-fetch-concurrency` allowing to configure number of go routines for block metadata synchronization.
- [#3723](https://github.com/thanos-io/thanos/pull/3723) Query Frontend: Added `--query-range.request-downsampled` flag enabling additional queries for downsampled data in case of empty or incomplete response to range request.
- [#3579](https://github.com/thanos-io/thanos/pull/3579) Cache: Added inmemory cache for caching bucket.
- [#3792](https://github.com/thanos-io/thanos/pull/3792) Receiver: Added `--tsdb.allow-overlapping-blocks` flag to allow overlapping tsdb blocks and enable vertical compaction.
- [#3740](https://github.com/thanos-io/thanos/pull/3740) Query: Added `--query.default-step` flag to set default step. Useful when your tenant scrape interval is stable and far from default UI's 1s.
- [#3686](https://github.com/thanos-io/thanos/pull/3686) Query/Sidecar: Added metric metadata API support. You can now configure you Querier to fetch Prometheus metrics metadata from leaf Prometheus-es!
- [#3031](https://github.com/thanos-io/thanos/pull/3031) Compact/Sidecar/Receive/Rule: Added `--hash-func`. If some function has been specified, writers calculate hashes using that function of each file in a block before uploading them. If those hashes exist in the `meta.json` file then Compact does not download the files if they already exist on disk and with the same hash. This also means that the data directory passed to Thanos Compact is only *cleared once at boot* or *if everything succeeds*. So, if you, for example, use persistent volumes on k8s and your Thanos Compact crashes or fails to make an iteration properly then the last downloaded files are not wiped from the disk. The directories that were created the last time are only wiped again after a successful iteration or if the previously picked up blocks have disappeared.

### Fixed

- [#3705](https://github.com/thanos-io/thanos/pull/3705) Store: Fix race condition leading to failing queries or possibly incorrect query results.
- [#3661](https://github.com/thanos-io/thanos/pull/3661) Compact: Deletion-mark.json is deleted as the last one, which could in theory lead to potential store gateway load or query error for such in-deletion block.
- [#3760](https://github.com/thanos-io/thanos/pull/3760) Store: Fix panic caused by a race condition happening on concurrent index-header reader usage and unload, when `--store.enable-index-header-lazy-reader` is enabled.
- [#3759](https://github.com/thanos-io/thanos/pull/3759) Store: Fix panic caused by a race condition happening on concurrent index-header lazy load and unload, when `--store.enable-index-header-lazy-reader` is enabled.
- [#3773](https://github.com/thanos-io/thanos/pull/3773) Compact: Fixed compaction planner size check, making sure we don't create too large blocks.
- [#3814](https://github.com/thanos-io/thanos/pull/3814) Store: Decreased memory utilisation while fetching block's chunks.
- [#3815](https://github.com/thanos-io/thanos/pull/3815) Receive: Improve handling of empty time series from clients
- [#3795](https://github.com/thanos-io/thanos/pull/3795) s3: A truncated "get object" response is reported as error.
- [#3899](https://github.com/thanos-io/thanos/pull/3899) Receive: Correct the inference of client gRPC configuration.
- [#3943](https://github.com/thanos-io/thanos/pull/3943) Receive: Fixed memory regression introduced in v0.17.0.
- [#3960](https://github.com/thanos-io/thanos/pull/3960) Query: Fixed deduplication of equal alerts with different labels.

### Changed

- [#3804](https://github.com/thanos-io/thanos/pull/3804) Ruler, Receive, Querier: Updated Prometheus dependency. TSDB characteristics might have changed.

## [v0.18.0](https://github.com/thanos-io/thanos/releases/tag/v0.18.0) - 2021.01.27

### Added

- [#3380](https://github.com/thanos-io/thanos/pull/3380) Mixin: Add block deletion panels for compactor dashboards.
- [#3568](https://github.com/thanos-io/thanos/pull/3568) Store: Optimized inject label stage of index lookup.
- [#3566](https://github.com/thanos-io/thanos/pull/3566) StoreAPI: Support label matchers in labels API.
- [#3531](https://github.com/thanos-io/thanos/pull/3531) Store: Optimized common cases for time selecting smaller amount of series by avoiding looking up symbols.
- [#3469](https://github.com/thanos-io/thanos/pull/3469) StoreAPI: Added `hints` field to `LabelNamesRequest` and `LabelValuesRequest`. Hints are an opaque data structure that can be used to carry additional information from the store and its content is implementation-specific.
- [#3421](https://github.com/thanos-io/thanos/pull/3421) Tools: Added `thanos tools bucket rewrite` command allowing to delete series from given block.
- [#3509](https://github.com/thanos-io/thanos/pull/3509) Store: Added a CLI flag to limit the number of series that are touched.
- [#3444](https://github.com/thanos-io/thanos/pull/3444) Query Frontend: Make POST request to downstream URL for labels and series API endpoints.
- [#3388](https://github.com/thanos-io/thanos/pull/3388) Tools: Bucket replicator now can specify block IDs to copy.
- [#3385](https://github.com/thanos-io/thanos/pull/3385) Tools: Bucket prints extra statistics for block index with debug log-level.
- [#3121](https://github.com/thanos-io/thanos/pull/3121) Receive: Added `--receive.hashrings` alternative to `receive.hashrings-file` flag (lower priority). The flag expects the literal hashring configuration in JSON format.

### Fixed

- [#3567](https://github.com/thanos-io/thanos/pull/3567) Mixin: Reintroduce `thanos_objstore_bucket_operation_failures_total` alert.
- [#3527](https://github.com/thanos-io/thanos/pull/3527) Query Frontend: Fix query_range behavior when start/end times are the same
- [#3560](https://github.com/thanos-io/thanos/pull/3560) Query Frontend: Allow separate label cache
- [#3672](https://github.com/thanos-io/thanos/pull/3672) Rule: Prevent crashing due to `no such host error` when using `dnssrv+` or `dnssrvnoa+`.
- [#3461](https://github.com/thanos-io/thanos/pull/3461) Compact, Shipper, Store: Fixed panic when no external labels are set in block metadata.

### Changed

- [#3496](https://github.com/thanos-io/thanos/pull/3496) S3: Respect SignatureV2 flag for all credential providers.
- [#2732](https://github.com/thanos-io/thanos/pull/2732) Swift: Switched to a new library [ncw/swift](https://github.com/ncw/swift) providing large objects support. By default, segments will be uploaded to the same container directory `segments/` if the file is bigger than `1GB`. To change the defaults see [the docs](docs/storage.md#openstack-swift).
- [#3626](https://github.com/thanos-io/thanos/pull/3626) Shipper: Failed upload of `meta.json` file doesn't cause block cleanup anymore. This has a potential to generate corrupted blocks under specific conditions. Partial block is left in bucket for later cleanup.

## [v0.17.2](https://github.com/thanos-io/thanos/releases/tag/v0.17.2) - 2020.12.07

### Fixed

- [#3532](https://github.com/thanos-io/thanos/pull/3532) compact: do not cleanup blocks on boot. Reverts the behavior change introduced in [#3115](https://github.com/thanos-io/thanos/pull/3115) as in some very bad cases the boot of Thanos Compact took a very long time since there were a lot of blocks-to-be-cleaned.
- [#3520](https://github.com/thanos-io/thanos/pull/3520) Fix index out of bound bug when comparing ZLabelSets.

## [v0.17.1](https://github.com/thanos-io/thanos/releases/tag/v0.17.1) - 2020.11.24

### Fixed

- [#3480](https://github.com/thanos-io/thanos/pull/3480) Query Frontend: Fixed regression.
- [#3734](https://github.com/thanos-io/thanos/pull/3734) pkg/rules/proxy: fix hotlooping when receiving client errors

### Changed

- [#3498](https://github.com/thanos-io/thanos/pull/3498) Enabled debug.SetPanicOnFault(true) which allow us to recover on queries causing SEG FAULTs (e.g unmmaped memory access).

## [v0.17.0](https://github.com/thanos-io/thanos/releases/tag/v0.17.0) - 2020.11.18

### Added

- [#3259](https://github.com/thanos-io/thanos/pull/3259) Thanos BlockViewer: Added a button in the blockviewer that allows users to download the metadata of a block.
- [#3261](https://github.com/thanos-io/thanos/pull/3261) Thanos Store: Use segment files specified in meta.json file, if present. If not present, Store does the LIST operation as before.
- [#3276](https://github.com/thanos-io/thanos/pull/3276) Query Frontend: Support query splitting and retry for label names, label values and series requests.
- [#3315](https://github.com/thanos-io/thanos/pull/3315) Query Frontend: Support results caching for label names, label values and series requests.
- [#3346](https://github.com/thanos-io/thanos/pull/3346) Ruler UI: Fix a bug preventing the /rules endpoint from loading.
- [#3115](https://github.com/thanos-io/thanos/pull/3115) compact: now deletes partially uploaded and blocks with deletion marks concurrently. It does that at the beginning and then every `--compact.cleanup-interval` time period. By default it is 5 minutes.
- [#3312](https://github.com/thanos-io/thanos/pull/3312) s3: add list_objects_version config option for compatibility.
- [#3356](https://github.com/thanos-io/thanos/pull/3356) Query Frontend: Add a flag to disable step alignment middleware for query range.
- [#3378](https://github.com/thanos-io/thanos/pull/3378) Ruler: added the ability to send queries via the HTTP method POST. Helps when alerting/recording rules are extra long because it encodes the actual parameters inside of the body instead of the URI. Thanos Ruler now uses POST by default unless `--query.http-method` is set `GET`.
- [#3381](https://github.com/thanos-io/thanos/pull/3381) Querier UI: Add ability to enable or disable metric autocomplete functionality.
- [#2979](https://github.com/thanos-io/thanos/pull/2979) Replicator: Add the ability to replicate blocks within a time frame by passing --min-time and --max-time
- [#3398](https://github.com/thanos-io/thanos/pull/3398) Query Frontend: Add default config for query frontend memcached config.
- [#3277](https://github.com/thanos-io/thanos/pull/3277) Thanos Query: Introduce dynamic lookback interval. This allows queries with large step to make use of downsampled data.
- [#3409](https://github.com/thanos-io/thanos/pull/3409) Compactor: Added support for no-compact-mark.json which excludes the block from compaction.
- [#3245](https://github.com/thanos-io/thanos/pull/3245) Query Frontend: Add `query-frontend.org-id-header` flag to specify HTTP header(s) to populate slow query log (e.g. X-Grafana-User).
- [#3431](https://github.com/thanos-io/thanos/pull/3431) Store: Added experimental support to lazy load index-headers at query time. When enabled via `--store.enable-index-header-lazy-reader` flag, the store-gateway will load into memory an index-header only once it's required at query time. Index-header will be automatically released after `--store.index-header-lazy-reader-idle-timeout` of inactivity.
  - This, generally, reduces baseline memory usage of store when inactive, as well as a total number of mapped files (which is limited to 64k in some systems.
- [#3437](https://github.com/thanos-io/thanos/pull/3437) StoreAPI: Added `hints` field to `LabelNamesResponse` and `LabelValuesResponse`. Hints in an opaque data structure that can be used to carry additional information from the store and its content is implementation specific.
  - This, generally, reduces baseline memory usage of store when inactive, as well as a total number of mapped files (which is limited to 64k in some systems.
- [#3415](https://github.com/thanos-io/thanos/pull/3415) Tools: Added `thanos tools bucket mark` command that allows to mark given block for deletion or for no-compact

### Fixed

- [#3257](https://github.com/thanos-io/thanos/pull/3257) Ruler: Prevent Ruler from crashing when using default DNS to lookup hosts that results in "No such hosts" errors.
- [#3331](https://github.com/thanos-io/thanos/pull/3331) Disable Azure blob exception logging
- [#3341](https://github.com/thanos-io/thanos/pull/3341) Disable Azure blob syslog exception logging
- [#3414](https://github.com/thanos-io/thanos/pull/3414) Set CORS for Query Frontend
- [#3437](https://github.com/thanos-io/thanos/pull/3437) Add external labels to Labels APIs.

### Changed

- [#3452](https://github.com/thanos-io/thanos/pull/3452) Store: Index cache posting compression is now enabled by default. Removed `experimental.enable-index-cache-postings-compression` flag.
- [#3410](https://github.com/thanos-io/thanos/pull/3410) Compactor: Changed metric `thanos_compactor_blocks_marked_for_deletion_total` to `thanos_compactor_blocks_marked_total` with `marker` label. Compactor will now automatically disable compaction for blocks with large index that would output blocks after compaction larger than specified value (by default: 64GB). This automatically handles the Promethus [format limit](https://github.com/thanos-io/thanos/issues/1424).
- [#2906](https://github.com/thanos-io/thanos/pull/2906) Tools: Refactor Bucket replicate execution. Removed all `thanos_replicate_origin_.*` metrics.
  - `thanos_replicate_origin_meta_loads_total` can be replaced by `blocks_meta_synced{state="loaded"}`.
  - `thanos_replicate_origin_partial_meta_reads_total` can be replaced by `blocks_meta_synced{state="failed"}`.
- [#3309](https://github.com/thanos-io/thanos/pull/3309) Compact: *breaking :warning:* Rename metrics to match naming convention. This includes metrics starting with `thanos_compactor` to `thanos_compact`, `thanos_querier` to `thanos_query` and `thanos_ruler` to `thanos_rule`.

## [v0.16.0](https://github.com/thanos-io/thanos/releases/tag/v0.16.0) - 2020.10.26

Highlights:

- New Thanos component, [Query Frontend](docs/components/query-frontend.md) has more options and supports shared cache (currently: Memcached).
- Added debug mode in Thanos UI that allows to filter Stores to query from by their IPs from Store page (!). This helps enormously in e.g debugging the slowest store etc. All raw Thanos API allows passing `storeMatch[]` arguments with `__address__` matchers.
- Improved debuggability on all Thanos components by exposing [off-CPU profiles thanks to fgprof endpoint](https://github.com/felixge/fgprof).
- Significantly improved sidecar latency and CPU usage for metrics fetches.

### Fixed

- [#3234](https://github.com/thanos-io/thanos/pull/3234) UI: Fix assets not loading when `--web.prefix-header` is used.
- [#3184](https://github.com/thanos-io/thanos/pull/3184) Compactor: Fixed support for `web.external-prefix` for Compactor UI.

### Added

- [#3114](https://github.com/thanos-io/thanos/pull/3114) Query Frontend: Added support for Memcached cache.
  - **breaking** Renamed flag `log_queries_longer_than` to `log-queries-longer-than`.
- [#3166](https://github.com/thanos-io/thanos/pull/3166) UIs: Added UI for passing a `storeMatch[]` parameter to queries.
- [#3181](https://github.com/thanos-io/thanos/pull/3181) Logging: Added debug level logging for responses between 300-399
- [#3133](https://github.com/thanos-io/thanos/pull/3133) Query: Allowed passing a `storeMatch[]` to Labels APIs; Time range metadata based store filtering is supported on Labels APIs.
- [#3146](https://github.com/thanos-io/thanos/pull/3146) Sidecar: Significantly improved sidecar latency (reduced ~2x). Added `thanos_sidecar_prometheus_store_received_frames` histogram metric.
- [#3147](https://github.com/thanos-io/thanos/pull/3147) Querier: Added `query.metadata.default-time-range` flag to specify the default metadata time range duration for retrieving labels through Labels and Series API when the range parameters are not specified. The zero value means range covers the time since the beginning.
- [#3207](https://github.com/thanos-io/thanos/pull/3207) Query Frontend: Added `cache-compression-type` flag to use compression in the query frontend cache.
- [#3122](https://github.com/thanos-io/thanos/pull/3122) \*: All Thanos components have now `/debug/fgprof` endpoint on HTTP port allowing to get [off-CPU profiles as well](https://github.com/felixge/fgprof).
- [#3109](https://github.com/thanos-io/thanos/pull/3109) Query Frontend: Added support for `Cache-Control` HTTP response header which controls caching behaviour. So far `no-store` value is supported and it makes the response skip cache.
- [#3092](https://github.com/thanos-io/thanos/pull/3092) Tools: Added `tools bucket cleanup` CLI tool that deletes all blocks marked to be deleted.

### Changed

- [#3136](https://github.com/thanos-io/thanos/pull/3136) Sidecar: **breaking** Added metric `thanos_sidecar_reloader_config_apply_operations_total` and rename metric `thanos_sidecar_reloader_config_apply_errors_total` to `thanos_sidecar_reloader_config_apply_operations_failed_total`.
- [#3154](https://github.com/thanos-io/thanos/pull/3154) Querier: **breaking** Added metric `thanos_query_gate_queries_max`. Remove metric `thanos_query_concurrent_selects_gate_queries_in_flight`.
- [#3154](https://github.com/thanos-io/thanos/pull/3154) Store: **breaking** Renamed metric `thanos_bucket_store_queries_concurrent_max` to `thanos_bucket_store_series_gate_queries_max`.
- [#3179](https://github.com/thanos-io/thanos/pull/3179) Store: context.Canceled will not increase `thanos_objstore_bucket_operation_failures_total`.
- [#3136](https://github.com/thanos-io/thanos/pull/3136) Sidecar: Improved detection of directory changes for Prometheus config.
  - **breaking** Added metric `thanos_sidecar_reloader_config_apply_operations_total` and rename metric `thanos_sidecar_reloader_config_apply_errors_total` to `thanos_sidecar_reloader_config_apply_operations_failed_total`.
- [#3022](https://github.com/thanos-io/thanos/pull/3022) \*: Thanos images are now build with Go 1.15.
- [#3205](https://github.com/thanos-io/thanos/pull/3205) \*: Updated TSDB to ~2.21

## [v0.15.0](https://github.com/thanos-io/thanos/releases/v0.15.0) - 2020.09.07

Highlights:

- Added new Thanos component: [Query Frontend](https://thanos.io/v0.15/components/query-frontend.md/) responsible for response caching, query scheduling and parallelization (based on Cortex Query Frontend).
- Added various new, improved UIs to Thanos based on React: Querier BuildInfo & Flags, Ruler UI, BlockViewer.
- Optimized Sidecar, Store, Receive, Ruler data retrieval with new TSDB ChunkIterator (capping chunks to 120 samples), which fixed various leaks.
- Fixed sample limit on Store Gateway.
- Added S3 Server Side Encryption options.
- Tons of other important fixes!

### Fixed

- [#2665](https://github.com/thanos-io/thanos/pull/2665) Swift: Fix issue with missing Content-Type HTTP headers.
- [#2800](https://github.com/thanos-io/thanos/pull/2800) Query: Fix handling of `--web.external-prefix` and `--web.route-prefix`.
- [#2834](https://github.com/thanos-io/thanos/pull/2834) Query: Fix rendered JSON state value for rules and alerts should be in lowercase.
- [#2866](https://github.com/thanos-io/thanos/pull/2866) Receive, Querier: Fixed leaks on receive and querier Store API Series, which were leaking on errors.
- [#2937](https://github.com/thanos-io/thanos/pull/2937) Receive: Fixing auto-configuration of `--receive.local-endpoint`.
- [#2895](https://github.com/thanos-io/thanos/pull/2895) Compact: Fix increment of `thanos_compact_downsample_total` metric for downsample of 5m resolution blocks.
- [#2858](https://github.com/thanos-io/thanos/pull/2858) Store: Fix `--store.grpc.series-sample-limit` implementation. The limit is now applied to the sum of all samples fetched across all queried blocks via a single Series call, instead of applying it individually to each block.
- [#2936](https://github.com/thanos-io/thanos/pull/2936) Compact: Fix ReplicaLabelRemover panic when replicaLabels are not specified.
- [#2956](https://github.com/thanos-io/thanos/pull/2956) Store: Fix fetching of chunks bigger than 16000 bytes.
- [#2970](https://github.com/thanos-io/thanos/pull/2970) Store: Upgrade minio-go/v7 to fix slowness when running on EKS.
- [#2957](https://github.com/thanos-io/thanos/pull/2957) Rule: *breaking :warning:* Now sets all of the relevant fields properly; avoids a panic when `/api/v1/rules` is called and the time zone is *not* UTC; `rules` field is an empty array now if no rules have been defined in a rule group. Thanos Rule's `/api/v1/rules` endpoint no longer returns the old, deprecated `partial_response_strategy`. The old, deprecated value has been fixed to `WARN` for quite some time. *Please* use `partialResponseStrategy`.
- [#2976](https://github.com/thanos-io/thanos/pull/2976) Query: Better rounding for incoming query timestamps.
- [#2929](https://github.com/thanos-io/thanos/pull/2929) Mixin: Fix expression for 'unhealthy sidecar' alert and increase the timeout for 10 minutes.
- [#3024](https://github.com/thanos-io/thanos/pull/3024) Query: Consider group name and file for deduplication.
- [#3012](https://github.com/thanos-io/thanos/pull/3012) Ruler,Receiver: Fix TSDB to delete blocks in atomic way.
- [#3046](https://github.com/thanos-io/thanos/pull/3046) Ruler,Receiver: Fixed framing of StoreAPI response, it was one chunk by one.
- [#3095](https://github.com/thanos-io/thanos/pull/3095) Ruler: Update the manager when all rule files are removed.
- [#3105](https://github.com/thanos-io/thanos/pull/3105) Querier: Fix overwriting `maxSourceResolution` when auto downsampling is enabled.
- [#3010](https://github.com/thanos-io/thanos/pull/3010) Querier: Added `--query.lookback-delta` flag to override the default lookback delta in PromQL. The flag should be lookback delta should be set to at least 2 times of the slowest scrape interval. If unset it will use the PromQL default of 5m.

### Added

- [#2305](https://github.com/thanos-io/thanos/pull/2305) Receive,Sidecar,Ruler: Propagate correct (stricter) MinTime for TSDBs that have no block.
- [#2849](https://github.com/thanos-io/thanos/pull/2849) Query, Ruler: Added request logging for HTTP server side.
- [#2832](https://github.com/thanos-io/thanos/pull/2832) ui React: Add runtime and build info page
- [#2926](https://github.com/thanos-io/thanos/pull/2926) API: Add new blocks HTTP API to serve blocks metadata. The status endpoints (`/api/v1/status/flags`, `/api/v1/status/runtimeinfo` and `/api/v1/status/buildinfo`) are now available on all components with a HTTP API.
- [#2892](https://github.com/thanos-io/thanos/pull/2892) Receive: Receiver fails when the initial upload fails.
- [#2865](https://github.com/thanos-io/thanos/pull/2865) ui: Migrate Thanos Ruler UI to React
- [#2964](https://github.com/thanos-io/thanos/pull/2964) Query: Add time range parameters to label APIs. Add `start` and `end` fields to Store API `LabelNamesRequest` and `LabelValuesRequest`.
- [#2996](https://github.com/thanos-io/thanos/pull/2996) Sidecar: Add `reloader_config_apply_errors_total` metric. Add new flags `--reloader.watch-interval`, and `--reloader.retry-interval`.
- [#2973](https://github.com/thanos-io/thanos/pull/2973) Add Thanos Query Frontend component.
- [#2980](https://github.com/thanos-io/thanos/pull/2980) Bucket Viewer: Migrate block viewer to React.
- [#2725](https://github.com/thanos-io/thanos/pull/2725) Add bucket index operation durations: `thanos_bucket_store_cached_series_fetch_duration_seconds` and `thanos_bucket_store_cached_postings_fetch_duration_seconds`.
- [#2931](https://github.com/thanos-io/thanos/pull/2931) Query: Allow passing a `storeMatch[]` to select matching stores when debugging the querier. See [documentation](docs/components/query.md#store-filtering)

### Changed

- [#2893](https://github.com/thanos-io/thanos/pull/2893) Store: Rename metric `thanos_bucket_store_cached_postings_compression_time_seconds` to `thanos_bucket_store_cached_postings_compression_time_seconds_total`.
- [#2915](https://github.com/thanos-io/thanos/pull/2915) Receive,Ruler: Enable TSDB directory locking by default. Add a new flag (`--tsdb.no-lockfile`) to override behavior.
- [#2902](https://github.com/thanos-io/thanos/pull/2902) Querier UI:Separate dedupe and partial response checkboxes per panel in new UI.
- [#2991](https://github.com/thanos-io/thanos/pull/2991) Store: *breaking :warning:* `operation` label value `getrange` changed to `get_range` for `thanos_store_bucket_cache_operation_requests_total` and `thanos_store_bucket_cache_operation_hits_total` to be consistent with bucket operation metrics.
- [#2876](https://github.com/thanos-io/thanos/pull/2876) Receive,Ruler: Updated TSDB and switched to ChunkIterators instead of sample one, which avoids unnecessary decoding / encoding.
- [#3064](https://github.com/thanos-io/thanos/pull/3064) s3: *breaking :warning:* Add SSE/SSE-KMS/SSE-C configuration. The S3 `encrypt_sse: true` option is now deprecated in favour of `sse_config`. If you used `encrypt_sse`, the migration strategy is to set up the following block:

```yaml
sse_config:
  type: SSE-S3
```

## [v0.14.0](https://github.com/thanos-io/thanos/releases/tag/v0.14.0) - 2020.07.10

### Fixed

- [#2637](https://github.com/thanos-io/thanos/pull/2637) Compact: Detect retryable errors that are inside of a wrapped `tsdb.MultiError`.
- [#2648](https://github.com/thanos-io/thanos/pull/2648) Store: Allow index cache and caching bucket to be configured at the same time.
- [#2728](https://github.com/thanos-io/thanos/pull/2728) Query: Fixed panics when using larger number of replica labels with short series label sets.
- [#2787](https://github.com/thanos-io/thanos/pull/2787) Update Prometheus mod to pull in prometheus/prometheus#7414.
- [#2807](https://github.com/thanos-io/thanos/pull/2807) Store: Decreased memory allocations while querying block's index.
- [#2809](https://github.com/thanos-io/thanos/pull/2809) Query: `/api/v1/stores` now guarantees to return a string in the `lastError` field.

### Changed

- [#2658](https://github.com/thanos-io/thanos/pull/2658) [#2703](https://github.com/thanos-io/thanos/pull/2703) Upgrade to Prometheus [@3268eac2ddda](https://github.com/prometheus/prometheus/commit/3268eac2ddda) which is after v2.18.1.
  - TSDB now does memory-mapping of Head chunks and reduces memory usage.
- [#2667](https://github.com/thanos-io/thanos/pull/2667) Store: Removed support to the legacy `index.cache.json`. The hidden flag `--store.disable-index-header` was removed.
- [#2613](https://github.com/thanos-io/thanos/pull/2613) Store: Renamed the caching bucket config option `chunk_object_size_ttl` to `chunk_object_attrs_ttl`.
- [#2667](https://github.com/thanos-io/thanos/pull/2667) Compact: The deprecated flag `--index.generate-missing-cache-file` and the metric `thanos_compact_generated_index_total` were removed.
- [#2671](https://github.com/thanos-io/thanos/pull/2671) *breaking* Tools: Bucket replicate flag `--resolution` is now in Go duration format.
- [#2671](https://github.com/thanos-io/thanos/pull/2671) Tools: Bucket replicate now replicates by default all blocks.
- [#2739](https://github.com/thanos-io/thanos/pull/2739) Changed `bucket tool bucket verify` `--id-whitelist` flag to `--id`.
- [#2748](https://github.com/thanos-io/thanos/pull/2748) Upgrade Prometheus to [@66dfb951c4ca](https://github.com/prometheus/prometheus/commit/66dfb951c4ca2c1dd3f266172a48a925403b13a5) which is after v2.19.0.
  - PromQL now allow us to executed concurrent selects.

### Added

- [#2671](https://github.com/thanos-io/thanos/pull/2671) Tools: Bucket replicate now allows passing repeated `--compaction` and `--resolution` flags.
- [#2657](https://github.com/thanos-io/thanos/pull/2657) Querier: Add the ability to perform concurrent select request per query.
- [#2754](https://github.com/thanos-io/thanos/pull/2754) UI: Add stores page in the React UI.
- [#2752](https://github.com/thanos-io/thanos/pull/2752) Compact: Add flag `--block-viewer.global.sync-block-interval` to configure metadata sync interval for the bucket UI.

## [v0.13.0](https://github.com/thanos-io/thanos/releases/tag/v0.13.0) - 2020.06.22

### Fixed

- [#2548](https://github.com/thanos-io/thanos/pull/2548) Query: Fixed rare cases of double counter reset accounting when querying `rate` with deduplication enabled.
- [#2536](https://github.com/thanos-io/thanos/pull/2536) S3: Fixed AWS STS endpoint url to https for Web Identity providers on AWS EKS.
- [#2501](https://github.com/thanos-io/thanos/pull/2501) Query: Gracefully handle additional fields in `SeriesResponse` protobuf message that may be added in the future.
- [#2568](https://github.com/thanos-io/thanos/pull/2568) Query: Don't close the connection of strict, static nodes if establishing a connection had succeeded but Info() call failed.
- [#2615](https://github.com/thanos-io/thanos/pull/2615) Rule: Fix bugs where rules were out of sync.
- [#2614](https://github.com/thanos-io/thanos/pull/2614) Tracing: Disabled Elastic APM Go Agent default tracer on initialization to disable the default metric gatherer.
- [#2525](https://github.com/thanos-io/thanos/pull/2525) Query: Fixed logging for dns resolution error in the `Query` component.
- [#2484](https://github.com/thanos-io/thanos/pull/2484) Query/Ruler: Fixed issue #2483, when web.route-prefix is set, it is added twice in HTTP router prefix.
- [#2416](https://github.com/thanos-io/thanos/pull/2416) Bucket: Fixed issue #2416 bug in `inspect --sort-by` doesn't work correctly in all cases.
- [#2719](https://github.com/thanos-io/thanos/pull/2719) Query: `irate` and `resets` use now counter downsampling aggregations.
- [#2705](https://github.com/thanos-io/thanos/pull/2705) minio-go: Added support for `af-south-1` and `eu-south-1` regions.
- [#2753](https://github.com/thanos-io/thanos/issues/2753) Sidecar, Receive, Rule: Fixed possibility of out of order uploads in error cases. This could potentially cause Compactor to create overlapping blocks.

### Added

- [#2012](https://github.com/thanos-io/thanos/pull/2012) Receive: Added multi-tenancy support (based on header)
- [#2502](https://github.com/thanos-io/thanos/pull/2502) StoreAPI: Added `hints` field to `SeriesResponse`. Hints in an opaque data structure that can be used to carry additional information from the store and its content is implementation specific.
- [#2521](https://github.com/thanos-io/thanos/pull/2521) Sidecar: Added `thanos_sidecar_reloader_reloads_failed_total`, `thanos_sidecar_reloader_reloads_total`, `thanos_sidecar_reloader_watch_errors_total`, `thanos_sidecar_reloader_watch_events_total` and `thanos_sidecar_reloader_watches` metrics.
- [#2412](https://github.com/thanos-io/thanos/pull/2412) UI: Added React UI from Prometheus upstream. Currently only accessible from Query component as only `/graph` endpoint is migrated.
- [#2532](https://github.com/thanos-io/thanos/pull/2532) Store: Added hidden option `--store.caching-bucket.config=<yaml content>` (or `--store.caching-bucket.config-file=<file.yaml>`) for experimental caching bucket, that can cache chunks into shared memcached. This can speed up querying and reduce number of requests to object storage.
- [#2579](https://github.com/thanos-io/thanos/pull/2579) Store: Experimental caching bucket can now cache metadata as well. Config has changed from #2532.
- [#2526](https://github.com/thanos-io/thanos/pull/2526) Compact: In case there are no labels left after deduplication via `--deduplication.replica-label`, assign first `replica-label` with value `deduped`.
- [#2621](https://github.com/thanos-io/thanos/pull/2621) Receive: Added flag to configure forward request timeout. Receive write will complete request as soon as quorum of writes succeeds.

### Changed

- [#2194](https://github.com/thanos-io/thanos/pull/2194) Updated to golang v1.14.2.
- [#2505](https://github.com/thanos-io/thanos/pull/2505) Store: Removed obsolete `thanos_store_node_info` metric.
- [#2513](https://github.com/thanos-io/thanos/pull/2513) Tools: Moved `thanos bucket` commands to `thanos tools bucket`, also moved `thanos check rules` to `thanos tools rules-check`. `thanos tools rules-check` also takes rules by `--rules` repeated flag not argument anymore.
- [#2548](https://github.com/thanos-io/thanos/pull/2548/commits/53e69bd89b2b08c18df298eed7d90cb7179cc0ec) Store, Querier: remove duplicated chunks on StoreAPI.
- [#2596](https://github.com/thanos-io/thanos/pull/2596) Updated Prometheus dependency to [@cd73b3d33e064bbd846fc7a26dc8c313d46af382](https://github.com/prometheus/prometheus/commit/cd73b3d33e064bbd846fc7a26dc8c313d46af382) which falls in between v2.17.0 and v2.18.0.
  - Receive,Rule: TSDB now supports isolation of append and queries.
  - Receive,Rule: TSDB now holds less WAL files after Head Truncation.
- [#2450](https://github.com/thanos-io/thanos/pull/2450) Store: Added Regex-set optimization for `label=~"a|b|c"` matchers.
- [#2526](https://github.com/thanos-io/thanos/pull/2526) Compact: In case there are no labels left after deduplication via `--deduplication.replica-label`, assign first `replica-label` with value `deduped`.
- [#2603](https://github.com/thanos-io/thanos/pull/2603) Store/Querier: Significantly optimize cases where StoreAPIs or blocks returns exact overlapping chunks (e.g Store GW and sidecar or brute force Store Gateway HA).

## [v0.12.2](https://github.com/thanos-io/thanos/releases/tag/v0.12.2) - 2020.04.30

### Fixed

- [#2459](https://github.com/thanos-io/thanos/issues/2459) Compact: Fixed issue with old blocks being marked and deleted in a (slow) loop.
- [#2533](https://github.com/thanos-io/thanos/pull/2515) Rule: do not wrap reload endpoint with `/`. Makes `/-/reload` accessible again when no prefix has been specified.

## [v0.12.1](https://github.com/thanos-io/thanos/releases/tag/v0.12.1) - 2020.04.20

### Fixed

- [#2411](https://github.com/thanos-io/thanos/pull/2411) Query: fix a bug where queries might not time out sometimes due to issues with one or more StoreAPIs.
- [#2475](https://github.com/thanos-io/thanos/pull/2475) Store: remove incorrect optimizations for queries with `=~".*"` and `!=~".*"` matchers.
- [#2472](https://github.com/thanos-io/thanos/pull/2472) Compact: fix a bug where partial blocks were never deleted, causing spam of warnings.
- [#2474](https://github.com/thanos-io/thanos/pull/2474) Store: fix a panic caused by concurrent memory access during block filtering.

## [v0.12.0](https://github.com/thanos-io/thanos/releases/tag/v0.12.0) - 2020.04.15

### Fixed

- [#2288](https://github.com/thanos-io/thanos/pull/2288) Ruler: fixes issue #2281, a bug causing incorrect parsing of query address with path prefix.
- [#2238](https://github.com/thanos-io/thanos/pull/2238) Ruler: fixed issue #2204, where a bug in alert queue signaling filled up the queue and alerts were dropped.
- [#2231](https://github.com/thanos-io/thanos/pull/2231) Bucket Web: sort chunks by thanos.downsample.resolution for better grouping.
- [#2254](https://github.com/thanos-io/thanos/pull/2254) Bucket: fix issue where metrics were registered multiple times in bucket replicate.
- [#2271](https://github.com/thanos-io/thanos/pull/2271) Bucket Web: fixed issue #2260, where the bucket passes null when storage is empty.
- [#2339](https://github.com/thanos-io/thanos/pull/2339) Query: fix a bug where `--store.unhealthy-timeout` was never respected.
- [#2208](https://github.com/thanos-io/thanos/pull/2208) Query and Rule: fix handling of `web.route-prefix` to correctly handle `/` and prefixes that do not begin with a `/`.
- [#2311](https://github.com/thanos-io/thanos/pull/2311) Receive: ensure receive component serves TLS when TLS configuration is provided.
- [#2319](https://github.com/thanos-io/thanos/pull/2319) Query: fixed inconsistent naming of metrics.
- [#2390](https://github.com/thanos-io/thanos/pull/2390) Store: fixed bug that was causing all posting offsets to be used instead of only 1/32 as intended; added hidden flag to control this behavior.
- [#2393](https://github.com/thanos-io/thanos/pull/2393) Store: fixed bug causing certain not-existing label values queried to fail with "invalid-size" error from binary header.
- [#2382](https://github.com/thanos-io/thanos/pull/2382) Store: fixed bug causing partial writes of index-header.
- [#2383](https://github.com/thanos-io/thanos/pull/2383) Store: handle expected errors correctly, e.g. do not increment failure counters.

### Added

- [#2252](https://github.com/thanos-io/thanos/pull/2252) Query: add new `--store-strict` flag. More information available [here](docs/proposals-done/202001-thanos-query-health-handling.md).
- [#2265](https://github.com/thanos-io/thanos/pull/2265) Compact: add `--wait-interval` to specify compaction wait interval between consecutive compact runs when `--wait` is enabled.
- [#2250](https://github.com/thanos-io/thanos/pull/2250) Compact: enable vertical compaction for offline deduplication (experimental). Uses `--deduplication.replica-label` flag to specify the replica label on which to deduplicate (hidden). Please note that this uses a NAIVE algorithm for merging (no smart replica deduplication, just chaining samples together). This works well for deduplication of blocks with **precisely the same samples** like those produced by Receiver replication. We plan to add a smarter algorithm in the following weeks.
- [#1714](https://github.com/thanos-io/thanos/pull/1714) Compact: the compact component now exposes the bucket web UI when it is run as a long-lived process.
- [#2304](https://github.com/thanos-io/thanos/pull/2304) Store: added `max_item_size` configuration option to memcached-based index cache. This should be set to the max item size configured in memcached (`-I` flag) in order to not waste network round-trips to cache items larger than the limit configured in memcached.
- [#2297](https://github.com/thanos-io/thanos/pull/2297) Store: add `--experimental.enable-index-cache-postings-compression` flag to enable re-encoding and compressing postings before storing them into the cache. Compressed postings take about 10% of the original size.
- [#2357](https://github.com/thanos-io/thanos/pull/2357) Compact and Store: the compact and store components now serve the bucket UI on `:<http-port>/loaded`, which shows exactly the blocks that are currently seen by compactor and the store gateway. The compactor also serves a different bucket UI on `:<http-port>/global`, which shows the status of object storage without any filters.
- [#2172](https://github.com/thanos-io/thanos/pull/2172) Store: add support for sharding the store component based on the label hash.
- [#2113](https://github.com/thanos-io/thanos/pull/2113) Bucket: added `thanos bucket replicate` command to replicate blocks from one bucket to another.
- [#1922](https://github.com/thanos-io/thanos/pull/1922) Docs: create a new document to explain sharding in Thanos.
- [#2230](https://github.com/thanos-io/thanos/pull/2230) Store: optimize conversion of labels.

### Changed

- [#2136](https://github.com/thanos-io/thanos/pull/2136) *breaking* Store, Compact, Bucket: schedule block deletion by adding deletion-mark.json. This adds a consistent way for multiple readers and writers to access object storage. Since there are no consistency guarantees provided by some Object Storage providers, this PR adds a consistent lock-free way of dealing with Object Storage irrespective of the choice of object storage. In order to achieve this co-ordination, blocks are not deleted directly. Instead, blocks are marked for deletion by uploading the `deletion-mark.json` file for the block that was chosen to be deleted. This file contains Unix time of when the block was marked for deletion. If you want to keep existing behavior, you should add `--delete-delay=0s` as a flag.
- [#2090](https://github.com/thanos-io/thanos/issues/2090) *breaking* Downsample command: the `downsample` command has moved and is now a sub-command of the `thanos bucket` sub-command; it cannot be called via `thanos downsample` any more.
- [#2294](https://github.com/thanos-io/thanos/pull/2294) Store: optimizations for fetching postings. Queries using `=~".*"` matchers or negation matchers (`!=...` or `!~...`) benefit the most.
- [#2301](https://github.com/thanos-io/thanos/pull/2301) Ruler: exit with an error when initialization fails.
- [#2310](https://github.com/thanos-io/thanos/pull/2310) Query: report timespan 0 to 0 when discovering no stores.
- [#2330](https://github.com/thanos-io/thanos/pull/2330) Store: index-header is no longer experimental. It is enabled by default for store Gateway. You can disable it with new hidden flag: `--store.disable-index-header`. The `--experimental.enable-index-header` flag was removed.
- [#1848](https://github.com/thanos-io/thanos/pull/1848) Ruler: allow returning error messages when a reload is triggered via HTTP.
- [#2270](https://github.com/thanos-io/thanos/pull/2277) All: Thanos components will now print stack traces when they error out.

## [v0.11.0](https://github.com/thanos-io/thanos/releases/tag/v0.11.0) - 2020.03.02

### Fixed

- [#2033](https://github.com/thanos-io/thanos/pull/2033) Minio-go: Fixed Issue #1494 support Web Identity providers for IAM credentials for AWS EKS.
- [#1985](https://github.com/thanos-io/thanos/pull/1985) Store Gateway: Fixed case where series entry is larger than 64KB in index.
- [#2051](https://github.com/thanos-io/thanos/pull/2051) Ruler: Fixed issue where ruler does not expose shipper metrics.
- [#2101](https://github.com/thanos-io/thanos/pull/2101) Ruler: Fixed bug where thanos_alert_sender_errors_total was not registered.
- [#1789](https://github.com/thanos-io/thanos/pull/1789) Store Gateway: Improve timeouts.
- [#2139](https://github.com/thanos-io/thanos/pull/2139) Properly handle SIGHUP for reloading.
- [#2040](https://github.com/thanos-io/thanos/pull/2040) UI: Fix URL of alerts in Ruler
- [#2033](https://github.com/thanos-io/thanos/pull/1978) Ruler: Fix tracing in Thanos Ruler

### Added

- [#2003](https://github.com/thanos-io/thanos/pull/2003) Query: Support downsampling for /series.
- [#1952](https://github.com/thanos-io/thanos/pull/1952) Store Gateway: Implemented [binary index header](docs/proposals-done/201912-thanos-binary-index-header.md). This significantly reduces resource consumption (memory, CPU, net bandwidth) for startup and data loading processes as well as baseline memory. This means that adding more blocks into object storage, without querying them will use almost no resources. This, however, **still means that querying large amounts of data** will result in high spikes of memory and CPU use as before, due to simply fetching large amounts of metrics data. Since we fixed baseline, we are now focusing on query performance optimizations in separate initiatives. To enable experimental `index-header` mode run store with hidden `experimental.enable-index-header` flag.
- [#2009](https://github.com/thanos-io/thanos/pull/2009) Store Gateway: Minimum age of all blocks before they are being read. Set it to a safe value (e.g 30m) if your object storage is eventually consistent. GCS and S3 are (roughly) strongly consistent.
- [#1963](https://github.com/thanos-io/thanos/pull/1963) Mixin: Add Thanos Ruler alerts.
- [#1984](https://github.com/thanos-io/thanos/pull/1984) Query: Add cache-control header to not cache on error.
- [#1870](https://github.com/thanos-io/thanos/pull/1870) UI: Persist settings in query.
- [#1969](https://github.com/thanos-io/thanos/pull/1969) Sidecar: allow setting http connection pool size via flags.
- [#1967](https://github.com/thanos-io/thanos/issues/1967) Receive: Allow local TSDB compaction.
- [#1939](https://github.com/thanos-io/thanos/pull/1939) Ruler: Add TLS and authentication support for query endpoints with the `--query.config` and `--query.config-file` CLI flags. See [documentation](docs/components/rule.md#configuration) for further information.
- [#1982](https://github.com/thanos-io/thanos/pull/1982) Ruler: Add support for Alertmanager v2 API endpoints.
- [#2030](https://github.com/thanos-io/thanos/pull/2030) Query: Add `thanos_proxy_store_empty_stream_responses_total` metric for number of empty responses from stores.
- [#2049](https://github.com/thanos-io/thanos/pull/2049) Tracing: Support sampling on Elastic APM with new sample_rate setting.
- [#2008](https://github.com/thanos-io/thanos/pull/2008) Querier, Receiver, Sidecar, Store: Add gRPC [health check](https://github.com/grpc/grpc/blob/master/doc/health-checking.md) endpoints.
- [#2145](https://github.com/thanos-io/thanos/pull/2145) Tracing: track query sent to prometheus via remote read api.

### Changed

- [#1970](https://github.com/thanos-io/thanos/issues/1970) *breaking* Receive: Use gRPC for forwarding requests between peers. Note that existing values for the `--receive.local-endpoint` flag and the endpoints in the hashring configuration file must now specify the receive gRPC port and must be updated to be a simple `host:port` combination, e.g. `127.0.0.1:10901`, rather than a full HTTP URL, e.g. `http://127.0.0.1:10902/api/v1/receive`.
- [#1933](https://github.com/thanos-io/thanos/pull/1933) Add a flag `--tsdb.wal-compression` to configure whether to enable tsdb wal compression in ruler and receiver.
- [#2021](https://github.com/thanos-io/thanos/pull/2021) Rename metric `thanos_query_duplicated_store_address` to `thanos_query_duplicated_store_addresses_total` and `thanos_rule_duplicated_query_address` to `thanos_rule_duplicated_query_addresses_total`.
- [#2166](https://github.com/thanos-io/thanos/pull/2166) Bucket Web: improve the tooltip for the bucket UI; it was reconstructed and now exposes much more information about blocks.

## [v0.10.1](https://github.com/thanos-io/thanos/releases/tag/v0.10.1) - 2020.01.24

### Fixed

- [#2015](https://github.com/thanos-io/thanos/pull/2015) Sidecar: Querier /api/v1/series bug fixed when time range was ignored inside sidecar. The bug was noticeable for example when using Grafana template variables.
- [#2120](https://github.com/thanos-io/thanos/pull/2120) Bucket Web: Set state of status prober properly.

## [v0.10.0](https://github.com/thanos-io/thanos/releases/tag/v0.10.0) - 2020.01.13

### Fixed

- [#1919](https://github.com/thanos-io/thanos/issues/1919) Compactor: Fixed potential data loss when uploading older blocks, or upload taking long time while compactor is running.
- [#1937](https://github.com/thanos-io/thanos/pull/1937) Compactor: Improved synchronization of meta JSON files. Compactor now properly handles partial block uploads for all operation like retention apply, downsampling and compaction. Additionally:

  - Removed `thanos_compact_sync_meta_*` metrics. Use `thanos_blocks_meta_*` metrics instead.
  - Added `thanos_consistency_delay_seconds` and `thanos_compactor_aborted_partial_uploads_deletion_attempts_total` metrics.

- [#1936](https://github.com/thanos-io/thanos/pull/1936) Store: Improved synchronization of meta JSON files. Store now properly handles corrupted disk cache. Added meta.json sync metrics.
- [#1856](https://github.com/thanos-io/thanos/pull/1856) Receive: close DBReadOnly after flushing to fix a memory leak.
- [#1882](https://github.com/thanos-io/thanos/pull/1882) Receive: upload to object storage as 'receive' rather than 'sidecar'.
- [#1907](https://github.com/thanos-io/thanos/pull/1907) Store: Fixed the duration unit for the metric `thanos_bucket_store_series_gate_duration_seconds`.
- [#1931](https://github.com/thanos-io/thanos/pull/1931) Compact: Fixed the compactor successfully exiting when actually an error occurred while compacting a blocks group.
- [#1872](https://github.com/thanos-io/thanos/pull/1872) Ruler: `/api/v1/rules` now shows a properly formatted value
- [#1945](https://github.com/thanos-io/thanos/pull/1945) `master` container images are now built with Go 1.13
- [#1956](https://github.com/thanos-io/thanos/pull/1956) Ruler: now properly ignores duplicated query addresses
- [#1975](https://github.com/thanos-io/thanos/pull/1975) Store Gateway: fixed panic caused by memcached servers selector when there's 1 memcached node

### Added

- [#1852](https://github.com/thanos-io/thanos/pull/1852) Add support for `AWS_CONTAINER_CREDENTIALS_FULL_URI` by upgrading to minio-go v6.0.44
- [#1854](https://github.com/thanos-io/thanos/pull/1854) Update Rule UI to support alerts count displaying and filtering.
- [#1838](https://github.com/thanos-io/thanos/pull/1838) Ruler: Add TLS and authentication support for Alertmanager with the `--alertmanagers.config` and `--alertmanagers.config-file` CLI flags. See [documentation](docs/components/rule.md#configuration) for further information.
- [#1838](https://github.com/thanos-io/thanos/pull/1838) Ruler: Add a new `--alertmanagers.sd-dns-interval` CLI option to specify the interval between DNS resolutions of Alertmanager hosts.
- [#1881](https://github.com/thanos-io/thanos/pull/1881) Store Gateway: memcached support for index cache. See [documentation](docs/components/store.md#index-cache) for further information.
- [#1904](https://github.com/thanos-io/thanos/pull/1904) Add a skip-chunks option in Store Series API to improve the response time of `/api/v1/series` endpoint.
- [#1910](https://github.com/thanos-io/thanos/pull/1910) Query: `/api/v1/labels` now understands `POST` - useful for sending bigger requests

### Changed

- [#1947](https://github.com/thanos-io/thanos/pull/1947) Upgraded Prometheus dependencies to v2.15.2. This includes:

  - Compactor: Significant reduction of memory footprint for compaction and downsampling process.
  - Querier: Accepting spaces between time range and square bracket. e.g `[ 5m]`
  - Querier: Improved PromQL parser performance.

- [#1833](https://github.com/thanos-io/thanos/pull/1833) `--shipper.upload-compacted` flag has been promoted to non hidden, non experimental state. More info available [here](docs/quick-tutorial.md#uploading-old-metrics).
- [#1867](https://github.com/thanos-io/thanos/pull/1867) Ruler: now sets a `Thanos/$version` `User-Agent` in requests
- [#1887](https://github.com/thanos-io/thanos/pull/1887) Service discovery now deduplicates targets between different target groups

## [v0.9.0](https://github.com/thanos-io/thanos/releases/tag/v0.9.0) - 2019.12.03

### Added

- [#1678](https://github.com/thanos-io/thanos/pull/1678) Add Lightstep as a tracing provider.
- [#1687](https://github.com/thanos-io/thanos/pull/1687) Add a new `--grpc-grace-period` CLI option to components which serve gRPC to set how long to wait until gRPC Server shuts down.
- [#1660](https://github.com/thanos-io/thanos/pull/1660) Sidecar: Add a new `--prometheus.ready_timeout` CLI option to the sidecar to set how long to wait until Prometheus starts up.
- [#1573](https://github.com/thanos-io/thanos/pull/1573) `AliYun OSS` object storage, see [documents](docs/storage.md#aliyun-oss) for further information.
- [#1680](https://github.com/thanos-io/thanos/pull/1680) Add a new `--http-grace-period` CLI option to components which serve HTTP to set how long to wait until HTTP Server shuts down.
- [#1712](https://github.com/thanos-io/thanos/pull/1712) Bucket: Rename flag on bucket web component from `--listen` to `--http-address` to match other components.
- [#1733](https://github.com/thanos-io/thanos/pull/1733) Compactor: New metric `thanos_compactor_iterations_total` on Thanos Compactor which shows the number of successful iterations.
- [#1758](https://github.com/thanos-io/thanos/pull/1758) Bucket: `thanos bucket web` now supports `--web.external-prefix` for proxying on a subpath.
- [#1770](https://github.com/thanos-io/thanos/pull/1770) Bucket: Add `--web.prefix-header` flags to allow for bucket UI to be accessible behind a reverse proxy.
- [#1668](https://github.com/thanos-io/thanos/pull/1668) Receiver: Added TLS options for both server and client remote write.

### Fixed

- [#1656](https://github.com/thanos-io/thanos/pull/1656) Store Gateway: Store now starts metric and status probe HTTP server earlier in its start-up sequence. `/-/healthy` endpoint now starts to respond with success earlier. `/metrics` endpoint starts serving metrics earlier as well. Make sure to point your readiness probes to the `/-/ready` endpoint rather than `/metrics`.
- [#1669](https://github.com/thanos-io/thanos/pull/1669) Store Gateway: Fixed store sharding. Now it does not load excluded meta.jsons and load/fetch index-cache.json files.
- [#1670](https://github.com/thanos-io/thanos/pull/1670) Sidecar: Fixed un-ordered blocks upload. Sidecar now uploads the oldest blocks first.
- [#1568](https://github.com/thanos-io/thanos/pull/1709) Store Gateway: Store now retains the first raw value of a chunk during downsampling to avoid losing some counter resets that occur on an aggregation boundary.
- [#1751](https://github.com/thanos-io/thanos/pull/1751) Querier: Fixed labels for StoreUI
- [#1773](https://github.com/thanos-io/thanos/pull/1773) Ruler: Fixed the /api/v1/rules endpoint that returned 500 status code with `failed to assert type of rule ...` message.
- [#1770](https://github.com/thanos-io/thanos/pull/1770) Querier: Fixed `--web.external-prefix` 404s for static resources.
- [#1785](https://github.com/thanos-io/thanos/pull/1785) Ruler: The /api/v1/rules endpoints now returns the original rule filenames.
- [#1791](https://github.com/thanos-io/thanos/pull/1791) Ruler: Ruler now supports identical rule filenames in different directories.
- [#1562](https://github.com/thanos-io/thanos/pull/1562) Querier: Downsampling option now carries through URL.
- [#1675](https://github.com/thanos-io/thanos/pull/1675) Querier: Reduced resource usage while using certain queries like `offset`.
- [#1725](https://github.com/thanos-io/thanos/pull/1725) & [#1718](https://github.com/thanos-io/thanos/pull/1718) Store Gateway: Per request memory improvements.

### Changed

- [#1666](https://github.com/thanos-io/thanos/pull/1666) Compact: `thanos_compact_group_compactions_total` now counts block compactions, so operations that resulted in a compacted block. The old behaviour is now exposed by new metric: `thanos_compact_group_compaction_runs_started_total` and `thanos_compact_group_compaction_runs_completed_total` which counts compaction runs overall.
- [#1748](https://github.com/thanos-io/thanos/pull/1748) Updated all dependencies.
- [#1694](https://github.com/thanos-io/thanos/pull/1694) `prober_ready` and `prober_healthy` metrics are removed, for sake of `status`. Now `status` exposes same metric with a label, `check`. `check` can have "healty" or "ready" depending on status of the probe.
- [#1790](https://github.com/thanos-io/thanos/pull/1790) Ruler: Fixes subqueries support for ruler.
- [#1769](https://github.com/thanos-io/thanos/pull/1769) & [#1545](https://github.com/thanos-io/thanos/pull/1545) Adjusted most of the metrics histogram buckets.

## [v0.8.1](https://github.com/thanos-io/thanos/releases/tag/v0.8.1) - 2019.10.14

### Fixed

- [#1632](https://github.com/thanos-io/thanos/issues/1632) Removes the duplicated external labels detection on Thanos Querier; warning only; Made Store Gateway compatible with older Querier versions.
  - NOTE: `thanos_store_nodes_grpc_connections` metric is now per `external_labels` and `store_type`. It is a recommended metric for Querier storeAPIs. `thanos_store_node_info` is marked as obsolete and will be removed in next release.
  - NOTE2: Store Gateway is now advertising artificial: `"@thanos_compatibility_store_type=store"` label. This is to have the current Store Gateway compatible with Querier pre v0.8.0. This label can be disabled by hidden `debug.advertise-compatibility-label=false` flag on Store Gateway.

## [v0.8.0](https://github.com/thanos-io/thanos/releases/tag/v0.8.0) - 2019.10.10

Lot's of improvements this release! Noteworthy items:

- First Katacoda tutorial! 🐱
- Fixed Deletion order causing Compactor to produce not needed 👻 blocks with missing random files.
- Store GW memory improvements (more to come!).
- Querier allows multiple deduplication labels.
- Both Compactor and Store Gateway can be **sharded** within the same bucket using relabelling!
- Sidecar exposed data from Prometheus can be now limited to given `min-time` (e.g 3h only).
- Numerous Thanos Receive improvements.

Make sure you check out Prometheus 2.13.0 as well. New release drastically improves usage and resource consumption of both Prometheus and sidecar with Thanos: https://prometheus.io/blog/2019/10/10/remote-read-meets-streaming/

### Added

- [#1619](https://github.com/thanos-io/thanos/pull/1619) Thanos sidecar allows to limit min time range for data it exposes from Prometheus.
- [#1583](https://github.com/thanos-io/thanos/pull/1583) Thanos sharding:
  - Add relabel config (`--selector.relabel-config-file` and `selector.relabel-config`) into Thanos Store and Compact components. Selecting blocks to serve depends on the result of block labels relabeling.
  - For store gateway, advertise labels from "approved" blocks.
- [#1540](https://github.com/thanos-io/thanos/pull/1540) Thanos Downsample added `/-/ready` and `/-/healthy` endpoints.
- [#1538](https://github.com/thanos-io/thanos/pull/1538) Thanos Rule added `/-/ready` and `/-/healthy` endpoints.
- [#1537](https://github.com/thanos-io/thanos/pull/1537) Thanos Receive added `/-/ready` and `/-/healthy` endpoints.
- [#1460](https://github.com/thanos-io/thanos/pull/1460) Thanos Store Added `/-/ready` and `/-/healthy` endpoints.
- [#1534](https://github.com/thanos-io/thanos/pull/1534) Thanos Query Added `/-/ready` and `/-/healthy` endpoints.
- [#1533](https://github.com/thanos-io/thanos/pull/1533) Thanos inspect now supports the timeout flag.
- [#1496](https://github.com/thanos-io/thanos/pull/1496) Thanos Receive now supports setting block duration.
- [#1362](https://github.com/thanos-io/thanos/pull/1362) Optional `replicaLabels` param for `/query` and `/query_range` querier endpoints. When provided overwrite the `query.replica-label` cli flags.
- [#1482](https://github.com/thanos-io/thanos/pull/1482) Thanos now supports Elastic APM as tracing provider.
- [#1612](https://github.com/thanos-io/thanos/pull/1612) Thanos Rule added `resendDelay` flag.
- [#1480](https://github.com/thanos-io/thanos/pull/1480) Thanos Receive flushes storage on hashring change.
- [#1613](https://github.com/thanos-io/thanos/pull/1613) Thanos Receive now traces forwarded requests.

### Changed

- [#1362](https://github.com/thanos-io/thanos/pull/1362) `query.replica-label` configuration can be provided more than once for multiple deduplication labels like: `--query.replica-label=prometheus_replica --query.replica-label=service`.
- [#1581](https://github.com/thanos-io/thanos/pull/1581) Thanos Store now can use smaller buffer sizes for Bytes pool; reducing memory for some requests.
- [#1622](https://github.com/thanos-io/thanos/pull/1622) & [#1590](https://github.com/thanos-io/thanos/pull/1590) Upgraded to Go 1.13.1
- [#1498](https://github.com/thanos-io/thanos/pull/1498) Thanos Receive change flag `labels` to `label` to be consistent with other commands.

### Fixed

- [#1525](https://github.com/thanos-io/thanos/pull/1525) Thanos now deletes block's file in correct order allowing to detect partial blocks without problems.
- [#1505](https://github.com/thanos-io/thanos/pull/1505) Thanos Store now removes invalid local cache blocks.
- [#1587](https://github.com/thanos-io/thanos/pull/1587) Thanos Sidecar cleanups all cache dirs after each compaction run.
- [#1582](https://github.com/thanos-io/thanos/pull/1582) Thanos Rule correctly parses Alertmanager URL if there is more `+` in it.
- [#1544](https://github.com/thanos-io/thanos/pull/1544) Iterating over object store is resilient to the edge case for some providers.
- [#1469](https://github.com/thanos-io/thanos/pull/1469) Fixed Azure potential failures (EOF) when requesting more data then blob has.
- [#1512](https://github.com/thanos-io/thanos/pull/1512) Thanos Store fixed memory leak for chunk pool.
- [#1488](https://github.com/thanos-io/thanos/pull/1488) Thanos Rule now now correctly links to query URL from rules and alerts.

## [v0.7.0](https://github.com/thanos-io/thanos/releases/tag/v0.7.0) - 2019.09.02

Accepted into CNCF:

- Thanos moved to new repository https://github.com/thanos-io/thanos
- Docker images moved to https://quay.io/thanos/thanos and mirrored at https://hub.docker.com/r/thanosio/thanos
- Slack moved to https://slack.cncf.io `#thanos`/`#thanos-dev`/`#thanos-prs`

### Added

- [#1478](https://github.com/thanos-io/thanos/pull/1478) Thanos components now exposes gRPC server metrics as soon as server starts, to provide more reliable data for instrumentation.
- [#1378](https://github.com/thanos-io/thanos/pull/1378) Thanos Receive now exposes `thanos_receive_config_hash`, `thanos_receive_config_last_reload_successful` and `thanos_receive_config_last_reload_success_timestamp_seconds` metrics to track latest configuration change
- [#1268](https://github.com/thanos-io/thanos/pull/1268) Thanos Sidecar added support for newest Prometheus streaming remote read added [here](https://github.com/prometheus/prometheus/pull/5703). This massively improves memory required by single request for both Prometheus and sidecar. Single requests now should take constant amount of memory on sidecar, so resource consumption prediction is now straightforward. This will be used if you have Prometheus `2.13` or `2.12-master`.
- [#1358](https://github.com/thanos-io/thanos/pull/1358) Added `part_size` configuration option for HTTP multipart requests minimum part size for S3 storage type
- [#1363](https://github.com/thanos-io/thanos/pull/1363) Thanos Receive now exposes `thanos_receive_hashring_nodes` and `thanos_receive_hashring_tenants` metrics to monitor status of hash-rings
- [#1395](https://github.com/thanos-io/thanos/pull/1395) Thanos Sidecar added `/-/ready` and `/-/healthy` endpoints to Thanos sidecar.
- [#1297](https://github.com/thanos-io/thanos/pull/1297) Thanos Compact added `/-/ready` and `/-/healthy` endpoints to Thanos compact.
- [#1431](https://github.com/thanos-io/thanos/pull/1431) Thanos Query added hidden flag to allow the use of downsampled resolution data for instant queries.
- [#1408](https://github.com/thanos-io/thanos/pull/1408) Thanos Store Gateway can now allow the specifying of supported time ranges it will serve (time sharding). Flags: `min-time` & `max-time`

### Changed

- [#1414](https://github.com/thanos-io/thanos/pull/1413) Upgraded important dependencies: Prometheus to 2.12-rc.0. TSDB is now part of Prometheus.
- [#1380](https://github.com/thanos-io/thanos/pull/1380) Upgraded important dependencies: Prometheus to 2.11.1 and TSDB to 0.9.1. Some changes affecting Querier:
  - [ENHANCEMENT] Query performance improvement: Efficient iteration and search in HashForLabels and HashWithoutLabels. #5707
  - [ENHANCEMENT] Optimize queries using regexp for set lookups. tsdb#602
  - [BUGFIX] prometheus_tsdb_compactions_failed_total is now incremented on any compaction failure. tsdb#613
  - [BUGFIX] PromQL: Correctly display {**name**="a"}.
- [#1338](https://github.com/thanos-io/thanos/pull/1338) Thanos Query still warns on store API duplicate, but allows a single one from duplicated set. This is gracefully warn about the problematic logic and not disrupt immediately.
- [#1385](https://github.com/thanos-io/thanos/pull/1385) Thanos Compact exposes flag to disable downsampling `downsampling.disable`.

### Fixed

- [#1327](https://github.com/thanos-io/thanos/pull/1327) Thanos Query `/series` API end-point now properly returns an empty array just like Prometheus if there are no results
- [#1302](https://github.com/thanos-io/thanos/pull/1302) Thanos now efficiently reuses HTTP keep-alive connections
- [#1371](https://github.com/thanos-io/thanos/pull/1371) Thanos Receive fixed race condition in hashring
- [#1430](https://github.com/thanos-io/thanos/pull/1430) Thanos fixed value of GOMAXPROCS inside container.
- [#1410](https://github.com/thanos-io/thanos/pull/1410) Fix for CVE-2019-10215

### Deprecated

- [#1458](https://github.com/thanos-io/thanos/pull/1458) Thanos Query and Receive now use common instrumentation middleware. As as result, for sake of `http_requests_total` and `http_request_duration_seconds_bucket`; Thanos Query no longer exposes `thanos_query_api_instant_query_duration_seconds`, `thanos_query_api_range_query_duration_second` metrics and Thanos Receive no longer exposes `thanos_http_request_duration_seconds`, `thanos_http_requests_total`, `thanos_http_response_size_bytes`.
- [#1423](https://github.com/thanos-io/thanos/pull/1423) Thanos Bench deprecated.

## [v0.6.0](https://github.com/thanos-io/thanos/releases/tag/v0.6.0) - 2019.07.18

### Added

- [#1097](https://github.com/thanos-io/thanos/pull/1097) Added `thanos check rules` linter for Thanos rule rules files.

- [#1253](https://github.com/thanos-io/thanos/pull/1253) Add support for specifying a maximum amount of retries when using Azure Blob storage (default: no retries).

- [#1244](https://github.com/thanos-io/thanos/pull/1244) Thanos Compact now exposes new metrics `thanos_compact_downsample_total` and `thanos_compact_downsample_failures_total` which are useful to catch when errors happen

- [#1260](https://github.com/thanos-io/thanos/pull/1260) Thanos Query/Rule now exposes metrics `thanos_querier_store_apis_dns_provider_results` and `thanos_ruler_query_apis_dns_provider_results` which tell how many addresses were configured and how many were actually discovered respectively

- [#1248](https://github.com/thanos-io/thanos/pull/1248) Add a web UI to show the state of remote storage.

- [#1217](https://github.com/thanos-io/thanos/pull/1217) Thanos Receive gained basic hashring support

- [#1262](https://github.com/thanos-io/thanos/pull/1262) Thanos Receive got a new metric `thanos_http_requests_total` which shows how many requests were handled by it

- [#1243](https://github.com/thanos-io/thanos/pull/1243) Thanos Receive got an ability to forward time series data between nodes. Now you can pass the hashring configuration via `--receive.hashrings-file`; the refresh interval `--receive.hashrings-file-refresh-interval`; the name of the local node's name `--receive.local-endpoint`; and finally the header's name which is used to determine the tenant `--receive.tenant-header`.

- [#1147](https://github.com/thanos-io/thanos/pull/1147) Support for the Jaeger tracer has been added!

*breaking* New common flags were added for configuring tracing: `--tracing.config-file` and `--tracing.config`. You can either pass a file to Thanos with the tracing configuration or pass it in the command line itself. Old `--gcloudtrace.*` flags were removed :warning:

To migrate over the old `--gcloudtrace.*` configuration, your tracing configuration should look like this:

```yaml
---
type: STACKDRIVER
config:
  - service_name: "foo"
    project_id: "123"
    sample_factor: 123
```

The other `type` you can use is `JAEGER` now. The `config` keys and values are Jaeger specific and you can find all of the information [here](https://github.com/jaegertracing/jaeger-client-go#environment-variables).

### Changed

- [#1284](https://github.com/thanos-io/thanos/pull/1284) Add support for multiple label-sets in Info gRPC service. This deprecates the single `Labels` slice of the `InfoResponse`, in a future release backward compatible handling for the single set of Labels will be removed. Upgrading to v0.6.0 or higher is advised. *breaking* If you run have duplicate queries in your Querier configuration with hierarchical federation of multiple Queries this PR makes Thanos Querier to detect this case and block all duplicates. Refer to 0.6.1 which at least allows for single replica to work.

- [#1314](https://github.com/thanos-io/thanos/pull/1314) Removes `http_request_duration_microseconds` (Summary) and adds `http_request_duration_seconds` (Histogram) from http server instrumentation used in Thanos APIs and UIs.

- [#1287](https://github.com/thanos-io/thanos/pull/1287) Sidecar now waits on Prometheus' external labels before starting the uploading process

- [#1261](https://github.com/thanos-io/thanos/pull/1261) Thanos Receive now exposes metrics `thanos_http_request_duration_seconds` and `thanos_http_response_size_bytes` properly of each handler

- [#1274](https://github.com/thanos-io/thanos/pull/1274) Iteration limit has been lifted from the LRU cache so there should be no more spam of error messages as they were harmless

- [#1321](https://github.com/thanos-io/thanos/pull/1321) Thanos Query now fails early on a query which only uses external labels - this improves clarity in certain situations

### Fixed

- [#1227](https://github.com/thanos-io/thanos/pull/1227) Some context handling issues were fixed in Thanos Compact; some unnecessary memory allocations were removed in the hot path of Thanos Store.

- [#1183](https://github.com/thanos-io/thanos/pull/1183) Compactor now correctly propagates retriable/haltable errors which means that it will not unnecessarily restart if such an error occurs

- [#1231](https://github.com/thanos-io/thanos/pull/1231) Receive now correctly handles SIGINT and closes without deadlocking

- [#1278](https://github.com/thanos-io/thanos/pull/1278) Fixed inflated values problem with `sum()` on Thanos Query

- [#1280](https://github.com/thanos-io/thanos/pull/1280) Fixed a problem with concurrent writes to a `map` in Thanos Query while rendering the UI

- [#1311](https://github.com/thanos-io/thanos/pull/1311) Fixed occasional panics in Compact and Store when using Azure Blob cloud storage caused by lack of error checking in client library.

- [#1322](https://github.com/thanos-io/thanos/pull/1322) Removed duplicated closing of the gRPC listener - this gets rid of harmless messages like `store gRPC listener: close tcp 0.0.0.0:10901: use of closed network connection` when those programs are being closed

### Deprecated

- [#1216](https://github.com/thanos-io/thanos/pull/1216) the old "Command-line flags" has been removed from Thanos Query UI since it was not populated and because we are striving for consistency

## [v0.5.0](https://github.com/thanos-io/thanos/releases/tag/v0.5.0) - 2019.06.05

TL;DR: Store LRU cache is no longer leaking, Upgraded Thanos UI to Prometheus 2.9, Fixed auto-downsampling, Moved to Go 1.12.5 and more.

This version moved tarballs to Golang 1.12.5 from 1.11 as well, so same warning applies if you use `container_memory_usage_bytes` from cadvisor. Use `container_memory_working_set_bytes` instead.

*breaking* As announced couple of times this release also removes gossip with all configuration flags (`--cluster.*`).

### Fixed

- [#1142](https://github.com/thanos-io/thanos/pull/1142) fixed major leak on store LRU cache for index items (postings and series).
- [#1163](https://github.com/thanos-io/thanos/pull/1163) sidecar is no longer blocking for custom Prometheus versions/builds. It only checks if flags return non 404, then it performs optional checks.
- [#1146](https://github.com/thanos-io/thanos/pull/1146) store/bucket: make getFor() work with interleaved resolutions.
- [#1157](https://github.com/thanos-io/thanos/pull/1157) querier correctly handles duplicated stores when some store changes external labels in place.

### Added

- [#1094](https://github.com/thanos-io/thanos/pull/1094) Allow configuring the response header timeout for the S3 client.

### Changed

- [#1118](https://github.com/thanos-io/thanos/pull/1118) *breaking* swift: Added support for cross-domain authentication by introducing `userDomainID`, `userDomainName`, `projectDomainID`, `projectDomainName`. The outdated terms `tenantID`, `tenantName` are deprecated and have been replaced by `projectID`, `projectName`.

- [#1066](https://github.com/thanos-io/thanos/pull/1066) Upgrade Thanos ui to Prometheus v2.9.1.

  Changes from the upstream:

  - query:
    - [ENHANCEMENT] Update moment.js and moment-timezone.js [PR #4679](https://github.com/prometheus/prometheus/pull/4679)
    - [ENHANCEMENT] Support to query elements by a specific time [PR #4764](https://github.com/prometheus/prometheus/pull/4764)
    - [ENHANCEMENT] Update to Bootstrap 4.1.3 [PR #5192](https://github.com/prometheus/prometheus/pull/5192)
    - [BUGFIX] Limit number of merics in prometheus UI [PR #5139](https://github.com/prometheus/prometheus/pull/5139)
    - [BUGFIX] Web interface Quality of Life improvements [PR #5201](https://github.com/prometheus/prometheus/pull/5201)
  - rule:
    - [ENHANCEMENT] Improve rule views by wrapping lines [PR #4702](https://github.com/prometheus/prometheus/pull/4702)
    - [ENHANCEMENT] Show rule evaluation errors on rules page [PR #4457](https://github.com/prometheus/prometheus/pull/4457)

- [#1156](https://github.com/thanos-io/thanos/pull/1156) Moved CI and docker multistage to Golang 1.12.5 for latest mem alloc improvements.
- [#1103](https://github.com/thanos-io/thanos/pull/1103) Updated go-cos deps. (COS bucket client).
- [#1149](https://github.com/thanos-io/thanos/pull/1149) Updated google Golang API deps (GCS bucket client).
- [#1190](https://github.com/thanos-io/thanos/pull/1190) Updated minio deps (S3 bucket client). This fixes minio retries.

- [#1133](https://github.com/thanos-io/thanos/pull/1133) Use prometheus v2.9.2, common v0.4.0 & tsdb v0.8.0.

  Changes from the upstreams:

  - store gateway:
    - [ENHANCEMENT] Fast path for EmptyPostings cases in Merge, Intersect and Without.
  - store gateway & compactor:
    - [BUGFIX] Fix fd and vm_area leak on error path in chunks.NewDirReader.
    - [BUGFIX] Fix fd and vm_area leak on error path in index.NewFileReader.
  - query:
    - [BUGFIX] Make sure subquery range is taken into account for selection #5467
    - [ENHANCEMENT] Check for cancellation on every step of a range evaluation. #5131
    - [BUGFIX] Exponentation operator to drop metric name in result of operation. #5329
    - [BUGFIX] Fix output sample values for scalar-to-vector comparison operations. #5454
  - rule:
    - [BUGFIX] Reload rules: copy state on both name and labels. #5368

## Deprecated

- [#1008](https://github.com/thanos-io/thanos/pull/1008) *breaking* Removed Gossip implementation. All `--cluster.*` flags removed and Thanos will error out if any is provided.

## [v0.4.0](https://github.com/thanos-io/thanos/releases/tag/v0.4.0) - 2019.05.3

:warning: **IMPORTANT** :warning: This is the last release that supports gossip. From Thanos v0.5.0, gossip will be completely removed.

This release also disables gossip mode by default for all components. See [this](docs/proposals-done/201809-gossip-removal.md) for more details.

:warning: This release moves Thanos docker images (NOT artifacts by accident) to Golang 1.12. This release includes change in GC's memory release which gives following effect:

> On Linux, the runtime now uses MADV_FREE to release unused memory. This is more efficient but may result in higher reported RSS. The kernel will reclaim the unused data when it is needed. To revert to the Go 1.11 behavior (MADV_DONTNEED), set the environment variable GODEBUG=madvdontneed=1.

If you want to see exact memory allocation of Thanos process:

- Use `go_memstats_heap_alloc_bytes` metric exposed by Golang or `container_memory_working_set_bytes` exposed by cadvisor.
- Add `GODEBUG=madvdontneed=1` before running Thanos binary to revert to memory releasing to pre 1.12 logic.

Using cadvisor `container_memory_usage_bytes` metric could be misleading e.g: https://github.com/google/cadvisor/issues/2242

### Added

- [thanos.io](https://thanos.io) website & automation :tada:
- [#1053](https://github.com/thanos-io/thanos/pull/1053) compactor: Compactor & store gateway now handles incomplete uploads gracefully. Added hard limit on how long block upload can take (30m).
- [#811](https://github.com/thanos-io/thanos/pull/811) Remote write receiver component :heart: :heart: thanks to RedHat (@brancz) contribution.
- [#910](https://github.com/thanos-io/thanos/pull/910) Query's stores UI page is now sorted by type and old DNS or File SD stores are removed after 5 minutes (configurable via the new `--store.unhealthy-timeout=5m` flag).
- [#905](https://github.com/thanos-io/thanos/pull/905) Thanos support for Query API: /api/v1/labels. Notice that the API was added in Prometheus v2.6.
- [#798](https://github.com/thanos-io/thanos/pull/798) Ability to limit the maximum number of concurrent request to Series() calls in Thanos Store and the maximum amount of samples we handle.
- [#1060](https://github.com/thanos-io/thanos/pull/1060) Allow specifying region attribute in S3 storage configuration

:warning: **WARNING** :warning: #798 adds a new default limit to Thanos Store: `--store.grpc.series-max-concurrency`. Most likely you will want to make it the same as `--query.max-concurrent` on Thanos Query.

New options:

New Store flags:

```
* `--store.grpc.series-sample-limit` limits the amount of samples that might be retrieved on a single Series() call. By default it is 0. Consider enabling it by setting it to more than 0 if you are running on limited resources.
* `--store.grpc.series-max-concurrency` limits the number of concurrent Series() calls in Thanos Store. By default it is 20. Considering making it lower or bigger depending on the scale of your deployment.
```

New Store metrics:

```
* `thanos_bucket_store_queries_dropped_total` shows how many queries were dropped due to the samples limit;
* `thanos_bucket_store_queries_concurrent_max` is a constant metric which shows how many Series() calls can concurrently be executed by Thanos Store;
* `thanos_bucket_store_queries_in_flight` shows how many queries are currently "in flight" i.e. they are being executed;
* `thanos_bucket_store_gate_duration_seconds` shows how many seconds it took for queries to pass through the gate in both cases - when that fails and when it does not.
```

New Store tracing span: \* `store_query_gate_ismyturn` shows how long it took for a query to pass (or not) through the gate.

- [#1016](https://github.com/thanos-io/thanos/pull/1016) Added option for another DNS resolver (miekg/dns client). Note that this is required to have SRV resolution working on [Golang 1.11+ with KubeDNS below v1.14](https://github.com/golang/go/issues/27546)

  New Querier and Ruler flag: `-- store.sd-dns-resolver` which allows to specify resolver to use. Either `golang` or `miekgdns`

- [#986](https://github.com/thanos-io/thanos/pull/986) Allow to save some startup & sync time in store gateway as it is no longer needed to compute index-cache from block index on its own for larger blocks. The store Gateway still can do it, but it first checks bucket if there is index-cached uploaded already. In the same time, compactor precomputes the index cache file on every compaction.

  New Compactor flag: `--index.generate-missing-cache-file` was added to allow quicker addition of index cache files. If enabled it precomputes missing files on compactor startup. Note that it will take time and it's only one-off step per bucket.

- [#887](https://github.com/thanos-io/thanos/pull/887) Compact: Added new `--block-sync-concurrency` flag, which allows you to configure number of goroutines to use when syncing block metadata from object storage.
- [#928](https://github.com/thanos-io/thanos/pull/928) Query: Added `--store.response-timeout` flag. If a Store doesn't send any data in this specified duration then a Store will be ignored and partial data will be returned if it's enabled. 0 disables timeout.
- [#893](https://github.com/thanos-io/thanos/pull/893) S3 storage backend has graduated to `stable` maturity level.
- [#936](https://github.com/thanos-io/thanos/pull/936) Azure storage backend has graduated to `stable` maturity level.
- [#937](https://github.com/thanos-io/thanos/pull/937) S3: added trace functionality. You can add `trace.enable: true` to enable the minio client's verbose logging.
- [#953](https://github.com/thanos-io/thanos/pull/953) Compact: now has a hidden flag `--debug.accept-malformed-index`. Compaction index verification will ignore out of order label names.
- [#963](https://github.com/thanos-io/thanos/pull/963) GCS: added possibility to inline ServiceAccount into GCS config.
- [#1010](https://github.com/thanos-io/thanos/pull/1010) Compact: added new flag `--compact.concurrency`. Number of goroutines to use when compacting groups.
- [#1028](https://github.com/thanos-io/thanos/pull/1028) Query: added `--query.default-evaluation-interval`, which sets default evaluation interval for sub queries.
- [#980](https://github.com/thanos-io/thanos/pull/980) Ability to override Azure storage endpoint for other regions (China)
- [#1021](https://github.com/thanos-io/thanos/pull/1021) Query API `series` now supports POST method.
- [#939](https://github.com/thanos-io/thanos/pull/939) Query API `query_range` now supports POST method.

### Changed

- [#970](https://github.com/thanos-io/thanos/pull/970) Deprecated `partial_response_disabled` proto field. Added `partial_response_strategy` instead. Both in gRPC and Query API. No `PartialResponseStrategy` field for `RuleGroups` by default means `abort` strategy (old PartialResponse disabled) as this is recommended option for Rules and alerts.

  Metrics:

  - Added `thanos_rule_evaluation_with_warnings_total` to Ruler.
  - DNS `thanos_ruler_query_apis*` are now `thanos_ruler_query_apis_*` for consistency.
  - DNS `thanos_querier_store_apis*` are now `thanos_querier_store_apis__*` for consistency.
  - Query Gate `thanos_bucket_store_series*` are now `thanos_bucket_store_series_*` for consistency.
  - Most of thanos ruler metris related to rule manager has `strategy` label.

  Ruler tracing spans:

  - `/rule_instant_query HTTP[client]` is now `/rule_instant_query_part_resp_abort HTTP[client]"` if request is for abort strategy.

- [#1009](https://github.com/thanos-io/thanos/pull/1009): Upgraded Prometheus (~v2.7.0-rc.0 to v2.8.1) and TSDB (`v0.4.0` to `v0.6.1`) deps.

  Changes that affects Thanos:

  - query:
    - [ENHANCEMENT] In histogram_quantile merge buckets with equivalent le values. #5158.
    - [ENHANCEMENT] Show list of offending labels in the error message in many-to-many scenarios. #5189
    - [BUGFIX] Fix panic when aggregator param is not a literal. #5290
  - ruler:
    - [ENHANCEMENT] Reduce time that Alertmanagers are in flux when reloaded. #5126
    - [BUGFIX] prometheus_rule_group_last_evaluation_timestamp_seconds is now a unix timestamp. #5186
    - [BUGFIX] prometheus_rule_group_last_duration_seconds now reports seconds instead of nanoseconds. Fixes our [issue #1027](https://github.com/thanos-io/thanos/issues/1027)
    - [BUGFIX] Fix sorting of rule groups. #5260
  - store: [ENHANCEMENT] Fast path for EmptyPostings cases in Merge, Intersect and Without.
  - tooling: [FEATURE] New dump command to tsdb tool to dump all samples.
  - compactor:
    - [ENHANCEMENT] When closing the db any running compaction will be cancelled so it doesn't block.
    - [CHANGE] *breaking* Renamed flag `--sync-delay` to `--consistency-delay` [#1053](https://github.com/thanos-io/thanos/pull/1053)

  For ruler essentially whole TSDB CHANGELOG applies between v0.4.0-v0.6.1: https://github.com/prometheus/tsdb/blob/master/CHANGELOG.md

  Note that this was added on TSDB and Prometheus: [FEATURE] Time-ovelapping blocks are now allowed. #370 Whoever due to nature of Thanos compaction (distributed systems), for safety reason this is disabled for Thanos compactor for now.

- [#868](https://github.com/thanos-io/thanos/pull/868) Go has been updated to 1.12.
- [#1055](https://github.com/thanos-io/thanos/pull/1055) Gossip flags are now disabled by default and deprecated.
- [#964](https://github.com/thanos-io/thanos/pull/964) repair: Repair process now sorts the series and labels within block.
- [#1073](https://github.com/thanos-io/thanos/pull/1073) Store: index cache for requests. It now calculates the size properly (includes slice header), has anti-deadlock safeguard and reports more metrics.

### Fixed

- [#921](https://github.com/thanos-io/thanos/pull/921) `thanos_objstore_bucket_last_successful_upload_time` now does not appear when no blocks have been uploaded so far.
- [#966](https://github.com/thanos-io/thanos/pull/966) Bucket: verify no longer warns about overlapping blocks, that overlap `0s`
- [#848](https://github.com/thanos-io/thanos/pull/848) Compact: now correctly works with time series with duplicate labels.
- [#894](https://github.com/thanos-io/thanos/pull/894) Thanos Rule: UI now correctly shows evaluation time.
- [#865](https://github.com/thanos-io/thanos/pull/865) Query: now properly parses DNS SRV Service Discovery.
- [#889](https://github.com/thanos-io/thanos/pull/889) Store: added safeguard against merging posting groups segfault
- [#941](https://github.com/thanos-io/thanos/pull/941) Sidecar: added better handling of intermediate restarts.
- [#933](https://github.com/thanos-io/thanos/pull/933) Query: Fixed 30 seconds lag of adding new store to query.
- [#962](https://github.com/thanos-io/thanos/pull/962) Sidecar: Make config reloader file writes atomic.
- [#982](https://github.com/thanos-io/thanos/pull/982) Query: now advertises Min & Max Time accordingly to the nodes.
- [#1041](https://github.com/thanos-io/thanos/issues/1038) Ruler is now able to return long time range queries.
- [#904](https://github.com/thanos-io/thanos/pull/904) Compact: Skip compaction for blocks with no samples.
- [#1070](https://github.com/thanos-io/thanos/pull/1070) Downsampling works back again. Deferred closer errors are now properly captured.

## [v0.3.2](https://github.com/thanos-io/thanos/releases/tag/v0.3.2) - 2019.03.04

### Added

- [#851](https://github.com/thanos-io/thanos/pull/851) New read API endpoint for api/v1/rules and api/v1/alerts.
- [#873](https://github.com/thanos-io/thanos/pull/873) Store: fix set index cache LRU

:warning: **WARNING** :warning: #873 fix fixes actual handling of `index-cache-size`. Handling of limit for this cache was broken so it was unbounded all the time. From this release actual value matters and is extremely low by default. To "revert" the old behaviour (no boundary), use a large enough value.

### Fixed

- [#833](https://github.com/thanos-io/thanos/issues/833) Store Gateway matcher regression for intersecting with empty posting.
- [#867](https://github.com/thanos-io/thanos/pull/867) Fixed race condition in sidecare between reloader and shipper.

## [v0.3.1](https://github.com/thanos-io/thanos/releases/tag/v0.3.1) - 2019.02.18

### Fixed

- [#829](https://github.com/thanos-io/thanos/issues/829) Store Gateway crashing due to `slice bounds out of range`.
- [#834](https://github.com/thanos-io/thanos/issues/834) Store Gateway matcher regression for `<>` `!=`.

## [v0.3.0](https://github.com/thanos-io/thanos/releases/tag/v0.3.0) - 2019.02.08

### Added

- Support for gzip compressed configuration files before envvar substitution for reloader package.
- `bucket inspect` command for better insights on blocks in object storage.
- Support for [Tencent COS](docs/storage.md#tencent-cos) object storage.
- Partial Response disable option for StoreAPI and QueryAPI.
- Partial Response disable button on Thanos UI
- We have initial docs for goDoc documentation!
- Flags for Querier and Ruler UIs: `--web.route-prefix`, `--web.external-prefix`, `--web.prefix-header`. Details [here](docs/components/query.md#expose-ui-on-a-sub-path)

### Fixed

- [#649](https://github.com/thanos-io/thanos/issues/649) - Fixed store label values api to add also external label values.
- [#396](https://github.com/thanos-io/thanos/issues/396) - Fixed sidecar logic for proxying series that has more than 2^16 samples from Prometheus.
- [#732](https://github.com/thanos-io/thanos/pull/732) - Fixed S3 authentication sequence. You can see new sequence enumerated [here](https://github.com/thanos-io/thanos/blob/master/docs/storage.md#aws-s3-configuration)
- [#745](https://github.com/thanos-io/thanos/pull/745) - Fixed race conditions and edge cases for Thanos Querier fanout logic.
- [#651](https://github.com/thanos-io/thanos/issues/651) - Fixed index cache when asked buffer size is bigger than cache max size.

### Changed

- [#529](https://github.com/thanos-io/thanos/pull/529) Massive improvement for compactor. Downsampling memory consumption was reduce to only store labels and single chunks per each series.
- Qurerier UI: Store page now shows the store APIs per component type.
- Prometheus and TSDB deps are now up to date with ~2.7.0 Prometheus version. Lot's of things has changed. See details [here #704](https://github.com/thanos-io/thanos/pull/704) Known changes that affects us:
  - prometheus/prometheus/discovery/file
    - [ENHANCEMENT] Discovery: Improve performance of previously slow updates of changes of targets. #4526
    - [BUGFIX] Wait for service discovery to stop before exiting #4508 ??
  - prometheus/prometheus/promql:
    - **[ENHANCEMENT] Subqueries support. #4831**
    - [BUGFIX] PromQL: Fix a goroutine leak in the lexer/parser. #4858
    - [BUGFIX] Change max/min over_time to handle NaNs properly. #438
    - [BUGFIX] Check label name for `count_values` PromQL function. #4585
    - [BUGFIX] Ensure that vectors and matrices do not contain identical label-sets. #4589
    - [ENHANCEMENT] Optimize PromQL aggregations #4248
    - [BUGFIX] Only add LookbackDelta to vector selectors #4399
    - [BUGFIX] Reduce floating point errors in stddev and related functions #4533
  - prometheus/prometheus/rules:
    - New metrics exposed! (prometheus evaluation!)
    - [ENHANCEMENT] Rules: Error out at load time for invalid templates, rather than at evaluation time. #4537
  - prometheus/tsdb/index: Index reader optimizations.
- Thanos store gateway flag for sync concurrency (`block-sync-concurrency` with `20` default, so no change by default)
- S3 provider:
  - Added `put_user_metadata` option to config.
  - Added `insecure_skip_verify` option to config.

### Deprecated

- Tests against Prometheus below v2.2.1. This does not mean *lack* of support for those. Only that we don't tests the compatibility anymore. See [#758](https://github.com/thanos-io/thanos/issues/758) for details.

## [v0.2.1](https://github.com/thanos-io/thanos/releases/tag/v0.2.1) - 2018.12.27

### Added

- Relabel drop for Thanos Ruler to enable replica label drop and alert deduplication on AM side.
- Query: Stores UI page available at `/stores`.

![](docs/img/query_ui_stores.png)

### Fixed

- Thanos Rule Alertmanager DNS SD bug.
- DNS SD bug when having SRV results with different ports.
- Move handling of HA alertmanagers to be the same as Prometheus.
- Azure iteration implementation flaw.

## [v0.2.0](https://github.com/thanos-io/thanos/releases/tag/v0.2.0) - 2018.12.10

Next Thanos release adding support to new discovery method, gRPC mTLS and two new object store providers (Swift and Azure).

Note lots of necessary breaking changes in flags that relates to bucket configuration.

### Deprecated

- *breaking*: Removed all bucket specific flags as we moved to config files:
  - --gcs-bucket=\<bucket\>
  - --s3.bucket=\<bucket\>
  - --s3.endpoint=\<api-url\>
  - --s3.access-key=\<key\>
  - --s3.insecure
  - --s3.signature-version2
  - --s3.encrypt-sse
  - --gcs-backup-bucket=\<bucket\>
  - --s3-backup-bucket=\<bucket\>
- *breaking*: Removed support of those environment variables for bucket:
  - S3_BUCKET
  - S3_ENDPOINT
  - S3_ACCESS_KEY
  - S3_INSECURE
  - S3_SIGNATURE_VERSION2
- *breaking*: Removed provider specific bucket metrics e.g `thanos_objstore_gcs_bucket_operations_total` in favor of of generic bucket operation metrics.

### Changed

- *breaking*: Added `thanos_` prefix to memberlist (gossip) metrics. Make sure to update your dashboards and rules.
- S3 provider:
  - Set `"X-Amz-Acl": "bucket-owner-full-control"` metadata for s3 upload operation.

### Added

- Support for heterogeneous secure gRPC on StoreAPI.
- Handling of scalar result in rule node evaluating rules.
- Flag `--objstore.config-file` to reference to the bucket configuration file in yaml format. Detailed information can be found in document [storage](docs/storage.md).
- File service discovery for StoreAPIs:
- In `thanos rule`, static configuration of query nodes via `--query`
- In `thanos rule`, file based discovery of query nodes using `--query.file-sd-config.files`
- In `thanos query`, file based discovery of store nodes using `--store.file-sd-config.files`
- `/-/healthy` endpoint to Querier.
- DNS service discovery to static and file based configurations using the `dns+` and `dnssrv+` prefixes for the respective lookup. Details [here](docs/service-discovery.md)
- `--cluster.disable` flag to disable gossip functionality completely.
- Hidden flag to configure max compaction level.
- Azure Storage.
- OpenStack Swift support.
- Thanos Ruler `thanos_rule_loaded_rules` metric.
- Option for JSON logger format.

### Fixed

- Issue whereby the Proxy Store could end up in a deadlock if there were more than 9 stores being queried and all returned an error.
- Ruler tracing causing panics.
- GatherIndexStats panics on duplicated chunks check.
- Clean up of old compact blocks on compact restart.
- Sidecar too frequent Prometheus reload.
- `thanos_compactor_retries_total` metric not being registered.

## [v0.1.0](https://github.com/thanos-io/thanos/releases/tag/v0.1.0) - 2018.09.14

Initial version to have a stable reference before [gossip protocol removal](docs/proposals-done/201809-gossip-removal.md).

### Added

- Gossip layer for all components.
- StoreAPI gRPC proto.
- TSDB block upload logic for Sidecar.
- StoreAPI logic for Sidecar.
- Config and rule reloader logic for Sidecar.
- On-the fly result merge and deduplication logic for Querier.
- Custom Thanos UI (based mainly on Prometheus UI) for Querier.
- Optimized object storage fetch logic for Store.
- Index cache and chunk pool for Store for better memory usage.
- Stable support for Google Cloud Storage object storage.
- StoreAPI logic for Querier to support Thanos federation (experimental).
- Support for S3 minio-based AWS object storage (experimental).
- Compaction logic of blocks from multiple sources for Compactor.
- Optional Compaction fixed retention.
- Optional downsampling logic for Compactor (experimental).
- Rule (including alerts) evaluation logic for Ruler.
- Rule UI with hot rules reload.
- StoreAPI logic for Ruler.
- Basic metric orchestration for all components.
- Verify commands with potential fixes (experimental).
- Compact / Downsample offline commands.
- Bucket commands.
- Downsampling support for UI.
- Grafana dashboards for Thanos components.<|MERGE_RESOLUTION|>--- conflicted
+++ resolved
@@ -12,8 +12,6 @@
 
 ### Fixed
 
-- [#6802](https://github.com/thanos-io/thanos/pull/6802) Receive: head series limiter should not run if no head series limit is set.
-- [#6816](https://github.com/thanos-io/thanos/pull/6816) Store: fix prometheus store label values matches for external labels
 - [#6817](https://github.com/thanos-io/thanos/pull/6817) Store Gateway: fix `matchersToPostingGroups` label values variable got shadowed bug.
 
 ### Added
@@ -35,7 +33,8 @@
 
 ### Removed
 
-<<<<<<< HEAD
+- [#6686](https://github.com/thanos-io/thanos/pull/6686) Remove deprecated `--log.request.decision` flag. We now use `--request.logging-config` to set logging decisions.
+
 ## [v0.32.5](https://github.com/thanos-io/thanos/tree/release-0.32) - 18.10.2023
 
 ### Fixed
@@ -49,9 +48,6 @@
 ### Changed
 
 ### Removed
-=======
-- [#6686](https://github.com/thanos-io/thanos/pull/6686) Remove deprecated `--log.request.decision` flag. We now use `--request.logging-config` to set logging decisions.
->>>>>>> 31cba709
 
 ## [v0.32.4](https://github.com/thanos-io/thanos/tree/release-0.32) - 02.10.2023
 
