--- conflicted
+++ resolved
@@ -19,11 +19,7 @@
 
 ### Fixed
 
-<<<<<<< HEAD
 - [#4342](https://github.com/thanos-io/thanos/pull/4342) ThanosSidecarUnhealthy doesn't fire if the sidecar is never healthy
-=======
-- 
->>>>>>> 47a00154
 
 ### Changed
 
