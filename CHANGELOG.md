--- conflicted
+++ resolved
@@ -12,14 +12,6 @@
 
 ### Fixed
 
-<<<<<<< HEAD
-- [#6692](https://github.com/thanos-io/thanos/pull/6692) Store: Fix matching bug when using empty alternative in regex matcher, for example (a||b).
-- [#6679](https://github.com/thanos-io/thanos/pull/6697) Store: fix block deduplication
-- [#6706](https://github.com/thanos-io/thanos/pull/6706) Store: Series responses should always be sorted
-- [#6711](https://github.com/thanos-io/thanos/pull/6711) Tracing: Add possibility to configure the parent and non-parent sampler for OTLP exporter.
-
-=======
->>>>>>> 478ce992
 ### Added
 
 - [#6605](https://github.com/thanos-io/thanos/pull/6605) Query Frontend: Support vertical sharding binary expression with metric name when no matching labels specified.
@@ -30,6 +22,7 @@
 - [#6530](https://github.com/thanos-io/thanos/pull/6530) / [#6690](https://github.com/thanos-io/thanos/pull/6690) Query: Add command line arguments for configuring tenants and forward tenant information to Store Gateway.
 - [#6765](https://github.com/thanos-io/thanos/pull/6765) Index Cache: Add `enabled_items` to index cache config to selectively cache configured items. Available item types are `Postings`, `Series` and `ExpandedPostings`.
 - [#6773](https://github.com/thanos-io/thanos/pull/6773) Index Cache: Add `ttl` to control the ttl to store items in remote index caches like memcached and redis.
+- [#6711](https://github.com/thanos-io/thanos/pull/6711) Tracing: Add possibility to configure the parent and non-parent sampler for OTLP exporter.
 
 ### Changed
 
