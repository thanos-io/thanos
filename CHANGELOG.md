# Changelog

All notable changes to this project will be documented in this file.

The format is based on [Keep a Changelog](http://keepachangelog.com/en/1.0.0/) and this project adheres to [Semantic Versioning](http://semver.org/spec/v2.0.0.html).

NOTE: As semantic versioning states all 0.y.z releases can contain breaking changes in API (flags, grpc API, any backward compatibility)

We use _breaking :warning:_ to mark changes that are not backward compatible (relates only to v0.y.z releases.)

## Unreleased

### Added

- [#4970](https://github.com/thanos-io/thanos/pull/4970) Added a new flag `exclude-delete` to `tools bucket ls`, which excludes blocks marked for deletion.
- [#4903](https://github.com/thanos-io/thanos/pull/4903) Compactor: Added tracing support for compaction.
- [#4909](https://github.com/thanos-io/thanos/pull/4909) Compactor: Add flag --max-time / --min-time to filter blocks that are ready to be compacted.
- [#4942](https://github.com/thanos-io/thanos/pull/4942) Tracing: add `traceid_128bit` support for jaeger.
- [#4917](https://github.com/thanos-io/thanos/pull/4917) Query: add initial query pushdown for a subset of aggregations. Can be enabled with `--enable-feature=query-pushdown` on Thanos Query.
- [#4888](https://github.com/thanos-io/thanos/pull/4888) Cache: support redis cache backend.
- [#4946](https://github.com/thanos-io/thanos/pull/4946) Store: Support tls_config configuration for the s3 minio client.
- [#4974](https://github.com/thanos-io/thanos/pull/4974) Store: Support tls_config configuration for connecting with Azure storage.
- [#4999](https://github.com/thanos-io/thanos/pull/4999) COS: Support `endpoint` configuration for vpc internal endpoint.

### Fixed

- [#4918](https://github.com/thanos-io/thanos/pull/4918) Tracing: Fixing force tracing with Jaeger.
- [#4879](https://github.com/thanos-io/thanos/pull/4879) Bucket verify: Fixed bug causing wrong number of blocks to be checked.
- [#4908](https://github.com/thanos-io/thanos/pull/4908) UI: Show 'minus' icon and add tooltip when store min / max time is not available.
- [#4883](https://github.com/thanos-io/thanos/pull/4883) Mixin: adhere to RFC 1123 compatible component naming.

## [v0.24.0](https://github.com/thanos-io/thanos/tree/release-0.24) - 2021.12.22

### Added

- [#4977](https://github.com/thanos-io/thanos/pull/4977) Build: Upgrade to `bingo v0.5.2` and implements `gotesplit` to allow for parallelism in our GitHub e2e tests.
- [#4228](https://github.com/thanos-io/thanos/pull/4228) Tools `thanos bucket inspect`: Add flag `--output` to provide output method (table,csv,tsv).
- [#4282](https://github.com/thanos-io/thanos/pull/4282) Query: _breaking :warning:_ Add `--endpoint` flag to the querier. The `--store` flag will eventually be replaced.
- [#4636](https://github.com/thanos-io/thanos/pull/4636) Azure: Support authentication using user-assigned managed identity
- [#4680](https://github.com/thanos-io/thanos/pull/4680) Query: Add `exemplar.partial-response` flag to control partial response.
- [#4679](https://github.com/thanos-io/thanos/pull/4679) Query: Add `enable-feature` flag to enable negative offsets and `@` modifier, similar to Prometheus.
- [#4696](https://github.com/thanos-io/thanos/pull/4696) Query: Add cache name to tracing spans.
- [#4710](https://github.com/thanos-io/thanos/pull/4710) Store: Add metric to capture timestamp of the last loaded block.
- [#4736](https://github.com/thanos-io/thanos/pull/4736) S3: Add capability to use custom AWS STS Endpoint.
- [#4764](https://github.com/thanos-io/thanos/pull/4764) Compactor: add `block-viewer.global.sync-block-timeout` flag to set the timeout of synchronization block metas.
- [#4818](https://github.com/thanos-io/thanos/pull/4818) _EXPERIMENTAL_ store: Add Groupcache as a cache backend. [Original issue](https://github.com/thanos-io/thanos/issues/2962).
- [#4801](https://github.com/thanos-io/thanos/pull/4801) Compactor: added Prometheus metrics for tracking the progress of compaction and downsampling.
- [#4444](https://github.com/thanos-io/thanos/pull/4444) UI: add mark deletion and no compaction to the Block UI.
- [#4576](https://github.com/thanos-io/thanos/pull/4576) UI: add filter compaction level to the Block UI.
- [#4731](https://github.com/thanos-io/thanos/pull/4731) Rule: add stateless mode to ruler according to https://thanos.io/tip/proposals-done/202005-scalable-rule-storage.md/. Continue https://github.com/thanos-io/thanos/pull/4250.
- [#4612](https://github.com/thanos-io/thanos/pull/4612) Sidecar: add `--prometheus.http-client` and `--prometheus.http-client-file` flag for sidecar to connect Prometheus with basic auth or TLS.
- [#4847](https://github.com/thanos-io/thanos/pull/4847) Query: add `--alert.query-url` which is used in the user interface for rules/alerts pages. By default the HTTP listen address is used for this URL.
- [#4856](https://github.com/thanos-io/thanos/pull/4856) Mixin: Add Query Frontend Grafana dashboard.
- [#4848](https://github.com/thanos-io/thanos/pull/4848) Compactor: added Prometheus metric for tracking the progress of retention.
- [#4874](https://github.com/thanos-io/thanos/pull/4874) Query: Add `--endpoint-strict` flag to statically configure Thanos API server endpoints. It is similar to `--store-strict` but supports passing any Thanos gRPC APIs: StoreAPI, MetadataAPI, RulesAPI, TargetsAPI and ExemplarsAPI.
- [#4868](https://github.com/thanos-io/thanos/pull/4868) Rule: Support ruleGroup limit introduced by Prometheus v2.31.0.
- [#4897](https://github.com/thanos-io/thanos/pull/4897) Query: Add validation for querier address flags.

### Fixed

- [#4508](https://github.com/thanos-io/thanos/pull/4508) Sidecar, Mixin: Rename `ThanosSidecarUnhealthy` to `ThanosSidecarNoConnectionToStartedPrometheus`; Remove `ThanosSidecarPrometheusDown` alert; Remove unused `thanos_sidecar_last_heartbeat_success_time_seconds` metrics.
- [#4663](https://github.com/thanos-io/thanos/pull/4663) Fetcher: Fix discovered data races.
- [#4754](https://github.com/thanos-io/thanos/pull/4754) Query: Fix possible panic on stores endpoint.
- [#4753](https://github.com/thanos-io/thanos/pull/4753) Store: validate block sync concurrency parameter.
- [#4779](https://github.com/thanos-io/thanos/pull/4779) Examples: Fix the interactive test for MacOS users.
- [#4792](https://github.com/thanos-io/thanos/pull/4792) Store: Fix data race in BucketedBytes pool.
- [#4769](https://github.com/thanos-io/thanos/pull/4769) Query Frontend: Add "X-Request-ID" field and other fields to start call log.
- [#4709](https://github.com/thanos-io/thanos/pull/4709) Store: Fix panic when the application is stopped.
- [#4777](https://github.com/thanos-io/thanos/pull/4777) Query: Fix data race in exemplars server.
- [#4811](https://github.com/thanos-io/thanos/pull/4811) Query: Fix data race in metadata, rules, and targets servers.
- [#4795](https://github.com/thanos-io/thanos/pull/4795) Query: Fix deadlock in endpointset.
- [#4928](https://github.com/thanos-io/thanos/pull/4928) Azure: Only create an http client once, to conserve memory.
- [#4962](https://github.com/thanos-io/thanos/pull/4962) Compact/downsample: fix deadlock if error occurs with some backlog of blocks; fixes [this pull request](https://github.com/thanos-io/thanos/pull/4430). Affected versions are 0.22.0 - 0.23.1.

### Changed

- [#4864](https://github.com/thanos-io/thanos/pull/4864) UI: Remove the old PromQL editor.
- [#4708](https://github.com/thanos-io/thanos/pull/4708) Receive: Remove gRPC message size limit, which fixes errors commonly seen when receivers forward messages within a hashring.

## [v0.23.2](https://github.com/thanos-io/thanos/tree/release-0.23) - 2021.12.22

### Fixed

- [#4795](https://github.com/thanos-io/thanos/pull/4795) Query: Fix deadlock in endpointset.
- [#4962](https://github.com/thanos-io/thanos/pull/4962) Compact/downsample: fix deadlock if error occurs with some backlog of blocks; fixes [this pull request](https://github.com/thanos-io/thanos/pull/4430). Affected versions are 0.22.0 - 0.23.1.
- [#4939](https://github.com/thanos-io/thanos/pull/4939) Sidecar: set Sidecar to NOT READY when it cannot establish a connection with Prometheus
- [#4864](https://github.com/thanos-io/thanos/pull/4864) UI: Remove the old PromQL editor

## [v0.23.1](https://github.com/thanos-io/thanos/tree/release-0.23) - 2021.10.1

- [#4714](https://github.com/thanos-io/thanos/pull/4714) EndpointSet: Do not use unimplemented yet new InfoAPI to obtain metadata (avoids unnecessary HTTP roundtrip, instrumentation/alerts spam and logs).

## [v0.23.2](https://github.com/thanos-io/thanos/tree/release-0.23) - 2021.12.22

### Fixed

- [#4795](https://github.com/thanos-io/thanos/pull/4795) Query: Fix deadlock in endpointset.
- [#4962](https://github.com/thanos-io/thanos/pull/4962) Compact/downsample: fix deadlock if error occurs with some backlog of blocks; fixes [this pull request](https://github.com/thanos-io/thanos/pull/4430). Affected versions are 0.22.0 - 0.23.1.

## [v0.23.1](https://github.com/thanos-io/thanos/tree/release-0.23) - 2021.10.1

### Fixed

- [#4714](https://github.com/thanos-io/thanos/pull/4714) Endpointset: Do not use info client to obtain metadata.

## [v0.23.0](https://github.com/thanos-io/thanos/tree/release-0.23) - 2021.09.23

### Added

- [#4453](https://github.com/thanos-io/thanos/pull/4453) Tools `thanos bucket web`: Add flag `--selector.relabel-config-file` / `--selector.relabel-config` / `--max-time` / `--min-time` to filter served blocks.
- [#4482](https://github.com/thanos-io/thanos/pull/4482) Store: Add `http_config` option for COS object store client.
- [#4487](https://github.com/thanos-io/thanos/pull/4487) Query/Store: Add memcached auto discovery support for all caching clients.
- [#4444](https://github.com/thanos-io/thanos/pull/4444) UI: Add search to the Block UI.
- [#4509](https://github.com/thanos-io/thanos/pull/4509) Logging: Add `duration_ms` in int64 to the logs for easier log filtering.
- [#4462](https://github.com/thanos-io/thanos/pull/4462) UI: Highlighting blocks overlap in the Block UI.
- [#4469](https://github.com/thanos-io/thanos/pull/4469) Compact: Add flag `compact.skip-block-with-out-of-order-chunks` to skip blocks with out-of-order chunks during compaction instead of halting.
- [#4506](https://github.com/thanos-io/thanos/pull/4506) Store: Add `Baidu BOS` object storage, see [documents](docs/storage.md#baidu-bos) for further information.
- [#4552](https://github.com/thanos-io/thanos/pull/4552) Compact: Add `thanos_compact_downsample_duration_seconds` histogram metric.
- [#4594](https://github.com/thanos-io/thanos/pull/4594) Reloader: Expose metrics in config reloader to give info on the last operation.
- [#4619](https://github.com/thanos-io/thanos/pull/4619) Tracing: Added consistent tags to Series call from Querier about number important series statistics: `processed.series`, `processed.samples`, `processed.samples` and `processed.bytes`. This will give admin idea of how much data each component processes per query.
- [#4623](https://github.com/thanos-io/thanos/pull/4623) Query-frontend: Make HTTP downstream tripper (client) configurable via parameters `--query-range.downstream-tripper-config` and `--query-range.downstream-tripper-config-file`. If your downstream URL is localhost or 127.0.0.1 then it is strongly recommended to bump `max_idle_conns_per_host` to at least 100 so that `query-frontend` could properly use HTTP keep-alive connections and thus reduce the latency of `query-frontend` by about 20%.

### Fixed

- [#4468](https://github.com/thanos-io/thanos/pull/4468) Rule: Fix temporary rule filename composition issue.
- [#4476](https://github.com/thanos-io/thanos/pull/4476) UI: Fix incorrect html escape sequence used for '>' symbol.
- [#4532](https://github.com/thanos-io/thanos/pull/4532) Mixin: Fix "all jobs" selector in thanos mixin dashboards.
- [#4607](https://github.com/thanos-io/thanos/pull/4607) Azure: Fix Azure MSI Rate Limit.

### Changed

- [#4519](https://github.com/thanos-io/thanos/pull/4519) Query: Switch to miekgdns DNS resolver as the default one.
- [#4586](https://github.com/thanos-io/thanos/pull/4586) Update Prometheus/Cortex dependencies and implement LabelNames() pushdown as a result; provides massive speed-up for the labels API in Thanos Query.
- [#4421](https://github.com/thanos-io/thanos/pull/4421) _breaking :warning:_: `--store` (in the future, to be renamed to `--endpoints`) now supports passing any APIs from Thanos gRPC APIs: StoreAPI, MetadataAPI, RulesAPI, TargetsAPI and ExemplarsAPI (in oppose in the past you have to put it in hidden `--targets`, `--rules` etc flags). `--store` will now automatically detect what APIs server exposes.
- [#4669](https://github.com/thanos-io/thanos/pull/4669) Moved Prometheus dependency to v2.30.

## [v0.22.0](https://github.com/thanos-io/thanos/tree/release-0.22) - 2021.07.22

### Added

- [#4394](https://github.com/thanos-io/thanos/pull/4394) Add error logs to receiver when write request rejected with invalid replica
- [#4403](https://github.com/thanos-io/thanos/pull/4403) UI: Add sorting and filtering to flags page
- [#4299](https://github.com/thanos-io/thanos/pull/4299) Tracing: Add tracing to exemplar APIs.
- [#4327](https://github.com/thanos-io/thanos/pull/4327) Add environment variable substitution to all YAML configuration flags.
- [#4239](https://github.com/thanos-io/thanos/pull/4239) Add penalty based deduplication mode for compactor.
- [#4292](https://github.com/thanos-io/thanos/pull/4292) Receive: Enable exemplars ingestion and querying.
- [#4392](https://github.com/thanos-io/thanos/pull/4392) Tools: Added `--delete-blocks` to bucket rewrite tool to mark the original blocks for deletion after rewriting is done.
- [#3970](https://github.com/thanos-io/thanos/pull/3970) Azure: Adds more configuration options for Azure blob storage. This allows for pipeline and reader specific configuration. Implements HTTP transport configuration options. These options allows for more fine-grained control on timeouts and retries. Implements MSI authentication as second method of authentication via a service principal token.
- [#4406](https://github.com/thanos-io/thanos/pull/4406) Tools: Add retention command for applying retention policy on the bucket.
- [#4430](https://github.com/thanos-io/thanos/pull/4430) Compact: Add flag `downsample.concurrency` to specify the concurrency of downsampling blocks.

### Fixed

- [#4384](https://github.com/thanos-io/thanos/pull/4384) Fix the experimental PromQL editor when used on multiple line.
- [#4342](https://github.com/thanos-io/thanos/pull/4342) ThanosSidecarUnhealthy doesn't fire if the sidecar is never healthy
- [#4388](https://github.com/thanos-io/thanos/pull/4388) Receive: fix bug in forwarding remote-write requests within the hashring via gRPC when TLS is enabled on the HTTP server but not on the gRPC server.
- [#4442](https://github.com/thanos-io/thanos/pull/4442) Ruler: fix SIGHUP reload signal not working.

### Changed

- [#4354](https://github.com/thanos-io/thanos/pull/4354) Receive: use the S2 library for decoding Snappy data; saves about 5-7% of CPU time in the Receive component when handling incoming remote write requests
- [#4369](https://github.com/thanos-io/thanos/pull/4354) Build: do not upgrade apline version

## [v0.21.1](https://github.com/thanos-io/thanos/releases/tag/v0.21.1) - 2021.06.04

### Fixed

- [#4308](https://github.com/thanos-io/thanos/pull/4308) Sidecar: reloader: fix output config file permission

## [v0.21.0](https://github.com/thanos-io/thanos/releases/tag/v0.21.0) - 2021.06.03

### Added

- [#4117](https://github.com/thanos-io/thanos/pull/4117) Mixin: new alert ThanosReceiveTrafficBelowThreshold to flag if the ingestion average of the last hour dips below 50% of the ingestion average for the last 12 hours.
- [#4107](https://github.com/thanos-io/thanos/pull/4107) Store: `LabelNames` and `LabelValues` now support label matchers.
- [#3940](https://github.com/thanos-io/thanos/pull/3940) Sidecar: Added matchers support to `LabelValues`
- [#4171](https://github.com/thanos-io/thanos/pull/4171) Docker: Busybox image updated to latest (1.33.1)
- [#4175](https://github.com/thanos-io/thanos/pull/4175) Added Tag Configuration Support Lightstep Tracing
- [#4176](https://github.com/thanos-io/thanos/pull/4176) Query API: Adds optional `Stats param` to return stats for query APIs
- [#4125](https://github.com/thanos-io/thanos/pull/4125) Rule: Add `--alert.relabel-config` / `--alert.relabel-config-file` allowing to specify alert relabel configurations like [Prometheus](https://prometheus.io/docs/prometheus/latest/configuration/configuration/#relabel_config)
- [#4211](https://github.com/thanos-io/thanos/pull/4211) Add TLS and basic authentication to Thanos APIs
- [#4249](https://github.com/thanos-io/thanos/pull/4249) UI: add dark theme
- [#3707](https://github.com/thanos-io/thanos/pull/3707) Tools: Added `--rewrite.to-relabel-config` to bucket rewrite tool to support series relabel from given blocks.

### Fixed

- [#4105](https://github.com/thanos-io/thanos/pull/4105) Tools: Add glob support for filepath in tools command

### Changed

- [#4223](https://github.com/thanos-io/thanos/pull/4223) Query: federated exemplars API only add replica labels to series labels, not to exemplar labels.

## [v0.20.2](https://github.com/thanos-io/thanos/releases/tag/v0.20.2) - 2021.05.20

### Fixed

- [#4208](https://github.com/thanos-io/thanos/pull/4208) UI: Fix infinite redirection loop on root (/).

## [v0.20.1](https://github.com/thanos-io/thanos/releases/tag/v0.20.1) - 2021.04.30

### Fixed

- [#4123](https://github.com/thanos-io/thanos/pull/4123) Query: match external labels for exemplars API.

### Changed
<<<<<<< HEAD
-

### Removed
=======

-

### Removed

>>>>>>> 4d24bf8e
-

## [v0.20.0](https://github.com/thanos-io/thanos/releases/tag/v0.20.0) - 2021.04.28

### Added

- [#4029](https://github.com/thanos-io/thanos/pull/4029) Mixin: Remove dependency on the rule dashboard when generating the compact dashboard
- [#4019](https://github.com/thanos-io/thanos/pull/4019) Query: Adds query range histogram.
- [#3846](https://github.com/thanos-io/thanos/pull/3846) Query: Added federated exemplars API support.
- [#3350](https://github.com/thanos-io/thanos/pull/3350) Query/Sidecar: Added targets API support. You can now configure you Querier to fetch Prometheus targets from leaf Prometheus-es!
- [#3977](https://github.com/thanos-io/thanos/pull/3977) Expose exemplars for `http_request_duration_seconds` histogram if tracing is enabled.
- [#3903](https://github.com/thanos-io/thanos/pull/3903) Store: Returning custom grpc code when reaching series/chunk limits.
- [#3919](https://github.com/thanos-io/thanos/pull/3919) Allow to disable automatically setting CORS headers using `--web.disable-cors` flag in each component that exposes an API.
- [#3840](https://github.com/thanos-io/thanos/pull/3840) Tools: Added a flag to support rewrite Prometheus TSDB blocks.
- [#3920](https://github.com/thanos-io/thanos/pull/3920) Query Frontend: Support `max_item_size` in Query frontend Memcached cache.
- [#4078](https://github.com/thanos-io/thanos/pull/4078) receive: Improved efficiency of multitsdb appends, upgraded Prometheus deps.

### Fixed

- [#3204](https://github.com/thanos-io/thanos/pull/3204) Mixin: Use sidecar's metric timestamp for healthcheck.
- [#3922](https://github.com/thanos-io/thanos/pull/3922) \*: Fix panic in http logging middleware.
- [#3960](https://github.com/thanos-io/thanos/pull/3960) Ruler: Fix deduplication of equal alerts with different labels.
- [#3937](https://github.com/thanos-io/thanos/pull/3937) Store: Fix race condition in chunk pool.
- [#4017](https://github.com/thanos-io/thanos/pull/4017) Query Frontend: fix downsampling iterator returning duplicate samples.
- [#4041](https://github.com/thanos-io/thanos/pull/4041) Logging: fix the HTTP logger.

### Changed

- [#3929](https://github.com/thanos-io/thanos/pull/3929) Store: Adds the name of the instantiated memcached client to log info.
- [#3827](https://github.com/thanos-io/thanos/pull/3827) Upgrade Go version to 1.16
- [#3948](https://github.com/thanos-io/thanos/pull/3948) Receiver: Adjust `http_request_duration_seconds` buckets for low latency requests.
- [#3856](https://github.com/thanos-io/thanos/pull/3856) Mixin: _breaking :warning:_ Introduce flexible multi-cluster/namespace mode for alerts and dashboards. Removes jobPrefix config option. Removes `namespace` by default.
- [#3937](https://github.com/thanos-io/thanos/pull/3937) Store: Reduce memory usage for range queries.
- [#4045](https://github.com/thanos-io/thanos/pull/4045) UI: Enable Targets page in Querier UI.
- [#4062](https://github.com/thanos-io/thanos/pull/4062) Flags: Sort flags alphabetically.
- [#4081](https://github.com/thanos-io/thanos/pull/4081) UI: Make the ReactUI the default one.
- [#4085](https://github.com/thanos-io/thanos/pull/4085) Receive: Improved Performance for err path.
- [#4094](https://github.com/thanos-io/thanos/pull/4094) \*: Upgrade Prometheus & Alertmanager.

## [v0.19.0](https://github.com/thanos-io/thanos/releases/tag/v0.19.0) - 2021.03.31

- [#3700](https://github.com/thanos-io/thanos/pull/3700) Compact/Web: Make old bucket viewer UI work with vanilla Prometheus blocks.
- [#3657](https://github.com/thanos-io/thanos/pull/3657) \*: It's now possible to configure HTTP transport options for S3 client.
- [#3752](https://github.com/thanos-io/thanos/pull/3752) Compact/Store: Added `--block-meta-fetch-concurrency` allowing to configure number of go routines for block metadata synchronization.
- [#3723](https://github.com/thanos-io/thanos/pull/3723) Query Frontend: Added `--query-range.request-downsampled` flag enabling additional queries for downsampled data in case of empty or incomplete response to range request.
- [#3579](https://github.com/thanos-io/thanos/pull/3579) Cache: Added inmemory cache for caching bucket.
- [#3792](https://github.com/thanos-io/thanos/pull/3792) Receiver: Added `--tsdb.allow-overlapping-blocks` flag to allow overlapping tsdb blocks and enable vertical compaction.
- [#3740](https://github.com/thanos-io/thanos/pull/3740) Query: Added `--query.default-step` flag to set default step. Useful when your tenant scrape interval is stable and far from default UI's 1s.
- [#3686](https://github.com/thanos-io/thanos/pull/3686) Query/Sidecar: Added metric metadata API support. You can now configure you Querier to fetch Prometheus metrics metadata from leaf Prometheus-es!
- [#3031](https://github.com/thanos-io/thanos/pull/3031) Compact/Sidecar/Receive/Rule: Added `--hash-func`. If some function has been specified, writers calculate hashes using that function of each file in a block before uploading them. If those hashes exist in the `meta.json` file then Compact does not download the files if they already exist on disk and with the same hash. This also means that the data directory passed to Thanos Compact is only _cleared once at boot_ or _if everything succeeds_. So, if you, for example, use persistent volumes on k8s and your Thanos Compact crashes or fails to make an iteration properly then the last downloaded files are not wiped from the disk. The directories that were created the last time are only wiped again after a successful iteration or if the previously picked up blocks have disappeared.

### Fixed

- [#3705](https://github.com/thanos-io/thanos/pull/3705) Store: Fix race condition leading to failing queries or possibly incorrect query results.
- [#3661](https://github.com/thanos-io/thanos/pull/3661) Compact: Deletion-mark.json is deleted as the last one, which could in theory lead to potential store gateway load or query error for such in-deletion block.
- [#3760](https://github.com/thanos-io/thanos/pull/3760) Store: Fix panic caused by a race condition happening on concurrent index-header reader usage and unload, when `--store.enable-index-header-lazy-reader` is enabled.
- [#3759](https://github.com/thanos-io/thanos/pull/3759) Store: Fix panic caused by a race condition happening on concurrent index-header lazy load and unload, when `--store.enable-index-header-lazy-reader` is enabled.
- [#3773](https://github.com/thanos-io/thanos/pull/3773) Compact: Fixed compaction planner size check, making sure we don't create too large blocks.
- [#3814](https://github.com/thanos-io/thanos/pull/3814) Store: Decreased memory utilisation while fetching block's chunks.
- [#3815](https://github.com/thanos-io/thanos/pull/3815) Receive: Improve handling of empty time series from clients
- [#3795](https://github.com/thanos-io/thanos/pull/3795) s3: A truncated "get object" response is reported as error.
- [#3899](https://github.com/thanos-io/thanos/pull/3899) Receive: Correct the inference of client gRPC configuration.
- [#3943](https://github.com/thanos-io/thanos/pull/3943) Receive: Fixed memory regression introduced in v0.17.0.
- [#3960](https://github.com/thanos-io/thanos/pull/3960) Query: Fixed deduplication of equal alerts with different labels.

### Changed

- [#3804](https://github.com/thanos-io/thanos/pull/3804) Ruler, Receive, Querier: Updated Prometheus dependency. TSDB characteristics might have changed.

## [v0.18.0](https://github.com/thanos-io/thanos/releases/tag/v0.18.0) - 2021.01.27

### Added

- [#3380](https://github.com/thanos-io/thanos/pull/3380) Mixin: Add block deletion panels for compactor dashboards.
- [#3568](https://github.com/thanos-io/thanos/pull/3568) Store: Optimized inject label stage of index lookup.
- [#3566](https://github.com/thanos-io/thanos/pull/3566) StoreAPI: Support label matchers in labels API.
- [#3531](https://github.com/thanos-io/thanos/pull/3531) Store: Optimized common cases for time selecting smaller amount of series by avoiding looking up symbols.
- [#3469](https://github.com/thanos-io/thanos/pull/3469) StoreAPI: Added `hints` field to `LabelNamesRequest` and `LabelValuesRequest`. Hints are an opaque data structure that can be used to carry additional information from the store and its content is implementation-specific.
- [#3421](https://github.com/thanos-io/thanos/pull/3421) Tools: Added `thanos tools bucket rewrite` command allowing to delete series from given block.
- [#3509](https://github.com/thanos-io/thanos/pull/3509) Store: Added a CLI flag to limit the number of series that are touched.
- [#3444](https://github.com/thanos-io/thanos/pull/3444) Query Frontend: Make POST request to downstream URL for labels and series API endpoints.
- [#3388](https://github.com/thanos-io/thanos/pull/3388) Tools: Bucket replicator now can specify block IDs to copy.
- [#3385](https://github.com/thanos-io/thanos/pull/3385) Tools: Bucket prints extra statistics for block index with debug log-level.
- [#3121](https://github.com/thanos-io/thanos/pull/3121) Receive: Added `--receive.hashrings` alternative to `receive.hashrings-file` flag (lower priority). The flag expects the literal hashring configuration in JSON format.

### Fixed

- [#3567](https://github.com/thanos-io/thanos/pull/3567) Mixin: Reintroduce `thanos_objstore_bucket_operation_failures_total` alert.
- [#3527](https://github.com/thanos-io/thanos/pull/3527) Query Frontend: Fix query_range behavior when start/end times are the same
- [#3560](https://github.com/thanos-io/thanos/pull/3560) Query Frontend: Allow separate label cache
- [#3672](https://github.com/thanos-io/thanos/pull/3672) Rule: Prevent crashing due to `no such host error` when using `dnssrv+` or `dnssrvnoa+`.
- [#3461](https://github.com/thanos-io/thanos/pull/3461) Compact, Shipper, Store: Fixed panic when no external labels are set in block metadata.

### Changed

- [#3496](https://github.com/thanos-io/thanos/pull/3496) S3: Respect SignatureV2 flag for all credential providers.
- [#2732](https://github.com/thanos-io/thanos/pull/2732) Swift: Switched to a new library [ncw/swift](https://github.com/ncw/swift) providing large objects support. By default, segments will be uploaded to the same container directory `segments/` if the file is bigger than `1GB`. To change the defaults see [the docs](docs/storage.md#openstack-swift).
- [#3626](https://github.com/thanos-io/thanos/pull/3626) Shipper: Failed upload of `meta.json` file doesn't cause block cleanup anymore. This has a potential to generate corrupted blocks under specific conditions. Partial block is left in bucket for later cleanup.

## [v0.17.2](https://github.com/thanos-io/thanos/releases/tag/v0.17.2) - 2020.12.07

### Fixed

- [#3532](https://github.com/thanos-io/thanos/pull/3532) compact: do not cleanup blocks on boot. Reverts the behavior change introduced in [#3115](https://github.com/thanos-io/thanos/pull/3115) as in some very bad cases the boot of Thanos Compact took a very long time since there were a lot of blocks-to-be-cleaned.
- [#3520](https://github.com/thanos-io/thanos/pull/3520) Fix index out of bound bug when comparing ZLabelSets.

## [v0.17.1](https://github.com/thanos-io/thanos/releases/tag/v0.17.1) - 2020.11.24

### Fixed

- [#3480](https://github.com/thanos-io/thanos/pull/3480) Query Frontend: Fixed regression.
- [#3734](https://github.com/thanos-io/thanos/pull/3734) pkg/rules/proxy: fix hotlooping when receiving client errors

### Changed

- [#3498](https://github.com/thanos-io/thanos/pull/3498) Enabled debug.SetPanicOnFault(true) which allow us to recover on queries causing SEG FAULTs (e.g unmmaped memory access).

## [v0.17.0](https://github.com/thanos-io/thanos/releases/tag/v0.17.0) - 2020.11.18

### Added

- [#3259](https://github.com/thanos-io/thanos/pull/3259) Thanos BlockViewer: Added a button in the blockviewer that allows users to download the metadata of a block.
- [#3261](https://github.com/thanos-io/thanos/pull/3261) Thanos Store: Use segment files specified in meta.json file, if present. If not present, Store does the LIST operation as before.
- [#3276](https://github.com/thanos-io/thanos/pull/3276) Query Frontend: Support query splitting and retry for label names, label values and series requests.
- [#3315](https://github.com/thanos-io/thanos/pull/3315) Query Frontend: Support results caching for label names, label values and series requests.
- [#3346](https://github.com/thanos-io/thanos/pull/3346) Ruler UI: Fix a bug preventing the /rules endpoint from loading.
- [#3115](https://github.com/thanos-io/thanos/pull/3115) compact: now deletes partially uploaded and blocks with deletion marks concurrently. It does that at the beginning and then every `--compact.cleanup-interval` time period. By default it is 5 minutes.
- [#3312](https://github.com/thanos-io/thanos/pull/3312) s3: add list_objects_version config option for compatibility.
- [#3356](https://github.com/thanos-io/thanos/pull/3356) Query Frontend: Add a flag to disable step alignment middleware for query range.
- [#3378](https://github.com/thanos-io/thanos/pull/3378) Ruler: added the ability to send queries via the HTTP method POST. Helps when alerting/recording rules are extra long because it encodes the actual parameters inside of the body instead of the URI. Thanos Ruler now uses POST by default unless `--query.http-method` is set `GET`.
- [#3381](https://github.com/thanos-io/thanos/pull/3381) Querier UI: Add ability to enable or disable metric autocomplete functionality.
- [#2979](https://github.com/thanos-io/thanos/pull/2979) Replicator: Add the ability to replicate blocks within a time frame by passing --min-time and --max-time
- [#3398](https://github.com/thanos-io/thanos/pull/3398) Query Frontend: Add default config for query frontend memcached config.
- [#3277](https://github.com/thanos-io/thanos/pull/3277) Thanos Query: Introduce dynamic lookback interval. This allows queries with large step to make use of downsampled data.
- [#3409](https://github.com/thanos-io/thanos/pull/3409) Compactor: Added support for no-compact-mark.json which excludes the block from compaction.
- [#3245](https://github.com/thanos-io/thanos/pull/3245) Query Frontend: Add `query-frontend.org-id-header` flag to specify HTTP header(s) to populate slow query log (e.g. X-Grafana-User).
- [#3431](https://github.com/thanos-io/thanos/pull/3431) Store: Added experimental support to lazy load index-headers at query time. When enabled via `--store.enable-index-header-lazy-reader` flag, the store-gateway will load into memory an index-header only once it's required at query time. Index-header will be automatically released after `--store.index-header-lazy-reader-idle-timeout` of inactivity.
  - This, generally, reduces baseline memory usage of store when inactive, as well as a total number of mapped files (which is limited to 64k in some systems.
- [#3437](https://github.com/thanos-io/thanos/pull/3437) StoreAPI: Added `hints` field to `LabelNamesResponse` and `LabelValuesResponse`. Hints in an opaque data structure that can be used to carry additional information from the store and its content is implementation specific.
  - This, generally, reduces baseline memory usage of store when inactive, as well as a total number of mapped files (which is limited to 64k in some systems.
- [#3415](https://github.com/thanos-io/thanos/pull/3415) Tools: Added `thanos tools bucket mark` command that allows to mark given block for deletion or for no-compact

### Fixed

- [#3257](https://github.com/thanos-io/thanos/pull/3257) Ruler: Prevent Ruler from crashing when using default DNS to lookup hosts that results in "No such hosts" errors.
- [#3331](https://github.com/thanos-io/thanos/pull/3331) Disable Azure blob exception logging
- [#3341](https://github.com/thanos-io/thanos/pull/3341) Disable Azure blob syslog exception logging
- [#3414](https://github.com/thanos-io/thanos/pull/3414) Set CORS for Query Frontend
- [#3437](https://github.com/thanos-io/thanos/pull/3437) Add external labels to Labels APIs.

### Changed

- [#3452](https://github.com/thanos-io/thanos/pull/3452) Store: Index cache posting compression is now enabled by default. Removed `experimental.enable-index-cache-postings-compression` flag.
- [#3410](https://github.com/thanos-io/thanos/pull/3410) Compactor: Changed metric `thanos_compactor_blocks_marked_for_deletion_total` to `thanos_compactor_blocks_marked_total` with `marker` label. Compactor will now automatically disable compaction for blocks with large index that would output blocks after compaction larger than specified value (by default: 64GB). This automatically handles the Promethus [format limit](https://github.com/thanos-io/thanos/issues/1424).
- [#2906](https://github.com/thanos-io/thanos/pull/2906) Tools: Refactor Bucket replicate execution. Removed all `thanos_replicate_origin_.*` metrics.
  - `thanos_replicate_origin_meta_loads_total` can be replaced by `blocks_meta_synced{state="loaded"}`.
  - `thanos_replicate_origin_partial_meta_reads_total` can be replaced by `blocks_meta_synced{state="failed"}`.
- [#3309](https://github.com/thanos-io/thanos/pull/3309) Compact: _breaking :warning:_ Rename metrics to match naming convention. This includes metrics starting with `thanos_compactor` to `thanos_compact`, `thanos_querier` to `thanos_query` and `thanos_ruler` to `thanos_rule`.

## [v0.16.0](https://github.com/thanos-io/thanos/releases/tag/v0.16.0) - 2020.10.26

Highlights:

- New Thanos component, [Query Frontend](docs/components/query-frontend.md) has more options and supports shared cache (currently: Memcached).
- Added debug mode in Thanos UI that allows to filter Stores to query from by their IPs from Store page (!). This helps enormously in e.g debugging the slowest store etc. All raw Thanos API allows passing `storeMatch[]` arguments with `__address__` matchers.
- Improved debuggability on all Thanos components by exposing [off-CPU profiles thanks to fgprof endpoint](https://github.com/felixge/fgprof).
- Significantly improved sidecar latency and CPU usage for metrics fetches.

### Fixed

- [#3234](https://github.com/thanos-io/thanos/pull/3234) UI: Fix assets not loading when `--web.prefix-header` is used.
- [#3184](https://github.com/thanos-io/thanos/pull/3184) Compactor: Fixed support for `web.external-prefix` for Compactor UI.

### Added

- [#3114](https://github.com/thanos-io/thanos/pull/3114) Query Frontend: Added support for Memcached cache.
  - **breaking** Renamed flag `log_queries_longer_than` to `log-queries-longer-than`.
- [#3166](https://github.com/thanos-io/thanos/pull/3166) UIs: Added UI for passing a `storeMatch[]` parameter to queries.
- [#3181](https://github.com/thanos-io/thanos/pull/3181) Logging: Added debug level logging for responses between 300-399
- [#3133](https://github.com/thanos-io/thanos/pull/3133) Query: Allowed passing a `storeMatch[]` to Labels APIs; Time range metadata based store filtering is supported on Labels APIs.
- [#3146](https://github.com/thanos-io/thanos/pull/3146) Sidecar: Significantly improved sidecar latency (reduced ~2x). Added `thanos_sidecar_prometheus_store_received_frames` histogram metric.
- [#3147](https://github.com/thanos-io/thanos/pull/3147) Querier: Added `query.metadata.default-time-range` flag to specify the default metadata time range duration for retrieving labels through Labels and Series API when the range parameters are not specified. The zero value means range covers the time since the beginning.
- [#3207](https://github.com/thanos-io/thanos/pull/3207) Query Frontend: Added `cache-compression-type` flag to use compression in the query frontend cache.
- [#3122](https://github.com/thanos-io/thanos/pull/3122) \*: All Thanos components have now `/debug/fgprof` endpoint on HTTP port allowing to get [off-CPU profiles as well](https://github.com/felixge/fgprof).
- [#3109](https://github.com/thanos-io/thanos/pull/3109) Query Frontend: Added support for `Cache-Control` HTTP response header which controls caching behaviour. So far `no-store` value is supported and it makes the response skip cache.
- [#3092](https://github.com/thanos-io/thanos/pull/3092) Tools: Added `tools bucket cleanup` CLI tool that deletes all blocks marked to be deleted.

### Changed

- [#3136](https://github.com/thanos-io/thanos/pull/3136) Sidecar: **breaking** Added metric `thanos_sidecar_reloader_config_apply_operations_total` and rename metric `thanos_sidecar_reloader_config_apply_errors_total` to `thanos_sidecar_reloader_config_apply_operations_failed_total`.
- [#3154](https://github.com/thanos-io/thanos/pull/3154) Querier: **breaking** Added metric `thanos_query_gate_queries_max`. Remove metric `thanos_query_concurrent_selects_gate_queries_in_flight`.
- [#3154](https://github.com/thanos-io/thanos/pull/3154) Store: **breaking** Renamed metric `thanos_bucket_store_queries_concurrent_max` to `thanos_bucket_store_series_gate_queries_max`.
- [#3179](https://github.com/thanos-io/thanos/pull/3179) Store: context.Canceled will not increase `thanos_objstore_bucket_operation_failures_total`.
- [#3136](https://github.com/thanos-io/thanos/pull/3136) Sidecar: Improved detection of directory changes for Prometheus config.
  - **breaking** Added metric `thanos_sidecar_reloader_config_apply_operations_total` and rename metric `thanos_sidecar_reloader_config_apply_errors_total` to `thanos_sidecar_reloader_config_apply_operations_failed_total`.
- [#3022](https://github.com/thanos-io/thanos/pull/3022) \*: Thanos images are now build with Go 1.15.
- [#3205](https://github.com/thanos-io/thanos/pull/3205) \*: Updated TSDB to ~2.21

## [v0.15.0](https://github.com/thanos-io/thanos/releases/v0.15.0) - 2020.09.07

Highlights:

- Added new Thanos component: [Query Frontend](https://thanos.io/v0.15/components/query-frontend.md/) responsible for response caching, query scheduling and parallelization (based on Cortex Query Frontend).
- Added various new, improved UIs to Thanos based on React: Querier BuildInfo & Flags, Ruler UI, BlockViewer.
- Optimized Sidecar, Store, Receive, Ruler data retrieval with new TSDB ChunkIterator (capping chunks to 120 samples), which fixed various leaks.
- Fixed sample limit on Store Gateway.
- Added S3 Server Side Encryption options.
- Tons of other important fixes!

### Fixed

- [#2665](https://github.com/thanos-io/thanos/pull/2665) Swift: Fix issue with missing Content-Type HTTP headers.
- [#2800](https://github.com/thanos-io/thanos/pull/2800) Query: Fix handling of `--web.external-prefix` and `--web.route-prefix`.
- [#2834](https://github.com/thanos-io/thanos/pull/2834) Query: Fix rendered JSON state value for rules and alerts should be in lowercase.
- [#2866](https://github.com/thanos-io/thanos/pull/2866) Receive, Querier: Fixed leaks on receive and querier Store API Series, which were leaking on errors.
- [#2937](https://github.com/thanos-io/thanos/pull/2937) Receive: Fixing auto-configuration of `--receive.local-endpoint`.
- [#2895](https://github.com/thanos-io/thanos/pull/2895) Compact: Fix increment of `thanos_compact_downsample_total` metric for downsample of 5m resolution blocks.
- [#2858](https://github.com/thanos-io/thanos/pull/2858) Store: Fix `--store.grpc.series-sample-limit` implementation. The limit is now applied to the sum of all samples fetched across all queried blocks via a single Series call, instead of applying it individually to each block.
- [#2936](https://github.com/thanos-io/thanos/pull/2936) Compact: Fix ReplicaLabelRemover panic when replicaLabels are not specified.
- [#2956](https://github.com/thanos-io/thanos/pull/2956) Store: Fix fetching of chunks bigger than 16000 bytes.
- [#2970](https://github.com/thanos-io/thanos/pull/2970) Store: Upgrade minio-go/v7 to fix slowness when running on EKS.
- [#2957](https://github.com/thanos-io/thanos/pull/2957) Rule: _breaking :warning:_ Now sets all of the relevant fields properly; avoids a panic when `/api/v1/rules` is called and the time zone is _not_ UTC; `rules` field is an empty array now if no rules have been defined in a rule group. Thanos Rule's `/api/v1/rules` endpoint no longer returns the old, deprecated `partial_response_strategy`. The old, deprecated value has been fixed to `WARN` for quite some time. _Please_ use `partialResponseStrategy`.
- [#2976](https://github.com/thanos-io/thanos/pull/2976) Query: Better rounding for incoming query timestamps.
- [#2929](https://github.com/thanos-io/thanos/pull/2929) Mixin: Fix expression for 'unhealthy sidecar' alert and increase the timeout for 10 minutes.
- [#3024](https://github.com/thanos-io/thanos/pull/3024) Query: Consider group name and file for deduplication.
- [#3012](https://github.com/thanos-io/thanos/pull/3012) Ruler,Receiver: Fix TSDB to delete blocks in atomic way.
- [#3046](https://github.com/thanos-io/thanos/pull/3046) Ruler,Receiver: Fixed framing of StoreAPI response, it was one chunk by one.
- [#3095](https://github.com/thanos-io/thanos/pull/3095) Ruler: Update the manager when all rule files are removed.
- [#3105](https://github.com/thanos-io/thanos/pull/3105) Querier: Fix overwriting `maxSourceResolution` when auto downsampling is enabled.
- [#3010](https://github.com/thanos-io/thanos/pull/3010) Querier: Added `--query.lookback-delta` flag to override the default lookback delta in PromQL. The flag should be lookback delta should be set to at least 2 times of the slowest scrape interval. If unset it will use the PromQL default of 5m.

### Added

- [#2305](https://github.com/thanos-io/thanos/pull/2305) Receive,Sidecar,Ruler: Propagate correct (stricter) MinTime for TSDBs that have no block.
- [#2849](https://github.com/thanos-io/thanos/pull/2849) Query, Ruler: Added request logging for HTTP server side.
- [#2832](https://github.com/thanos-io/thanos/pull/2832) ui React: Add runtime and build info page
- [#2926](https://github.com/thanos-io/thanos/pull/2926) API: Add new blocks HTTP API to serve blocks metadata. The status endpoints (`/api/v1/status/flags`, `/api/v1/status/runtimeinfo` and `/api/v1/status/buildinfo`) are now available on all components with a HTTP API.
- [#2892](https://github.com/thanos-io/thanos/pull/2892) Receive: Receiver fails when the initial upload fails.
- [#2865](https://github.com/thanos-io/thanos/pull/2865) ui: Migrate Thanos Ruler UI to React
- [#2964](https://github.com/thanos-io/thanos/pull/2964) Query: Add time range parameters to label APIs. Add `start` and `end` fields to Store API `LabelNamesRequest` and `LabelValuesRequest`.
- [#2996](https://github.com/thanos-io/thanos/pull/2996) Sidecar: Add `reloader_config_apply_errors_total` metric. Add new flags `--reloader.watch-interval`, and `--reloader.retry-interval`.
- [#2973](https://github.com/thanos-io/thanos/pull/2973) Add Thanos Query Frontend component.
- [#2980](https://github.com/thanos-io/thanos/pull/2980) Bucket Viewer: Migrate block viewer to React.
- [#2725](https://github.com/thanos-io/thanos/pull/2725) Add bucket index operation durations: `thanos_bucket_store_cached_series_fetch_duration_seconds` and `thanos_bucket_store_cached_postings_fetch_duration_seconds`.
- [#2931](https://github.com/thanos-io/thanos/pull/2931) Query: Allow passing a `storeMatch[]` to select matching stores when debugging the querier. See [documentation](docs/components/query.md#store-filtering)

### Changed

- [#2893](https://github.com/thanos-io/thanos/pull/2893) Store: Rename metric `thanos_bucket_store_cached_postings_compression_time_seconds` to `thanos_bucket_store_cached_postings_compression_time_seconds_total`.
- [#2915](https://github.com/thanos-io/thanos/pull/2915) Receive,Ruler: Enable TSDB directory locking by default. Add a new flag (`--tsdb.no-lockfile`) to override behavior.
- [#2902](https://github.com/thanos-io/thanos/pull/2902) Querier UI:Separate dedupe and partial response checkboxes per panel in new UI.
- [#2991](https://github.com/thanos-io/thanos/pull/2991) Store: _breaking :warning:_ `operation` label value `getrange` changed to `get_range` for `thanos_store_bucket_cache_operation_requests_total` and `thanos_store_bucket_cache_operation_hits_total` to be consistent with bucket operation metrics.
- [#2876](https://github.com/thanos-io/thanos/pull/2876) Receive,Ruler: Updated TSDB and switched to ChunkIterators instead of sample one, which avoids unnecessary decoding / encoding.
- [#3064](https://github.com/thanos-io/thanos/pull/3064) s3: _breaking :warning:_ Add SSE/SSE-KMS/SSE-C configuration. The S3 `encrypt_sse: true` option is now deprecated in favour of `sse_config`. If you used `encrypt_sse`, the migration strategy is to set up the following block:

```yaml
sse_config:
  type: SSE-S3
```

## [v0.14.0](https://github.com/thanos-io/thanos/releases/tag/v0.14.0) - 2020.07.10

### Fixed

- [#2637](https://github.com/thanos-io/thanos/pull/2637) Compact: Detect retryable errors that are inside of a wrapped `tsdb.MultiError`.
- [#2648](https://github.com/thanos-io/thanos/pull/2648) Store: Allow index cache and caching bucket to be configured at the same time.
- [#2728](https://github.com/thanos-io/thanos/pull/2728) Query: Fixed panics when using larger number of replica labels with short series label sets.
- [#2787](https://github.com/thanos-io/thanos/pull/2787) Update Prometheus mod to pull in prometheus/prometheus#7414.
- [#2807](https://github.com/thanos-io/thanos/pull/2807) Store: Decreased memory allocations while querying block's index.
- [#2809](https://github.com/thanos-io/thanos/pull/2809) Query: `/api/v1/stores` now guarantees to return a string in the `lastError` field.

### Changed

- [#2658](https://github.com/thanos-io/thanos/pull/2658) [#2703](https://github.com/thanos-io/thanos/pull/2703) Upgrade to Prometheus [@3268eac2ddda](https://github.com/prometheus/prometheus/commit/3268eac2ddda) which is after v2.18.1.
  - TSDB now does memory-mapping of Head chunks and reduces memory usage.
- [#2667](https://github.com/thanos-io/thanos/pull/2667) Store: Removed support to the legacy `index.cache.json`. The hidden flag `--store.disable-index-header` was removed.
- [#2613](https://github.com/thanos-io/thanos/pull/2613) Store: Renamed the caching bucket config option `chunk_object_size_ttl` to `chunk_object_attrs_ttl`.
- [#2667](https://github.com/thanos-io/thanos/pull/2667) Compact: The deprecated flag `--index.generate-missing-cache-file` and the metric `thanos_compact_generated_index_total` were removed.
- [#2671](https://github.com/thanos-io/thanos/pull/2671) _breaking_ Tools: Bucket replicate flag `--resolution` is now in Go duration format.
- [#2671](https://github.com/thanos-io/thanos/pull/2671) Tools: Bucket replicate now replicates by default all blocks.
- [#2739](https://github.com/thanos-io/thanos/pull/2739) Changed `bucket tool bucket verify` `--id-whitelist` flag to `--id`.
- [#2748](https://github.com/thanos-io/thanos/pull/2748) Upgrade Prometheus to [@66dfb951c4ca](https://github.com/prometheus/prometheus/commit/66dfb951c4ca2c1dd3f266172a48a925403b13a5) which is after v2.19.0.
  - PromQL now allow us to executed concurrent selects.

### Added

- [#2671](https://github.com/thanos-io/thanos/pull/2671) Tools: Bucket replicate now allows passing repeated `--compaction` and `--resolution` flags.
- [#2657](https://github.com/thanos-io/thanos/pull/2657) Querier: Add the ability to perform concurrent select request per query.
- [#2754](https://github.com/thanos-io/thanos/pull/2754) UI: Add stores page in the React UI.
- [#2752](https://github.com/thanos-io/thanos/pull/2752) Compact: Add flag `--block-viewer.global.sync-block-interval` to configure metadata sync interval for the bucket UI.

## [v0.13.0](https://github.com/thanos-io/thanos/releases/tag/v0.13.0) - 2020.06.22

### Fixed

- [#2548](https://github.com/thanos-io/thanos/pull/2548) Query: Fixed rare cases of double counter reset accounting when querying `rate` with deduplication enabled.
- [#2536](https://github.com/thanos-io/thanos/pull/2536) S3: Fixed AWS STS endpoint url to https for Web Identity providers on AWS EKS.
- [#2501](https://github.com/thanos-io/thanos/pull/2501) Query: Gracefully handle additional fields in `SeriesResponse` protobuf message that may be added in the future.
- [#2568](https://github.com/thanos-io/thanos/pull/2568) Query: Don't close the connection of strict, static nodes if establishing a connection had succeeded but Info() call failed.
- [#2615](https://github.com/thanos-io/thanos/pull/2615) Rule: Fix bugs where rules were out of sync.
- [#2614](https://github.com/thanos-io/thanos/pull/2614) Tracing: Disabled Elastic APM Go Agent default tracer on initialization to disable the default metric gatherer.
- [#2525](https://github.com/thanos-io/thanos/pull/2525) Query: Fixed logging for dns resolution error in the `Query` component.
- [#2484](https://github.com/thanos-io/thanos/pull/2484) Query/Ruler: Fixed issue #2483, when web.route-prefix is set, it is added twice in HTTP router prefix.
- [#2416](https://github.com/thanos-io/thanos/pull/2416) Bucket: Fixed issue #2416 bug in `inspect --sort-by` doesn't work correctly in all cases.
- [#2719](https://github.com/thanos-io/thanos/pull/2719) Query: `irate` and `resets` use now counter downsampling aggregations.
- [#2705](https://github.com/thanos-io/thanos/pull/2705) minio-go: Added support for `af-south-1` and `eu-south-1` regions.
- [#2753](https://github.com/thanos-io/thanos/issues/2753) Sidecar, Receive, Rule: Fixed possibility of out of order uploads in error cases. This could potentially cause Compactor to create overlapping blocks.

### Added

- [#2012](https://github.com/thanos-io/thanos/pull/2012) Receive: Added multi-tenancy support (based on header)
- [#2502](https://github.com/thanos-io/thanos/pull/2502) StoreAPI: Added `hints` field to `SeriesResponse`. Hints in an opaque data structure that can be used to carry additional information from the store and its content is implementation specific.
- [#2521](https://github.com/thanos-io/thanos/pull/2521) Sidecar: Added `thanos_sidecar_reloader_reloads_failed_total`, `thanos_sidecar_reloader_reloads_total`, `thanos_sidecar_reloader_watch_errors_total`, `thanos_sidecar_reloader_watch_events_total` and `thanos_sidecar_reloader_watches` metrics.
- [#2412](https://github.com/thanos-io/thanos/pull/2412) UI: Added React UI from Prometheus upstream. Currently only accessible from Query component as only `/graph` endpoint is migrated.
- [#2532](https://github.com/thanos-io/thanos/pull/2532) Store: Added hidden option `--store.caching-bucket.config=<yaml content>` (or `--store.caching-bucket.config-file=<file.yaml>`) for experimental caching bucket, that can cache chunks into shared memcached. This can speed up querying and reduce number of requests to object storage.
- [#2579](https://github.com/thanos-io/thanos/pull/2579) Store: Experimental caching bucket can now cache metadata as well. Config has changed from #2532.
- [#2526](https://github.com/thanos-io/thanos/pull/2526) Compact: In case there are no labels left after deduplication via `--deduplication.replica-label`, assign first `replica-label` with value `deduped`.
- [#2621](https://github.com/thanos-io/thanos/pull/2621) Receive: Added flag to configure forward request timeout. Receive write will complete request as soon as quorum of writes succeeds.

### Changed

- [#2194](https://github.com/thanos-io/thanos/pull/2194) Updated to golang v1.14.2.
- [#2505](https://github.com/thanos-io/thanos/pull/2505) Store: Removed obsolete `thanos_store_node_info` metric.
- [#2513](https://github.com/thanos-io/thanos/pull/2513) Tools: Moved `thanos bucket` commands to `thanos tools bucket`, also moved `thanos check rules` to `thanos tools rules-check`. `thanos tools rules-check` also takes rules by `--rules` repeated flag not argument anymore.
- [#2548](https://github.com/thanos-io/thanos/pull/2548/commits/53e69bd89b2b08c18df298eed7d90cb7179cc0ec) Store, Querier: remove duplicated chunks on StoreAPI.
- [#2596](https://github.com/thanos-io/thanos/pull/2596) Updated Prometheus dependency to [@cd73b3d33e064bbd846fc7a26dc8c313d46af382](https://github.com/prometheus/prometheus/commit/cd73b3d33e064bbd846fc7a26dc8c313d46af382) which falls in between v2.17.0 and v2.18.0.
  - Receive,Rule: TSDB now supports isolation of append and queries.
  - Receive,Rule: TSDB now holds less WAL files after Head Truncation.
- [#2450](https://github.com/thanos-io/thanos/pull/2450) Store: Added Regex-set optimization for `label=~"a|b|c"` matchers.
- [#2526](https://github.com/thanos-io/thanos/pull/2526) Compact: In case there are no labels left after deduplication via `--deduplication.replica-label`, assign first `replica-label` with value `deduped`.
- [#2603](https://github.com/thanos-io/thanos/pull/2603) Store/Querier: Significantly optimize cases where StoreAPIs or blocks returns exact overlapping chunks (e.g Store GW and sidecar or brute force Store Gateway HA).

## [v0.12.2](https://github.com/thanos-io/thanos/releases/tag/v0.12.2) - 2020.04.30

### Fixed

- [#2459](https://github.com/thanos-io/thanos/issues/2459) Compact: Fixed issue with old blocks being marked and deleted in a (slow) loop.
- [#2533](https://github.com/thanos-io/thanos/pull/2515) Rule: do not wrap reload endpoint with `/`. Makes `/-/reload` accessible again when no prefix has been specified.

## [v0.12.1](https://github.com/thanos-io/thanos/releases/tag/v0.12.1) - 2020.04.20

### Fixed

- [#2411](https://github.com/thanos-io/thanos/pull/2411) Query: fix a bug where queries might not time out sometimes due to issues with one or more StoreAPIs.
- [#2475](https://github.com/thanos-io/thanos/pull/2475) Store: remove incorrect optimizations for queries with `=~".*"` and `!=~".*"` matchers.
- [#2472](https://github.com/thanos-io/thanos/pull/2472) Compact: fix a bug where partial blocks were never deleted, causing spam of warnings.
- [#2474](https://github.com/thanos-io/thanos/pull/2474) Store: fix a panic caused by concurrent memory access during block filtering.

## [v0.12.0](https://github.com/thanos-io/thanos/releases/tag/v0.12.0) - 2020.04.15

### Fixed

- [#2288](https://github.com/thanos-io/thanos/pull/2288) Ruler: fixes issue #2281, a bug causing incorrect parsing of query address with path prefix.
- [#2238](https://github.com/thanos-io/thanos/pull/2238) Ruler: fixed issue #2204, where a bug in alert queue signaling filled up the queue and alerts were dropped.
- [#2231](https://github.com/thanos-io/thanos/pull/2231) Bucket Web: sort chunks by thanos.downsample.resolution for better grouping.
- [#2254](https://github.com/thanos-io/thanos/pull/2254) Bucket: fix issue where metrics were registered multiple times in bucket replicate.
- [#2271](https://github.com/thanos-io/thanos/pull/2271) Bucket Web: fixed issue #2260, where the bucket passes null when storage is empty.
- [#2339](https://github.com/thanos-io/thanos/pull/2339) Query: fix a bug where `--store.unhealthy-timeout` was never respected.
- [#2208](https://github.com/thanos-io/thanos/pull/2208) Query and Rule: fix handling of `web.route-prefix` to correctly handle `/` and prefixes that do not begin with a `/`.
- [#2311](https://github.com/thanos-io/thanos/pull/2311) Receive: ensure receive component serves TLS when TLS configuration is provided.
- [#2319](https://github.com/thanos-io/thanos/pull/2319) Query: fixed inconsistent naming of metrics.
- [#2390](https://github.com/thanos-io/thanos/pull/2390) Store: fixed bug that was causing all posting offsets to be used instead of only 1/32 as intended; added hidden flag to control this behavior.
- [#2393](https://github.com/thanos-io/thanos/pull/2393) Store: fixed bug causing certain not-existing label values queried to fail with "invalid-size" error from binary header.
- [#2382](https://github.com/thanos-io/thanos/pull/2382) Store: fixed bug causing partial writes of index-header.
- [#2383](https://github.com/thanos-io/thanos/pull/2383) Store: handle expected errors correctly, e.g. do not increment failure counters.

### Added

- [#2252](https://github.com/thanos-io/thanos/pull/2252) Query: add new `--store-strict` flag. More information available [here](docs/proposals-done/202001-thanos-query-health-handling.md).
- [#2265](https://github.com/thanos-io/thanos/pull/2265) Compact: add `--wait-interval` to specify compaction wait interval between consecutive compact runs when `--wait` is enabled.
- [#2250](https://github.com/thanos-io/thanos/pull/2250) Compact: enable vertical compaction for offline deduplication (experimental). Uses `--deduplication.replica-label` flag to specify the replica label on which to deduplicate (hidden). Please note that this uses a NAIVE algorithm for merging (no smart replica deduplication, just chaining samples together). This works well for deduplication of blocks with **precisely the same samples** like those produced by Receiver replication. We plan to add a smarter algorithm in the following weeks.
- [#1714](https://github.com/thanos-io/thanos/pull/1714) Compact: the compact component now exposes the bucket web UI when it is run as a long-lived process.
- [#2304](https://github.com/thanos-io/thanos/pull/2304) Store: added `max_item_size` configuration option to memcached-based index cache. This should be set to the max item size configured in memcached (`-I` flag) in order to not waste network round-trips to cache items larger than the limit configured in memcached.
- [#2297](https://github.com/thanos-io/thanos/pull/2297) Store: add `--experimental.enable-index-cache-postings-compression` flag to enable re-encoding and compressing postings before storing them into the cache. Compressed postings take about 10% of the original size.
- [#2357](https://github.com/thanos-io/thanos/pull/2357) Compact and Store: the compact and store components now serve the bucket UI on `:<http-port>/loaded`, which shows exactly the blocks that are currently seen by compactor and the store gateway. The compactor also serves a different bucket UI on `:<http-port>/global`, which shows the status of object storage without any filters.
- [#2172](https://github.com/thanos-io/thanos/pull/2172) Store: add support for sharding the store component based on the label hash.
- [#2113](https://github.com/thanos-io/thanos/pull/2113) Bucket: added `thanos bucket replicate` command to replicate blocks from one bucket to another.
- [#1922](https://github.com/thanos-io/thanos/pull/1922) Docs: create a new document to explain sharding in Thanos.
- [#2230](https://github.com/thanos-io/thanos/pull/2230) Store: optimize conversion of labels.

### Changed

- [#2136](https://github.com/thanos-io/thanos/pull/2136) _breaking_ Store, Compact, Bucket: schedule block deletion by adding deletion-mark.json. This adds a consistent way for multiple readers and writers to access object storage. Since there are no consistency guarantees provided by some Object Storage providers, this PR adds a consistent lock-free way of dealing with Object Storage irrespective of the choice of object storage. In order to achieve this co-ordination, blocks are not deleted directly. Instead, blocks are marked for deletion by uploading the `deletion-mark.json` file for the block that was chosen to be deleted. This file contains Unix time of when the block was marked for deletion. If you want to keep existing behavior, you should add `--delete-delay=0s` as a flag.
- [#2090](https://github.com/thanos-io/thanos/issues/2090) _breaking_ Downsample command: the `downsample` command has moved and is now a sub-command of the `thanos bucket` sub-command; it cannot be called via `thanos downsample` any more.
- [#2294](https://github.com/thanos-io/thanos/pull/2294) Store: optimizations for fetching postings. Queries using `=~".*"` matchers or negation matchers (`!=...` or `!~...`) benefit the most.
- [#2301](https://github.com/thanos-io/thanos/pull/2301) Ruler: exit with an error when initialization fails.
- [#2310](https://github.com/thanos-io/thanos/pull/2310) Query: report timespan 0 to 0 when discovering no stores.
- [#2330](https://github.com/thanos-io/thanos/pull/2330) Store: index-header is no longer experimental. It is enabled by default for store Gateway. You can disable it with new hidden flag: `--store.disable-index-header`. The `--experimental.enable-index-header` flag was removed.
- [#1848](https://github.com/thanos-io/thanos/pull/1848) Ruler: allow returning error messages when a reload is triggered via HTTP.
- [#2270](https://github.com/thanos-io/thanos/pull/2277) All: Thanos components will now print stack traces when they error out.

## [v0.11.0](https://github.com/thanos-io/thanos/releases/tag/v0.11.0) - 2020.03.02

### Fixed

- [#2033](https://github.com/thanos-io/thanos/pull/2033) Minio-go: Fixed Issue #1494 support Web Identity providers for IAM credentials for AWS EKS.
- [#1985](https://github.com/thanos-io/thanos/pull/1985) Store Gateway: Fixed case where series entry is larger than 64KB in index.
- [#2051](https://github.com/thanos-io/thanos/pull/2051) Ruler: Fixed issue where ruler does not expose shipper metrics.
- [#2101](https://github.com/thanos-io/thanos/pull/2101) Ruler: Fixed bug where thanos_alert_sender_errors_total was not registered.
- [#1789](https://github.com/thanos-io/thanos/pull/1789) Store Gateway: Improve timeouts.
- [#2139](https://github.com/thanos-io/thanos/pull/2139) Properly handle SIGHUP for reloading.
- [#2040](https://github.com/thanos-io/thanos/pull/2040) UI: Fix URL of alerts in Ruler
- [#2033](https://github.com/thanos-io/thanos/pull/1978) Ruler: Fix tracing in Thanos Ruler

### Added

- [#2003](https://github.com/thanos-io/thanos/pull/2003) Query: Support downsampling for /series.
- [#1952](https://github.com/thanos-io/thanos/pull/1952) Store Gateway: Implemented [binary index header](docs/proposals-done/201912-thanos-binary-index-header.md). This significantly reduces resource consumption (memory, CPU, net bandwidth) for startup and data loading processes as well as baseline memory. This means that adding more blocks into object storage, without querying them will use almost no resources. This, however, **still means that querying large amounts of data** will result in high spikes of memory and CPU use as before, due to simply fetching large amounts of metrics data. Since we fixed baseline, we are now focusing on query performance optimizations in separate initiatives. To enable experimental `index-header` mode run store with hidden `experimental.enable-index-header` flag.
- [#2009](https://github.com/thanos-io/thanos/pull/2009) Store Gateway: Minimum age of all blocks before they are being read. Set it to a safe value (e.g 30m) if your object storage is eventually consistent. GCS and S3 are (roughly) strongly consistent.
- [#1963](https://github.com/thanos-io/thanos/pull/1963) Mixin: Add Thanos Ruler alerts.
- [#1984](https://github.com/thanos-io/thanos/pull/1984) Query: Add cache-control header to not cache on error.
- [#1870](https://github.com/thanos-io/thanos/pull/1870) UI: Persist settings in query.
- [#1969](https://github.com/thanos-io/thanos/pull/1969) Sidecar: allow setting http connection pool size via flags.
- [#1967](https://github.com/thanos-io/thanos/issues/1967) Receive: Allow local TSDB compaction.
- [#1939](https://github.com/thanos-io/thanos/pull/1939) Ruler: Add TLS and authentication support for query endpoints with the `--query.config` and `--query.config-file` CLI flags. See [documentation](docs/components/rule.md#configuration) for further information.
- [#1982](https://github.com/thanos-io/thanos/pull/1982) Ruler: Add support for Alertmanager v2 API endpoints.
- [#2030](https://github.com/thanos-io/thanos/pull/2030) Query: Add `thanos_proxy_store_empty_stream_responses_total` metric for number of empty responses from stores.
- [#2049](https://github.com/thanos-io/thanos/pull/2049) Tracing: Support sampling on Elastic APM with new sample_rate setting.
- [#2008](https://github.com/thanos-io/thanos/pull/2008) Querier, Receiver, Sidecar, Store: Add gRPC [health check](https://github.com/grpc/grpc/blob/master/doc/health-checking.md) endpoints.
- [#2145](https://github.com/thanos-io/thanos/pull/2145) Tracing: track query sent to prometheus via remote read api.

### Changed

- [#1970](https://github.com/thanos-io/thanos/issues/1970) _breaking_ Receive: Use gRPC for forwarding requests between peers. Note that existing values for the `--receive.local-endpoint` flag and the endpoints in the hashring configuration file must now specify the receive gRPC port and must be updated to be a simple `host:port` combination, e.g. `127.0.0.1:10901`, rather than a full HTTP URL, e.g. `http://127.0.0.1:10902/api/v1/receive`.
- [#1933](https://github.com/thanos-io/thanos/pull/1933) Add a flag `--tsdb.wal-compression` to configure whether to enable tsdb wal compression in ruler and receiver.
- [#2021](https://github.com/thanos-io/thanos/pull/2021) Rename metric `thanos_query_duplicated_store_address` to `thanos_query_duplicated_store_addresses_total` and `thanos_rule_duplicated_query_address` to `thanos_rule_duplicated_query_addresses_total`.
- [#2166](https://github.com/thanos-io/thanos/pull/2166) Bucket Web: improve the tooltip for the bucket UI; it was reconstructed and now exposes much more information about blocks.

## [v0.10.1](https://github.com/thanos-io/thanos/releases/tag/v0.10.1) - 2020.01.24

### Fixed

- [#2015](https://github.com/thanos-io/thanos/pull/2015) Sidecar: Querier /api/v1/series bug fixed when time range was ignored inside sidecar. The bug was noticeable for example when using Grafana template variables.
- [#2120](https://github.com/thanos-io/thanos/pull/2120) Bucket Web: Set state of status prober properly.

## [v0.10.0](https://github.com/thanos-io/thanos/releases/tag/v0.10.0) - 2020.01.13

### Fixed

- [#1919](https://github.com/thanos-io/thanos/issues/1919) Compactor: Fixed potential data loss when uploading older blocks, or upload taking long time while compactor is running.
- [#1937](https://github.com/thanos-io/thanos/pull/1937) Compactor: Improved synchronization of meta JSON files. Compactor now properly handles partial block uploads for all operation like retention apply, downsampling and compaction. Additionally:

  - Removed `thanos_compact_sync_meta_*` metrics. Use `thanos_blocks_meta_*` metrics instead.
  - Added `thanos_consistency_delay_seconds` and `thanos_compactor_aborted_partial_uploads_deletion_attempts_total` metrics.

- [#1936](https://github.com/thanos-io/thanos/pull/1936) Store: Improved synchronization of meta JSON files. Store now properly handles corrupted disk cache. Added meta.json sync metrics.
- [#1856](https://github.com/thanos-io/thanos/pull/1856) Receive: close DBReadOnly after flushing to fix a memory leak.
- [#1882](https://github.com/thanos-io/thanos/pull/1882) Receive: upload to object storage as 'receive' rather than 'sidecar'.
- [#1907](https://github.com/thanos-io/thanos/pull/1907) Store: Fixed the duration unit for the metric `thanos_bucket_store_series_gate_duration_seconds`.
- [#1931](https://github.com/thanos-io/thanos/pull/1931) Compact: Fixed the compactor successfully exiting when actually an error occurred while compacting a blocks group.
- [#1872](https://github.com/thanos-io/thanos/pull/1872) Ruler: `/api/v1/rules` now shows a properly formatted value
- [#1945](https://github.com/thanos-io/thanos/pull/1945) `master` container images are now built with Go 1.13
- [#1956](https://github.com/thanos-io/thanos/pull/1956) Ruler: now properly ignores duplicated query addresses
- [#1975](https://github.com/thanos-io/thanos/pull/1975) Store Gateway: fixed panic caused by memcached servers selector when there's 1 memcached node

### Added

- [#1852](https://github.com/thanos-io/thanos/pull/1852) Add support for `AWS_CONTAINER_CREDENTIALS_FULL_URI` by upgrading to minio-go v6.0.44
- [#1854](https://github.com/thanos-io/thanos/pull/1854) Update Rule UI to support alerts count displaying and filtering.
- [#1838](https://github.com/thanos-io/thanos/pull/1838) Ruler: Add TLS and authentication support for Alertmanager with the `--alertmanagers.config` and `--alertmanagers.config-file` CLI flags. See [documentation](docs/components/rule.md#configuration) for further information.
- [#1838](https://github.com/thanos-io/thanos/pull/1838) Ruler: Add a new `--alertmanagers.sd-dns-interval` CLI option to specify the interval between DNS resolutions of Alertmanager hosts.
- [#1881](https://github.com/thanos-io/thanos/pull/1881) Store Gateway: memcached support for index cache. See [documentation](docs/components/store.md#index-cache) for further information.
- [#1904](https://github.com/thanos-io/thanos/pull/1904) Add a skip-chunks option in Store Series API to improve the response time of `/api/v1/series` endpoint.
- [#1910](https://github.com/thanos-io/thanos/pull/1910) Query: `/api/v1/labels` now understands `POST` - useful for sending bigger requests

### Changed

- [#1947](https://github.com/thanos-io/thanos/pull/1947) Upgraded Prometheus dependencies to v2.15.2. This includes:

  - Compactor: Significant reduction of memory footprint for compaction and downsampling process.
  - Querier: Accepting spaces between time range and square bracket. e.g `[ 5m]`
  - Querier: Improved PromQL parser performance.

- [#1833](https://github.com/thanos-io/thanos/pull/1833) `--shipper.upload-compacted` flag has been promoted to non hidden, non experimental state. More info available [here](docs/quick-tutorial.md#uploading-old-metrics).
- [#1867](https://github.com/thanos-io/thanos/pull/1867) Ruler: now sets a `Thanos/$version` `User-Agent` in requests
- [#1887](https://github.com/thanos-io/thanos/pull/1887) Service discovery now deduplicates targets between different target groups

## [v0.9.0](https://github.com/thanos-io/thanos/releases/tag/v0.9.0) - 2019.12.03

### Added

- [#1678](https://github.com/thanos-io/thanos/pull/1678) Add Lightstep as a tracing provider.
- [#1687](https://github.com/thanos-io/thanos/pull/1687) Add a new `--grpc-grace-period` CLI option to components which serve gRPC to set how long to wait until gRPC Server shuts down.
- [#1660](https://github.com/thanos-io/thanos/pull/1660) Sidecar: Add a new `--prometheus.ready_timeout` CLI option to the sidecar to set how long to wait until Prometheus starts up.
- [#1573](https://github.com/thanos-io/thanos/pull/1573) `AliYun OSS` object storage, see [documents](docs/storage.md#aliyun-oss) for further information.
- [#1680](https://github.com/thanos-io/thanos/pull/1680) Add a new `--http-grace-period` CLI option to components which serve HTTP to set how long to wait until HTTP Server shuts down.
- [#1712](https://github.com/thanos-io/thanos/pull/1712) Bucket: Rename flag on bucket web component from `--listen` to `--http-address` to match other components.
- [#1733](https://github.com/thanos-io/thanos/pull/1733) Compactor: New metric `thanos_compactor_iterations_total` on Thanos Compactor which shows the number of successful iterations.
- [#1758](https://github.com/thanos-io/thanos/pull/1758) Bucket: `thanos bucket web` now supports `--web.external-prefix` for proxying on a subpath.
- [#1770](https://github.com/thanos-io/thanos/pull/1770) Bucket: Add `--web.prefix-header` flags to allow for bucket UI to be accessible behind a reverse proxy.
- [#1668](https://github.com/thanos-io/thanos/pull/1668) Receiver: Added TLS options for both server and client remote write.

### Fixed

- [#1656](https://github.com/thanos-io/thanos/pull/1656) Store Gateway: Store now starts metric and status probe HTTP server earlier in its start-up sequence. `/-/healthy` endpoint now starts to respond with success earlier. `/metrics` endpoint starts serving metrics earlier as well. Make sure to point your readiness probes to the `/-/ready` endpoint rather than `/metrics`.
- [#1669](https://github.com/thanos-io/thanos/pull/1669) Store Gateway: Fixed store sharding. Now it does not load excluded meta.jsons and load/fetch index-cache.json files.
- [#1670](https://github.com/thanos-io/thanos/pull/1670) Sidecar: Fixed un-ordered blocks upload. Sidecar now uploads the oldest blocks first.
- [#1568](https://github.com/thanos-io/thanos/pull/1709) Store Gateway: Store now retains the first raw value of a chunk during downsampling to avoid losing some counter resets that occur on an aggregation boundary.
- [#1751](https://github.com/thanos-io/thanos/pull/1751) Querier: Fixed labels for StoreUI
- [#1773](https://github.com/thanos-io/thanos/pull/1773) Ruler: Fixed the /api/v1/rules endpoint that returned 500 status code with `failed to assert type of rule ...` message.
- [#1770](https://github.com/thanos-io/thanos/pull/1770) Querier: Fixed `--web.external-prefix` 404s for static resources.
- [#1785](https://github.com/thanos-io/thanos/pull/1785) Ruler: The /api/v1/rules endpoints now returns the original rule filenames.
- [#1791](https://github.com/thanos-io/thanos/pull/1791) Ruler: Ruler now supports identical rule filenames in different directories.
- [#1562](https://github.com/thanos-io/thanos/pull/1562) Querier: Downsampling option now carries through URL.
- [#1675](https://github.com/thanos-io/thanos/pull/1675) Querier: Reduced resource usage while using certain queries like `offset`.
- [#1725](https://github.com/thanos-io/thanos/pull/1725) & [#1718](https://github.com/thanos-io/thanos/pull/1718) Store Gateway: Per request memory improvements.

### Changed

- [#1666](https://github.com/thanos-io/thanos/pull/1666) Compact: `thanos_compact_group_compactions_total` now counts block compactions, so operations that resulted in a compacted block. The old behaviour is now exposed by new metric: `thanos_compact_group_compaction_runs_started_total` and `thanos_compact_group_compaction_runs_completed_total` which counts compaction runs overall.
- [#1748](https://github.com/thanos-io/thanos/pull/1748) Updated all dependencies.
- [#1694](https://github.com/thanos-io/thanos/pull/1694) `prober_ready` and `prober_healthy` metrics are removed, for sake of `status`. Now `status` exposes same metric with a label, `check`. `check` can have "healty" or "ready" depending on status of the probe.
- [#1790](https://github.com/thanos-io/thanos/pull/1790) Ruler: Fixes subqueries support for ruler.
- [#1769](https://github.com/thanos-io/thanos/pull/1769) & [#1545](https://github.com/thanos-io/thanos/pull/1545) Adjusted most of the metrics histogram buckets.

## [v0.8.1](https://github.com/thanos-io/thanos/releases/tag/v0.8.1) - 2019.10.14

### Fixed

- [#1632](https://github.com/thanos-io/thanos/issues/1632) Removes the duplicated external labels detection on Thanos Querier; warning only; Made Store Gateway compatible with older Querier versions.
  - NOTE: `thanos_store_nodes_grpc_connections` metric is now per `external_labels` and `store_type`. It is a recommended metric for Querier storeAPIs. `thanos_store_node_info` is marked as obsolete and will be removed in next release.
  - NOTE2: Store Gateway is now advertising artificial: `"@thanos_compatibility_store_type=store"` label. This is to have the current Store Gateway compatible with Querier pre v0.8.0. This label can be disabled by hidden `debug.advertise-compatibility-label=false` flag on Store Gateway.

## [v0.8.0](https://github.com/thanos-io/thanos/releases/tag/v0.8.0) - 2019.10.10

Lot's of improvements this release! Noteworthy items:

- First Katacoda tutorial! 🐱
- Fixed Deletion order causing Compactor to produce not needed 👻 blocks with missing random files.
- Store GW memory improvements (more to come!).
- Querier allows multiple deduplication labels.
- Both Compactor and Store Gateway can be **sharded** within the same bucket using relabelling!
- Sidecar exposed data from Prometheus can be now limited to given `min-time` (e.g 3h only).
- Numerous Thanos Receive improvements.

Make sure you check out Prometheus 2.13.0 as well. New release drastically improves usage and resource consumption of both Prometheus and sidecar with Thanos: https://prometheus.io/blog/2019/10/10/remote-read-meets-streaming/

### Added

- [#1619](https://github.com/thanos-io/thanos/pull/1619) Thanos sidecar allows to limit min time range for data it exposes from Prometheus.
- [#1583](https://github.com/thanos-io/thanos/pull/1583) Thanos sharding:
  - Add relabel config (`--selector.relabel-config-file` and `selector.relabel-config`) into Thanos Store and Compact components. Selecting blocks to serve depends on the result of block labels relabeling.
  - For store gateway, advertise labels from "approved" blocks.
- [#1540](https://github.com/thanos-io/thanos/pull/1540) Thanos Downsample added `/-/ready` and `/-/healthy` endpoints.
- [#1538](https://github.com/thanos-io/thanos/pull/1538) Thanos Rule added `/-/ready` and `/-/healthy` endpoints.
- [#1537](https://github.com/thanos-io/thanos/pull/1537) Thanos Receive added `/-/ready` and `/-/healthy` endpoints.
- [#1460](https://github.com/thanos-io/thanos/pull/1460) Thanos Store Added `/-/ready` and `/-/healthy` endpoints.
- [#1534](https://github.com/thanos-io/thanos/pull/1534) Thanos Query Added `/-/ready` and `/-/healthy` endpoints.
- [#1533](https://github.com/thanos-io/thanos/pull/1533) Thanos inspect now supports the timeout flag.
- [#1496](https://github.com/thanos-io/thanos/pull/1496) Thanos Receive now supports setting block duration.
- [#1362](https://github.com/thanos-io/thanos/pull/1362) Optional `replicaLabels` param for `/query` and `/query_range` querier endpoints. When provided overwrite the `query.replica-label` cli flags.
- [#1482](https://github.com/thanos-io/thanos/pull/1482) Thanos now supports Elastic APM as tracing provider.
- [#1612](https://github.com/thanos-io/thanos/pull/1612) Thanos Rule added `resendDelay` flag.
- [#1480](https://github.com/thanos-io/thanos/pull/1480) Thanos Receive flushes storage on hashring change.
- [#1613](https://github.com/thanos-io/thanos/pull/1613) Thanos Receive now traces forwarded requests.

### Changed

- [#1362](https://github.com/thanos-io/thanos/pull/1362) `query.replica-label` configuration can be provided more than once for multiple deduplication labels like: `--query.replica-label=prometheus_replica --query.replica-label=service`.
- [#1581](https://github.com/thanos-io/thanos/pull/1581) Thanos Store now can use smaller buffer sizes for Bytes pool; reducing memory for some requests.
- [#1622](https://github.com/thanos-io/thanos/pull/1622) & [#1590](https://github.com/thanos-io/thanos/pull/1590) Upgraded to Go 1.13.1
- [#1498](https://github.com/thanos-io/thanos/pull/1498) Thanos Receive change flag `labels` to `label` to be consistent with other commands.

### Fixed

- [#1525](https://github.com/thanos-io/thanos/pull/1525) Thanos now deletes block's file in correct order allowing to detect partial blocks without problems.
- [#1505](https://github.com/thanos-io/thanos/pull/1505) Thanos Store now removes invalid local cache blocks.
- [#1587](https://github.com/thanos-io/thanos/pull/1587) Thanos Sidecar cleanups all cache dirs after each compaction run.
- [#1582](https://github.com/thanos-io/thanos/pull/1582) Thanos Rule correctly parses Alertmanager URL if there is more `+` in it.
- [#1544](https://github.com/thanos-io/thanos/pull/1544) Iterating over object store is resilient to the edge case for some providers.
- [#1469](https://github.com/thanos-io/thanos/pull/1469) Fixed Azure potential failures (EOF) when requesting more data then blob has.
- [#1512](https://github.com/thanos-io/thanos/pull/1512) Thanos Store fixed memory leak for chunk pool.
- [#1488](https://github.com/thanos-io/thanos/pull/1488) Thanos Rule now now correctly links to query URL from rules and alerts.

## [v0.7.0](https://github.com/thanos-io/thanos/releases/tag/v0.7.0) - 2019.09.02

Accepted into CNCF:

- Thanos moved to new repository https://github.com/thanos-io/thanos
- Docker images moved to https://quay.io/thanos/thanos and mirrored at https://hub.docker.com/r/thanosio/thanos
- Slack moved to https://slack.cncf.io `#thanos`/`#thanos-dev`/`#thanos-prs`

### Added

- [#1478](https://github.com/thanos-io/thanos/pull/1478) Thanos components now exposes gRPC server metrics as soon as server starts, to provide more reliable data for instrumentation.
- [#1378](https://github.com/thanos-io/thanos/pull/1378) Thanos Receive now exposes `thanos_receive_config_hash`, `thanos_receive_config_last_reload_successful` and `thanos_receive_config_last_reload_success_timestamp_seconds` metrics to track latest configuration change
- [#1268](https://github.com/thanos-io/thanos/pull/1268) Thanos Sidecar added support for newest Prometheus streaming remote read added [here](https://github.com/prometheus/prometheus/pull/5703). This massively improves memory required by single request for both Prometheus and sidecar. Single requests now should take constant amount of memory on sidecar, so resource consumption prediction is now straightforward. This will be used if you have Prometheus `2.13` or `2.12-master`.
- [#1358](https://github.com/thanos-io/thanos/pull/1358) Added `part_size` configuration option for HTTP multipart requests minimum part size for S3 storage type
- [#1363](https://github.com/thanos-io/thanos/pull/1363) Thanos Receive now exposes `thanos_receive_hashring_nodes` and `thanos_receive_hashring_tenants` metrics to monitor status of hash-rings
- [#1395](https://github.com/thanos-io/thanos/pull/1395) Thanos Sidecar added `/-/ready` and `/-/healthy` endpoints to Thanos sidecar.
- [#1297](https://github.com/thanos-io/thanos/pull/1297) Thanos Compact added `/-/ready` and `/-/healthy` endpoints to Thanos compact.
- [#1431](https://github.com/thanos-io/thanos/pull/1431) Thanos Query added hidden flag to allow the use of downsampled resolution data for instant queries.
- [#1408](https://github.com/thanos-io/thanos/pull/1408) Thanos Store Gateway can now allow the specifying of supported time ranges it will serve (time sharding). Flags: `min-time` & `max-time`

### Changed

- [#1414](https://github.com/thanos-io/thanos/pull/1413) Upgraded important dependencies: Prometheus to 2.12-rc.0. TSDB is now part of Prometheus.
- [#1380](https://github.com/thanos-io/thanos/pull/1380) Upgraded important dependencies: Prometheus to 2.11.1 and TSDB to 0.9.1. Some changes affecting Querier:
  - [ENHANCEMENT] Query performance improvement: Efficient iteration and search in HashForLabels and HashWithoutLabels. #5707
  - [ENHANCEMENT] Optimize queries using regexp for set lookups. tsdb#602
  - [BUGFIX] prometheus_tsdb_compactions_failed_total is now incremented on any compaction failure. tsdb#613
  - [BUGFIX] PromQL: Correctly display {**name**="a"}.
- [#1338](https://github.com/thanos-io/thanos/pull/1338) Thanos Query still warns on store API duplicate, but allows a single one from duplicated set. This is gracefully warn about the problematic logic and not disrupt immediately.
- [#1385](https://github.com/thanos-io/thanos/pull/1385) Thanos Compact exposes flag to disable downsampling `downsampling.disable`.

### Fixed

- [#1327](https://github.com/thanos-io/thanos/pull/1327) Thanos Query `/series` API end-point now properly returns an empty array just like Prometheus if there are no results
- [#1302](https://github.com/thanos-io/thanos/pull/1302) Thanos now efficiently reuses HTTP keep-alive connections
- [#1371](https://github.com/thanos-io/thanos/pull/1371) Thanos Receive fixed race condition in hashring
- [#1430](https://github.com/thanos-io/thanos/pull/1430) Thanos fixed value of GOMAXPROCS inside container.
- [#1410](https://github.com/thanos-io/thanos/pull/1410) Fix for CVE-2019-10215

### Deprecated

- [#1458](https://github.com/thanos-io/thanos/pull/1458) Thanos Query and Receive now use common instrumentation middleware. As as result, for sake of `http_requests_total` and `http_request_duration_seconds_bucket`; Thanos Query no longer exposes `thanos_query_api_instant_query_duration_seconds`, `thanos_query_api_range_query_duration_second` metrics and Thanos Receive no longer exposes `thanos_http_request_duration_seconds`, `thanos_http_requests_total`, `thanos_http_response_size_bytes`.
- [#1423](https://github.com/thanos-io/thanos/pull/1423) Thanos Bench deprecated.

## [v0.6.0](https://github.com/thanos-io/thanos/releases/tag/v0.6.0) - 2019.07.18

### Added

- [#1097](https://github.com/thanos-io/thanos/pull/1097) Added `thanos check rules` linter for Thanos rule rules files.

- [#1253](https://github.com/thanos-io/thanos/pull/1253) Add support for specifying a maximum amount of retries when using Azure Blob storage (default: no retries).

- [#1244](https://github.com/thanos-io/thanos/pull/1244) Thanos Compact now exposes new metrics `thanos_compact_downsample_total` and `thanos_compact_downsample_failures_total` which are useful to catch when errors happen

- [#1260](https://github.com/thanos-io/thanos/pull/1260) Thanos Query/Rule now exposes metrics `thanos_querier_store_apis_dns_provider_results` and `thanos_ruler_query_apis_dns_provider_results` which tell how many addresses were configured and how many were actually discovered respectively

- [#1248](https://github.com/thanos-io/thanos/pull/1248) Add a web UI to show the state of remote storage.

- [#1217](https://github.com/thanos-io/thanos/pull/1217) Thanos Receive gained basic hashring support

- [#1262](https://github.com/thanos-io/thanos/pull/1262) Thanos Receive got a new metric `thanos_http_requests_total` which shows how many requests were handled by it

- [#1243](https://github.com/thanos-io/thanos/pull/1243) Thanos Receive got an ability to forward time series data between nodes. Now you can pass the hashring configuration via `--receive.hashrings-file`; the refresh interval `--receive.hashrings-file-refresh-interval`; the name of the local node's name `--receive.local-endpoint`; and finally the header's name which is used to determine the tenant `--receive.tenant-header`.

- [#1147](https://github.com/thanos-io/thanos/pull/1147) Support for the Jaeger tracer has been added!

_breaking_ New common flags were added for configuring tracing: `--tracing.config-file` and `--tracing.config`. You can either pass a file to Thanos with the tracing configuration or pass it in the command line itself. Old `--gcloudtrace.*` flags were removed :warning:

To migrate over the old `--gcloudtrace.*` configuration, your tracing configuration should look like this:

```yaml
---
type: STACKDRIVER
config:
  - service_name: "foo"
    project_id: "123"
    sample_factor: 123
```

The other `type` you can use is `JAEGER` now. The `config` keys and values are Jaeger specific and you can find all of the information [here](https://github.com/jaegertracing/jaeger-client-go#environment-variables).

### Changed

- [#1284](https://github.com/thanos-io/thanos/pull/1284) Add support for multiple label-sets in Info gRPC service. This deprecates the single `Labels` slice of the `InfoResponse`, in a future release backward compatible handling for the single set of Labels will be removed. Upgrading to v0.6.0 or higher is advised. _breaking_ If you run have duplicate queries in your Querier configuration with hierarchical federation of multiple Queries this PR makes Thanos Querier to detect this case and block all duplicates. Refer to 0.6.1 which at least allows for single replica to work.

- [#1314](https://github.com/thanos-io/thanos/pull/1314) Removes `http_request_duration_microseconds` (Summary) and adds `http_request_duration_seconds` (Histogram) from http server instrumentation used in Thanos APIs and UIs.

- [#1287](https://github.com/thanos-io/thanos/pull/1287) Sidecar now waits on Prometheus' external labels before starting the uploading process

- [#1261](https://github.com/thanos-io/thanos/pull/1261) Thanos Receive now exposes metrics `thanos_http_request_duration_seconds` and `thanos_http_response_size_bytes` properly of each handler

- [#1274](https://github.com/thanos-io/thanos/pull/1274) Iteration limit has been lifted from the LRU cache so there should be no more spam of error messages as they were harmless

- [#1321](https://github.com/thanos-io/thanos/pull/1321) Thanos Query now fails early on a query which only uses external labels - this improves clarity in certain situations

### Fixed

- [#1227](https://github.com/thanos-io/thanos/pull/1227) Some context handling issues were fixed in Thanos Compact; some unnecessary memory allocations were removed in the hot path of Thanos Store.

- [#1183](https://github.com/thanos-io/thanos/pull/1183) Compactor now correctly propagates retriable/haltable errors which means that it will not unnecessarily restart if such an error occurs

- [#1231](https://github.com/thanos-io/thanos/pull/1231) Receive now correctly handles SIGINT and closes without deadlocking

- [#1278](https://github.com/thanos-io/thanos/pull/1278) Fixed inflated values problem with `sum()` on Thanos Query

- [#1280](https://github.com/thanos-io/thanos/pull/1280) Fixed a problem with concurrent writes to a `map` in Thanos Query while rendering the UI

- [#1311](https://github.com/thanos-io/thanos/pull/1311) Fixed occasional panics in Compact and Store when using Azure Blob cloud storage caused by lack of error checking in client library.

- [#1322](https://github.com/thanos-io/thanos/pull/1322) Removed duplicated closing of the gRPC listener - this gets rid of harmless messages like `store gRPC listener: close tcp 0.0.0.0:10901: use of closed network connection` when those programs are being closed

### Deprecated

- [#1216](https://github.com/thanos-io/thanos/pull/1216) the old "Command-line flags" has been removed from Thanos Query UI since it was not populated and because we are striving for consistency

## [v0.5.0](https://github.com/thanos-io/thanos/releases/tag/v0.5.0) - 2019.06.05

TL;DR: Store LRU cache is no longer leaking, Upgraded Thanos UI to Prometheus 2.9, Fixed auto-downsampling, Moved to Go 1.12.5 and more.

This version moved tarballs to Golang 1.12.5 from 1.11 as well, so same warning applies if you use `container_memory_usage_bytes` from cadvisor. Use `container_memory_working_set_bytes` instead.

_breaking_ As announced couple of times this release also removes gossip with all configuration flags (`--cluster.*`).

### Fixed

- [#1142](https://github.com/thanos-io/thanos/pull/1142) fixed major leak on store LRU cache for index items (postings and series).
- [#1163](https://github.com/thanos-io/thanos/pull/1163) sidecar is no longer blocking for custom Prometheus versions/builds. It only checks if flags return non 404, then it performs optional checks.
- [#1146](https://github.com/thanos-io/thanos/pull/1146) store/bucket: make getFor() work with interleaved resolutions.
- [#1157](https://github.com/thanos-io/thanos/pull/1157) querier correctly handles duplicated stores when some store changes external labels in place.

### Added

- [#1094](https://github.com/thanos-io/thanos/pull/1094) Allow configuring the response header timeout for the S3 client.

### Changed

- [#1118](https://github.com/thanos-io/thanos/pull/1118) _breaking_ swift: Added support for cross-domain authentication by introducing `userDomainID`, `userDomainName`, `projectDomainID`, `projectDomainName`. The outdated terms `tenantID`, `tenantName` are deprecated and have been replaced by `projectID`, `projectName`.

- [#1066](https://github.com/thanos-io/thanos/pull/1066) Upgrade Thanos ui to Prometheus v2.9.1.

  Changes from the upstream:

  - query:
    - [ENHANCEMENT] Update moment.js and moment-timezone.js [PR #4679](https://github.com/prometheus/prometheus/pull/4679)
    - [ENHANCEMENT] Support to query elements by a specific time [PR #4764](https://github.com/prometheus/prometheus/pull/4764)
    - [ENHANCEMENT] Update to Bootstrap 4.1.3 [PR #5192](https://github.com/prometheus/prometheus/pull/5192)
    - [BUGFIX] Limit number of merics in prometheus UI [PR #5139](https://github.com/prometheus/prometheus/pull/5139)
    - [BUGFIX] Web interface Quality of Life improvements [PR #5201](https://github.com/prometheus/prometheus/pull/5201)
  - rule:
    - [ENHANCEMENT] Improve rule views by wrapping lines [PR #4702](https://github.com/prometheus/prometheus/pull/4702)
    - [ENHANCEMENT] Show rule evaluation errors on rules page [PR #4457](https://github.com/prometheus/prometheus/pull/4457)

- [#1156](https://github.com/thanos-io/thanos/pull/1156) Moved CI and docker multistage to Golang 1.12.5 for latest mem alloc improvements.
- [#1103](https://github.com/thanos-io/thanos/pull/1103) Updated go-cos deps. (COS bucket client).
- [#1149](https://github.com/thanos-io/thanos/pull/1149) Updated google Golang API deps (GCS bucket client).
- [#1190](https://github.com/thanos-io/thanos/pull/1190) Updated minio deps (S3 bucket client). This fixes minio retries.

- [#1133](https://github.com/thanos-io/thanos/pull/1133) Use prometheus v2.9.2, common v0.4.0 & tsdb v0.8.0.

  Changes from the upstreams:

  - store gateway:
    - [ENHANCEMENT] Fast path for EmptyPostings cases in Merge, Intersect and Without.
  - store gateway & compactor:
    - [BUGFIX] Fix fd and vm_area leak on error path in chunks.NewDirReader.
    - [BUGFIX] Fix fd and vm_area leak on error path in index.NewFileReader.
  - query:
    - [BUGFIX] Make sure subquery range is taken into account for selection #5467
    - [ENHANCEMENT] Check for cancellation on every step of a range evaluation. #5131
    - [BUGFIX] Exponentation operator to drop metric name in result of operation. #5329
    - [BUGFIX] Fix output sample values for scalar-to-vector comparison operations. #5454
  - rule:
    - [BUGFIX] Reload rules: copy state on both name and labels. #5368

## Deprecated

- [#1008](https://github.com/thanos-io/thanos/pull/1008) _breaking_ Removed Gossip implementation. All `--cluster.*` flags removed and Thanos will error out if any is provided.

## [v0.4.0](https://github.com/thanos-io/thanos/releases/tag/v0.4.0) - 2019.05.3

:warning: **IMPORTANT** :warning: This is the last release that supports gossip. From Thanos v0.5.0, gossip will be completely removed.

This release also disables gossip mode by default for all components. See [this](docs/proposals-done/201809-gossip-removal.md) for more details.

:warning: This release moves Thanos docker images (NOT artifacts by accident) to Golang 1.12. This release includes change in GC's memory release which gives following effect:

> On Linux, the runtime now uses MADV_FREE to release unused memory. This is more efficient but may result in higher reported RSS. The kernel will reclaim the unused data when it is needed. To revert to the Go 1.11 behavior (MADV_DONTNEED), set the environment variable GODEBUG=madvdontneed=1.

If you want to see exact memory allocation of Thanos process:

- Use `go_memstats_heap_alloc_bytes` metric exposed by Golang or `container_memory_working_set_bytes` exposed by cadvisor.
- Add `GODEBUG=madvdontneed=1` before running Thanos binary to revert to memory releasing to pre 1.12 logic.

Using cadvisor `container_memory_usage_bytes` metric could be misleading e.g: https://github.com/google/cadvisor/issues/2242

### Added

- [thanos.io](https://thanos.io) website & automation :tada:
- [#1053](https://github.com/thanos-io/thanos/pull/1053) compactor: Compactor & store gateway now handles incomplete uploads gracefully. Added hard limit on how long block upload can take (30m).
- [#811](https://github.com/thanos-io/thanos/pull/811) Remote write receiver component :heart: :heart: thanks to RedHat (@brancz) contribution.
- [#910](https://github.com/thanos-io/thanos/pull/910) Query's stores UI page is now sorted by type and old DNS or File SD stores are removed after 5 minutes (configurable via the new `--store.unhealthy-timeout=5m` flag).
- [#905](https://github.com/thanos-io/thanos/pull/905) Thanos support for Query API: /api/v1/labels. Notice that the API was added in Prometheus v2.6.
- [#798](https://github.com/thanos-io/thanos/pull/798) Ability to limit the maximum number of concurrent request to Series() calls in Thanos Store and the maximum amount of samples we handle.
- [#1060](https://github.com/thanos-io/thanos/pull/1060) Allow specifying region attribute in S3 storage configuration

:warning: **WARNING** :warning: #798 adds a new default limit to Thanos Store: `--store.grpc.series-max-concurrency`. Most likely you will want to make it the same as `--query.max-concurrent` on Thanos Query.

New options:

New Store flags:

```
* `--store.grpc.series-sample-limit` limits the amount of samples that might be retrieved on a single Series() call. By default it is 0. Consider enabling it by setting it to more than 0 if you are running on limited resources.
* `--store.grpc.series-max-concurrency` limits the number of concurrent Series() calls in Thanos Store. By default it is 20. Considering making it lower or bigger depending on the scale of your deployment.
```

New Store metrics:

```
* `thanos_bucket_store_queries_dropped_total` shows how many queries were dropped due to the samples limit;
* `thanos_bucket_store_queries_concurrent_max` is a constant metric which shows how many Series() calls can concurrently be executed by Thanos Store;
* `thanos_bucket_store_queries_in_flight` shows how many queries are currently "in flight" i.e. they are being executed;
* `thanos_bucket_store_gate_duration_seconds` shows how many seconds it took for queries to pass through the gate in both cases - when that fails and when it does not.
```

New Store tracing span: \* `store_query_gate_ismyturn` shows how long it took for a query to pass (or not) through the gate.

- [#1016](https://github.com/thanos-io/thanos/pull/1016) Added option for another DNS resolver (miekg/dns client). Note that this is required to have SRV resolution working on [Golang 1.11+ with KubeDNS below v1.14](https://github.com/golang/go/issues/27546)

  New Querier and Ruler flag: `-- store.sd-dns-resolver` which allows to specify resolver to use. Either `golang` or `miekgdns`

- [#986](https://github.com/thanos-io/thanos/pull/986) Allow to save some startup & sync time in store gateway as it is no longer needed to compute index-cache from block index on its own for larger blocks. The store Gateway still can do it, but it first checks bucket if there is index-cached uploaded already. In the same time, compactor precomputes the index cache file on every compaction.

  New Compactor flag: `--index.generate-missing-cache-file` was added to allow quicker addition of index cache files. If enabled it precomputes missing files on compactor startup. Note that it will take time and it's only one-off step per bucket.

- [#887](https://github.com/thanos-io/thanos/pull/887) Compact: Added new `--block-sync-concurrency` flag, which allows you to configure number of goroutines to use when syncing block metadata from object storage.
- [#928](https://github.com/thanos-io/thanos/pull/928) Query: Added `--store.response-timeout` flag. If a Store doesn't send any data in this specified duration then a Store will be ignored and partial data will be returned if it's enabled. 0 disables timeout.
- [#893](https://github.com/thanos-io/thanos/pull/893) S3 storage backend has graduated to `stable` maturity level.
- [#936](https://github.com/thanos-io/thanos/pull/936) Azure storage backend has graduated to `stable` maturity level.
- [#937](https://github.com/thanos-io/thanos/pull/937) S3: added trace functionality. You can add `trace.enable: true` to enable the minio client's verbose logging.
- [#953](https://github.com/thanos-io/thanos/pull/953) Compact: now has a hidden flag `--debug.accept-malformed-index`. Compaction index verification will ignore out of order label names.
- [#963](https://github.com/thanos-io/thanos/pull/963) GCS: added possibility to inline ServiceAccount into GCS config.
- [#1010](https://github.com/thanos-io/thanos/pull/1010) Compact: added new flag `--compact.concurrency`. Number of goroutines to use when compacting groups.
- [#1028](https://github.com/thanos-io/thanos/pull/1028) Query: added `--query.default-evaluation-interval`, which sets default evaluation interval for sub queries.
- [#980](https://github.com/thanos-io/thanos/pull/980) Ability to override Azure storage endpoint for other regions (China)
- [#1021](https://github.com/thanos-io/thanos/pull/1021) Query API `series` now supports POST method.
- [#939](https://github.com/thanos-io/thanos/pull/939) Query API `query_range` now supports POST method.

### Changed

- [#970](https://github.com/thanos-io/thanos/pull/970) Deprecated `partial_response_disabled` proto field. Added `partial_response_strategy` instead. Both in gRPC and Query API. No `PartialResponseStrategy` field for `RuleGroups` by default means `abort` strategy (old PartialResponse disabled) as this is recommended option for Rules and alerts.

  Metrics:

  - Added `thanos_rule_evaluation_with_warnings_total` to Ruler.
  - DNS `thanos_ruler_query_apis*` are now `thanos_ruler_query_apis_*` for consistency.
  - DNS `thanos_querier_store_apis*` are now `thanos_querier_store_apis__*` for consistency.
  - Query Gate `thanos_bucket_store_series*` are now `thanos_bucket_store_series_*` for consistency.
  - Most of thanos ruler metris related to rule manager has `strategy` label.

  Ruler tracing spans:

  - `/rule_instant_query HTTP[client]` is now `/rule_instant_query_part_resp_abort HTTP[client]"` if request is for abort strategy.

- [#1009](https://github.com/thanos-io/thanos/pull/1009): Upgraded Prometheus (~v2.7.0-rc.0 to v2.8.1) and TSDB (`v0.4.0` to `v0.6.1`) deps.

  Changes that affects Thanos:

  - query:
    - [ENHANCEMENT] In histogram_quantile merge buckets with equivalent le values. #5158.
    - [ENHANCEMENT] Show list of offending labels in the error message in many-to-many scenarios. #5189
    - [BUGFIX] Fix panic when aggregator param is not a literal. #5290
  - ruler:
    - [ENHANCEMENT] Reduce time that Alertmanagers are in flux when reloaded. #5126
    - [BUGFIX] prometheus_rule_group_last_evaluation_timestamp_seconds is now a unix timestamp. #5186
    - [BUGFIX] prometheus_rule_group_last_duration_seconds now reports seconds instead of nanoseconds. Fixes our [issue #1027](https://github.com/thanos-io/thanos/issues/1027)
    - [BUGFIX] Fix sorting of rule groups. #5260
  - store: [ENHANCEMENT] Fast path for EmptyPostings cases in Merge, Intersect and Without.
  - tooling: [FEATURE] New dump command to tsdb tool to dump all samples.
  - compactor:
    - [ENHANCEMENT] When closing the db any running compaction will be cancelled so it doesn't block.
    - [CHANGE] _breaking_ Renamed flag `--sync-delay` to `--consistency-delay` [#1053](https://github.com/thanos-io/thanos/pull/1053)

  For ruler essentially whole TSDB CHANGELOG applies between v0.4.0-v0.6.1: https://github.com/prometheus/tsdb/blob/master/CHANGELOG.md

  Note that this was added on TSDB and Prometheus: [FEATURE] Time-ovelapping blocks are now allowed. #370 Whoever due to nature of Thanos compaction (distributed systems), for safety reason this is disabled for Thanos compactor for now.

- [#868](https://github.com/thanos-io/thanos/pull/868) Go has been updated to 1.12.
- [#1055](https://github.com/thanos-io/thanos/pull/1055) Gossip flags are now disabled by default and deprecated.
- [#964](https://github.com/thanos-io/thanos/pull/964) repair: Repair process now sorts the series and labels within block.
- [#1073](https://github.com/thanos-io/thanos/pull/1073) Store: index cache for requests. It now calculates the size properly (includes slice header), has anti-deadlock safeguard and reports more metrics.

### Fixed

- [#921](https://github.com/thanos-io/thanos/pull/921) `thanos_objstore_bucket_last_successful_upload_time` now does not appear when no blocks have been uploaded so far.
- [#966](https://github.com/thanos-io/thanos/pull/966) Bucket: verify no longer warns about overlapping blocks, that overlap `0s`
- [#848](https://github.com/thanos-io/thanos/pull/848) Compact: now correctly works with time series with duplicate labels.
- [#894](https://github.com/thanos-io/thanos/pull/894) Thanos Rule: UI now correctly shows evaluation time.
- [#865](https://github.com/thanos-io/thanos/pull/865) Query: now properly parses DNS SRV Service Discovery.
- [#889](https://github.com/thanos-io/thanos/pull/889) Store: added safeguard against merging posting groups segfault
- [#941](https://github.com/thanos-io/thanos/pull/941) Sidecar: added better handling of intermediate restarts.
- [#933](https://github.com/thanos-io/thanos/pull/933) Query: Fixed 30 seconds lag of adding new store to query.
- [#962](https://github.com/thanos-io/thanos/pull/962) Sidecar: Make config reloader file writes atomic.
- [#982](https://github.com/thanos-io/thanos/pull/982) Query: now advertises Min & Max Time accordingly to the nodes.
- [#1041](https://github.com/thanos-io/thanos/issues/1038) Ruler is now able to return long time range queries.
- [#904](https://github.com/thanos-io/thanos/pull/904) Compact: Skip compaction for blocks with no samples.
- [#1070](https://github.com/thanos-io/thanos/pull/1070) Downsampling works back again. Deferred closer errors are now properly captured.

## [v0.3.2](https://github.com/thanos-io/thanos/releases/tag/v0.3.2) - 2019.03.04

### Added

- [#851](https://github.com/thanos-io/thanos/pull/851) New read API endpoint for api/v1/rules and api/v1/alerts.
- [#873](https://github.com/thanos-io/thanos/pull/873) Store: fix set index cache LRU

:warning: **WARNING** :warning: #873 fix fixes actual handling of `index-cache-size`. Handling of limit for this cache was broken so it was unbounded all the time. From this release actual value matters and is extremely low by default. To "revert" the old behaviour (no boundary), use a large enough value.

### Fixed

- [#833](https://github.com/thanos-io/thanos/issues/833) Store Gateway matcher regression for intersecting with empty posting.
- [#867](https://github.com/thanos-io/thanos/pull/867) Fixed race condition in sidecare between reloader and shipper.

## [v0.3.1](https://github.com/thanos-io/thanos/releases/tag/v0.3.1) - 2019.02.18

### Fixed

- [#829](https://github.com/thanos-io/thanos/issues/829) Store Gateway crashing due to `slice bounds out of range`.
- [#834](https://github.com/thanos-io/thanos/issues/834) Store Gateway matcher regression for `<>` `!=`.

## [v0.3.0](https://github.com/thanos-io/thanos/releases/tag/v0.3.0) - 2019.02.08

### Added

- Support for gzip compressed configuration files before envvar substitution for reloader package.
- `bucket inspect` command for better insights on blocks in object storage.
- Support for [Tencent COS](docs/storage.md#tencent-cos) object storage.
- Partial Response disable option for StoreAPI and QueryAPI.
- Partial Response disable button on Thanos UI
- We have initial docs for goDoc documentation!
- Flags for Querier and Ruler UIs: `--web.route-prefix`, `--web.external-prefix`, `--web.prefix-header`. Details [here](docs/components/query.md#expose-ui-on-a-sub-path)

### Fixed

- [#649](https://github.com/thanos-io/thanos/issues/649) - Fixed store label values api to add also external label values.
- [#396](https://github.com/thanos-io/thanos/issues/396) - Fixed sidecar logic for proxying series that has more than 2^16 samples from Prometheus.
- [#732](https://github.com/thanos-io/thanos/pull/732) - Fixed S3 authentication sequence. You can see new sequence enumerated [here](https://github.com/thanos-io/thanos/blob/master/docs/storage.md#aws-s3-configuration)
- [#745](https://github.com/thanos-io/thanos/pull/745) - Fixed race conditions and edge cases for Thanos Querier fanout logic.
- [#651](https://github.com/thanos-io/thanos/issues/651) - Fixed index cache when asked buffer size is bigger than cache max size.

### Changed

- [#529](https://github.com/thanos-io/thanos/pull/529) Massive improvement for compactor. Downsampling memory consumption was reduce to only store labels and single chunks per each series.
- Qurerier UI: Store page now shows the store APIs per component type.
- Prometheus and TSDB deps are now up to date with ~2.7.0 Prometheus version. Lot's of things has changed. See details [here #704](https://github.com/thanos-io/thanos/pull/704) Known changes that affects us:
  - prometheus/prometheus/discovery/file
    - [ENHANCEMENT] Discovery: Improve performance of previously slow updates of changes of targets. #4526
    - [BUGFIX] Wait for service discovery to stop before exiting #4508 ??
  - prometheus/prometheus/promql:
    - **[ENHANCEMENT] Subqueries support. #4831**
    - [BUGFIX] PromQL: Fix a goroutine leak in the lexer/parser. #4858
    - [BUGFIX] Change max/min over_time to handle NaNs properly. #438
    - [BUGFIX] Check label name for `count_values` PromQL function. #4585
    - [BUGFIX] Ensure that vectors and matrices do not contain identical label-sets. #4589
    - [ENHANCEMENT] Optimize PromQL aggregations #4248
    - [BUGFIX] Only add LookbackDelta to vector selectors #4399
    - [BUGFIX] Reduce floating point errors in stddev and related functions #4533
  - prometheus/prometheus/rules:
    - New metrics exposed! (prometheus evaluation!)
    - [ENHANCEMENT] Rules: Error out at load time for invalid templates, rather than at evaluation time. #4537
  - prometheus/tsdb/index: Index reader optimizations.
- Thanos store gateway flag for sync concurrency (`block-sync-concurrency` with `20` default, so no change by default)
- S3 provider:
  - Added `put_user_metadata` option to config.
  - Added `insecure_skip_verify` option to config.

### Deprecated

- Tests against Prometheus below v2.2.1. This does not mean _lack_ of support for those. Only that we don't tests the compatibility anymore. See [#758](https://github.com/thanos-io/thanos/issues/758) for details.

## [v0.2.1](https://github.com/thanos-io/thanos/releases/tag/v0.2.1) - 2018.12.27

### Added

- Relabel drop for Thanos Ruler to enable replica label drop and alert deduplication on AM side.
- Query: Stores UI page available at `/stores`.

![](docs/img/query_ui_stores.png)

### Fixed

- Thanos Rule Alertmanager DNS SD bug.
- DNS SD bug when having SRV results with different ports.
- Move handling of HA alertmanagers to be the same as Prometheus.
- Azure iteration implementation flaw.

## [v0.2.0](https://github.com/thanos-io/thanos/releases/tag/v0.2.0) - 2018.12.10

Next Thanos release adding support to new discovery method, gRPC mTLS and two new object store providers (Swift and Azure).

Note lots of necessary breaking changes in flags that relates to bucket configuration.

### Deprecated

- _breaking_: Removed all bucket specific flags as we moved to config files:
  - --gcs-bucket=\<bucket\>
  - --s3.bucket=\<bucket\>
  - --s3.endpoint=\<api-url\>
  - --s3.access-key=\<key\>
  - --s3.insecure
  - --s3.signature-version2
  - --s3.encrypt-sse
  - --gcs-backup-bucket=\<bucket\>
  - --s3-backup-bucket=\<bucket\>
- _breaking_: Removed support of those environment variables for bucket:
  - S3_BUCKET
  - S3_ENDPOINT
  - S3_ACCESS_KEY
  - S3_INSECURE
  - S3_SIGNATURE_VERSION2
- _breaking_: Removed provider specific bucket metrics e.g `thanos_objstore_gcs_bucket_operations_total` in favor of of generic bucket operation metrics.

### Changed

- _breaking_: Added `thanos_` prefix to memberlist (gossip) metrics. Make sure to update your dashboards and rules.
- S3 provider:
  - Set `"X-Amz-Acl": "bucket-owner-full-control"` metadata for s3 upload operation.

### Added

- Support for heterogeneous secure gRPC on StoreAPI.
- Handling of scalar result in rule node evaluating rules.
- Flag `--objstore.config-file` to reference to the bucket configuration file in yaml format. Detailed information can be found in document [storage](docs/storage.md).
- File service discovery for StoreAPIs:
- In `thanos rule`, static configuration of query nodes via `--query`
- In `thanos rule`, file based discovery of query nodes using `--query.file-sd-config.files`
- In `thanos query`, file based discovery of store nodes using `--store.file-sd-config.files`
- `/-/healthy` endpoint to Querier.
- DNS service discovery to static and file based configurations using the `dns+` and `dnssrv+` prefixes for the respective lookup. Details [here](docs/service-discovery.md)
- `--cluster.disable` flag to disable gossip functionality completely.
- Hidden flag to configure max compaction level.
- Azure Storage.
- OpenStack Swift support.
- Thanos Ruler `thanos_rule_loaded_rules` metric.
- Option for JSON logger format.

### Fixed

- Issue whereby the Proxy Store could end up in a deadlock if there were more than 9 stores being queried and all returned an error.
- Ruler tracing causing panics.
- GatherIndexStats panics on duplicated chunks check.
- Clean up of old compact blocks on compact restart.
- Sidecar too frequent Prometheus reload.
- `thanos_compactor_retries_total` metric not being registered.

## [v0.1.0](https://github.com/thanos-io/thanos/releases/tag/v0.1.0) - 2018.09.14

Initial version to have a stable reference before [gossip protocol removal](docs/proposals-done/201809-gossip-removal.md).

### Added

- Gossip layer for all components.
- StoreAPI gRPC proto.
- TSDB block upload logic for Sidecar.
- StoreAPI logic for Sidecar.
- Config and rule reloader logic for Sidecar.
- On-the fly result merge and deduplication logic for Querier.
- Custom Thanos UI (based mainly on Prometheus UI) for Querier.
- Optimized object storage fetch logic for Store.
- Index cache and chunk pool for Store for better memory usage.
- Stable support for Google Cloud Storage object storage.
- StoreAPI logic for Querier to support Thanos federation (experimental).
- Support for S3 minio-based AWS object storage (experimental).
- Compaction logic of blocks from multiple sources for Compactor.
- Optional Compaction fixed retention.
- Optional downsampling logic for Compactor (experimental).
- Rule (including alerts) evaluation logic for Ruler.
- Rule UI with hot rules reload.
- StoreAPI logic for Ruler.
- Basic metric orchestration for all components.
- Verify commands with potential fixes (experimental).
- Compact / Downsample offline commands.
- Bucket commands.
- Downsampling support for UI.
- Grafana dashboards for Thanos components.<|MERGE_RESOLUTION|>--- conflicted
+++ resolved
@@ -203,17 +203,11 @@
 - [#4123](https://github.com/thanos-io/thanos/pull/4123) Query: match external labels for exemplars API.
 
 ### Changed
-<<<<<<< HEAD
+
 -
 
 ### Removed
-=======
-
--
-
-### Removed
-
->>>>>>> 4d24bf8e
+
 -
 
 ## [v0.20.0](https://github.com/thanos-io/thanos/releases/tag/v0.20.0) - 2021.04.28
