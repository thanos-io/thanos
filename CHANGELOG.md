--- conflicted
+++ resolved
@@ -12,6 +12,7 @@
 
 ### Added
 
+- [#4857](https://github.com/thanos-io/thanos/pull/4857) Sidecar: optimize data retrieval from Prometheus with range vectors; in the worst case this leads to about 10% query duration reduction, with a bigger range/step difference (and with more data) this can lead to up to 20x reduction of query duration.
 - [#4228](https://github.com/thanos-io/thanos/pull/4228) Tools `thanos bucket inspect`: Add flag `--output` to provide output method (table,csv,tsv).
 - [#4680](https://github.com/thanos-io/thanos/pull/4680) Query: add `exemplar.partial-response` flag to control partial response.
 - [#4679](https://github.com/thanos-io/thanos/pull/4679) Added `enable-feature` flag to enable negative offsets and @ modifier, similar to Prometheus.
@@ -24,11 +25,7 @@
 - [#4576](https://github.com/thanos-io/thanos/pull/4576) UI: add filter compaction level to the Block UI.
 - [#4731](https://github.com/thanos-io/thanos/pull/4731) Rule: add stateless mode to ruler according to https://thanos.io/tip/proposals-accepted/202005-scalable-rule-storage.md/. Continue https://github.com/thanos-io/thanos/pull/4250.
 - [#4612](https://github.com/thanos-io/thanos/pull/4612) Sidecar: add `--prometheus.http-client` and `--prometheus.http-client-file` flag for sidecar to connect Prometheus with basic auth or TLS.
-<<<<<<< HEAD
-- [#4857](https://github.com/thanos-io/thanos/pull/4857) Sidecar: optimize data retrieval from Prometheus with range vectors; in the worst case this leads to about 10% query duration reduction, with a bigger range/step difference (and with more data) this can lead to up to 20x reduction of query duration.
-=======
 - [#4848](https://github.com/thanos-io/thanos/pull/4848) Compactor: added Prometheus metric for tracking the progress of retention.
->>>>>>> aa7e9f33
 
 ### Fixed
 
