# Changelog

All notable changes to this project will be documented in this file.

The format is based on [Keep a Changelog](http://keepachangelog.com/en/1.0.0/) and this project adheres to [Semantic Versioning](http://semver.org/spec/v2.0.0.html).

NOTE: As semantic versioning states all 0.y.z releases can contain breaking changes in API (flags, grpc API, any backward compatibility)

We use *breaking :warning:* to mark changes that are not backward compatible (relates only to v0.y.z releases.)

## Unreleased
- [#5453](https://github.com/thanos-io/thanos/pull/5453) Compact: Skip erroneous empty non `*AggrChunk` chunks during 1h downsampling of 5m resolution blocks.

### Fixed
- [#5502](https://github.com/thanos-io/thanos/pull/5502) Receive: Handle exemplar storage errors as conflict error.
- [#5534](https://github.com/thanos-io/thanos/pull/5534) Query: Set struct return by query api alerts same as prometheus api.
- [#5554](https://github.com/thanos-io/thanos/pull/5554) Query/Receiver: Fix querying exemplars from multi-tenant receivers.

### Added

- [#5440](https://github.com/thanos-io/thanos/pull/5440) HTTP metrics: export number of in-flight HTTP requests.
- [#5424](https://github.com/thanos-io/thanos/pull/5424) Receive: Export metrics regarding size of remote write requests.
- [#5420](https://github.com/thanos-io/thanos/pull/5420) Receive: Automatically remove stale tenants.
- [#5472](https://github.com/thanos-io/thanos/pull/5472) Receive: add new tenant metrics to example dashboard.
- [#5475](https://github.com/thanos-io/thanos/pull/5475) Compact/Store: Added `--block-files-concurrency` allowing to configure number of go routines for download/upload block files during compaction.
- [#5470](https://github.com/thanos-io/thanos/pull/5470) Receive: Implement exposing TSDB stats for all tenants
- [#5493](https://github.com/thanos-io/thanos/pull/5493) Compact: Added `--compact.blocks-fetch-concurrency` allowing to configure number of go routines for download blocks during compactions.
- [#5527](https://github.com/thanos-io/thanos/pull/5527) Receive: Add per request limits for remote write.
- [#5520](https://github.com/thanos-io/thanos/pull/5520) Receive: Meta-monitoring based active series limiting

### Changed

- [#5447](https://github.com/thanos-io/thanos/pull/5447) Promclient: Ignore 405 status codes for Prometheus buildVersion requests
- [#5451](https://github.com/thanos-io/thanos/pull/5451) Azure: Reduce memory usage by not buffering file downloads entirely in memory.
- [#5484](https://github.com/thanos-io/thanos/pull/5484) Update Prometheus deps to v2.36.2.
- [#5511](https://github.com/thanos-io/thanos/pull/5511) Update Prometheus deps to v2.37.0.

### Removed

## [v0.27.0](https://github.com/thanos-io/thanos/tree/release-0.27) - 2022.07.05

### Fixed
- [#5339](https://github.com/thanos-io/thanos/pull/5339) Receive: Fix deadlock on interrupt in routerOnly mode.
- [#5357](https://github.com/thanos-io/thanos/pull/5357) Store: fix groupcache handling of slashes.
- [#5427](https://github.com/thanos-io/thanos/pull/5427) Receive: Fix Ketama hashring replication consistency.

### Added

- [#5337](https://github.com/thanos-io/thanos/pull/5337) Thanos Object Store: Add the `prefix` option to buckets.
- [#5409](https://github.com/thanos-io/thanos/pull/5409) S3: Add option to force DNS style lookup.
- [#5352](https://github.com/thanos-io/thanos/pull/5352) Cache: Add cache metrics to groupcache.
- [#5391](https://github.com/thanos-io/thanos/pull/5391) Receive: Add relabeling support.
- [#5408](https://github.com/thanos-io/thanos/pull/5408) Receive: Add support for consistent hashrings.
- [#5391](https://github.com/thanos-io/thanos/pull/5391) Receive: Implement api/v1/status/tsdb.

### Changed

<<<<<<< HEAD
- [#5255](https://github.com/thanos-io/thanos/pull/5296) Query: Use k-way merging for the proxying logic. This ensures that network is used as efficiently as possible. Also, the proxying sub-system now uses much less resources (~30-50% less CPU usage, ~30-40% less RAM usage according to our benchmarks). We intend to add a series limiter on Thanos Query in the near future as now Query buffers series responses as fast as possible.
=======
- [#5410](https://github.com/thanos-io/thanos/pull/5410) Query: Close() after using query. This should reduce bumps in memory allocations.
- [#5417](https://github.com/thanos-io/thanos/pull/5417) Ruler: *Breaking if you have not set this value (`--eval-interval`) yourself and rely on that value. :warning:*. Change the default evaluation interval from 30s to 1 minute in order to be compliant with Prometheus alerting compliance specification: https://github.com/prometheus/compliance/blob/main/alert_generator/specification.md#executing-an-alerting-rule.
>>>>>>> 99239df3

### Removed

- [#5426](https://github.com/thanos-io/thanos/pull/5426) Compactor: Remove an unused flag `--block-sync-concurrency`.

## [v0.26.0](https://github.com/thanos-io/thanos/tree/release-0.26) - 2022.05.05

### Fixed
- [#5281](https://github.com/thanos-io/thanos/pull/5281) Blocks: Use correct separators for filesystem paths and object storage paths respectively.
- [#5300](https://github.com/thanos-io/thanos/pull/5300) Query: Ignore cache on queries with deduplication off.
- [#5324](https://github.com/thanos-io/thanos/pull/5324) Reloader: Force trigger reload when config rollbacked.

### Added

- [#5220](https://github.com/thanos-io/thanos/pull/5220) Query Frontend: Add `--query-frontend.forward-header` flag, forward headers to downstream querier.
- [#5250](https://github.com/thanos-io/thanos/pull/5250/files) Querier: Expose Query and QueryRange APIs through GRPC.
- [#5290](https://github.com/thanos-io/thanos/pull/5290) Add support for [ppc64le](https://en.wikipedia.org/wiki/Ppc64).

### Changed

- [#4838](https://github.com/thanos-io/thanos/pull/4838) Tracing: Chanced client for Stackdriver which deprecated "type: STACKDRIVER" in tracing YAML configuration. Use `type: GOOGLE_CLOUD` instead (`STACKDRIVER` type remains for backward compatibility).
- [#5170](https://github.com/thanos-io/thanos/pull/5170) All: Upgraded the TLS version from TLS1.2 to TLS1.3.
- [#5205](https://github.com/thanos-io/thanos/pull/5205) Rule: Add ruler labels as external labels in stateless ruler mode.
- [#5206](https://github.com/thanos-io/thanos/pull/5206) Cache: Add timeout for groupcache's fetch operation.
- [#5218](https://github.com/thanos-io/thanos/pull/5218) Tools: Thanos tools bucket downsample is now running continously.
- [#5231](https://github.com/thanos-io/thanos/pull/5231) Tools: Bucket verify tool ignores blocks with deletion markers.
- [#5244](https://github.com/thanos-io/thanos/pull/5244) Query: Promote negative offset and `@` modifier to stable features as per Prometheus [#10121](https://github.com/prometheus/prometheus/pull/10121).
- [#5255](https://github.com/thanos-io/thanos/pull/5255) InfoAPI: Set store API unavailable when stores are not ready.
- [#5256](https://github.com/thanos-io/thanos/pull/5256) Update Prometheus deps v2.33.5.
- [#5271](https://github.com/thanos-io/thanos/pull/5271) DNS: Fix miekgdns resolver to work with CNAME records too.

### Removed

- [#5145](https://github.com/thanos-io/thanos/pull/5145) UI: Remove old Prometheus UI.

## [v0.25.2](https://github.com/thanos-io/thanos/tree/release-0.25) - 2022.03.24

### Fixed

- [#5202](https://github.com/thanos-io/thanos/pull/5202) Exemplars: Return empty data instead of `nil` if no data available.
- [#5204](https://github.com/thanos-io/thanos/pull/5204) Store: Fix data race in advertised label set in bucket store.
- [#5242](https://github.com/thanos-io/thanos/pull/5242) Ruler: Make ruler use the correct WAL directory.

## [v0.25.1](https://github.com/thanos-io/thanos/tree/release-0.25) - 2022.03.09

The binaries published with this release are built with Go1.17.8 to avoid [CVE-2022-24921](https://cve.mitre.org/cgi-bin/cvename.cgi?name=CVE-2022-24921).

### Fixed

- [#5226](https://github.com/thanos-io/thanos/pull/5226) Rebuild Thanos for v0.25.1 with Go 1.17.8

## [v0.25.0](https://github.com/thanos-io/thanos/tree/release-0.25) - 2022.02.23

### Added

- [#5153](https://github.com/thanos-io/thanos/pull/5153) Receive: option to extract tenant from client certificate
- [#5110](https://github.com/thanos-io/thanos/pull/5110) Block: Do not upload DebugMeta files to obj store.
- [#4963](https://github.com/thanos-io/thanos/pull/4963) Compactor, Store, Tools: Loading block metadata now only filters out duplicates within a source (or compaction group if replica labels are configured), and does so in parallel over sources.
- [#5089](https://github.com/thanos-io/thanos/pull/5089) S3: Create an empty map in the case SSE-KMS is used and no KMSEncryptionContext is passed.
- [#4970](https://github.com/thanos-io/thanos/pull/4970) Tools `tools bucket ls`: Added a new flag `exclude-delete` to exclude blocks marked for deletion.
- [#4903](https://github.com/thanos-io/thanos/pull/4903) Compactor: Added tracing support for compaction.
- [#4909](https://github.com/thanos-io/thanos/pull/4909) Compactor: Add flag --max-time / --min-time to filter blocks that are ready to be compacted.
- [#4942](https://github.com/thanos-io/thanos/pull/4942) Tracing: add `traceid_128bit` support for jaeger.
- [#4917](https://github.com/thanos-io/thanos/pull/4917) Query: add initial query pushdown for a subset of aggregations. Can be enabled with `--enable-feature=query-pushdown` on Thanos Query.
- [#4888](https://github.com/thanos-io/thanos/pull/4888) Cache: Support redis cache backend.
- [#4946](https://github.com/thanos-io/thanos/pull/4946) Store: Support tls_config configuration for the s3 minio client.
- [#4974](https://github.com/thanos-io/thanos/pull/4974) Store: Support tls_config configuration for connecting with Azure storage.
- [#4999](https://github.com/thanos-io/thanos/pull/4999) COS: Support `endpoint` configuration for vpc internal endpoint.
- [#5059](https://github.com/thanos-io/thanos/pull/5059) Compactor: Adding minimum retention flag validation for downsampling retention.
- [#4667](https://github.com/thanos-io/thanos/pull/4667) S3: Add a pure AWS-SDK auth for S3 storage.
- [#5111](https://github.com/thanos-io/thanos/pull/5111) Query: Add matcher support to Rules endpoint.
- [#5117](https://github.com/thanos-io/thanos/pull/5117) Bucket replicate: Added flag `--ignore-marked-for-deletion` to avoid replication of blocks with the deletion mark.
- [#5148](https://github.com/thanos-io/thanos/pull/5148) Receive: Add tenant tag for tracing spans.
- [#4927](https://github.com/thanos-io/thanos/pull/4927) Rule: Added ability to specify multiple remote write targets.
- [#4818](https://github.com/thanos-io/thanos/pull/4818) Store: Add Groupcache as a cache backend.

### Changed

- [#5144](https://github.com/thanos-io/thanos/pull/5144) UI: Improve graph color.
- [#5119](https://github.com/thanos-io/thanos/pull/5119) UI: Optimize Target, Alert and Service Discovery page and on each of them add a search bar.
- [#4885](https://github.com/thanos-io/thanos/pull/4885) Store: Make `queryStats` log with human-readable format.

### Fixed

- [#5102](https://github.com/thanos-io/thanos/pull/5102) UI: Filter block rows in bucket UI according to searched block ID.
- [#5051](https://github.com/thanos-io/thanos/pull/5051) Prober: Decrease 'changing probe status' log spamming.
- [#4918](https://github.com/thanos-io/thanos/pull/4918) Tracing: Fixing force tracing with Jaeger.
- [#4879](https://github.com/thanos-io/thanos/pull/4879) Bucket verify: Fixed bug causing wrong number of blocks to be checked.
- [#4908](https://github.com/thanos-io/thanos/pull/4908) UI: Show 'minus' icon and add tooltip when store min / max time is not available.
- [#4883](https://github.com/thanos-io/thanos/pull/4883) Mixin: adhere to RFC 1123 compatible component naming.
- [#5114](https://github.com/thanos-io/thanos/pull/5114) Tools `thanos bucket inspect`: Fix time formatting.
- [#5139](https://github.com/thanos-io/thanos/pull/5139) COS: Support multi-part upload, fix upload issue when index size is larger than 5GB.
- [#5014](https://github.com/thanos-io/thanos/pull/5014) Query: Set default times for `query_exemplars` API.
- [#5103](https://github.com/thanos-io/thanos/pull/5013) Store: Fix race condition in filesystem client's `Delete()`.

## [v0.24.0](https://github.com/thanos-io/thanos/tree/release-0.24) - 2021.12.22

### Added

- [#4977](https://github.com/thanos-io/thanos/pull/4977) Build: Upgrade to `bingo v0.5.2` and implements `gotesplit` to allow for parallelism in our GitHub e2e tests.
- [#4228](https://github.com/thanos-io/thanos/pull/4228) Tools `thanos bucket inspect`: Add flag `--output` to provide output method (table,csv,tsv).
- [#4282](https://github.com/thanos-io/thanos/pull/4282) Query: *breaking :warning:* Add `--endpoint` flag to the querier. The `--store` flag will eventually be replaced.
- [#4636](https://github.com/thanos-io/thanos/pull/4636) Azure: Support authentication using user-assigned managed identity
- [#4680](https://github.com/thanos-io/thanos/pull/4680) Query: Add `exemplar.partial-response` flag to control partial response.
- [#4679](https://github.com/thanos-io/thanos/pull/4679) Query: Add `enable-feature` flag to enable negative offsets and `@` modifier, similar to Prometheus.
- [#4696](https://github.com/thanos-io/thanos/pull/4696) Query: Add cache name to tracing spans.
- [#4710](https://github.com/thanos-io/thanos/pull/4710) Store: Add metric to capture timestamp of the last loaded block.
- [#4736](https://github.com/thanos-io/thanos/pull/4736) S3: Add capability to use custom AWS STS Endpoint.
- [#4764](https://github.com/thanos-io/thanos/pull/4764) Compactor: add `block-viewer.global.sync-block-timeout` flag to set the timeout of synchronization block metas.
- [#4801](https://github.com/thanos-io/thanos/pull/4801) Compactor: added Prometheus metrics for tracking the progress of compaction and downsampling.
- [#4444](https://github.com/thanos-io/thanos/pull/4444) UI: add mark deletion and no compaction to the Block UI.
- [#4576](https://github.com/thanos-io/thanos/pull/4576) UI: add filter compaction level to the Block UI.
- [#4731](https://github.com/thanos-io/thanos/pull/4731) Rule: add stateless mode to ruler according to https://thanos.io/tip/proposals-done/202005-scalable-rule-storage.md/. Continue https://github.com/thanos-io/thanos/pull/4250.
- [#4612](https://github.com/thanos-io/thanos/pull/4612) Sidecar: add `--prometheus.http-client` and `--prometheus.http-client-file` flag for sidecar to connect Prometheus with basic auth or TLS.
- [#4847](https://github.com/thanos-io/thanos/pull/4847) Query: add `--alert.query-url` which is used in the user interface for rules/alerts pages. By default the HTTP listen address is used for this URL.
- [#4856](https://github.com/thanos-io/thanos/pull/4856) Mixin: Add Query Frontend Grafana dashboard.
- [#4848](https://github.com/thanos-io/thanos/pull/4848) Compactor: added Prometheus metric for tracking the progress of retention.
- [#4874](https://github.com/thanos-io/thanos/pull/4874) Query: Add `--endpoint-strict` flag to statically configure Thanos API server endpoints. It is similar to `--store-strict` but supports passing any Thanos gRPC APIs: StoreAPI, MetadataAPI, RulesAPI, TargetsAPI and ExemplarsAPI.
- [#4868](https://github.com/thanos-io/thanos/pull/4868) Rule: Support ruleGroup limit introduced by Prometheus v2.31.0.
- [#4897](https://github.com/thanos-io/thanos/pull/4897) Query: Add validation for querier address flags.

### Fixed

- [#4508](https://github.com/thanos-io/thanos/pull/4508) Sidecar, Mixin: Rename `ThanosSidecarUnhealthy` to `ThanosSidecarNoConnectionToStartedPrometheus`; Remove `ThanosSidecarPrometheusDown` alert; Remove unused `thanos_sidecar_last_heartbeat_success_time_seconds` metrics.
- [#4663](https://github.com/thanos-io/thanos/pull/4663) Fetcher: Fix discovered data races.
- [#4754](https://github.com/thanos-io/thanos/pull/4754) Query: Fix possible panic on stores endpoint.
- [#4753](https://github.com/thanos-io/thanos/pull/4753) Store: validate block sync concurrency parameter.
- [#4779](https://github.com/thanos-io/thanos/pull/4779) Examples: Fix the interactive test for MacOS users.
- [#4792](https://github.com/thanos-io/thanos/pull/4792) Store: Fix data race in BucketedBytes pool.
- [#4769](https://github.com/thanos-io/thanos/pull/4769) Query Frontend: Add "X-Request-ID" field and other fields to start call log.
- [#4709](https://github.com/thanos-io/thanos/pull/4709) Store: Fix panic when the application is stopped.
- [#4777](https://github.com/thanos-io/thanos/pull/4777) Query: Fix data race in exemplars server.
- [#4811](https://github.com/thanos-io/thanos/pull/4811) Query: Fix data race in metadata, rules, and targets servers.
- [#4795](https://github.com/thanos-io/thanos/pull/4795) Query: Fix deadlock in endpointset.
- [#4928](https://github.com/thanos-io/thanos/pull/4928) Azure: Only create an http client once, to conserve memory.
- [#4962](https://github.com/thanos-io/thanos/pull/4962) Compact/downsample: fix deadlock if error occurs with some backlog of blocks; fixes [this pull request](https://github.com/thanos-io/thanos/pull/4430). Affected versions are 0.22.0 - 0.23.1.

### Changed

- [#4864](https://github.com/thanos-io/thanos/pull/4864) UI: Remove the old PromQL editor.
- [#4708](https://github.com/thanos-io/thanos/pull/4708) Receive: Remove gRPC message size limit, which fixes errors commonly seen when receivers forward messages within a hashring.

## [v0.23.2](https://github.com/thanos-io/thanos/tree/release-0.23) - 2021.12.22

### Fixed

- [#4795](https://github.com/thanos-io/thanos/pull/4795) Query: Fix deadlock in endpointset.
- [#4962](https://github.com/thanos-io/thanos/pull/4962) Compact/downsample: fix deadlock if error occurs with some backlog of blocks; fixes [this pull request](https://github.com/thanos-io/thanos/pull/4430). Affected versions are 0.22.0 - 0.23.1.
- [#4939](https://github.com/thanos-io/thanos/pull/4939) Sidecar: set Sidecar to NOT READY when it cannot establish a connection with Prometheus
- [#4864](https://github.com/thanos-io/thanos/pull/4864) UI: Remove the old PromQL editor

## [v0.23.1](https://github.com/thanos-io/thanos/tree/release-0.23) - 2021.10.1

- [#4714](https://github.com/thanos-io/thanos/pull/4714) EndpointSet: Do not use unimplemented yet new InfoAPI to obtain metadata (avoids unnecessary HTTP roundtrip, instrumentation/alerts spam and logs).

## [v0.23.2](https://github.com/thanos-io/thanos/tree/release-0.23) - 2021.12.22

### Fixed

- [#4795](https://github.com/thanos-io/thanos/pull/4795) Query: Fix deadlock in endpointset.
- [#4962](https://github.com/thanos-io/thanos/pull/4962) Compact/downsample: fix deadlock if error occurs with some backlog of blocks; fixes [this pull request](https://github.com/thanos-io/thanos/pull/4430). Affected versions are 0.22.0 - 0.23.1.

## [v0.23.1](https://github.com/thanos-io/thanos/tree/release-0.23) - 2021.10.1

### Fixed

- [#4714](https://github.com/thanos-io/thanos/pull/4714) Endpointset: Do not use info client to obtain metadata.

## [v0.23.0](https://github.com/thanos-io/thanos/tree/release-0.23) - 2021.09.23

### Added

- [#4453](https://github.com/thanos-io/thanos/pull/4453) Tools `thanos bucket web`: Add flag `--selector.relabel-config-file` / `--selector.relabel-config` / `--max-time` / `--min-time` to filter served blocks.
- [#4482](https://github.com/thanos-io/thanos/pull/4482) Store: Add `http_config` option for COS object store client.
- [#4487](https://github.com/thanos-io/thanos/pull/4487) Query/Store: Add memcached auto discovery support for all caching clients.
- [#4444](https://github.com/thanos-io/thanos/pull/4444) UI: Add search to the Block UI.
- [#4509](https://github.com/thanos-io/thanos/pull/4509) Logging: Add `duration_ms` in int64 to the logs for easier log filtering.
- [#4462](https://github.com/thanos-io/thanos/pull/4462) UI: Highlighting blocks overlap in the Block UI.
- [#4469](https://github.com/thanos-io/thanos/pull/4469) Compact: Add flag `compact.skip-block-with-out-of-order-chunks` to skip blocks with out-of-order chunks during compaction instead of halting.
- [#4506](https://github.com/thanos-io/thanos/pull/4506) Store: Add `Baidu BOS` object storage, see [documents](docs/storage.md#baidu-bos) for further information.
- [#4552](https://github.com/thanos-io/thanos/pull/4552) Compact: Add `thanos_compact_downsample_duration_seconds` histogram metric.
- [#4594](https://github.com/thanos-io/thanos/pull/4594) Reloader: Expose metrics in config reloader to give info on the last operation.
- [#4619](https://github.com/thanos-io/thanos/pull/4619) Tracing: Added consistent tags to Series call from Querier about number important series statistics: `processed.series`, `processed.samples`, `processed.samples` and `processed.bytes`. This will give admin idea of how much data each component processes per query.
- [#4623](https://github.com/thanos-io/thanos/pull/4623) Query-frontend: Make HTTP downstream tripper (client) configurable via parameters `--query-range.downstream-tripper-config` and `--query-range.downstream-tripper-config-file`. If your downstream URL is localhost or 127.0.0.1 then it is strongly recommended to bump `max_idle_conns_per_host` to at least 100 so that `query-frontend` could properly use HTTP keep-alive connections and thus reduce the latency of `query-frontend` by about 20%.

### Fixed

- [#4468](https://github.com/thanos-io/thanos/pull/4468) Rule: Fix temporary rule filename composition issue.
- [#4476](https://github.com/thanos-io/thanos/pull/4476) UI: Fix incorrect html escape sequence used for '>' symbol.
- [#4532](https://github.com/thanos-io/thanos/pull/4532) Mixin: Fix "all jobs" selector in thanos mixin dashboards.
- [#4607](https://github.com/thanos-io/thanos/pull/4607) Azure: Fix Azure MSI Rate Limit.

### Changed

- [#4519](https://github.com/thanos-io/thanos/pull/4519) Query: Switch to miekgdns DNS resolver as the default one.
- [#4586](https://github.com/thanos-io/thanos/pull/4586) Update Prometheus/Cortex dependencies and implement LabelNames() pushdown as a result; provides massive speed-up for the labels API in Thanos Query.
- [#4421](https://github.com/thanos-io/thanos/pull/4421) *breaking :warning:*: `--store` (in the future, to be renamed to `--endpoints`) now supports passing any APIs from Thanos gRPC APIs: StoreAPI, MetadataAPI, RulesAPI, TargetsAPI and ExemplarsAPI (in oppose in the past you have to put it in hidden `--targets`, `--rules` etc flags). `--store` will now automatically detect what APIs server exposes.
- [#4669](https://github.com/thanos-io/thanos/pull/4669) Moved Prometheus dependency to v2.30.

## [v0.22.0](https://github.com/thanos-io/thanos/tree/release-0.22) - 2021.07.22

### Added

- [#4394](https://github.com/thanos-io/thanos/pull/4394) Add error logs to receiver when write request rejected with invalid replica
- [#4403](https://github.com/thanos-io/thanos/pull/4403) UI: Add sorting and filtering to flags page
- [#4299](https://github.com/thanos-io/thanos/pull/4299) Tracing: Add tracing to exemplar APIs.
- [#4327](https://github.com/thanos-io/thanos/pull/4327) Add environment variable substitution to all YAML configuration flags.
- [#4239](https://github.com/thanos-io/thanos/pull/4239) Add penalty based deduplication mode for compactor.
- [#4292](https://github.com/thanos-io/thanos/pull/4292) Receive: Enable exemplars ingestion and querying.
- [#4392](https://github.com/thanos-io/thanos/pull/4392) Tools: Added `--delete-blocks` to bucket rewrite tool to mark the original blocks for deletion after rewriting is done.
- [#3970](https://github.com/thanos-io/thanos/pull/3970) Azure: Adds more configuration options for Azure blob storage. This allows for pipeline and reader specific configuration. Implements HTTP transport configuration options. These options allows for more fine-grained control on timeouts and retries. Implements MSI authentication as second method of authentication via a service principal token.
- [#4406](https://github.com/thanos-io/thanos/pull/4406) Tools: Add retention command for applying retention policy on the bucket.
- [#4430](https://github.com/thanos-io/thanos/pull/4430) Compact: Add flag `downsample.concurrency` to specify the concurrency of downsampling blocks.

### Fixed

- [#4384](https://github.com/thanos-io/thanos/pull/4384) Fix the experimental PromQL editor when used on multiple line.
- [#4342](https://github.com/thanos-io/thanos/pull/4342) ThanosSidecarUnhealthy doesn't fire if the sidecar is never healthy
- [#4388](https://github.com/thanos-io/thanos/pull/4388) Receive: fix bug in forwarding remote-write requests within the hashring via gRPC when TLS is enabled on the HTTP server but not on the gRPC server.
- [#4442](https://github.com/thanos-io/thanos/pull/4442) Ruler: fix SIGHUP reload signal not working.

### Changed

- [#4354](https://github.com/thanos-io/thanos/pull/4354) Receive: use the S2 library for decoding Snappy data; saves about 5-7% of CPU time in the Receive component when handling incoming remote write requests
- [#4369](https://github.com/thanos-io/thanos/pull/4354) Build: do not upgrade apline version

## [v0.21.1](https://github.com/thanos-io/thanos/releases/tag/v0.21.1) - 2021.06.04

### Fixed

- [#4308](https://github.com/thanos-io/thanos/pull/4308) Sidecar: reloader: fix output config file permission

## [v0.21.0](https://github.com/thanos-io/thanos/releases/tag/v0.21.0) - 2021.06.03

### Added

- [#4117](https://github.com/thanos-io/thanos/pull/4117) Mixin: new alert ThanosReceiveTrafficBelowThreshold to flag if the ingestion average of the last hour dips below 50% of the ingestion average for the last 12 hours.
- [#4107](https://github.com/thanos-io/thanos/pull/4107) Store: `LabelNames` and `LabelValues` now support label matchers.
- [#3940](https://github.com/thanos-io/thanos/pull/3940) Sidecar: Added matchers support to `LabelValues`
- [#4171](https://github.com/thanos-io/thanos/pull/4171) Docker: Busybox image updated to latest (1.33.1)
- [#4175](https://github.com/thanos-io/thanos/pull/4175) Added Tag Configuration Support Lightstep Tracing
- [#4176](https://github.com/thanos-io/thanos/pull/4176) Query API: Adds optional `Stats param` to return stats for query APIs
- [#4125](https://github.com/thanos-io/thanos/pull/4125) Rule: Add `--alert.relabel-config` / `--alert.relabel-config-file` allowing to specify alert relabel configurations like [Prometheus](https://prometheus.io/docs/prometheus/latest/configuration/configuration/#relabel_config)
- [#4211](https://github.com/thanos-io/thanos/pull/4211) Add TLS and basic authentication to Thanos APIs
- [#4249](https://github.com/thanos-io/thanos/pull/4249) UI: add dark theme
- [#3707](https://github.com/thanos-io/thanos/pull/3707) Tools: Added `--rewrite.to-relabel-config` to bucket rewrite tool to support series relabel from given blocks.

### Fixed

- [#4105](https://github.com/thanos-io/thanos/pull/4105) Tools: Add glob support for filepath in tools command

### Changed

- [#4223](https://github.com/thanos-io/thanos/pull/4223) Query: federated exemplars API only add replica labels to series labels, not to exemplar labels.

## [v0.20.2](https://github.com/thanos-io/thanos/releases/tag/v0.20.2) - 2021.05.20

### Fixed

- [#4208](https://github.com/thanos-io/thanos/pull/4208) UI: Fix infinite redirection loop on root (/).

## [v0.20.1](https://github.com/thanos-io/thanos/releases/tag/v0.20.1) - 2021.04.30

### Fixed

- [#4123](https://github.com/thanos-io/thanos/pull/4123) Query: match external labels for exemplars API.

### Changed

-

### Removed

-

## [v0.20.0](https://github.com/thanos-io/thanos/releases/tag/v0.20.0) - 2021.04.28

### Added

- [#4029](https://github.com/thanos-io/thanos/pull/4029) Mixin: Remove dependency on the rule dashboard when generating the compact dashboard
- [#4019](https://github.com/thanos-io/thanos/pull/4019) Query: Adds query range histogram.
- [#3846](https://github.com/thanos-io/thanos/pull/3846) Query: Added federated exemplars API support.
- [#3350](https://github.com/thanos-io/thanos/pull/3350) Query/Sidecar: Added targets API support. You can now configure you Querier to fetch Prometheus targets from leaf Prometheus-es!
- [#3977](https://github.com/thanos-io/thanos/pull/3977) Expose exemplars for `http_request_duration_seconds` histogram if tracing is enabled.
- [#3903](https://github.com/thanos-io/thanos/pull/3903) Store: Returning custom grpc code when reaching series/chunk limits.
- [#3919](https://github.com/thanos-io/thanos/pull/3919) Allow to disable automatically setting CORS headers using `--web.disable-cors` flag in each component that exposes an API.
- [#3840](https://github.com/thanos-io/thanos/pull/3840) Tools: Added a flag to support rewrite Prometheus TSDB blocks.
- [#3920](https://github.com/thanos-io/thanos/pull/3920) Query Frontend: Support `max_item_size` in Query frontend Memcached cache.
- [#4078](https://github.com/thanos-io/thanos/pull/4078) receive: Improved efficiency of multitsdb appends, upgraded Prometheus deps.

### Fixed

- [#3204](https://github.com/thanos-io/thanos/pull/3204) Mixin: Use sidecar's metric timestamp for healthcheck.
- [#3922](https://github.com/thanos-io/thanos/pull/3922) \*: Fix panic in http logging middleware.
- [#3960](https://github.com/thanos-io/thanos/pull/3960) Ruler: Fix deduplication of equal alerts with different labels.
- [#3937](https://github.com/thanos-io/thanos/pull/3937) Store: Fix race condition in chunk pool.
- [#4017](https://github.com/thanos-io/thanos/pull/4017) Query Frontend: fix downsampling iterator returning duplicate samples.
- [#4041](https://github.com/thanos-io/thanos/pull/4041) Logging: fix the HTTP logger.

### Changed

- [#3929](https://github.com/thanos-io/thanos/pull/3929) Store: Adds the name of the instantiated memcached client to log info.
- [#3827](https://github.com/thanos-io/thanos/pull/3827) Upgrade Go version to 1.16
- [#3948](https://github.com/thanos-io/thanos/pull/3948) Receiver: Adjust `http_request_duration_seconds` buckets for low latency requests.
- [#3856](https://github.com/thanos-io/thanos/pull/3856) Mixin: *breaking :warning:* Introduce flexible multi-cluster/namespace mode for alerts and dashboards. Removes jobPrefix config option. Removes `namespace` by default.
- [#3937](https://github.com/thanos-io/thanos/pull/3937) Store: Reduce memory usage for range queries.
- [#4045](https://github.com/thanos-io/thanos/pull/4045) UI: Enable Targets page in Querier UI.
- [#4062](https://github.com/thanos-io/thanos/pull/4062) Flags: Sort flags alphabetically.
- [#4081](https://github.com/thanos-io/thanos/pull/4081) UI: Make the ReactUI the default one.
- [#4085](https://github.com/thanos-io/thanos/pull/4085) Receive: Improved Performance for err path.
- [#4094](https://github.com/thanos-io/thanos/pull/4094) \*: Upgrade Prometheus & Alertmanager.

## [v0.19.0](https://github.com/thanos-io/thanos/releases/tag/v0.19.0) - 2021.03.31

- [#3700](https://github.com/thanos-io/thanos/pull/3700) Compact/Web: Make old bucket viewer UI work with vanilla Prometheus blocks.
- [#3657](https://github.com/thanos-io/thanos/pull/3657) \*: It's now possible to configure HTTP transport options for S3 client.
- [#3752](https://github.com/thanos-io/thanos/pull/3752) Compact/Store: Added `--block-meta-fetch-concurrency` allowing to configure number of go routines for block metadata synchronization.
- [#3723](https://github.com/thanos-io/thanos/pull/3723) Query Frontend: Added `--query-range.request-downsampled` flag enabling additional queries for downsampled data in case of empty or incomplete response to range request.
- [#3579](https://github.com/thanos-io/thanos/pull/3579) Cache: Added inmemory cache for caching bucket.
- [#3792](https://github.com/thanos-io/thanos/pull/3792) Receiver: Added `--tsdb.allow-overlapping-blocks` flag to allow overlapping tsdb blocks and enable vertical compaction.
- [#3740](https://github.com/thanos-io/thanos/pull/3740) Query: Added `--query.default-step` flag to set default step. Useful when your tenant scrape interval is stable and far from default UI's 1s.
- [#3686](https://github.com/thanos-io/thanos/pull/3686) Query/Sidecar: Added metric metadata API support. You can now configure you Querier to fetch Prometheus metrics metadata from leaf Prometheus-es!
- [#3031](https://github.com/thanos-io/thanos/pull/3031) Compact/Sidecar/Receive/Rule: Added `--hash-func`. If some function has been specified, writers calculate hashes using that function of each file in a block before uploading them. If those hashes exist in the `meta.json` file then Compact does not download the files if they already exist on disk and with the same hash. This also means that the data directory passed to Thanos Compact is only *cleared once at boot* or *if everything succeeds*. So, if you, for example, use persistent volumes on k8s and your Thanos Compact crashes or fails to make an iteration properly then the last downloaded files are not wiped from the disk. The directories that were created the last time are only wiped again after a successful iteration or if the previously picked up blocks have disappeared.

### Fixed

- [#3705](https://github.com/thanos-io/thanos/pull/3705) Store: Fix race condition leading to failing queries or possibly incorrect query results.
- [#3661](https://github.com/thanos-io/thanos/pull/3661) Compact: Deletion-mark.json is deleted as the last one, which could in theory lead to potential store gateway load or query error for such in-deletion block.
- [#3760](https://github.com/thanos-io/thanos/pull/3760) Store: Fix panic caused by a race condition happening on concurrent index-header reader usage and unload, when `--store.enable-index-header-lazy-reader` is enabled.
- [#3759](https://github.com/thanos-io/thanos/pull/3759) Store: Fix panic caused by a race condition happening on concurrent index-header lazy load and unload, when `--store.enable-index-header-lazy-reader` is enabled.
- [#3773](https://github.com/thanos-io/thanos/pull/3773) Compact: Fixed compaction planner size check, making sure we don't create too large blocks.
- [#3814](https://github.com/thanos-io/thanos/pull/3814) Store: Decreased memory utilisation while fetching block's chunks.
- [#3815](https://github.com/thanos-io/thanos/pull/3815) Receive: Improve handling of empty time series from clients
- [#3795](https://github.com/thanos-io/thanos/pull/3795) s3: A truncated "get object" response is reported as error.
- [#3899](https://github.com/thanos-io/thanos/pull/3899) Receive: Correct the inference of client gRPC configuration.
- [#3943](https://github.com/thanos-io/thanos/pull/3943) Receive: Fixed memory regression introduced in v0.17.0.
- [#3960](https://github.com/thanos-io/thanos/pull/3960) Query: Fixed deduplication of equal alerts with different labels.

### Changed

- [#3804](https://github.com/thanos-io/thanos/pull/3804) Ruler, Receive, Querier: Updated Prometheus dependency. TSDB characteristics might have changed.

## [v0.18.0](https://github.com/thanos-io/thanos/releases/tag/v0.18.0) - 2021.01.27

### Added

- [#3380](https://github.com/thanos-io/thanos/pull/3380) Mixin: Add block deletion panels for compactor dashboards.
- [#3568](https://github.com/thanos-io/thanos/pull/3568) Store: Optimized inject label stage of index lookup.
- [#3566](https://github.com/thanos-io/thanos/pull/3566) StoreAPI: Support label matchers in labels API.
- [#3531](https://github.com/thanos-io/thanos/pull/3531) Store: Optimized common cases for time selecting smaller amount of series by avoiding looking up symbols.
- [#3469](https://github.com/thanos-io/thanos/pull/3469) StoreAPI: Added `hints` field to `LabelNamesRequest` and `LabelValuesRequest`. Hints are an opaque data structure that can be used to carry additional information from the store and its content is implementation-specific.
- [#3421](https://github.com/thanos-io/thanos/pull/3421) Tools: Added `thanos tools bucket rewrite` command allowing to delete series from given block.
- [#3509](https://github.com/thanos-io/thanos/pull/3509) Store: Added a CLI flag to limit the number of series that are touched.
- [#3444](https://github.com/thanos-io/thanos/pull/3444) Query Frontend: Make POST request to downstream URL for labels and series API endpoints.
- [#3388](https://github.com/thanos-io/thanos/pull/3388) Tools: Bucket replicator now can specify block IDs to copy.
- [#3385](https://github.com/thanos-io/thanos/pull/3385) Tools: Bucket prints extra statistics for block index with debug log-level.
- [#3121](https://github.com/thanos-io/thanos/pull/3121) Receive: Added `--receive.hashrings` alternative to `receive.hashrings-file` flag (lower priority). The flag expects the literal hashring configuration in JSON format.

### Fixed

- [#3567](https://github.com/thanos-io/thanos/pull/3567) Mixin: Reintroduce `thanos_objstore_bucket_operation_failures_total` alert.
- [#3527](https://github.com/thanos-io/thanos/pull/3527) Query Frontend: Fix query_range behavior when start/end times are the same
- [#3560](https://github.com/thanos-io/thanos/pull/3560) Query Frontend: Allow separate label cache
- [#3672](https://github.com/thanos-io/thanos/pull/3672) Rule: Prevent crashing due to `no such host error` when using `dnssrv+` or `dnssrvnoa+`.
- [#3461](https://github.com/thanos-io/thanos/pull/3461) Compact, Shipper, Store: Fixed panic when no external labels are set in block metadata.

### Changed

- [#3496](https://github.com/thanos-io/thanos/pull/3496) S3: Respect SignatureV2 flag for all credential providers.
- [#2732](https://github.com/thanos-io/thanos/pull/2732) Swift: Switched to a new library [ncw/swift](https://github.com/ncw/swift) providing large objects support. By default, segments will be uploaded to the same container directory `segments/` if the file is bigger than `1GB`. To change the defaults see [the docs](docs/storage.md#openstack-swift).
- [#3626](https://github.com/thanos-io/thanos/pull/3626) Shipper: Failed upload of `meta.json` file doesn't cause block cleanup anymore. This has a potential to generate corrupted blocks under specific conditions. Partial block is left in bucket for later cleanup.

## [v0.17.2](https://github.com/thanos-io/thanos/releases/tag/v0.17.2) - 2020.12.07

### Fixed

- [#3532](https://github.com/thanos-io/thanos/pull/3532) compact: do not cleanup blocks on boot. Reverts the behavior change introduced in [#3115](https://github.com/thanos-io/thanos/pull/3115) as in some very bad cases the boot of Thanos Compact took a very long time since there were a lot of blocks-to-be-cleaned.
- [#3520](https://github.com/thanos-io/thanos/pull/3520) Fix index out of bound bug when comparing ZLabelSets.

## [v0.17.1](https://github.com/thanos-io/thanos/releases/tag/v0.17.1) - 2020.11.24

### Fixed

- [#3480](https://github.com/thanos-io/thanos/pull/3480) Query Frontend: Fixed regression.
- [#3734](https://github.com/thanos-io/thanos/pull/3734) pkg/rules/proxy: fix hotlooping when receiving client errors

### Changed

- [#3498](https://github.com/thanos-io/thanos/pull/3498) Enabled debug.SetPanicOnFault(true) which allow us to recover on queries causing SEG FAULTs (e.g unmmaped memory access).

## [v0.17.0](https://github.com/thanos-io/thanos/releases/tag/v0.17.0) - 2020.11.18

### Added

- [#3259](https://github.com/thanos-io/thanos/pull/3259) Thanos BlockViewer: Added a button in the blockviewer that allows users to download the metadata of a block.
- [#3261](https://github.com/thanos-io/thanos/pull/3261) Thanos Store: Use segment files specified in meta.json file, if present. If not present, Store does the LIST operation as before.
- [#3276](https://github.com/thanos-io/thanos/pull/3276) Query Frontend: Support query splitting and retry for label names, label values and series requests.
- [#3315](https://github.com/thanos-io/thanos/pull/3315) Query Frontend: Support results caching for label names, label values and series requests.
- [#3346](https://github.com/thanos-io/thanos/pull/3346) Ruler UI: Fix a bug preventing the /rules endpoint from loading.
- [#3115](https://github.com/thanos-io/thanos/pull/3115) compact: now deletes partially uploaded and blocks with deletion marks concurrently. It does that at the beginning and then every `--compact.cleanup-interval` time period. By default it is 5 minutes.
- [#3312](https://github.com/thanos-io/thanos/pull/3312) s3: add list_objects_version config option for compatibility.
- [#3356](https://github.com/thanos-io/thanos/pull/3356) Query Frontend: Add a flag to disable step alignment middleware for query range.
- [#3378](https://github.com/thanos-io/thanos/pull/3378) Ruler: added the ability to send queries via the HTTP method POST. Helps when alerting/recording rules are extra long because it encodes the actual parameters inside of the body instead of the URI. Thanos Ruler now uses POST by default unless `--query.http-method` is set `GET`.
- [#3381](https://github.com/thanos-io/thanos/pull/3381) Querier UI: Add ability to enable or disable metric autocomplete functionality.
- [#2979](https://github.com/thanos-io/thanos/pull/2979) Replicator: Add the ability to replicate blocks within a time frame by passing --min-time and --max-time
- [#3398](https://github.com/thanos-io/thanos/pull/3398) Query Frontend: Add default config for query frontend memcached config.
- [#3277](https://github.com/thanos-io/thanos/pull/3277) Thanos Query: Introduce dynamic lookback interval. This allows queries with large step to make use of downsampled data.
- [#3409](https://github.com/thanos-io/thanos/pull/3409) Compactor: Added support for no-compact-mark.json which excludes the block from compaction.
- [#3245](https://github.com/thanos-io/thanos/pull/3245) Query Frontend: Add `query-frontend.org-id-header` flag to specify HTTP header(s) to populate slow query log (e.g. X-Grafana-User).
- [#3431](https://github.com/thanos-io/thanos/pull/3431) Store: Added experimental support to lazy load index-headers at query time. When enabled via `--store.enable-index-header-lazy-reader` flag, the store-gateway will load into memory an index-header only once it's required at query time. Index-header will be automatically released after `--store.index-header-lazy-reader-idle-timeout` of inactivity.
  - This, generally, reduces baseline memory usage of store when inactive, as well as a total number of mapped files (which is limited to 64k in some systems.
- [#3437](https://github.com/thanos-io/thanos/pull/3437) StoreAPI: Added `hints` field to `LabelNamesResponse` and `LabelValuesResponse`. Hints in an opaque data structure that can be used to carry additional information from the store and its content is implementation specific.
  - This, generally, reduces baseline memory usage of store when inactive, as well as a total number of mapped files (which is limited to 64k in some systems.
- [#3415](https://github.com/thanos-io/thanos/pull/3415) Tools: Added `thanos tools bucket mark` command that allows to mark given block for deletion or for no-compact

### Fixed

- [#3257](https://github.com/thanos-io/thanos/pull/3257) Ruler: Prevent Ruler from crashing when using default DNS to lookup hosts that results in "No such hosts" errors.
- [#3331](https://github.com/thanos-io/thanos/pull/3331) Disable Azure blob exception logging
- [#3341](https://github.com/thanos-io/thanos/pull/3341) Disable Azure blob syslog exception logging
- [#3414](https://github.com/thanos-io/thanos/pull/3414) Set CORS for Query Frontend
- [#3437](https://github.com/thanos-io/thanos/pull/3437) Add external labels to Labels APIs.

### Changed

- [#3452](https://github.com/thanos-io/thanos/pull/3452) Store: Index cache posting compression is now enabled by default. Removed `experimental.enable-index-cache-postings-compression` flag.
- [#3410](https://github.com/thanos-io/thanos/pull/3410) Compactor: Changed metric `thanos_compactor_blocks_marked_for_deletion_total` to `thanos_compactor_blocks_marked_total` with `marker` label. Compactor will now automatically disable compaction for blocks with large index that would output blocks after compaction larger than specified value (by default: 64GB). This automatically handles the Promethus [format limit](https://github.com/thanos-io/thanos/issues/1424).
- [#2906](https://github.com/thanos-io/thanos/pull/2906) Tools: Refactor Bucket replicate execution. Removed all `thanos_replicate_origin_.*` metrics.
  - `thanos_replicate_origin_meta_loads_total` can be replaced by `blocks_meta_synced{state="loaded"}`.
  - `thanos_replicate_origin_partial_meta_reads_total` can be replaced by `blocks_meta_synced{state="failed"}`.
- [#3309](https://github.com/thanos-io/thanos/pull/3309) Compact: *breaking :warning:* Rename metrics to match naming convention. This includes metrics starting with `thanos_compactor` to `thanos_compact`, `thanos_querier` to `thanos_query` and `thanos_ruler` to `thanos_rule`.

## [v0.16.0](https://github.com/thanos-io/thanos/releases/tag/v0.16.0) - 2020.10.26

Highlights:

- New Thanos component, [Query Frontend](docs/components/query-frontend.md) has more options and supports shared cache (currently: Memcached).
- Added debug mode in Thanos UI that allows to filter Stores to query from by their IPs from Store page (!). This helps enormously in e.g debugging the slowest store etc. All raw Thanos API allows passing `storeMatch[]` arguments with `__address__` matchers.
- Improved debuggability on all Thanos components by exposing [off-CPU profiles thanks to fgprof endpoint](https://github.com/felixge/fgprof).
- Significantly improved sidecar latency and CPU usage for metrics fetches.

### Fixed

- [#3234](https://github.com/thanos-io/thanos/pull/3234) UI: Fix assets not loading when `--web.prefix-header` is used.
- [#3184](https://github.com/thanos-io/thanos/pull/3184) Compactor: Fixed support for `web.external-prefix` for Compactor UI.

### Added

- [#3114](https://github.com/thanos-io/thanos/pull/3114) Query Frontend: Added support for Memcached cache.
  - **breaking** Renamed flag `log_queries_longer_than` to `log-queries-longer-than`.
- [#3166](https://github.com/thanos-io/thanos/pull/3166) UIs: Added UI for passing a `storeMatch[]` parameter to queries.
- [#3181](https://github.com/thanos-io/thanos/pull/3181) Logging: Added debug level logging for responses between 300-399
- [#3133](https://github.com/thanos-io/thanos/pull/3133) Query: Allowed passing a `storeMatch[]` to Labels APIs; Time range metadata based store filtering is supported on Labels APIs.
- [#3146](https://github.com/thanos-io/thanos/pull/3146) Sidecar: Significantly improved sidecar latency (reduced ~2x). Added `thanos_sidecar_prometheus_store_received_frames` histogram metric.
- [#3147](https://github.com/thanos-io/thanos/pull/3147) Querier: Added `query.metadata.default-time-range` flag to specify the default metadata time range duration for retrieving labels through Labels and Series API when the range parameters are not specified. The zero value means range covers the time since the beginning.
- [#3207](https://github.com/thanos-io/thanos/pull/3207) Query Frontend: Added `cache-compression-type` flag to use compression in the query frontend cache.
- [#3122](https://github.com/thanos-io/thanos/pull/3122) \*: All Thanos components have now `/debug/fgprof` endpoint on HTTP port allowing to get [off-CPU profiles as well](https://github.com/felixge/fgprof).
- [#3109](https://github.com/thanos-io/thanos/pull/3109) Query Frontend: Added support for `Cache-Control` HTTP response header which controls caching behaviour. So far `no-store` value is supported and it makes the response skip cache.
- [#3092](https://github.com/thanos-io/thanos/pull/3092) Tools: Added `tools bucket cleanup` CLI tool that deletes all blocks marked to be deleted.

### Changed

- [#3136](https://github.com/thanos-io/thanos/pull/3136) Sidecar: **breaking** Added metric `thanos_sidecar_reloader_config_apply_operations_total` and rename metric `thanos_sidecar_reloader_config_apply_errors_total` to `thanos_sidecar_reloader_config_apply_operations_failed_total`.
- [#3154](https://github.com/thanos-io/thanos/pull/3154) Querier: **breaking** Added metric `thanos_query_gate_queries_max`. Remove metric `thanos_query_concurrent_selects_gate_queries_in_flight`.
- [#3154](https://github.com/thanos-io/thanos/pull/3154) Store: **breaking** Renamed metric `thanos_bucket_store_queries_concurrent_max` to `thanos_bucket_store_series_gate_queries_max`.
- [#3179](https://github.com/thanos-io/thanos/pull/3179) Store: context.Canceled will not increase `thanos_objstore_bucket_operation_failures_total`.
- [#3136](https://github.com/thanos-io/thanos/pull/3136) Sidecar: Improved detection of directory changes for Prometheus config.
  - **breaking** Added metric `thanos_sidecar_reloader_config_apply_operations_total` and rename metric `thanos_sidecar_reloader_config_apply_errors_total` to `thanos_sidecar_reloader_config_apply_operations_failed_total`.
- [#3022](https://github.com/thanos-io/thanos/pull/3022) \*: Thanos images are now build with Go 1.15.
- [#3205](https://github.com/thanos-io/thanos/pull/3205) \*: Updated TSDB to ~2.21

## [v0.15.0](https://github.com/thanos-io/thanos/releases/v0.15.0) - 2020.09.07

Highlights:

- Added new Thanos component: [Query Frontend](https://thanos.io/v0.15/components/query-frontend.md/) responsible for response caching, query scheduling and parallelization (based on Cortex Query Frontend).
- Added various new, improved UIs to Thanos based on React: Querier BuildInfo & Flags, Ruler UI, BlockViewer.
- Optimized Sidecar, Store, Receive, Ruler data retrieval with new TSDB ChunkIterator (capping chunks to 120 samples), which fixed various leaks.
- Fixed sample limit on Store Gateway.
- Added S3 Server Side Encryption options.
- Tons of other important fixes!

### Fixed

- [#2665](https://github.com/thanos-io/thanos/pull/2665) Swift: Fix issue with missing Content-Type HTTP headers.
- [#2800](https://github.com/thanos-io/thanos/pull/2800) Query: Fix handling of `--web.external-prefix` and `--web.route-prefix`.
- [#2834](https://github.com/thanos-io/thanos/pull/2834) Query: Fix rendered JSON state value for rules and alerts should be in lowercase.
- [#2866](https://github.com/thanos-io/thanos/pull/2866) Receive, Querier: Fixed leaks on receive and querier Store API Series, which were leaking on errors.
- [#2937](https://github.com/thanos-io/thanos/pull/2937) Receive: Fixing auto-configuration of `--receive.local-endpoint`.
- [#2895](https://github.com/thanos-io/thanos/pull/2895) Compact: Fix increment of `thanos_compact_downsample_total` metric for downsample of 5m resolution blocks.
- [#2858](https://github.com/thanos-io/thanos/pull/2858) Store: Fix `--store.grpc.series-sample-limit` implementation. The limit is now applied to the sum of all samples fetched across all queried blocks via a single Series call, instead of applying it individually to each block.
- [#2936](https://github.com/thanos-io/thanos/pull/2936) Compact: Fix ReplicaLabelRemover panic when replicaLabels are not specified.
- [#2956](https://github.com/thanos-io/thanos/pull/2956) Store: Fix fetching of chunks bigger than 16000 bytes.
- [#2970](https://github.com/thanos-io/thanos/pull/2970) Store: Upgrade minio-go/v7 to fix slowness when running on EKS.
- [#2957](https://github.com/thanos-io/thanos/pull/2957) Rule: *breaking :warning:* Now sets all of the relevant fields properly; avoids a panic when `/api/v1/rules` is called and the time zone is *not* UTC; `rules` field is an empty array now if no rules have been defined in a rule group. Thanos Rule's `/api/v1/rules` endpoint no longer returns the old, deprecated `partial_response_strategy`. The old, deprecated value has been fixed to `WARN` for quite some time. *Please* use `partialResponseStrategy`.
- [#2976](https://github.com/thanos-io/thanos/pull/2976) Query: Better rounding for incoming query timestamps.
- [#2929](https://github.com/thanos-io/thanos/pull/2929) Mixin: Fix expression for 'unhealthy sidecar' alert and increase the timeout for 10 minutes.
- [#3024](https://github.com/thanos-io/thanos/pull/3024) Query: Consider group name and file for deduplication.
- [#3012](https://github.com/thanos-io/thanos/pull/3012) Ruler,Receiver: Fix TSDB to delete blocks in atomic way.
- [#3046](https://github.com/thanos-io/thanos/pull/3046) Ruler,Receiver: Fixed framing of StoreAPI response, it was one chunk by one.
- [#3095](https://github.com/thanos-io/thanos/pull/3095) Ruler: Update the manager when all rule files are removed.
- [#3105](https://github.com/thanos-io/thanos/pull/3105) Querier: Fix overwriting `maxSourceResolution` when auto downsampling is enabled.
- [#3010](https://github.com/thanos-io/thanos/pull/3010) Querier: Added `--query.lookback-delta` flag to override the default lookback delta in PromQL. The flag should be lookback delta should be set to at least 2 times of the slowest scrape interval. If unset it will use the PromQL default of 5m.

### Added

- [#2305](https://github.com/thanos-io/thanos/pull/2305) Receive,Sidecar,Ruler: Propagate correct (stricter) MinTime for TSDBs that have no block.
- [#2849](https://github.com/thanos-io/thanos/pull/2849) Query, Ruler: Added request logging for HTTP server side.
- [#2832](https://github.com/thanos-io/thanos/pull/2832) ui React: Add runtime and build info page
- [#2926](https://github.com/thanos-io/thanos/pull/2926) API: Add new blocks HTTP API to serve blocks metadata. The status endpoints (`/api/v1/status/flags`, `/api/v1/status/runtimeinfo` and `/api/v1/status/buildinfo`) are now available on all components with a HTTP API.
- [#2892](https://github.com/thanos-io/thanos/pull/2892) Receive: Receiver fails when the initial upload fails.
- [#2865](https://github.com/thanos-io/thanos/pull/2865) ui: Migrate Thanos Ruler UI to React
- [#2964](https://github.com/thanos-io/thanos/pull/2964) Query: Add time range parameters to label APIs. Add `start` and `end` fields to Store API `LabelNamesRequest` and `LabelValuesRequest`.
- [#2996](https://github.com/thanos-io/thanos/pull/2996) Sidecar: Add `reloader_config_apply_errors_total` metric. Add new flags `--reloader.watch-interval`, and `--reloader.retry-interval`.
- [#2973](https://github.com/thanos-io/thanos/pull/2973) Add Thanos Query Frontend component.
- [#2980](https://github.com/thanos-io/thanos/pull/2980) Bucket Viewer: Migrate block viewer to React.
- [#2725](https://github.com/thanos-io/thanos/pull/2725) Add bucket index operation durations: `thanos_bucket_store_cached_series_fetch_duration_seconds` and `thanos_bucket_store_cached_postings_fetch_duration_seconds`.
- [#2931](https://github.com/thanos-io/thanos/pull/2931) Query: Allow passing a `storeMatch[]` to select matching stores when debugging the querier. See [documentation](docs/components/query.md#store-filtering)

### Changed

- [#2893](https://github.com/thanos-io/thanos/pull/2893) Store: Rename metric `thanos_bucket_store_cached_postings_compression_time_seconds` to `thanos_bucket_store_cached_postings_compression_time_seconds_total`.
- [#2915](https://github.com/thanos-io/thanos/pull/2915) Receive,Ruler: Enable TSDB directory locking by default. Add a new flag (`--tsdb.no-lockfile`) to override behavior.
- [#2902](https://github.com/thanos-io/thanos/pull/2902) Querier UI:Separate dedupe and partial response checkboxes per panel in new UI.
- [#2991](https://github.com/thanos-io/thanos/pull/2991) Store: *breaking :warning:* `operation` label value `getrange` changed to `get_range` for `thanos_store_bucket_cache_operation_requests_total` and `thanos_store_bucket_cache_operation_hits_total` to be consistent with bucket operation metrics.
- [#2876](https://github.com/thanos-io/thanos/pull/2876) Receive,Ruler: Updated TSDB and switched to ChunkIterators instead of sample one, which avoids unnecessary decoding / encoding.
- [#3064](https://github.com/thanos-io/thanos/pull/3064) s3: *breaking :warning:* Add SSE/SSE-KMS/SSE-C configuration. The S3 `encrypt_sse: true` option is now deprecated in favour of `sse_config`. If you used `encrypt_sse`, the migration strategy is to set up the following block:

```yaml
sse_config:
  type: SSE-S3
```

## [v0.14.0](https://github.com/thanos-io/thanos/releases/tag/v0.14.0) - 2020.07.10

### Fixed

- [#2637](https://github.com/thanos-io/thanos/pull/2637) Compact: Detect retryable errors that are inside of a wrapped `tsdb.MultiError`.
- [#2648](https://github.com/thanos-io/thanos/pull/2648) Store: Allow index cache and caching bucket to be configured at the same time.
- [#2728](https://github.com/thanos-io/thanos/pull/2728) Query: Fixed panics when using larger number of replica labels with short series label sets.
- [#2787](https://github.com/thanos-io/thanos/pull/2787) Update Prometheus mod to pull in prometheus/prometheus#7414.
- [#2807](https://github.com/thanos-io/thanos/pull/2807) Store: Decreased memory allocations while querying block's index.
- [#2809](https://github.com/thanos-io/thanos/pull/2809) Query: `/api/v1/stores` now guarantees to return a string in the `lastError` field.

### Changed

- [#2658](https://github.com/thanos-io/thanos/pull/2658) [#2703](https://github.com/thanos-io/thanos/pull/2703) Upgrade to Prometheus [@3268eac2ddda](https://github.com/prometheus/prometheus/commit/3268eac2ddda) which is after v2.18.1.
  - TSDB now does memory-mapping of Head chunks and reduces memory usage.
- [#2667](https://github.com/thanos-io/thanos/pull/2667) Store: Removed support to the legacy `index.cache.json`. The hidden flag `--store.disable-index-header` was removed.
- [#2613](https://github.com/thanos-io/thanos/pull/2613) Store: Renamed the caching bucket config option `chunk_object_size_ttl` to `chunk_object_attrs_ttl`.
- [#2667](https://github.com/thanos-io/thanos/pull/2667) Compact: The deprecated flag `--index.generate-missing-cache-file` and the metric `thanos_compact_generated_index_total` were removed.
- [#2671](https://github.com/thanos-io/thanos/pull/2671) *breaking* Tools: Bucket replicate flag `--resolution` is now in Go duration format.
- [#2671](https://github.com/thanos-io/thanos/pull/2671) Tools: Bucket replicate now replicates by default all blocks.
- [#2739](https://github.com/thanos-io/thanos/pull/2739) Changed `bucket tool bucket verify` `--id-whitelist` flag to `--id`.
- [#2748](https://github.com/thanos-io/thanos/pull/2748) Upgrade Prometheus to [@66dfb951c4ca](https://github.com/prometheus/prometheus/commit/66dfb951c4ca2c1dd3f266172a48a925403b13a5) which is after v2.19.0.
  - PromQL now allow us to executed concurrent selects.

### Added

- [#2671](https://github.com/thanos-io/thanos/pull/2671) Tools: Bucket replicate now allows passing repeated `--compaction` and `--resolution` flags.
- [#2657](https://github.com/thanos-io/thanos/pull/2657) Querier: Add the ability to perform concurrent select request per query.
- [#2754](https://github.com/thanos-io/thanos/pull/2754) UI: Add stores page in the React UI.
- [#2752](https://github.com/thanos-io/thanos/pull/2752) Compact: Add flag `--block-viewer.global.sync-block-interval` to configure metadata sync interval for the bucket UI.

## [v0.13.0](https://github.com/thanos-io/thanos/releases/tag/v0.13.0) - 2020.06.22

### Fixed

- [#2548](https://github.com/thanos-io/thanos/pull/2548) Query: Fixed rare cases of double counter reset accounting when querying `rate` with deduplication enabled.
- [#2536](https://github.com/thanos-io/thanos/pull/2536) S3: Fixed AWS STS endpoint url to https for Web Identity providers on AWS EKS.
- [#2501](https://github.com/thanos-io/thanos/pull/2501) Query: Gracefully handle additional fields in `SeriesResponse` protobuf message that may be added in the future.
- [#2568](https://github.com/thanos-io/thanos/pull/2568) Query: Don't close the connection of strict, static nodes if establishing a connection had succeeded but Info() call failed.
- [#2615](https://github.com/thanos-io/thanos/pull/2615) Rule: Fix bugs where rules were out of sync.
- [#2614](https://github.com/thanos-io/thanos/pull/2614) Tracing: Disabled Elastic APM Go Agent default tracer on initialization to disable the default metric gatherer.
- [#2525](https://github.com/thanos-io/thanos/pull/2525) Query: Fixed logging for dns resolution error in the `Query` component.
- [#2484](https://github.com/thanos-io/thanos/pull/2484) Query/Ruler: Fixed issue #2483, when web.route-prefix is set, it is added twice in HTTP router prefix.
- [#2416](https://github.com/thanos-io/thanos/pull/2416) Bucket: Fixed issue #2416 bug in `inspect --sort-by` doesn't work correctly in all cases.
- [#2719](https://github.com/thanos-io/thanos/pull/2719) Query: `irate` and `resets` use now counter downsampling aggregations.
- [#2705](https://github.com/thanos-io/thanos/pull/2705) minio-go: Added support for `af-south-1` and `eu-south-1` regions.
- [#2753](https://github.com/thanos-io/thanos/issues/2753) Sidecar, Receive, Rule: Fixed possibility of out of order uploads in error cases. This could potentially cause Compactor to create overlapping blocks.

### Added

- [#2012](https://github.com/thanos-io/thanos/pull/2012) Receive: Added multi-tenancy support (based on header)
- [#2502](https://github.com/thanos-io/thanos/pull/2502) StoreAPI: Added `hints` field to `SeriesResponse`. Hints in an opaque data structure that can be used to carry additional information from the store and its content is implementation specific.
- [#2521](https://github.com/thanos-io/thanos/pull/2521) Sidecar: Added `thanos_sidecar_reloader_reloads_failed_total`, `thanos_sidecar_reloader_reloads_total`, `thanos_sidecar_reloader_watch_errors_total`, `thanos_sidecar_reloader_watch_events_total` and `thanos_sidecar_reloader_watches` metrics.
- [#2412](https://github.com/thanos-io/thanos/pull/2412) UI: Added React UI from Prometheus upstream. Currently only accessible from Query component as only `/graph` endpoint is migrated.
- [#2532](https://github.com/thanos-io/thanos/pull/2532) Store: Added hidden option `--store.caching-bucket.config=<yaml content>` (or `--store.caching-bucket.config-file=<file.yaml>`) for experimental caching bucket, that can cache chunks into shared memcached. This can speed up querying and reduce number of requests to object storage.
- [#2579](https://github.com/thanos-io/thanos/pull/2579) Store: Experimental caching bucket can now cache metadata as well. Config has changed from #2532.
- [#2526](https://github.com/thanos-io/thanos/pull/2526) Compact: In case there are no labels left after deduplication via `--deduplication.replica-label`, assign first `replica-label` with value `deduped`.
- [#2621](https://github.com/thanos-io/thanos/pull/2621) Receive: Added flag to configure forward request timeout. Receive write will complete request as soon as quorum of writes succeeds.

### Changed

- [#2194](https://github.com/thanos-io/thanos/pull/2194) Updated to golang v1.14.2.
- [#2505](https://github.com/thanos-io/thanos/pull/2505) Store: Removed obsolete `thanos_store_node_info` metric.
- [#2513](https://github.com/thanos-io/thanos/pull/2513) Tools: Moved `thanos bucket` commands to `thanos tools bucket`, also moved `thanos check rules` to `thanos tools rules-check`. `thanos tools rules-check` also takes rules by `--rules` repeated flag not argument anymore.
- [#2548](https://github.com/thanos-io/thanos/pull/2548/commits/53e69bd89b2b08c18df298eed7d90cb7179cc0ec) Store, Querier: remove duplicated chunks on StoreAPI.
- [#2596](https://github.com/thanos-io/thanos/pull/2596) Updated Prometheus dependency to [@cd73b3d33e064bbd846fc7a26dc8c313d46af382](https://github.com/prometheus/prometheus/commit/cd73b3d33e064bbd846fc7a26dc8c313d46af382) which falls in between v2.17.0 and v2.18.0.
  - Receive,Rule: TSDB now supports isolation of append and queries.
  - Receive,Rule: TSDB now holds less WAL files after Head Truncation.
- [#2450](https://github.com/thanos-io/thanos/pull/2450) Store: Added Regex-set optimization for `label=~"a|b|c"` matchers.
- [#2526](https://github.com/thanos-io/thanos/pull/2526) Compact: In case there are no labels left after deduplication via `--deduplication.replica-label`, assign first `replica-label` with value `deduped`.
- [#2603](https://github.com/thanos-io/thanos/pull/2603) Store/Querier: Significantly optimize cases where StoreAPIs or blocks returns exact overlapping chunks (e.g Store GW and sidecar or brute force Store Gateway HA).

## [v0.12.2](https://github.com/thanos-io/thanos/releases/tag/v0.12.2) - 2020.04.30

### Fixed

- [#2459](https://github.com/thanos-io/thanos/issues/2459) Compact: Fixed issue with old blocks being marked and deleted in a (slow) loop.
- [#2533](https://github.com/thanos-io/thanos/pull/2515) Rule: do not wrap reload endpoint with `/`. Makes `/-/reload` accessible again when no prefix has been specified.

## [v0.12.1](https://github.com/thanos-io/thanos/releases/tag/v0.12.1) - 2020.04.20

### Fixed

- [#2411](https://github.com/thanos-io/thanos/pull/2411) Query: fix a bug where queries might not time out sometimes due to issues with one or more StoreAPIs.
- [#2475](https://github.com/thanos-io/thanos/pull/2475) Store: remove incorrect optimizations for queries with `=~".*"` and `!=~".*"` matchers.
- [#2472](https://github.com/thanos-io/thanos/pull/2472) Compact: fix a bug where partial blocks were never deleted, causing spam of warnings.
- [#2474](https://github.com/thanos-io/thanos/pull/2474) Store: fix a panic caused by concurrent memory access during block filtering.

## [v0.12.0](https://github.com/thanos-io/thanos/releases/tag/v0.12.0) - 2020.04.15

### Fixed

- [#2288](https://github.com/thanos-io/thanos/pull/2288) Ruler: fixes issue #2281, a bug causing incorrect parsing of query address with path prefix.
- [#2238](https://github.com/thanos-io/thanos/pull/2238) Ruler: fixed issue #2204, where a bug in alert queue signaling filled up the queue and alerts were dropped.
- [#2231](https://github.com/thanos-io/thanos/pull/2231) Bucket Web: sort chunks by thanos.downsample.resolution for better grouping.
- [#2254](https://github.com/thanos-io/thanos/pull/2254) Bucket: fix issue where metrics were registered multiple times in bucket replicate.
- [#2271](https://github.com/thanos-io/thanos/pull/2271) Bucket Web: fixed issue #2260, where the bucket passes null when storage is empty.
- [#2339](https://github.com/thanos-io/thanos/pull/2339) Query: fix a bug where `--store.unhealthy-timeout` was never respected.
- [#2208](https://github.com/thanos-io/thanos/pull/2208) Query and Rule: fix handling of `web.route-prefix` to correctly handle `/` and prefixes that do not begin with a `/`.
- [#2311](https://github.com/thanos-io/thanos/pull/2311) Receive: ensure receive component serves TLS when TLS configuration is provided.
- [#2319](https://github.com/thanos-io/thanos/pull/2319) Query: fixed inconsistent naming of metrics.
- [#2390](https://github.com/thanos-io/thanos/pull/2390) Store: fixed bug that was causing all posting offsets to be used instead of only 1/32 as intended; added hidden flag to control this behavior.
- [#2393](https://github.com/thanos-io/thanos/pull/2393) Store: fixed bug causing certain not-existing label values queried to fail with "invalid-size" error from binary header.
- [#2382](https://github.com/thanos-io/thanos/pull/2382) Store: fixed bug causing partial writes of index-header.
- [#2383](https://github.com/thanos-io/thanos/pull/2383) Store: handle expected errors correctly, e.g. do not increment failure counters.

### Added

- [#2252](https://github.com/thanos-io/thanos/pull/2252) Query: add new `--store-strict` flag. More information available [here](docs/proposals-done/202001-thanos-query-health-handling.md).
- [#2265](https://github.com/thanos-io/thanos/pull/2265) Compact: add `--wait-interval` to specify compaction wait interval between consecutive compact runs when `--wait` is enabled.
- [#2250](https://github.com/thanos-io/thanos/pull/2250) Compact: enable vertical compaction for offline deduplication (experimental). Uses `--deduplication.replica-label` flag to specify the replica label on which to deduplicate (hidden). Please note that this uses a NAIVE algorithm for merging (no smart replica deduplication, just chaining samples together). This works well for deduplication of blocks with **precisely the same samples** like those produced by Receiver replication. We plan to add a smarter algorithm in the following weeks.
- [#1714](https://github.com/thanos-io/thanos/pull/1714) Compact: the compact component now exposes the bucket web UI when it is run as a long-lived process.
- [#2304](https://github.com/thanos-io/thanos/pull/2304) Store: added `max_item_size` configuration option to memcached-based index cache. This should be set to the max item size configured in memcached (`-I` flag) in order to not waste network round-trips to cache items larger than the limit configured in memcached.
- [#2297](https://github.com/thanos-io/thanos/pull/2297) Store: add `--experimental.enable-index-cache-postings-compression` flag to enable re-encoding and compressing postings before storing them into the cache. Compressed postings take about 10% of the original size.
- [#2357](https://github.com/thanos-io/thanos/pull/2357) Compact and Store: the compact and store components now serve the bucket UI on `:<http-port>/loaded`, which shows exactly the blocks that are currently seen by compactor and the store gateway. The compactor also serves a different bucket UI on `:<http-port>/global`, which shows the status of object storage without any filters.
- [#2172](https://github.com/thanos-io/thanos/pull/2172) Store: add support for sharding the store component based on the label hash.
- [#2113](https://github.com/thanos-io/thanos/pull/2113) Bucket: added `thanos bucket replicate` command to replicate blocks from one bucket to another.
- [#1922](https://github.com/thanos-io/thanos/pull/1922) Docs: create a new document to explain sharding in Thanos.
- [#2230](https://github.com/thanos-io/thanos/pull/2230) Store: optimize conversion of labels.

### Changed

- [#2136](https://github.com/thanos-io/thanos/pull/2136) *breaking* Store, Compact, Bucket: schedule block deletion by adding deletion-mark.json. This adds a consistent way for multiple readers and writers to access object storage. Since there are no consistency guarantees provided by some Object Storage providers, this PR adds a consistent lock-free way of dealing with Object Storage irrespective of the choice of object storage. In order to achieve this co-ordination, blocks are not deleted directly. Instead, blocks are marked for deletion by uploading the `deletion-mark.json` file for the block that was chosen to be deleted. This file contains Unix time of when the block was marked for deletion. If you want to keep existing behavior, you should add `--delete-delay=0s` as a flag.
- [#2090](https://github.com/thanos-io/thanos/issues/2090) *breaking* Downsample command: the `downsample` command has moved and is now a sub-command of the `thanos bucket` sub-command; it cannot be called via `thanos downsample` any more.
- [#2294](https://github.com/thanos-io/thanos/pull/2294) Store: optimizations for fetching postings. Queries using `=~".*"` matchers or negation matchers (`!=...` or `!~...`) benefit the most.
- [#2301](https://github.com/thanos-io/thanos/pull/2301) Ruler: exit with an error when initialization fails.
- [#2310](https://github.com/thanos-io/thanos/pull/2310) Query: report timespan 0 to 0 when discovering no stores.
- [#2330](https://github.com/thanos-io/thanos/pull/2330) Store: index-header is no longer experimental. It is enabled by default for store Gateway. You can disable it with new hidden flag: `--store.disable-index-header`. The `--experimental.enable-index-header` flag was removed.
- [#1848](https://github.com/thanos-io/thanos/pull/1848) Ruler: allow returning error messages when a reload is triggered via HTTP.
- [#2270](https://github.com/thanos-io/thanos/pull/2277) All: Thanos components will now print stack traces when they error out.

## [v0.11.0](https://github.com/thanos-io/thanos/releases/tag/v0.11.0) - 2020.03.02

### Fixed

- [#2033](https://github.com/thanos-io/thanos/pull/2033) Minio-go: Fixed Issue #1494 support Web Identity providers for IAM credentials for AWS EKS.
- [#1985](https://github.com/thanos-io/thanos/pull/1985) Store Gateway: Fixed case where series entry is larger than 64KB in index.
- [#2051](https://github.com/thanos-io/thanos/pull/2051) Ruler: Fixed issue where ruler does not expose shipper metrics.
- [#2101](https://github.com/thanos-io/thanos/pull/2101) Ruler: Fixed bug where thanos_alert_sender_errors_total was not registered.
- [#1789](https://github.com/thanos-io/thanos/pull/1789) Store Gateway: Improve timeouts.
- [#2139](https://github.com/thanos-io/thanos/pull/2139) Properly handle SIGHUP for reloading.
- [#2040](https://github.com/thanos-io/thanos/pull/2040) UI: Fix URL of alerts in Ruler
- [#2033](https://github.com/thanos-io/thanos/pull/1978) Ruler: Fix tracing in Thanos Ruler

### Added

- [#2003](https://github.com/thanos-io/thanos/pull/2003) Query: Support downsampling for /series.
- [#1952](https://github.com/thanos-io/thanos/pull/1952) Store Gateway: Implemented [binary index header](docs/proposals-done/201912-thanos-binary-index-header.md). This significantly reduces resource consumption (memory, CPU, net bandwidth) for startup and data loading processes as well as baseline memory. This means that adding more blocks into object storage, without querying them will use almost no resources. This, however, **still means that querying large amounts of data** will result in high spikes of memory and CPU use as before, due to simply fetching large amounts of metrics data. Since we fixed baseline, we are now focusing on query performance optimizations in separate initiatives. To enable experimental `index-header` mode run store with hidden `experimental.enable-index-header` flag.
- [#2009](https://github.com/thanos-io/thanos/pull/2009) Store Gateway: Minimum age of all blocks before they are being read. Set it to a safe value (e.g 30m) if your object storage is eventually consistent. GCS and S3 are (roughly) strongly consistent.
- [#1963](https://github.com/thanos-io/thanos/pull/1963) Mixin: Add Thanos Ruler alerts.
- [#1984](https://github.com/thanos-io/thanos/pull/1984) Query: Add cache-control header to not cache on error.
- [#1870](https://github.com/thanos-io/thanos/pull/1870) UI: Persist settings in query.
- [#1969](https://github.com/thanos-io/thanos/pull/1969) Sidecar: allow setting http connection pool size via flags.
- [#1967](https://github.com/thanos-io/thanos/issues/1967) Receive: Allow local TSDB compaction.
- [#1939](https://github.com/thanos-io/thanos/pull/1939) Ruler: Add TLS and authentication support for query endpoints with the `--query.config` and `--query.config-file` CLI flags. See [documentation](docs/components/rule.md#configuration) for further information.
- [#1982](https://github.com/thanos-io/thanos/pull/1982) Ruler: Add support for Alertmanager v2 API endpoints.
- [#2030](https://github.com/thanos-io/thanos/pull/2030) Query: Add `thanos_proxy_store_empty_stream_responses_total` metric for number of empty responses from stores.
- [#2049](https://github.com/thanos-io/thanos/pull/2049) Tracing: Support sampling on Elastic APM with new sample_rate setting.
- [#2008](https://github.com/thanos-io/thanos/pull/2008) Querier, Receiver, Sidecar, Store: Add gRPC [health check](https://github.com/grpc/grpc/blob/master/doc/health-checking.md) endpoints.
- [#2145](https://github.com/thanos-io/thanos/pull/2145) Tracing: track query sent to prometheus via remote read api.

### Changed

- [#1970](https://github.com/thanos-io/thanos/issues/1970) *breaking* Receive: Use gRPC for forwarding requests between peers. Note that existing values for the `--receive.local-endpoint` flag and the endpoints in the hashring configuration file must now specify the receive gRPC port and must be updated to be a simple `host:port` combination, e.g. `127.0.0.1:10901`, rather than a full HTTP URL, e.g. `http://127.0.0.1:10902/api/v1/receive`.
- [#1933](https://github.com/thanos-io/thanos/pull/1933) Add a flag `--tsdb.wal-compression` to configure whether to enable tsdb wal compression in ruler and receiver.
- [#2021](https://github.com/thanos-io/thanos/pull/2021) Rename metric `thanos_query_duplicated_store_address` to `thanos_query_duplicated_store_addresses_total` and `thanos_rule_duplicated_query_address` to `thanos_rule_duplicated_query_addresses_total`.
- [#2166](https://github.com/thanos-io/thanos/pull/2166) Bucket Web: improve the tooltip for the bucket UI; it was reconstructed and now exposes much more information about blocks.

## [v0.10.1](https://github.com/thanos-io/thanos/releases/tag/v0.10.1) - 2020.01.24

### Fixed

- [#2015](https://github.com/thanos-io/thanos/pull/2015) Sidecar: Querier /api/v1/series bug fixed when time range was ignored inside sidecar. The bug was noticeable for example when using Grafana template variables.
- [#2120](https://github.com/thanos-io/thanos/pull/2120) Bucket Web: Set state of status prober properly.

## [v0.10.0](https://github.com/thanos-io/thanos/releases/tag/v0.10.0) - 2020.01.13

### Fixed

- [#1919](https://github.com/thanos-io/thanos/issues/1919) Compactor: Fixed potential data loss when uploading older blocks, or upload taking long time while compactor is running.
- [#1937](https://github.com/thanos-io/thanos/pull/1937) Compactor: Improved synchronization of meta JSON files. Compactor now properly handles partial block uploads for all operation like retention apply, downsampling and compaction. Additionally:

  - Removed `thanos_compact_sync_meta_*` metrics. Use `thanos_blocks_meta_*` metrics instead.
  - Added `thanos_consistency_delay_seconds` and `thanos_compactor_aborted_partial_uploads_deletion_attempts_total` metrics.

- [#1936](https://github.com/thanos-io/thanos/pull/1936) Store: Improved synchronization of meta JSON files. Store now properly handles corrupted disk cache. Added meta.json sync metrics.
- [#1856](https://github.com/thanos-io/thanos/pull/1856) Receive: close DBReadOnly after flushing to fix a memory leak.
- [#1882](https://github.com/thanos-io/thanos/pull/1882) Receive: upload to object storage as 'receive' rather than 'sidecar'.
- [#1907](https://github.com/thanos-io/thanos/pull/1907) Store: Fixed the duration unit for the metric `thanos_bucket_store_series_gate_duration_seconds`.
- [#1931](https://github.com/thanos-io/thanos/pull/1931) Compact: Fixed the compactor successfully exiting when actually an error occurred while compacting a blocks group.
- [#1872](https://github.com/thanos-io/thanos/pull/1872) Ruler: `/api/v1/rules` now shows a properly formatted value
- [#1945](https://github.com/thanos-io/thanos/pull/1945) `master` container images are now built with Go 1.13
- [#1956](https://github.com/thanos-io/thanos/pull/1956) Ruler: now properly ignores duplicated query addresses
- [#1975](https://github.com/thanos-io/thanos/pull/1975) Store Gateway: fixed panic caused by memcached servers selector when there's 1 memcached node

### Added

- [#1852](https://github.com/thanos-io/thanos/pull/1852) Add support for `AWS_CONTAINER_CREDENTIALS_FULL_URI` by upgrading to minio-go v6.0.44
- [#1854](https://github.com/thanos-io/thanos/pull/1854) Update Rule UI to support alerts count displaying and filtering.
- [#1838](https://github.com/thanos-io/thanos/pull/1838) Ruler: Add TLS and authentication support for Alertmanager with the `--alertmanagers.config` and `--alertmanagers.config-file` CLI flags. See [documentation](docs/components/rule.md#configuration) for further information.
- [#1838](https://github.com/thanos-io/thanos/pull/1838) Ruler: Add a new `--alertmanagers.sd-dns-interval` CLI option to specify the interval between DNS resolutions of Alertmanager hosts.
- [#1881](https://github.com/thanos-io/thanos/pull/1881) Store Gateway: memcached support for index cache. See [documentation](docs/components/store.md#index-cache) for further information.
- [#1904](https://github.com/thanos-io/thanos/pull/1904) Add a skip-chunks option in Store Series API to improve the response time of `/api/v1/series` endpoint.
- [#1910](https://github.com/thanos-io/thanos/pull/1910) Query: `/api/v1/labels` now understands `POST` - useful for sending bigger requests

### Changed

- [#1947](https://github.com/thanos-io/thanos/pull/1947) Upgraded Prometheus dependencies to v2.15.2. This includes:

  - Compactor: Significant reduction of memory footprint for compaction and downsampling process.
  - Querier: Accepting spaces between time range and square bracket. e.g `[ 5m]`
  - Querier: Improved PromQL parser performance.

- [#1833](https://github.com/thanos-io/thanos/pull/1833) `--shipper.upload-compacted` flag has been promoted to non hidden, non experimental state. More info available [here](docs/quick-tutorial.md#uploading-old-metrics).
- [#1867](https://github.com/thanos-io/thanos/pull/1867) Ruler: now sets a `Thanos/$version` `User-Agent` in requests
- [#1887](https://github.com/thanos-io/thanos/pull/1887) Service discovery now deduplicates targets between different target groups

## [v0.9.0](https://github.com/thanos-io/thanos/releases/tag/v0.9.0) - 2019.12.03

### Added

- [#1678](https://github.com/thanos-io/thanos/pull/1678) Add Lightstep as a tracing provider.
- [#1687](https://github.com/thanos-io/thanos/pull/1687) Add a new `--grpc-grace-period` CLI option to components which serve gRPC to set how long to wait until gRPC Server shuts down.
- [#1660](https://github.com/thanos-io/thanos/pull/1660) Sidecar: Add a new `--prometheus.ready_timeout` CLI option to the sidecar to set how long to wait until Prometheus starts up.
- [#1573](https://github.com/thanos-io/thanos/pull/1573) `AliYun OSS` object storage, see [documents](docs/storage.md#aliyun-oss) for further information.
- [#1680](https://github.com/thanos-io/thanos/pull/1680) Add a new `--http-grace-period` CLI option to components which serve HTTP to set how long to wait until HTTP Server shuts down.
- [#1712](https://github.com/thanos-io/thanos/pull/1712) Bucket: Rename flag on bucket web component from `--listen` to `--http-address` to match other components.
- [#1733](https://github.com/thanos-io/thanos/pull/1733) Compactor: New metric `thanos_compactor_iterations_total` on Thanos Compactor which shows the number of successful iterations.
- [#1758](https://github.com/thanos-io/thanos/pull/1758) Bucket: `thanos bucket web` now supports `--web.external-prefix` for proxying on a subpath.
- [#1770](https://github.com/thanos-io/thanos/pull/1770) Bucket: Add `--web.prefix-header` flags to allow for bucket UI to be accessible behind a reverse proxy.
- [#1668](https://github.com/thanos-io/thanos/pull/1668) Receiver: Added TLS options for both server and client remote write.

### Fixed

- [#1656](https://github.com/thanos-io/thanos/pull/1656) Store Gateway: Store now starts metric and status probe HTTP server earlier in its start-up sequence. `/-/healthy` endpoint now starts to respond with success earlier. `/metrics` endpoint starts serving metrics earlier as well. Make sure to point your readiness probes to the `/-/ready` endpoint rather than `/metrics`.
- [#1669](https://github.com/thanos-io/thanos/pull/1669) Store Gateway: Fixed store sharding. Now it does not load excluded meta.jsons and load/fetch index-cache.json files.
- [#1670](https://github.com/thanos-io/thanos/pull/1670) Sidecar: Fixed un-ordered blocks upload. Sidecar now uploads the oldest blocks first.
- [#1568](https://github.com/thanos-io/thanos/pull/1709) Store Gateway: Store now retains the first raw value of a chunk during downsampling to avoid losing some counter resets that occur on an aggregation boundary.
- [#1751](https://github.com/thanos-io/thanos/pull/1751) Querier: Fixed labels for StoreUI
- [#1773](https://github.com/thanos-io/thanos/pull/1773) Ruler: Fixed the /api/v1/rules endpoint that returned 500 status code with `failed to assert type of rule ...` message.
- [#1770](https://github.com/thanos-io/thanos/pull/1770) Querier: Fixed `--web.external-prefix` 404s for static resources.
- [#1785](https://github.com/thanos-io/thanos/pull/1785) Ruler: The /api/v1/rules endpoints now returns the original rule filenames.
- [#1791](https://github.com/thanos-io/thanos/pull/1791) Ruler: Ruler now supports identical rule filenames in different directories.
- [#1562](https://github.com/thanos-io/thanos/pull/1562) Querier: Downsampling option now carries through URL.
- [#1675](https://github.com/thanos-io/thanos/pull/1675) Querier: Reduced resource usage while using certain queries like `offset`.
- [#1725](https://github.com/thanos-io/thanos/pull/1725) & [#1718](https://github.com/thanos-io/thanos/pull/1718) Store Gateway: Per request memory improvements.

### Changed

- [#1666](https://github.com/thanos-io/thanos/pull/1666) Compact: `thanos_compact_group_compactions_total` now counts block compactions, so operations that resulted in a compacted block. The old behaviour is now exposed by new metric: `thanos_compact_group_compaction_runs_started_total` and `thanos_compact_group_compaction_runs_completed_total` which counts compaction runs overall.
- [#1748](https://github.com/thanos-io/thanos/pull/1748) Updated all dependencies.
- [#1694](https://github.com/thanos-io/thanos/pull/1694) `prober_ready` and `prober_healthy` metrics are removed, for sake of `status`. Now `status` exposes same metric with a label, `check`. `check` can have "healty" or "ready" depending on status of the probe.
- [#1790](https://github.com/thanos-io/thanos/pull/1790) Ruler: Fixes subqueries support for ruler.
- [#1769](https://github.com/thanos-io/thanos/pull/1769) & [#1545](https://github.com/thanos-io/thanos/pull/1545) Adjusted most of the metrics histogram buckets.

## [v0.8.1](https://github.com/thanos-io/thanos/releases/tag/v0.8.1) - 2019.10.14

### Fixed

- [#1632](https://github.com/thanos-io/thanos/issues/1632) Removes the duplicated external labels detection on Thanos Querier; warning only; Made Store Gateway compatible with older Querier versions.
  - NOTE: `thanos_store_nodes_grpc_connections` metric is now per `external_labels` and `store_type`. It is a recommended metric for Querier storeAPIs. `thanos_store_node_info` is marked as obsolete and will be removed in next release.
  - NOTE2: Store Gateway is now advertising artificial: `"@thanos_compatibility_store_type=store"` label. This is to have the current Store Gateway compatible with Querier pre v0.8.0. This label can be disabled by hidden `debug.advertise-compatibility-label=false` flag on Store Gateway.

## [v0.8.0](https://github.com/thanos-io/thanos/releases/tag/v0.8.0) - 2019.10.10

Lot's of improvements this release! Noteworthy items:

- First Katacoda tutorial! 🐱
- Fixed Deletion order causing Compactor to produce not needed 👻 blocks with missing random files.
- Store GW memory improvements (more to come!).
- Querier allows multiple deduplication labels.
- Both Compactor and Store Gateway can be **sharded** within the same bucket using relabelling!
- Sidecar exposed data from Prometheus can be now limited to given `min-time` (e.g 3h only).
- Numerous Thanos Receive improvements.

Make sure you check out Prometheus 2.13.0 as well. New release drastically improves usage and resource consumption of both Prometheus and sidecar with Thanos: https://prometheus.io/blog/2019/10/10/remote-read-meets-streaming/

### Added

- [#1619](https://github.com/thanos-io/thanos/pull/1619) Thanos sidecar allows to limit min time range for data it exposes from Prometheus.
- [#1583](https://github.com/thanos-io/thanos/pull/1583) Thanos sharding:
  - Add relabel config (`--selector.relabel-config-file` and `selector.relabel-config`) into Thanos Store and Compact components. Selecting blocks to serve depends on the result of block labels relabeling.
  - For store gateway, advertise labels from "approved" blocks.
- [#1540](https://github.com/thanos-io/thanos/pull/1540) Thanos Downsample added `/-/ready` and `/-/healthy` endpoints.
- [#1538](https://github.com/thanos-io/thanos/pull/1538) Thanos Rule added `/-/ready` and `/-/healthy` endpoints.
- [#1537](https://github.com/thanos-io/thanos/pull/1537) Thanos Receive added `/-/ready` and `/-/healthy` endpoints.
- [#1460](https://github.com/thanos-io/thanos/pull/1460) Thanos Store Added `/-/ready` and `/-/healthy` endpoints.
- [#1534](https://github.com/thanos-io/thanos/pull/1534) Thanos Query Added `/-/ready` and `/-/healthy` endpoints.
- [#1533](https://github.com/thanos-io/thanos/pull/1533) Thanos inspect now supports the timeout flag.
- [#1496](https://github.com/thanos-io/thanos/pull/1496) Thanos Receive now supports setting block duration.
- [#1362](https://github.com/thanos-io/thanos/pull/1362) Optional `replicaLabels` param for `/query` and `/query_range` querier endpoints. When provided overwrite the `query.replica-label` cli flags.
- [#1482](https://github.com/thanos-io/thanos/pull/1482) Thanos now supports Elastic APM as tracing provider.
- [#1612](https://github.com/thanos-io/thanos/pull/1612) Thanos Rule added `resendDelay` flag.
- [#1480](https://github.com/thanos-io/thanos/pull/1480) Thanos Receive flushes storage on hashring change.
- [#1613](https://github.com/thanos-io/thanos/pull/1613) Thanos Receive now traces forwarded requests.

### Changed

- [#1362](https://github.com/thanos-io/thanos/pull/1362) `query.replica-label` configuration can be provided more than once for multiple deduplication labels like: `--query.replica-label=prometheus_replica --query.replica-label=service`.
- [#1581](https://github.com/thanos-io/thanos/pull/1581) Thanos Store now can use smaller buffer sizes for Bytes pool; reducing memory for some requests.
- [#1622](https://github.com/thanos-io/thanos/pull/1622) & [#1590](https://github.com/thanos-io/thanos/pull/1590) Upgraded to Go 1.13.1
- [#1498](https://github.com/thanos-io/thanos/pull/1498) Thanos Receive change flag `labels` to `label` to be consistent with other commands.

### Fixed

- [#1525](https://github.com/thanos-io/thanos/pull/1525) Thanos now deletes block's file in correct order allowing to detect partial blocks without problems.
- [#1505](https://github.com/thanos-io/thanos/pull/1505) Thanos Store now removes invalid local cache blocks.
- [#1587](https://github.com/thanos-io/thanos/pull/1587) Thanos Sidecar cleanups all cache dirs after each compaction run.
- [#1582](https://github.com/thanos-io/thanos/pull/1582) Thanos Rule correctly parses Alertmanager URL if there is more `+` in it.
- [#1544](https://github.com/thanos-io/thanos/pull/1544) Iterating over object store is resilient to the edge case for some providers.
- [#1469](https://github.com/thanos-io/thanos/pull/1469) Fixed Azure potential failures (EOF) when requesting more data then blob has.
- [#1512](https://github.com/thanos-io/thanos/pull/1512) Thanos Store fixed memory leak for chunk pool.
- [#1488](https://github.com/thanos-io/thanos/pull/1488) Thanos Rule now now correctly links to query URL from rules and alerts.

## [v0.7.0](https://github.com/thanos-io/thanos/releases/tag/v0.7.0) - 2019.09.02

Accepted into CNCF:

- Thanos moved to new repository https://github.com/thanos-io/thanos
- Docker images moved to https://quay.io/thanos/thanos and mirrored at https://hub.docker.com/r/thanosio/thanos
- Slack moved to https://slack.cncf.io `#thanos`/`#thanos-dev`/`#thanos-prs`

### Added

- [#1478](https://github.com/thanos-io/thanos/pull/1478) Thanos components now exposes gRPC server metrics as soon as server starts, to provide more reliable data for instrumentation.
- [#1378](https://github.com/thanos-io/thanos/pull/1378) Thanos Receive now exposes `thanos_receive_config_hash`, `thanos_receive_config_last_reload_successful` and `thanos_receive_config_last_reload_success_timestamp_seconds` metrics to track latest configuration change
- [#1268](https://github.com/thanos-io/thanos/pull/1268) Thanos Sidecar added support for newest Prometheus streaming remote read added [here](https://github.com/prometheus/prometheus/pull/5703). This massively improves memory required by single request for both Prometheus and sidecar. Single requests now should take constant amount of memory on sidecar, so resource consumption prediction is now straightforward. This will be used if you have Prometheus `2.13` or `2.12-master`.
- [#1358](https://github.com/thanos-io/thanos/pull/1358) Added `part_size` configuration option for HTTP multipart requests minimum part size for S3 storage type
- [#1363](https://github.com/thanos-io/thanos/pull/1363) Thanos Receive now exposes `thanos_receive_hashring_nodes` and `thanos_receive_hashring_tenants` metrics to monitor status of hash-rings
- [#1395](https://github.com/thanos-io/thanos/pull/1395) Thanos Sidecar added `/-/ready` and `/-/healthy` endpoints to Thanos sidecar.
- [#1297](https://github.com/thanos-io/thanos/pull/1297) Thanos Compact added `/-/ready` and `/-/healthy` endpoints to Thanos compact.
- [#1431](https://github.com/thanos-io/thanos/pull/1431) Thanos Query added hidden flag to allow the use of downsampled resolution data for instant queries.
- [#1408](https://github.com/thanos-io/thanos/pull/1408) Thanos Store Gateway can now allow the specifying of supported time ranges it will serve (time sharding). Flags: `min-time` & `max-time`

### Changed

- [#1414](https://github.com/thanos-io/thanos/pull/1413) Upgraded important dependencies: Prometheus to 2.12-rc.0. TSDB is now part of Prometheus.
- [#1380](https://github.com/thanos-io/thanos/pull/1380) Upgraded important dependencies: Prometheus to 2.11.1 and TSDB to 0.9.1. Some changes affecting Querier:
  - [ENHANCEMENT] Query performance improvement: Efficient iteration and search in HashForLabels and HashWithoutLabels. #5707
  - [ENHANCEMENT] Optimize queries using regexp for set lookups. tsdb#602
  - [BUGFIX] prometheus_tsdb_compactions_failed_total is now incremented on any compaction failure. tsdb#613
  - [BUGFIX] PromQL: Correctly display {**name**="a"}.
- [#1338](https://github.com/thanos-io/thanos/pull/1338) Thanos Query still warns on store API duplicate, but allows a single one from duplicated set. This is gracefully warn about the problematic logic and not disrupt immediately.
- [#1385](https://github.com/thanos-io/thanos/pull/1385) Thanos Compact exposes flag to disable downsampling `downsampling.disable`.

### Fixed

- [#1327](https://github.com/thanos-io/thanos/pull/1327) Thanos Query `/series` API end-point now properly returns an empty array just like Prometheus if there are no results
- [#1302](https://github.com/thanos-io/thanos/pull/1302) Thanos now efficiently reuses HTTP keep-alive connections
- [#1371](https://github.com/thanos-io/thanos/pull/1371) Thanos Receive fixed race condition in hashring
- [#1430](https://github.com/thanos-io/thanos/pull/1430) Thanos fixed value of GOMAXPROCS inside container.
- [#1410](https://github.com/thanos-io/thanos/pull/1410) Fix for CVE-2019-10215

### Deprecated

- [#1458](https://github.com/thanos-io/thanos/pull/1458) Thanos Query and Receive now use common instrumentation middleware. As as result, for sake of `http_requests_total` and `http_request_duration_seconds_bucket`; Thanos Query no longer exposes `thanos_query_api_instant_query_duration_seconds`, `thanos_query_api_range_query_duration_second` metrics and Thanos Receive no longer exposes `thanos_http_request_duration_seconds`, `thanos_http_requests_total`, `thanos_http_response_size_bytes`.
- [#1423](https://github.com/thanos-io/thanos/pull/1423) Thanos Bench deprecated.

## [v0.6.0](https://github.com/thanos-io/thanos/releases/tag/v0.6.0) - 2019.07.18

### Added

- [#1097](https://github.com/thanos-io/thanos/pull/1097) Added `thanos check rules` linter for Thanos rule rules files.

- [#1253](https://github.com/thanos-io/thanos/pull/1253) Add support for specifying a maximum amount of retries when using Azure Blob storage (default: no retries).

- [#1244](https://github.com/thanos-io/thanos/pull/1244) Thanos Compact now exposes new metrics `thanos_compact_downsample_total` and `thanos_compact_downsample_failures_total` which are useful to catch when errors happen

- [#1260](https://github.com/thanos-io/thanos/pull/1260) Thanos Query/Rule now exposes metrics `thanos_querier_store_apis_dns_provider_results` and `thanos_ruler_query_apis_dns_provider_results` which tell how many addresses were configured and how many were actually discovered respectively

- [#1248](https://github.com/thanos-io/thanos/pull/1248) Add a web UI to show the state of remote storage.

- [#1217](https://github.com/thanos-io/thanos/pull/1217) Thanos Receive gained basic hashring support

- [#1262](https://github.com/thanos-io/thanos/pull/1262) Thanos Receive got a new metric `thanos_http_requests_total` which shows how many requests were handled by it

- [#1243](https://github.com/thanos-io/thanos/pull/1243) Thanos Receive got an ability to forward time series data between nodes. Now you can pass the hashring configuration via `--receive.hashrings-file`; the refresh interval `--receive.hashrings-file-refresh-interval`; the name of the local node's name `--receive.local-endpoint`; and finally the header's name which is used to determine the tenant `--receive.tenant-header`.

- [#1147](https://github.com/thanos-io/thanos/pull/1147) Support for the Jaeger tracer has been added!

*breaking* New common flags were added for configuring tracing: `--tracing.config-file` and `--tracing.config`. You can either pass a file to Thanos with the tracing configuration or pass it in the command line itself. Old `--gcloudtrace.*` flags were removed :warning:

To migrate over the old `--gcloudtrace.*` configuration, your tracing configuration should look like this:

```yaml
---
type: STACKDRIVER
config:
  - service_name: "foo"
    project_id: "123"
    sample_factor: 123
```

The other `type` you can use is `JAEGER` now. The `config` keys and values are Jaeger specific and you can find all of the information [here](https://github.com/jaegertracing/jaeger-client-go#environment-variables).

### Changed

- [#1284](https://github.com/thanos-io/thanos/pull/1284) Add support for multiple label-sets in Info gRPC service. This deprecates the single `Labels` slice of the `InfoResponse`, in a future release backward compatible handling for the single set of Labels will be removed. Upgrading to v0.6.0 or higher is advised. *breaking* If you run have duplicate queries in your Querier configuration with hierarchical federation of multiple Queries this PR makes Thanos Querier to detect this case and block all duplicates. Refer to 0.6.1 which at least allows for single replica to work.

- [#1314](https://github.com/thanos-io/thanos/pull/1314) Removes `http_request_duration_microseconds` (Summary) and adds `http_request_duration_seconds` (Histogram) from http server instrumentation used in Thanos APIs and UIs.

- [#1287](https://github.com/thanos-io/thanos/pull/1287) Sidecar now waits on Prometheus' external labels before starting the uploading process

- [#1261](https://github.com/thanos-io/thanos/pull/1261) Thanos Receive now exposes metrics `thanos_http_request_duration_seconds` and `thanos_http_response_size_bytes` properly of each handler

- [#1274](https://github.com/thanos-io/thanos/pull/1274) Iteration limit has been lifted from the LRU cache so there should be no more spam of error messages as they were harmless

- [#1321](https://github.com/thanos-io/thanos/pull/1321) Thanos Query now fails early on a query which only uses external labels - this improves clarity in certain situations

### Fixed

- [#1227](https://github.com/thanos-io/thanos/pull/1227) Some context handling issues were fixed in Thanos Compact; some unnecessary memory allocations were removed in the hot path of Thanos Store.

- [#1183](https://github.com/thanos-io/thanos/pull/1183) Compactor now correctly propagates retriable/haltable errors which means that it will not unnecessarily restart if such an error occurs

- [#1231](https://github.com/thanos-io/thanos/pull/1231) Receive now correctly handles SIGINT and closes without deadlocking

- [#1278](https://github.com/thanos-io/thanos/pull/1278) Fixed inflated values problem with `sum()` on Thanos Query

- [#1280](https://github.com/thanos-io/thanos/pull/1280) Fixed a problem with concurrent writes to a `map` in Thanos Query while rendering the UI

- [#1311](https://github.com/thanos-io/thanos/pull/1311) Fixed occasional panics in Compact and Store when using Azure Blob cloud storage caused by lack of error checking in client library.

- [#1322](https://github.com/thanos-io/thanos/pull/1322) Removed duplicated closing of the gRPC listener - this gets rid of harmless messages like `store gRPC listener: close tcp 0.0.0.0:10901: use of closed network connection` when those programs are being closed

### Deprecated

- [#1216](https://github.com/thanos-io/thanos/pull/1216) the old "Command-line flags" has been removed from Thanos Query UI since it was not populated and because we are striving for consistency

## [v0.5.0](https://github.com/thanos-io/thanos/releases/tag/v0.5.0) - 2019.06.05

TL;DR: Store LRU cache is no longer leaking, Upgraded Thanos UI to Prometheus 2.9, Fixed auto-downsampling, Moved to Go 1.12.5 and more.

This version moved tarballs to Golang 1.12.5 from 1.11 as well, so same warning applies if you use `container_memory_usage_bytes` from cadvisor. Use `container_memory_working_set_bytes` instead.

*breaking* As announced couple of times this release also removes gossip with all configuration flags (`--cluster.*`).

### Fixed

- [#1142](https://github.com/thanos-io/thanos/pull/1142) fixed major leak on store LRU cache for index items (postings and series).
- [#1163](https://github.com/thanos-io/thanos/pull/1163) sidecar is no longer blocking for custom Prometheus versions/builds. It only checks if flags return non 404, then it performs optional checks.
- [#1146](https://github.com/thanos-io/thanos/pull/1146) store/bucket: make getFor() work with interleaved resolutions.
- [#1157](https://github.com/thanos-io/thanos/pull/1157) querier correctly handles duplicated stores when some store changes external labels in place.

### Added

- [#1094](https://github.com/thanos-io/thanos/pull/1094) Allow configuring the response header timeout for the S3 client.

### Changed

- [#1118](https://github.com/thanos-io/thanos/pull/1118) *breaking* swift: Added support for cross-domain authentication by introducing `userDomainID`, `userDomainName`, `projectDomainID`, `projectDomainName`. The outdated terms `tenantID`, `tenantName` are deprecated and have been replaced by `projectID`, `projectName`.

- [#1066](https://github.com/thanos-io/thanos/pull/1066) Upgrade Thanos ui to Prometheus v2.9.1.

  Changes from the upstream:

  - query:
    - [ENHANCEMENT] Update moment.js and moment-timezone.js [PR #4679](https://github.com/prometheus/prometheus/pull/4679)
    - [ENHANCEMENT] Support to query elements by a specific time [PR #4764](https://github.com/prometheus/prometheus/pull/4764)
    - [ENHANCEMENT] Update to Bootstrap 4.1.3 [PR #5192](https://github.com/prometheus/prometheus/pull/5192)
    - [BUGFIX] Limit number of merics in prometheus UI [PR #5139](https://github.com/prometheus/prometheus/pull/5139)
    - [BUGFIX] Web interface Quality of Life improvements [PR #5201](https://github.com/prometheus/prometheus/pull/5201)
  - rule:
    - [ENHANCEMENT] Improve rule views by wrapping lines [PR #4702](https://github.com/prometheus/prometheus/pull/4702)
    - [ENHANCEMENT] Show rule evaluation errors on rules page [PR #4457](https://github.com/prometheus/prometheus/pull/4457)

- [#1156](https://github.com/thanos-io/thanos/pull/1156) Moved CI and docker multistage to Golang 1.12.5 for latest mem alloc improvements.
- [#1103](https://github.com/thanos-io/thanos/pull/1103) Updated go-cos deps. (COS bucket client).
- [#1149](https://github.com/thanos-io/thanos/pull/1149) Updated google Golang API deps (GCS bucket client).
- [#1190](https://github.com/thanos-io/thanos/pull/1190) Updated minio deps (S3 bucket client). This fixes minio retries.

- [#1133](https://github.com/thanos-io/thanos/pull/1133) Use prometheus v2.9.2, common v0.4.0 & tsdb v0.8.0.

  Changes from the upstreams:

  - store gateway:
    - [ENHANCEMENT] Fast path for EmptyPostings cases in Merge, Intersect and Without.
  - store gateway & compactor:
    - [BUGFIX] Fix fd and vm_area leak on error path in chunks.NewDirReader.
    - [BUGFIX] Fix fd and vm_area leak on error path in index.NewFileReader.
  - query:
    - [BUGFIX] Make sure subquery range is taken into account for selection #5467
    - [ENHANCEMENT] Check for cancellation on every step of a range evaluation. #5131
    - [BUGFIX] Exponentation operator to drop metric name in result of operation. #5329
    - [BUGFIX] Fix output sample values for scalar-to-vector comparison operations. #5454
  - rule:
    - [BUGFIX] Reload rules: copy state on both name and labels. #5368

## Deprecated

- [#1008](https://github.com/thanos-io/thanos/pull/1008) *breaking* Removed Gossip implementation. All `--cluster.*` flags removed and Thanos will error out if any is provided.

## [v0.4.0](https://github.com/thanos-io/thanos/releases/tag/v0.4.0) - 2019.05.3

:warning: **IMPORTANT** :warning: This is the last release that supports gossip. From Thanos v0.5.0, gossip will be completely removed.

This release also disables gossip mode by default for all components. See [this](docs/proposals-done/201809-gossip-removal.md) for more details.

:warning: This release moves Thanos docker images (NOT artifacts by accident) to Golang 1.12. This release includes change in GC's memory release which gives following effect:

> On Linux, the runtime now uses MADV_FREE to release unused memory. This is more efficient but may result in higher reported RSS. The kernel will reclaim the unused data when it is needed. To revert to the Go 1.11 behavior (MADV_DONTNEED), set the environment variable GODEBUG=madvdontneed=1.

If you want to see exact memory allocation of Thanos process:

- Use `go_memstats_heap_alloc_bytes` metric exposed by Golang or `container_memory_working_set_bytes` exposed by cadvisor.
- Add `GODEBUG=madvdontneed=1` before running Thanos binary to revert to memory releasing to pre 1.12 logic.

Using cadvisor `container_memory_usage_bytes` metric could be misleading e.g: https://github.com/google/cadvisor/issues/2242

### Added

- [thanos.io](https://thanos.io) website & automation :tada:
- [#1053](https://github.com/thanos-io/thanos/pull/1053) compactor: Compactor & store gateway now handles incomplete uploads gracefully. Added hard limit on how long block upload can take (30m).
- [#811](https://github.com/thanos-io/thanos/pull/811) Remote write receiver component :heart: :heart: thanks to RedHat (@brancz) contribution.
- [#910](https://github.com/thanos-io/thanos/pull/910) Query's stores UI page is now sorted by type and old DNS or File SD stores are removed after 5 minutes (configurable via the new `--store.unhealthy-timeout=5m` flag).
- [#905](https://github.com/thanos-io/thanos/pull/905) Thanos support for Query API: /api/v1/labels. Notice that the API was added in Prometheus v2.6.
- [#798](https://github.com/thanos-io/thanos/pull/798) Ability to limit the maximum number of concurrent request to Series() calls in Thanos Store and the maximum amount of samples we handle.
- [#1060](https://github.com/thanos-io/thanos/pull/1060) Allow specifying region attribute in S3 storage configuration

:warning: **WARNING** :warning: #798 adds a new default limit to Thanos Store: `--store.grpc.series-max-concurrency`. Most likely you will want to make it the same as `--query.max-concurrent` on Thanos Query.

New options:

New Store flags:

```
* `--store.grpc.series-sample-limit` limits the amount of samples that might be retrieved on a single Series() call. By default it is 0. Consider enabling it by setting it to more than 0 if you are running on limited resources.
* `--store.grpc.series-max-concurrency` limits the number of concurrent Series() calls in Thanos Store. By default it is 20. Considering making it lower or bigger depending on the scale of your deployment.
```

New Store metrics:

```
* `thanos_bucket_store_queries_dropped_total` shows how many queries were dropped due to the samples limit;
* `thanos_bucket_store_queries_concurrent_max` is a constant metric which shows how many Series() calls can concurrently be executed by Thanos Store;
* `thanos_bucket_store_queries_in_flight` shows how many queries are currently "in flight" i.e. they are being executed;
* `thanos_bucket_store_gate_duration_seconds` shows how many seconds it took for queries to pass through the gate in both cases - when that fails and when it does not.
```

New Store tracing span: \* `store_query_gate_ismyturn` shows how long it took for a query to pass (or not) through the gate.

- [#1016](https://github.com/thanos-io/thanos/pull/1016) Added option for another DNS resolver (miekg/dns client). Note that this is required to have SRV resolution working on [Golang 1.11+ with KubeDNS below v1.14](https://github.com/golang/go/issues/27546)

  New Querier and Ruler flag: `-- store.sd-dns-resolver` which allows to specify resolver to use. Either `golang` or `miekgdns`

- [#986](https://github.com/thanos-io/thanos/pull/986) Allow to save some startup & sync time in store gateway as it is no longer needed to compute index-cache from block index on its own for larger blocks. The store Gateway still can do it, but it first checks bucket if there is index-cached uploaded already. In the same time, compactor precomputes the index cache file on every compaction.

  New Compactor flag: `--index.generate-missing-cache-file` was added to allow quicker addition of index cache files. If enabled it precomputes missing files on compactor startup. Note that it will take time and it's only one-off step per bucket.

- [#887](https://github.com/thanos-io/thanos/pull/887) Compact: Added new `--block-sync-concurrency` flag, which allows you to configure number of goroutines to use when syncing block metadata from object storage.
- [#928](https://github.com/thanos-io/thanos/pull/928) Query: Added `--store.response-timeout` flag. If a Store doesn't send any data in this specified duration then a Store will be ignored and partial data will be returned if it's enabled. 0 disables timeout.
- [#893](https://github.com/thanos-io/thanos/pull/893) S3 storage backend has graduated to `stable` maturity level.
- [#936](https://github.com/thanos-io/thanos/pull/936) Azure storage backend has graduated to `stable` maturity level.
- [#937](https://github.com/thanos-io/thanos/pull/937) S3: added trace functionality. You can add `trace.enable: true` to enable the minio client's verbose logging.
- [#953](https://github.com/thanos-io/thanos/pull/953) Compact: now has a hidden flag `--debug.accept-malformed-index`. Compaction index verification will ignore out of order label names.
- [#963](https://github.com/thanos-io/thanos/pull/963) GCS: added possibility to inline ServiceAccount into GCS config.
- [#1010](https://github.com/thanos-io/thanos/pull/1010) Compact: added new flag `--compact.concurrency`. Number of goroutines to use when compacting groups.
- [#1028](https://github.com/thanos-io/thanos/pull/1028) Query: added `--query.default-evaluation-interval`, which sets default evaluation interval for sub queries.
- [#980](https://github.com/thanos-io/thanos/pull/980) Ability to override Azure storage endpoint for other regions (China)
- [#1021](https://github.com/thanos-io/thanos/pull/1021) Query API `series` now supports POST method.
- [#939](https://github.com/thanos-io/thanos/pull/939) Query API `query_range` now supports POST method.

### Changed

- [#970](https://github.com/thanos-io/thanos/pull/970) Deprecated `partial_response_disabled` proto field. Added `partial_response_strategy` instead. Both in gRPC and Query API. No `PartialResponseStrategy` field for `RuleGroups` by default means `abort` strategy (old PartialResponse disabled) as this is recommended option for Rules and alerts.

  Metrics:

  - Added `thanos_rule_evaluation_with_warnings_total` to Ruler.
  - DNS `thanos_ruler_query_apis*` are now `thanos_ruler_query_apis_*` for consistency.
  - DNS `thanos_querier_store_apis*` are now `thanos_querier_store_apis__*` for consistency.
  - Query Gate `thanos_bucket_store_series*` are now `thanos_bucket_store_series_*` for consistency.
  - Most of thanos ruler metris related to rule manager has `strategy` label.

  Ruler tracing spans:

  - `/rule_instant_query HTTP[client]` is now `/rule_instant_query_part_resp_abort HTTP[client]"` if request is for abort strategy.

- [#1009](https://github.com/thanos-io/thanos/pull/1009): Upgraded Prometheus (~v2.7.0-rc.0 to v2.8.1) and TSDB (`v0.4.0` to `v0.6.1`) deps.

  Changes that affects Thanos:

  - query:
    - [ENHANCEMENT] In histogram_quantile merge buckets with equivalent le values. #5158.
    - [ENHANCEMENT] Show list of offending labels in the error message in many-to-many scenarios. #5189
    - [BUGFIX] Fix panic when aggregator param is not a literal. #5290
  - ruler:
    - [ENHANCEMENT] Reduce time that Alertmanagers are in flux when reloaded. #5126
    - [BUGFIX] prometheus_rule_group_last_evaluation_timestamp_seconds is now a unix timestamp. #5186
    - [BUGFIX] prometheus_rule_group_last_duration_seconds now reports seconds instead of nanoseconds. Fixes our [issue #1027](https://github.com/thanos-io/thanos/issues/1027)
    - [BUGFIX] Fix sorting of rule groups. #5260
  - store: [ENHANCEMENT] Fast path for EmptyPostings cases in Merge, Intersect and Without.
  - tooling: [FEATURE] New dump command to tsdb tool to dump all samples.
  - compactor:
    - [ENHANCEMENT] When closing the db any running compaction will be cancelled so it doesn't block.
    - [CHANGE] *breaking* Renamed flag `--sync-delay` to `--consistency-delay` [#1053](https://github.com/thanos-io/thanos/pull/1053)

  For ruler essentially whole TSDB CHANGELOG applies between v0.4.0-v0.6.1: https://github.com/prometheus/tsdb/blob/master/CHANGELOG.md

  Note that this was added on TSDB and Prometheus: [FEATURE] Time-ovelapping blocks are now allowed. #370 Whoever due to nature of Thanos compaction (distributed systems), for safety reason this is disabled for Thanos compactor for now.

- [#868](https://github.com/thanos-io/thanos/pull/868) Go has been updated to 1.12.
- [#1055](https://github.com/thanos-io/thanos/pull/1055) Gossip flags are now disabled by default and deprecated.
- [#964](https://github.com/thanos-io/thanos/pull/964) repair: Repair process now sorts the series and labels within block.
- [#1073](https://github.com/thanos-io/thanos/pull/1073) Store: index cache for requests. It now calculates the size properly (includes slice header), has anti-deadlock safeguard and reports more metrics.

### Fixed

- [#921](https://github.com/thanos-io/thanos/pull/921) `thanos_objstore_bucket_last_successful_upload_time` now does not appear when no blocks have been uploaded so far.
- [#966](https://github.com/thanos-io/thanos/pull/966) Bucket: verify no longer warns about overlapping blocks, that overlap `0s`
- [#848](https://github.com/thanos-io/thanos/pull/848) Compact: now correctly works with time series with duplicate labels.
- [#894](https://github.com/thanos-io/thanos/pull/894) Thanos Rule: UI now correctly shows evaluation time.
- [#865](https://github.com/thanos-io/thanos/pull/865) Query: now properly parses DNS SRV Service Discovery.
- [#889](https://github.com/thanos-io/thanos/pull/889) Store: added safeguard against merging posting groups segfault
- [#941](https://github.com/thanos-io/thanos/pull/941) Sidecar: added better handling of intermediate restarts.
- [#933](https://github.com/thanos-io/thanos/pull/933) Query: Fixed 30 seconds lag of adding new store to query.
- [#962](https://github.com/thanos-io/thanos/pull/962) Sidecar: Make config reloader file writes atomic.
- [#982](https://github.com/thanos-io/thanos/pull/982) Query: now advertises Min & Max Time accordingly to the nodes.
- [#1041](https://github.com/thanos-io/thanos/issues/1038) Ruler is now able to return long time range queries.
- [#904](https://github.com/thanos-io/thanos/pull/904) Compact: Skip compaction for blocks with no samples.
- [#1070](https://github.com/thanos-io/thanos/pull/1070) Downsampling works back again. Deferred closer errors are now properly captured.

## [v0.3.2](https://github.com/thanos-io/thanos/releases/tag/v0.3.2) - 2019.03.04

### Added

- [#851](https://github.com/thanos-io/thanos/pull/851) New read API endpoint for api/v1/rules and api/v1/alerts.
- [#873](https://github.com/thanos-io/thanos/pull/873) Store: fix set index cache LRU

:warning: **WARNING** :warning: #873 fix fixes actual handling of `index-cache-size`. Handling of limit for this cache was broken so it was unbounded all the time. From this release actual value matters and is extremely low by default. To "revert" the old behaviour (no boundary), use a large enough value.

### Fixed

- [#833](https://github.com/thanos-io/thanos/issues/833) Store Gateway matcher regression for intersecting with empty posting.
- [#867](https://github.com/thanos-io/thanos/pull/867) Fixed race condition in sidecare between reloader and shipper.

## [v0.3.1](https://github.com/thanos-io/thanos/releases/tag/v0.3.1) - 2019.02.18

### Fixed

- [#829](https://github.com/thanos-io/thanos/issues/829) Store Gateway crashing due to `slice bounds out of range`.
- [#834](https://github.com/thanos-io/thanos/issues/834) Store Gateway matcher regression for `<>` `!=`.

## [v0.3.0](https://github.com/thanos-io/thanos/releases/tag/v0.3.0) - 2019.02.08

### Added

- Support for gzip compressed configuration files before envvar substitution for reloader package.
- `bucket inspect` command for better insights on blocks in object storage.
- Support for [Tencent COS](docs/storage.md#tencent-cos) object storage.
- Partial Response disable option for StoreAPI and QueryAPI.
- Partial Response disable button on Thanos UI
- We have initial docs for goDoc documentation!
- Flags for Querier and Ruler UIs: `--web.route-prefix`, `--web.external-prefix`, `--web.prefix-header`. Details [here](docs/components/query.md#expose-ui-on-a-sub-path)

### Fixed

- [#649](https://github.com/thanos-io/thanos/issues/649) - Fixed store label values api to add also external label values.
- [#396](https://github.com/thanos-io/thanos/issues/396) - Fixed sidecar logic for proxying series that has more than 2^16 samples from Prometheus.
- [#732](https://github.com/thanos-io/thanos/pull/732) - Fixed S3 authentication sequence. You can see new sequence enumerated [here](https://github.com/thanos-io/thanos/blob/master/docs/storage.md#aws-s3-configuration)
- [#745](https://github.com/thanos-io/thanos/pull/745) - Fixed race conditions and edge cases for Thanos Querier fanout logic.
- [#651](https://github.com/thanos-io/thanos/issues/651) - Fixed index cache when asked buffer size is bigger than cache max size.

### Changed

- [#529](https://github.com/thanos-io/thanos/pull/529) Massive improvement for compactor. Downsampling memory consumption was reduce to only store labels and single chunks per each series.
- Qurerier UI: Store page now shows the store APIs per component type.
- Prometheus and TSDB deps are now up to date with ~2.7.0 Prometheus version. Lot's of things has changed. See details [here #704](https://github.com/thanos-io/thanos/pull/704) Known changes that affects us:
  - prometheus/prometheus/discovery/file
    - [ENHANCEMENT] Discovery: Improve performance of previously slow updates of changes of targets. #4526
    - [BUGFIX] Wait for service discovery to stop before exiting #4508 ??
  - prometheus/prometheus/promql:
    - **[ENHANCEMENT] Subqueries support. #4831**
    - [BUGFIX] PromQL: Fix a goroutine leak in the lexer/parser. #4858
    - [BUGFIX] Change max/min over_time to handle NaNs properly. #438
    - [BUGFIX] Check label name for `count_values` PromQL function. #4585
    - [BUGFIX] Ensure that vectors and matrices do not contain identical label-sets. #4589
    - [ENHANCEMENT] Optimize PromQL aggregations #4248
    - [BUGFIX] Only add LookbackDelta to vector selectors #4399
    - [BUGFIX] Reduce floating point errors in stddev and related functions #4533
  - prometheus/prometheus/rules:
    - New metrics exposed! (prometheus evaluation!)
    - [ENHANCEMENT] Rules: Error out at load time for invalid templates, rather than at evaluation time. #4537
  - prometheus/tsdb/index: Index reader optimizations.
- Thanos store gateway flag for sync concurrency (`block-sync-concurrency` with `20` default, so no change by default)
- S3 provider:
  - Added `put_user_metadata` option to config.
  - Added `insecure_skip_verify` option to config.

### Deprecated

- Tests against Prometheus below v2.2.1. This does not mean *lack* of support for those. Only that we don't tests the compatibility anymore. See [#758](https://github.com/thanos-io/thanos/issues/758) for details.

## [v0.2.1](https://github.com/thanos-io/thanos/releases/tag/v0.2.1) - 2018.12.27

### Added

- Relabel drop for Thanos Ruler to enable replica label drop and alert deduplication on AM side.
- Query: Stores UI page available at `/stores`.

![](docs/img/query_ui_stores.png)

### Fixed

- Thanos Rule Alertmanager DNS SD bug.
- DNS SD bug when having SRV results with different ports.
- Move handling of HA alertmanagers to be the same as Prometheus.
- Azure iteration implementation flaw.

## [v0.2.0](https://github.com/thanos-io/thanos/releases/tag/v0.2.0) - 2018.12.10

Next Thanos release adding support to new discovery method, gRPC mTLS and two new object store providers (Swift and Azure).

Note lots of necessary breaking changes in flags that relates to bucket configuration.

### Deprecated

- *breaking*: Removed all bucket specific flags as we moved to config files:
  - --gcs-bucket=\<bucket\>
  - --s3.bucket=\<bucket\>
  - --s3.endpoint=\<api-url\>
  - --s3.access-key=\<key\>
  - --s3.insecure
  - --s3.signature-version2
  - --s3.encrypt-sse
  - --gcs-backup-bucket=\<bucket\>
  - --s3-backup-bucket=\<bucket\>
- *breaking*: Removed support of those environment variables for bucket:
  - S3_BUCKET
  - S3_ENDPOINT
  - S3_ACCESS_KEY
  - S3_INSECURE
  - S3_SIGNATURE_VERSION2
- *breaking*: Removed provider specific bucket metrics e.g `thanos_objstore_gcs_bucket_operations_total` in favor of of generic bucket operation metrics.

### Changed

- *breaking*: Added `thanos_` prefix to memberlist (gossip) metrics. Make sure to update your dashboards and rules.
- S3 provider:
  - Set `"X-Amz-Acl": "bucket-owner-full-control"` metadata for s3 upload operation.

### Added

- Support for heterogeneous secure gRPC on StoreAPI.
- Handling of scalar result in rule node evaluating rules.
- Flag `--objstore.config-file` to reference to the bucket configuration file in yaml format. Detailed information can be found in document [storage](docs/storage.md).
- File service discovery for StoreAPIs:
- In `thanos rule`, static configuration of query nodes via `--query`
- In `thanos rule`, file based discovery of query nodes using `--query.file-sd-config.files`
- In `thanos query`, file based discovery of store nodes using `--store.file-sd-config.files`
- `/-/healthy` endpoint to Querier.
- DNS service discovery to static and file based configurations using the `dns+` and `dnssrv+` prefixes for the respective lookup. Details [here](docs/service-discovery.md)
- `--cluster.disable` flag to disable gossip functionality completely.
- Hidden flag to configure max compaction level.
- Azure Storage.
- OpenStack Swift support.
- Thanos Ruler `thanos_rule_loaded_rules` metric.
- Option for JSON logger format.

### Fixed

- Issue whereby the Proxy Store could end up in a deadlock if there were more than 9 stores being queried and all returned an error.
- Ruler tracing causing panics.
- GatherIndexStats panics on duplicated chunks check.
- Clean up of old compact blocks on compact restart.
- Sidecar too frequent Prometheus reload.
- `thanos_compactor_retries_total` metric not being registered.

## [v0.1.0](https://github.com/thanos-io/thanos/releases/tag/v0.1.0) - 2018.09.14

Initial version to have a stable reference before [gossip protocol removal](docs/proposals-done/201809-gossip-removal.md).

### Added

- Gossip layer for all components.
- StoreAPI gRPC proto.
- TSDB block upload logic for Sidecar.
- StoreAPI logic for Sidecar.
- Config and rule reloader logic for Sidecar.
- On-the fly result merge and deduplication logic for Querier.
- Custom Thanos UI (based mainly on Prometheus UI) for Querier.
- Optimized object storage fetch logic for Store.
- Index cache and chunk pool for Store for better memory usage.
- Stable support for Google Cloud Storage object storage.
- StoreAPI logic for Querier to support Thanos federation (experimental).
- Support for S3 minio-based AWS object storage (experimental).
- Compaction logic of blocks from multiple sources for Compactor.
- Optional Compaction fixed retention.
- Optional downsampling logic for Compactor (experimental).
- Rule (including alerts) evaluation logic for Ruler.
- Rule UI with hot rules reload.
- StoreAPI logic for Ruler.
- Basic metric orchestration for all components.
- Verify commands with potential fixes (experimental).
- Compact / Downsample offline commands.
- Bucket commands.
- Downsampling support for UI.
- Grafana dashboards for Thanos components.<|MERGE_RESOLUTION|>--- conflicted
+++ resolved
@@ -30,6 +30,7 @@
 
 ### Changed
 
+- [#5255](https://github.com/thanos-io/thanos/pull/5296) Query: Use k-way merging for the proxying logic. This ensures that network is used as efficiently as possible. Also, the proxying sub-system now uses much less resources (~30-50% less CPU usage, ~30-40% less RAM usage according to our benchmarks). We intend to add a series limiter on Thanos Query in the near future as now Query buffers series responses as fast as possible.
 - [#5447](https://github.com/thanos-io/thanos/pull/5447) Promclient: Ignore 405 status codes for Prometheus buildVersion requests
 - [#5451](https://github.com/thanos-io/thanos/pull/5451) Azure: Reduce memory usage by not buffering file downloads entirely in memory.
 - [#5484](https://github.com/thanos-io/thanos/pull/5484) Update Prometheus deps to v2.36.2.
@@ -55,12 +56,8 @@
 
 ### Changed
 
-<<<<<<< HEAD
-- [#5255](https://github.com/thanos-io/thanos/pull/5296) Query: Use k-way merging for the proxying logic. This ensures that network is used as efficiently as possible. Also, the proxying sub-system now uses much less resources (~30-50% less CPU usage, ~30-40% less RAM usage according to our benchmarks). We intend to add a series limiter on Thanos Query in the near future as now Query buffers series responses as fast as possible.
-=======
 - [#5410](https://github.com/thanos-io/thanos/pull/5410) Query: Close() after using query. This should reduce bumps in memory allocations.
 - [#5417](https://github.com/thanos-io/thanos/pull/5417) Ruler: *Breaking if you have not set this value (`--eval-interval`) yourself and rely on that value. :warning:*. Change the default evaluation interval from 30s to 1 minute in order to be compliant with Prometheus alerting compliance specification: https://github.com/prometheus/compliance/blob/main/alert_generator/specification.md#executing-an-alerting-rule.
->>>>>>> 99239df3
 
 ### Removed
 
