--- conflicted
+++ resolved
@@ -13,11 +13,7 @@
 
 ### Added
 
-<<<<<<< HEAD
 - [#849](https://github.com/thanos-io/thanos/pull/849) Thanos Store got a new experimental feature: you can switch between different algorithms used for the index cache storage! The new algorithm is based on a pretty modern paper and it performs much better under pressure, has a much better hit ratio, and so on. Please test it out with `--index-cache-algorithm` - it can either be `lru` or `tinylfu`. Please report the results on our issue tracker or in our Slack so that we would know!
-
-## v0.7.0 - 2019.09.02
-=======
 - [#1687](https://github.com/thanos-io/thanos/pull/1687) Add a new `--grpc-grace-period` CLI option to components which serve gRPC to set how long to wait until gRPC Server shuts down.
 - [#1660](https://github.com/thanos-io/thanos/pull/1660) Add a new `--prometheus.ready_timeout` CLI option to the sidecar to set how long to wait until Prometheus starts up.
 - [#1573](https://github.com/thanos-io/thanos/pull/1573) `AliYun OSS` object storage, see [documents](docs/storage.md#aliyun-oss) for further information.
@@ -102,7 +98,6 @@
 - [#1488](https://github.com/thanos-io/thanos/pull/1488) Thanos Rule now now correctly links to query URL from rules and alerts.
 
 ## [v0.7.0](https://github.com/thanos-io/thanos/releases/tag/v0.7.0) - 2019.09.02
->>>>>>> 5daf7871
 
 Accepted into CNCF:
 - Thanos moved to new repository <https://github.com/thanos-io/thanos>
