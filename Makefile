--- conflicted
+++ resolved
@@ -11,17 +11,6 @@
 # Run `DOCKER_CLI_EXPERIMENTAL=enabled docker manifest inspect quay.io/prometheus/busybox:latest` to get SHA or
 # just visit https://quay.io/repository/prometheus/busybox?tag=latest&tab=tags.
 # TODO(bwplotka): Pinning is important but somehow quay kills the old images, so make sure to update regularly.
-<<<<<<< HEAD
-# Update at 2021.6.07
-AMD64_SHA="de4af55df1f648a334e16437c550a2907e0aed4f0b0edf454b0b215a9349bdbb"
-ARM64_SHA="5591971699f6cf8abf6776495385e9d62751111a8cba56bf4946cf1d0de425ed"
-ifeq ($(arch), x86_64)
-    # amd64
-    BASE_DOCKER_SHA=$(AMD64_SHA)
-else ifeq ($(arch), armv8)
-    # arm64
-    BASE_DOCKER_SHA=$(ARM64_SHA)
-=======
 # Update at 2021.12.08
 ifeq ($(arch), x86_64)
     # amd64
@@ -29,7 +18,6 @@
 else ifeq ($(arch), armv8)
     # arm64
     BASE_DOCKER_SHA="5feb736d32e5b57f4944691d00b581f1f9192b3732cab03e3b6034cf0d1c8f2c"
->>>>>>> d1acaea2
 else
     echo >&2 "only support amd64 or arm64 arch" && exit 1
 endif
