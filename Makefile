include .bingo/Variables.mk
include .busybox-versions

FILES_TO_FMT      ?= $(shell find . -path ./vendor -prune -o -name '*.go' -print)
MD_FILES_TO_FORMAT = $(shell find docs -name "*.md") $(shell find examples -name "*.md") $(filter-out mixin/runbook.md, $(shell find mixin -name "*.md")) $(shell ls *.md)
FAST_MD_FILES_TO_FORMAT = $(shell git diff --name-only | grep ".md")

DOCKER_IMAGE_REPO ?= quay.io/thanos/thanos
DOCKER_IMAGE_TAG  ?= $(subst /,-,$(shell git rev-parse --abbrev-ref HEAD))-$(shell date +%Y-%m-%d)-$(shell git rev-parse --short HEAD)
DOCKER_CI_TAG     ?= test

<<<<<<< HEAD
GH_PARALLEL ?= 1
GH_INDEX ?= 0
=======
>>>>>>> eb93f76f

BASE_DOCKER_SHA=''
arch = $(shell uname -m)

# The include .busybox-versions includes the SHA's of all the platforms, which can be used as var.
ifeq ($(arch), x86_64)
	# amd64
	BASE_DOCKER_SHA=${amd64}
else ifeq ($(arch), armv8)
	# arm64
	BASE_DOCKER_SHA=${arm64}
else ifeq ($(arch), arm64)
	# arm64
	BASE_DOCKER_SHA=${arm64}
else ifeq ($(arch), aarch64)
        # arm64
        BASE_DOCKER_SHA=${arm64}
else ifeq ($(arch), ppc64le)
	# ppc64le
	BASE_DOCKER_SHA=${ppc64le}
else
	echo >&2 "only support amd64, arm64 or ppc64le arch" && exit 1
endif
DOCKER_ARCHS       ?= amd64 arm64 ppc64le
# Generate three targets: docker-xxx-amd64, docker-xxx-arm64, docker-xxx-ppc64le.
# Run make docker-xxx -n to see the result with dry run.
BUILD_DOCKER_ARCHS = $(addprefix docker-build-,$(DOCKER_ARCHS))
TEST_DOCKER_ARCHS  = $(addprefix docker-test-,$(DOCKER_ARCHS))
PUSH_DOCKER_ARCHS  = $(addprefix docker-push-,$(DOCKER_ARCHS))

# Ensure everything works even if GOPATH is not set, which is often the case.
# The `go env GOPATH` will work for all cases for Go 1.8+.
GOPATH            ?= $(shell go env GOPATH)
TMP_GOPATH        ?= /tmp/thanos-go
TMP_PROTOPATH	  ?= /tmp/proto
GOBIN             ?= $(firstword $(subst :, ,${GOPATH}))/bin
export GOBIN

# Promu is using this exact variable name, do not rename.
PREFIX  ?= $(GOBIN)

GO111MODULE       ?= on
export GO111MODULE
GOPROXY           ?= https://proxy.golang.org
export GOPROXY

GOTEST_OPTS ?= -failfast -timeout 10m -v
BIN_DIR ?= $(shell pwd)/tmp/bin
OS ?= $(shell uname -s | tr '[A-Z]' '[a-z]')
ARCH ?= $(shell uname -m)

# Tools.
PROTOC            ?= $(GOBIN)/protoc-$(PROTOC_VERSION)
PROTOC_VERSION    ?= 3.20.0
GIT               ?= $(shell which git)

# Support gsed on OSX (installed via brew), falling back to sed. On Linux
# systems gsed won't be installed, so will use sed as expected.
SED ?= $(shell which gsed 2>/dev/null || which sed)

THANOS_MIXIN            ?= mixin
JSONNET_VENDOR_DIR      ?= mixin/vendor

WEB_DIR           ?= website
WEBSITE_BASE_URL  ?= https://thanos.io
MDOX_VALIDATE_CONFIG ?= .mdox.validate.yaml
# for website pre process
export MDOX
PUBLIC_DIR        ?= $(WEB_DIR)/public
ME                ?= $(shell whoami)

REACT_APP_PATH = pkg/ui/react-app
REACT_APP_SOURCE_FILES = $(shell find $(REACT_APP_PATH)/public/ $(REACT_APP_PATH)/src/ $(REACT_APP_PATH)/tsconfig.json)
REACT_APP_OUTPUT_DIR = pkg/ui/static/react
REACT_APP_NODE_MODULES_PATH = $(REACT_APP_PATH)/node_modules

define require_clean_work_tree
	@git update-index -q --ignore-submodules --refresh

	@if ! git diff-files --quiet --ignore-submodules --; then \
		echo >&2 "cannot $1: you have unstaged changes."; \
		git diff-files --name-status -r --ignore-submodules -- >&2; \
		echo >&2 "Please commit or stash them."; \
		exit 1; \
	fi

	@if ! git diff-index --cached --quiet HEAD --ignore-submodules --; then \
		echo >&2 "cannot $1: your index contains uncommitted changes."; \
		git diff-index --cached --name-status -r --ignore-submodules HEAD -- >&2; \
		echo >&2 "Please commit or stash them."; \
		exit 1; \
	fi

endef

help: ## Displays help.
	@awk 'BEGIN {FS = ":.*##"; printf "\nUsage:\n  make \033[36m<target>\033[0m\n\nTargets:\n"} /^[a-z0-9A-Z_-]+:.*?##/ { printf "  \033[36m%-10s\033[0m %s\n", $$1, $$2 }' $(MAKEFILE_LIST)

.PHONY: all
all: format build

$(REACT_APP_NODE_MODULES_PATH): $(REACT_APP_PATH)/package.json $(REACT_APP_PATH)/package-lock.json
	   cd $(REACT_APP_PATH) && npm ci

$(REACT_APP_OUTPUT_DIR): $(REACT_APP_NODE_MODULES_PATH) $(REACT_APP_SOURCE_FILES)
	   @echo ">> building React app"
	   @scripts/build-react-app.sh

.PHONY: assets
assets: # Repacks all static assets into go file for easier deploy.
assets: $(GO_BINDATA) $(REACT_APP_OUTPUT_DIR)
	@echo ">> deleting asset file"
	@rm pkg/ui/bindata.go || true
	@echo ">> writing assets"
	@$(GO_BINDATA) $(bindata_flags) -pkg ui -o pkg/ui/bindata.go  pkg/ui/static/...
	@$(MAKE) format

.PHONY: react-app-lint
react-app-lint: $(REACT_APP_NODE_MODULES_PATH)
	   @echo ">> running React app linting"
	   cd $(REACT_APP_PATH) && npm run lint:ci

.PHONY: react-app-lint-fix
react-app-lint-fix:
	@echo ">> running React app linting and fixing errors where possible"
	cd $(REACT_APP_PATH) && npm run lint

.PHONY: react-app-test
react-app-test: | $(REACT_APP_NODE_MODULES_PATH) react-app-lint
	@echo ">> running React app tests"
	cd $(REACT_APP_PATH) && export CI=true && npm test --no-watch

.PHONY: react-app-start
react-app-start: $(REACT_APP_NODE_MODULES_PATH)
	@echo ">> running React app"
	cd $(REACT_APP_PATH) && npm start

.PHONY: build
build: ## Builds Thanos binary using `promu`.
build: check-git deps $(PROMU)
	@echo ">> building Thanos binary in $(PREFIX)"
	@$(PROMU) build --prefix $(PREFIX)

GIT_BRANCH=$(shell $(GIT) rev-parse --abbrev-ref HEAD)
.PHONY: crossbuild
crossbuild: ## Builds all binaries for all platforms.
ifeq ($(GIT_BRANCH), main)
crossbuild: | $(PROMU)
	@echo ">> crossbuilding all binaries"
	# we only care about below two for the main branch
	$(PROMU) crossbuild -v -p linux/amd64 -p linux/arm64 -p linux/ppc64le
else
crossbuild: | $(PROMU)
	@echo ">> crossbuilding all binaries"
	$(PROMU) crossbuild -v
endif


.PHONY: deps
deps: ## Ensures fresh go.mod and go.sum.
	@go mod tidy
	@go mod verify

.PHONY: docker
docker: ## Builds 'thanos' docker with no tag.
ifeq ($(OS)_$(ARCH), linux_x86_64)
docker: build
	@echo ">> copying Thanos from $(PREFIX) to ./thanos_tmp_for_docker"
	@cp $(PREFIX)/thanos ./thanos_tmp_for_docker
	@echo ">> building docker image 'thanos'"
	@docker build -t "thanos" --build-arg BASE_DOCKER_SHA=$(BASE_DOCKER_SHA) .
	@rm ./thanos_tmp_for_docker
else
docker: docker-multi-stage
endif

.PHONY: docker-multi-stage
docker-multi-stage: ## Builds 'thanos' docker image using multi-stage.
docker-multi-stage:
	@echo ">> building docker image 'thanos' with Dockerfile.multi-stage"
	@docker build -f Dockerfile.multi-stage -t "thanos" --build-arg BASE_DOCKER_SHA=$(BASE_DOCKER_SHA) .

# docker-build builds docker images with multiple architectures.
.PHONY: docker-build $(BUILD_DOCKER_ARCHS)
docker-build: $(BUILD_DOCKER_ARCHS)
$(BUILD_DOCKER_ARCHS): docker-build-%:
	@docker build -t "thanos-linux-$*" \
  --build-arg BASE_DOCKER_SHA="$($*)" \
  --build-arg ARCH="$*" \
  -f Dockerfile.multi-arch .

.PHONY: docker-test $(TEST_DOCKER_ARCHS)
docker-test: $(TEST_DOCKER_ARCHS)
$(TEST_DOCKER_ARCHS): docker-test-%:
	@echo ">> testing image"
	@docker run "thanos-linux-$*" --help

# docker-manifest push docker manifest to support multiple architectures.
.PHONY: docker-manifest
docker-manifest:
	@echo ">> creating and pushing manifest"
	@DOCKER_CLI_EXPERIMENTAL=enabled docker manifest create -a "$(DOCKER_IMAGE_REPO):$(DOCKER_IMAGE_TAG)" $(foreach ARCH,$(DOCKER_ARCHS),$(DOCKER_IMAGE_REPO)-linux-$(ARCH):$(DOCKER_IMAGE_TAG))
	@DOCKER_CLI_EXPERIMENTAL=enabled docker manifest push "$(DOCKER_IMAGE_REPO):$(DOCKER_IMAGE_TAG)"

.PHONY: docker-push $(PUSH_DOCKER_ARCHS)
docker-push: ## Pushes Thanos docker image build to "$(DOCKER_IMAGE_REPO):$(DOCKER_IMAGE_TAG)".
docker-push: $(PUSH_DOCKER_ARCHS)
$(PUSH_DOCKER_ARCHS): docker-push-%:
	@echo ">> pushing image"
	@docker tag "thanos-linux-$*" "$(DOCKER_IMAGE_REPO)-linux-$*:$(DOCKER_IMAGE_TAG)"
	@docker push "$(DOCKER_IMAGE_REPO)-linux-$*:$(DOCKER_IMAGE_TAG)"

.PHONY: docs
docs: ## Generates docs for all thanos commands, localise links, ensure GitHub format.
docs: build examples $(MDOX)
	@echo ">> generating docs"
	PATH="${PATH}:$(GOBIN)" $(MDOX) fmt --links.localize.address-regex="https://thanos.io/.*" $(MD_FILES_TO_FORMAT)
	$(MAKE) white-noise-cleanup

.PHONY: changed-docs
changed-docs: ## Only do the docs check for files that have been changed (git status)
changed-docs: build examples $(MDOX)
	@echo ">> generating docs on changed files"
	PATH="${PATH}:$(GOBIN)" $(MDOX) fmt --links.localize.address-regex="https://thanos.io/.*" $(FAST_MD_FILES_TO_FORMAT)
	$(MAKE) white-noise-cleanup

.PHONY: check-docs
check-docs: ## Checks docs against discrepancy with flags, links, white noise.
check-docs: build examples $(MDOX)
	@echo ">> checking docs"
	PATH="${PATH}:$(GOBIN)" $(MDOX) fmt -l --links.localize.address-regex="https://thanos.io/.*" --links.validate.config-file=$(MDOX_VALIDATE_CONFIG) $(MD_FILES_TO_FORMAT)
	$(MAKE) white-noise-cleanup
	$(call require_clean_work_tree,'run make docs and commit changes')

.PHONY: white-noise-cleanup
white-noise-cleanup: ## Cleans up white noise in docs.
white-noise-cleanup:
	@echo ">> cleaning up white noise"
	@find . -type f \( -name "*.md" \) | SED_BIN="$(SED)" xargs scripts/cleanup-white-noise.sh

.PHONY: shell-format
shell-format: $(SHFMT)
	@echo ">> formatting shell scripts"
	@$(SHFMT) -i 2 -ci -w -s $(shell find . -type f -name "*.sh" -not -path "*vendor*" -not -path "tmp/*")

.PHONY: format
format: ## Formats code including imports and cleans up white noise.
format: go-format shell-format
	@SED_BIN="$(SED)" scripts/cleanup-white-noise.sh $(FILES_TO_FMT)

.PHONY: go-format
go-format: ## Formats Go code including imports.
go-format: $(GOIMPORTS)
	@echo ">> formatting go code"
	@gofmt -s -w $(FILES_TO_FMT)
	@$(GOIMPORTS) -w $(FILES_TO_FMT)

.PHONY: proto
proto: ## Generates Go files from Thanos proto files.
proto: check-git $(GOIMPORTS) $(PROTOC) $(PROTOC_GEN_GOGOFAST) $(TMP_PROTOPATH)
	@GOIMPORTS_BIN="$(GOIMPORTS)" PROTOC_BIN="$(PROTOC)" PROTOC_GEN_GOGOFAST_BIN="$(PROTOC_GEN_GOGOFAST)" PROTOC_GEN_GO_BIN="$(PROTOC_GEN_GO)" INCLUDE_PATH="$(TMP_PROTOPATH)/include" scripts/genproto.sh

.PHONY: tarballs-release
tarballs-release: ## Build tarballs.
tarballs-release: $(PROMU)
	@echo ">> Publishing tarballs"
	$(PROMU) crossbuild -v tarballs
	$(PROMU) checksum -v .tarballs
	$(PROMU) release -v .tarballs

.PHONY: test
test: ## Runs all Thanos Go unit tests against each supported version of Prometheus. This excludes tests in ./test/e2e.
test: export GOCACHE= $(TMP_GOPATH)/gocache
test: export THANOS_TEST_MINIO_PATH= $(MINIO)
test: export THANOS_TEST_PROMETHEUS_PATHS= $(PROMETHEUS_ARRAY)
test: export THANOS_TEST_ALERTMANAGER_PATH= $(ALERTMANAGER)
test: check-git install-deps
	@echo ">> install thanos GOOPTS=${GOOPTS}"
	@echo ">> running unit tests (without /test/e2e). Do export THANOS_TEST_OBJSTORE_SKIP=GCS,S3,AZURE,SWIFT,COS,ALIYUNOSS,BOS if you want to skip e2e tests against all real store buckets. Current value: ${THANOS_TEST_OBJSTORE_SKIP}"
	@go test $(shell go list ./... | grep -v /vendor/ | grep -v /test/e2e);

.PHONY: test-local
test-local: ## Runs test excluding tests for ALL  object storage integrations.
test-local: export THANOS_TEST_OBJSTORE_SKIP=GCS,S3,AZURE,SWIFT,COS,ALIYUNOSS,BOS
test-local:
	$(MAKE) test

.PHONY: test-e2e
test-e2e: ## Runs all Thanos e2e docker-based e2e tests from test/e2e. Required access to docker daemon.
test-e2e: docker $(GOTESPLIT)
	@echo ">> cleaning docker environment."
	@docker system prune -f --volumes
	@echo ">> cleaning e2e test garbage."
	@rm -rf ./test/e2e/e2e_*
	@echo ">> running /test/e2e tests."
	# NOTE(bwplotka):
	# * If you see errors on CI (timeouts), but not locally, try to add -parallel 1 (Wiard note: to the GOTEST_OPTS arg) to limit to single CPU to reproduce small 1CPU machine.
	@$(GOTESPLIT) -total ${GH_PARALLEL} -index ${GH_INDEX} ./test/e2e/... -- ${GOTEST_OPTS}

.PHONY: test-e2e-local
test-e2e-local: ## Runs all thanos e2e tests locally.
test-e2e-local: export THANOS_TEST_OBJSTORE_SKIP=GCS,S3,AZURE,SWIFT,COS,ALIYUNOSS,BOS
test-e2e-local:
	$(MAKE) test-e2e

.PHONY: quickstart
quickstart: ## Installs and runs a quickstart example of thanos.
quickstart: build install-deps
quickstart:
	scripts/quickstart.sh

.PHONY: install-deps
install-deps: ## Installs dependencies for integration tests. It installs supported versions of Prometheus and alertmanager to test against in integration tests.
install-deps: $(ALERTMANAGER) $(MINIO) $(PROMETHEUS_ARRAY)
	@echo ">>GOBIN=$(GOBIN)"

.PHONY: check-git
check-git:
ifneq ($(GIT),)
	@test -x $(GIT) || (echo >&2 "No git executable binary found at $(GIT)."; exit 1)
else
	@echo >&2 "No git binary found."; exit 1
endif

.PHONY: web-pre-process
web-pre-process: $(MDOX)
	@echo ">> running documentation website pre processing"
	scripts/website/websitepreprocess.sh

.PHONY: web
web: ## Builds our website.
web: web-pre-process $(HUGO)
	@echo ">> building documentation website"
	@rm -rf "$(WEB_DIR)/public"
	@cd $(WEB_DIR) && HUGO_ENV=production $(HUGO) --config hugo.yaml --minify -v -b $(WEBSITE_BASE_URL)

.PHONY: web-serve
web-serve: ## Builds and serves Thanos website on localhost.
web-serve: web-pre-process $(HUGO)
	@echo ">> serving documentation website"
	@cd $(WEB_DIR) && $(HUGO) --config hugo.yaml -v server

.PHONY:lint
lint: ## Runs various static analysis against our code.
lint: go-lint react-app-lint shell-lint
	@echo ">> detecting white noise"
	@find . -type f \( -name "*.go" \) | SED_BIN="$(SED)" xargs scripts/cleanup-white-noise.sh
	$(call require_clean_work_tree,'detected white noise, run make lint and commit changes')

# PROTIP:
# Add
#      --cpu-profile-path string   Path to CPU profile output file
#      --mem-profile-path string   Path to memory profile output file
# to debug big allocations during linting.
.PHONY: go-lint
go-lint: check-git deps $(GOLANGCI_LINT) $(FAILLINT)
	$(call require_clean_work_tree,'detected not clean work tree before running lint, previous job changed something?')
	@echo ">> verifying modules being imported"
	@# TODO(bwplotka): Add, Printf, DefaultRegisterer, NewGaugeFunc and MustRegister once exception are accepted. Add fmt.{Errorf}=github.com/pkg/errors.{Errorf} once https://github.com/fatih/faillint/issues/10 is addressed.
	@$(FAILLINT) -paths "errors=github.com/pkg/errors,\
github.com/prometheus/tsdb=github.com/prometheus/prometheus/tsdb,\
github.com/prometheus/prometheus/pkg/testutils=github.com/thanos-io/thanos/pkg/testutil,\
github.com/prometheus/client_golang/prometheus.{DefaultGatherer,DefBuckets,NewUntypedFunc,UntypedFunc},\
github.com/prometheus/client_golang/prometheus.{NewCounter,NewCounterVec,NewCounterVec,NewGauge,NewGaugeVec,NewGaugeFunc,\
NewHistorgram,NewHistogramVec,NewSummary,NewSummaryVec}=github.com/prometheus/client_golang/prometheus/promauto.{NewCounter,\
NewCounterVec,NewCounterVec,NewGauge,NewGaugeVec,NewGaugeFunc,NewHistorgram,NewHistogramVec,NewSummary,NewSummaryVec},\
sync/atomic=go.uber.org/atomic" ./...
	@$(FAILLINT) -paths "fmt.{Print,Println,Sprint}" -ignore-tests ./...
	@echo ">> linting all of the Go files GOGC=${GOGC}"
	@$(GOLANGCI_LINT) run
	@echo ">> ensuring Copyright headers"
	@go run ./scripts/copyright
	@echo ">> ensuring generated proto files are up to date"
	@$(MAKE) proto
	$(call require_clean_work_tree,'detected files without copyright, run make lint and commit changes')

.PHONY: shell-lint
shell-lint: ## Runs static analysis against our shell scripts.
shell-lint: $(SHELLCHECK)
	@echo ">> linting all of the shell script files"
	@$(SHELLCHECK) --severity=error -o all -s bash $(shell find . -type f -name "*.sh" -not -path "*vendor*" -not -path "tmp/*" -not -path "*node_modules*")

.PHONY: examples
examples: jsonnet-vendor jsonnet-format ${THANOS_MIXIN}/README.md examples/alerts/alerts.md examples/alerts/alerts.yaml examples/alerts/rules.yaml examples/dashboards examples/tmp mixin/runbook.md

.PHONY: examples/tmp
examples/tmp:
	-rm -rf examples/tmp/
	-mkdir -p examples/tmp/
	$(JSONNET) -J ${JSONNET_VENDOR_DIR} -m examples/tmp/ ${THANOS_MIXIN}/separated-alerts.jsonnet | xargs -I{} sh -c 'cat {} | $(GOJSONTOYAML) > {}.yaml; rm -f {}' -- {}

.PHONY: examples/dashboards # to keep examples/dashboards/dashboards.md.
examples/dashboards: $(JSONNET) ${THANOS_MIXIN}/mixin.libsonnet ${THANOS_MIXIN}/config.libsonnet ${THANOS_MIXIN}/dashboards/*
	-rm -rf examples/dashboards/*.json
	$(JSONNET) -J ${JSONNET_VENDOR_DIR} -m examples/dashboards ${THANOS_MIXIN}/dashboards.jsonnet

examples/alerts/alerts.yaml: $(JSONNET) $(GOJSONTOYAML) ${THANOS_MIXIN}/mixin.libsonnet ${THANOS_MIXIN}/config.libsonnet ${THANOS_MIXIN}/alerts/*
	$(JSONNET) ${THANOS_MIXIN}/alerts.jsonnet | $(GOJSONTOYAML) > $@

examples/alerts/rules.yaml: $(JSONNET) $(GOJSONTOYAML) ${THANOS_MIXIN}/mixin.libsonnet ${THANOS_MIXIN}/config.libsonnet ${THANOS_MIXIN}/rules/*
	$(JSONNET) ${THANOS_MIXIN}/rules.jsonnet | $(GOJSONTOYAML) > $@

.PHONY: mixin/runbook.md
mixin/runbook.md: $(PROMDOC) examples/alerts/alerts.yaml
	$(PROMDOC) generate  examples/alerts/alerts.yaml -i mixin -o $@

.PHONY: jsonnet-vendor
jsonnet-vendor: $(JB) $(THANOS_MIXIN)/jsonnetfile.json $(THANOS_MIXIN)/jsonnetfile.lock.json
	rm -rf ${JSONNET_VENDOR_DIR}
	cd ${THANOS_MIXIN} && $(JB) install

JSONNETFMT_CMD := $(JSONNETFMT) -n 2 --max-blank-lines 2 --string-style s --comment-style s

.PHONY: jsonnet-format
jsonnet-format: $(JSONNETFMT)
	find . -name 'vendor' -prune -o -name '*.libsonnet' -print -o -name '*.jsonnet' -print | \
		xargs -n 1 -- $(JSONNETFMT_CMD) -i

.PHONY: jsonnet-lint
jsonnet-lint: $(JSONNET_LINT) jsonnet-vendor
	find . -name 'vendor' -prune -o -name '*.libsonnet' -print -o -name '*.jsonnet' -print | \
		xargs -n 1 -- $(JSONNET_LINT) -J ${JSONNET_VENDOR_DIR}
	find ./mixin -name 'vendor' -prune -o -name '*.libsonnet' -print -o -name '*.jsonnet' -print | sed -E \
		-e 's/.*\///' \
		-e '/^[a-z0-9]([-a-z0-9]*[a-z0-9])?(\.[a-z0-9]([-a-z0-9]*[a-z0-9])?)*\.(lib|j)sonnet$$/!{s/(.*)/Non-RFC1123 filename: \1/;q1};{d}'

.PHONY: example-rules-lint
example-rules-lint: $(PROMTOOL) examples/alerts/alerts.yaml examples/alerts/rules.yaml
	$(PROMTOOL) check rules examples/alerts/alerts.yaml examples/alerts/rules.yaml
	$(PROMTOOL) test rules examples/alerts/tests.yaml

.PHONY: check-examples
check-examples: examples example-rules-lint
	$(call require_clean_work_tree,'all generated files should be committed, run make check-examples and commit changes.')

.PHONY: examples-clean
examples-clean:
	rm -f examples/alerts/alerts.yaml
	rm -f examples/alerts/rules.yaml
	rm -f examples/dashboards/*.json
	rm -f examples/tmp/*.yaml

# non-phony targets
$(BIN_DIR):
	mkdir -p $(BIN_DIR)

SHELLCHECK ?= $(BIN_DIR)/shellcheck
$(SHELLCHECK): $(BIN_DIR)
	@echo "Downloading Shellcheck"
	curl -sNL "https://github.com/koalaman/shellcheck/releases/download/stable/shellcheck-stable.$(OS).$(ARCH).tar.xz" | tar --strip-components=1 -xJf - -C $(BIN_DIR)

$(PROTOC) $(TMP_PROTOPATH):
	@mkdir -p $(TMP_GOPATH)
	@mkdir -p $(TMP_PROTOPATH)
	@echo ">> fetching protoc@${PROTOC_VERSION}"
	@PROTOC_VERSION="$(PROTOC_VERSION)" TMP_GOPATH="$(TMP_GOPATH)" TMP_PROTOPATH="$(TMP_PROTOPATH)" scripts/installprotoc.sh
	@echo ">> installing protoc@${PROTOC_VERSION}"
	@mv -- "$(TMP_GOPATH)/bin/protoc" "$(GOBIN)/protoc-$(PROTOC_VERSION)"
	@echo ">> produced $(GOBIN)/protoc-$(PROTOC_VERSION)"<|MERGE_RESOLUTION|>--- conflicted
+++ resolved
@@ -9,11 +9,8 @@
 DOCKER_IMAGE_TAG  ?= $(subst /,-,$(shell git rev-parse --abbrev-ref HEAD))-$(shell date +%Y-%m-%d)-$(shell git rev-parse --short HEAD)
 DOCKER_CI_TAG     ?= test
 
-<<<<<<< HEAD
 GH_PARALLEL ?= 1
 GH_INDEX ?= 0
-=======
->>>>>>> eb93f76f
 
 BASE_DOCKER_SHA=''
 arch = $(shell uname -m)
