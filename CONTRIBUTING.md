--- conflicted
+++ resolved
@@ -83,13 +83,9 @@
 * Reading the [getting started docs](docs/getting-started.md) and working through them, or alternatively working through the [Thanos tutorial](https://katacoda.com/thanos).
 * Familiarizing yourself with our [coding style guidelines.](docs/contributing/coding-style-guide.md).
 * Familiarizing yourself with the [Makefile](Makefile) commands, for example `format`, `build`, `proto`, `docker` and `test`.
-<<<<<<< HEAD
-`make help` will print most of the available commands with relevant details.
-=======
-`make help` will print most of available commands with details.
+`make help` will print most of available commands with relevant details.
 * Spin up a prebuilt dev environment using Gitpod.io
 [![Gitpod Ready-to-Code](https://img.shields.io/badge/Gitpod-ready--to--code-blue?logo=gitpod)](https://gitpod.io/#https://github.com/thanos-io/thanos)
->>>>>>> 2008ef00
 
 ### Pull Request Process
 
