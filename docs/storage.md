# Object Storage

Thanos supports any object stores that can be implemented against Thanos [objstore.Bucket inteface](/pkg/objstore/objstore.go)

Current object storage client implementations:

| Provider             | Maturity | Auto-tested on CI | Maintainers |
|----------------------|-------------------|-----------|---------------|
| Google Cloud Storage | Stable  (production usage)             | yes       | @bplotka   |
| AWS S3               | Beta  (working PoCs, testing usage)               | no        | ?          |
| Azure Storage Account | Alpha   | yes       | @vglafirov   |

NOTE: Currently Thanos requires strong consistency (write-read) for object store implementation.

## How to add a new client?

1. Create new directory under `pkg/objstore/<provider>`
2. Implement [objstore.Bucket inteface](/pkg/objstore/objstore.go)
3. Add `NewTestBucket` constructor for testing purposes, that creates and deletes temporary bucket.
4. Use created `NewTestBucket` in [ForeachStore method](/pkg/objstore/objtesting/foreach.go) to ensure we can run tests against new provider. (In PR)
5. RUN the [TestObjStoreAcceptanceTest](/pkg/objstore/objtesting/acceptance_e2e_test.go) against your provider to ensure it fits. Fix any found error until test passes. (In PR)
6. Add client implementation to the factory in [factory](/pkg/objstore/client/factory.go) code. (Using as small amount of flags as possible in every command)

At that point, anyone can use your provider!

## AWS S3 configuration

Thanos uses minio client to upload Prometheus data into AWS S3.

To configure S3 bucket as an object store you need to set these mandatory S3 variables in yaml format stored in a file:

```yaml
type: S3
config:
    bucket: <bucket>
    endpoint: <endpoint>
    access_key: <access_key>
    insecure: <true|false>
    signature_version2: <true|false>
    encrypt_sse: <true|false>
    secret_key: <secret_key>
```

Set the flags `--objstore.config-file` to reference to the configuration file.

AWS region to endpoint mapping can be found in this [link](https://docs.aws.amazon.com/general/latest/gr/rande.html#s3_region)

Make sure you use a correct signature version to set `signature-version2: true`, otherwise, you will get Access Denied error.

For debug purposes you can set `insecure: true` to switch to plain insecure HTTP instead of HTTPS

### Credentials
<<<<<<< HEAD

Credentials will by default try to retrieve from the following sources:
=======
By default Thanos will try to retrieve credentials from the following sources:
>>>>>>> 33fd4a4b

1. IAM credentials retrieved from an instance profile
1. From `~/.aws/credentials`
1. From the standard AWS environment variable - `AWS_ACCESS_KEY_ID`, `AWS_SECRET_ACCESS_KEY`

To use specific credentials, use the `--s3.access-key` flag and set `S3_SECRET_KEY` environment variable with AWS secret key.

### AWS Policies

Example working AWS IAM policy for user:

* For deployment (policy for Thanos services):

```json
{
    "Version": "2012-10-17",
    "Statement": [
        {
            "Sid": "Statement",
            "Effect": "Allow",
            "Action": [
                "s3:ListBucket",
                "s3:GetObject",
                "s3:DeleteObject",
                "s3:PutObject"
            ],
            "Resource": [
                "arn:aws:s3:::<bucket>/*",
                "arn:aws:s3:::<bucket>"
            ]
        }
    ]
}
```

(No bucket policy)

To test the policy, set env vars for S3 access for *empty, not used* bucket as well as:
THANOS_SKIP_GCS_TESTS=true
THANOS_ALLOW_EXISTING_BUCKET_USE=true

And run: `GOCACHE=off go test -v -run TestObjStore_AcceptanceTest_e2e ./pkg/...`

* For testing (policy to run e2e tests):

We need access to CreateBucket and DeleteBucket and access to all buckets:

```json
{
    "Version": "2012-10-17",
    "Statement": [
        {
            "Sid": "Statement",
            "Effect": "Allow",
            "Action": [
                "s3:ListBucket",
                "s3:GetObject",
                "s3:DeleteObject",
                "s3:PutObject",
                "s3:CreateBucket",
                "s3:DeleteBucket"
            ],
            "Resource": [
                "arn:aws:s3:::<bucket>/*",
                "arn:aws:s3:::<bucket>"
            ]
        }
    ]
}
```

With this policy you should be able to run set `THANOS_SKIP_GCS_TESTS=true` and unset `S3_BUCKET` and run all tests using `make test`.

Details about AWS policies: https://docs.aws.amazon.com/AmazonS3/latest/dev/using-with-s3-actions.html

## GCP Configuration

To configure Google Cloud Storage bucket as an object store you need to set `bucket` with GCS bucket name and configure Google Application credentials.

For example:

```yaml
type: GCS
config:
    bucket: <bucket>
```

Set the flags `--objstore.config-file` to reference to the configuration file.

Application credentials are configured via JSON file, the client looks for:

1. A JSON file whose path is specified by the
   `GOOGLE_APPLICATION_CREDENTIALS` environment variable.
2. A JSON file in a location known to the gcloud command-line tool.
   On Windows, this is `%APPDATA%/gcloud/application_default_credentials.json`.
   On other systems, `$HOME/.config/gcloud/application_default_credentials.json`.
3. On Google App Engine it uses the `appengine.AccessToken` function.
4. On Google Compute Engine and Google App Engine Managed VMs, it fetches
   credentials from the metadata server.
   (In this final case any provided scopes are ignored.)

You can read more on how to get application credential json file in [https://cloud.google.com/docs/authentication/production](https://cloud.google.com/docs/authentication/production)

### GCS Policies

For deployment:

`Storage Object Creator` and ` Storage Object Viewer`

For testing:

`Storage Object Admin` for ability to create and delete temporary buckets.

## Other minio supported S3 object storages

Minio client used for AWS S3 can be potentially configured against other S3-compatible object storages.

<TBD>

## Azure Configuration

To use Azure Storage as Thanos object store, you need to precreate storage account from Azure portal or using Azure CLI. Follow the instructions from Azure Storage Documentation: [https://docs.microsoft.com/en-us/azure/storage/common/storage-quickstart-create-account](https://docs.microsoft.com/en-us/azure/storage/common/storage-quickstart-create-account?tabs=portal)

To configure Azure Storage account as an object store you need to provide a path to Azure storage config file in flag `--objstore.config-file`.

Config file format is the following:

```yaml
type: AZURE
config:
    storage_account: <Name of Azure Storage Account>
    storage_account_key: <Storage Account key>
    container: <Blob container>
```<|MERGE_RESOLUTION|>--- conflicted
+++ resolved
@@ -50,12 +50,7 @@
 For debug purposes you can set `insecure: true` to switch to plain insecure HTTP instead of HTTPS
 
 ### Credentials
-<<<<<<< HEAD
-
-Credentials will by default try to retrieve from the following sources:
-=======
 By default Thanos will try to retrieve credentials from the following sources:
->>>>>>> 33fd4a4b
 
 1. IAM credentials retrieved from an instance profile
 1. From `~/.aws/credentials`
