--- conflicted
+++ resolved
@@ -27,34 +27,20 @@
 
 Thanos uses minio client to upload Prometheus data into AWS s3.
 
-<<<<<<< HEAD
-To configure S3 bucket as an object store you need to set these mandatory S3 variables in yaml format:
-```yaml
---objstore.config="type: S3
-=======
 To configure S3 bucket as an object store you need to set these mandatory S3 variables in yaml format stored in a file:
 ```
 type: S3
->>>>>>> 984f42ea
 config:
     bucket: <bucket>
     endpoint: <endpoint>
     access-key: <access-key>
     insecure: <true|false>
     signature-version2: <true|false>
-<<<<<<< HEAD
-    encrypt-sse: <true|false>"
-```
-
-Meanwhile you also should set the `secret-key` via environment variables:
-- `S3_SECRET_KEY`
-=======
     encrypt-sse: <true|false>
     secret-key: <secret-key>
 ```
 
 Set the flags `--objstore.config-file` to reference to the configuration file.
->>>>>>> 984f42ea
 
 AWS region to endpoint mapping can be found in this [link](https://docs.aws.amazon.com/general/latest/gr/rande.html#s3_region)
 
@@ -142,14 +128,6 @@
 
 To configure Google Cloud Storage bucket as an object store you need to set `bucket` with GCS bucket name and configure Google Application credentials.
 
-<<<<<<< HEAD
-For example:
-```yaml
---objstore.config="type: GCS
-config:
-    bucket: <bucket>"
-```
-=======
 To configure Google Cloud Storage bucket as an object store you need to set `bucket` with GCS bucket name and configure Google Application credentials.
 
 For example:
@@ -160,7 +138,6 @@
 ```
 
 Set the flags `--objstore.config-file` to reference to the configuration file.
->>>>>>> 984f42ea
 
 Application credentials are configured via JSON file, the client looks for:
 
