# Receiver

The `thanos receive` command implements the [Prometheus Remote Write API](https://prometheus.io/docs/prometheus/latest/configuration/configuration/#remote_write). It builds on top of existing Prometheus TSDB and retains its usefulness while extending its functionality with long-term-storage, horizontal scalability, and downsampling. Prometheus instances are configured to continuously write metrics to it, and then Thanos Receive uploads TSDB blocks to an object storage bucket every 2 hours by default. Thanos Receive exposes the StoreAPI so that [Thanos Queriers](query.md) can query received metrics in real-time.

We recommend this component to users who can only push into a Thanos due to air-gapped, or egress only environments. Please note the [various pros and cons of pushing metrics](https://docs.google.com/document/d/1H47v7WfyKkSLMrR8_iku6u9VB73WrVzBHb2SB6dL9_g/edit#heading=h.2v27snv0lsur).

Thanos Receive supports multi-tenancy by using labels. See [Multi-tenancy documentation here](../operating/multi-tenancy.md).

Thanos Receive supports ingesting [exemplars](https://github.com/OpenObservability/OpenMetrics/blob/main/specification/OpenMetrics.md#exemplars) via remote-write. By default, the exemplars are silently discarded as `--tsdb.max-exemplars` is set to `0`. To enable exemplars storage, set the `--tsdb.max-exemplars` flag to a non-zero value. It exposes the ExemplarsAPI so that the [Thanos Queriers](query.md) can query the stored exemplars. Take a look at the documentation for [exemplars storage in Prometheus](https://prometheus.io/docs/prometheus/latest/disabled_features/#exemplars-storage) to know more about it.

For more information please check out [initial design proposal](../proposals-done/201812-thanos-remote-receive.md). For further information on tuning Prometheus Remote Write [see remote write tuning document](https://prometheus.io/docs/practices/remote_write/).

> NOTE: As the block producer it's important to set correct "external labels" that will identify data block across Thanos clusters. See [external labels](../storage.md#external-labels) docs for details.

## TSDB stats

Thanos Receive supports getting TSDB stats using the `/api/v1/status/tsdb` endpoint. Use the `THANOS-TENANT` HTTP header to get stats for individual Tenants. The output format of the endpoint is compatible with [Prometheus API](https://prometheus.io/docs/prometheus/latest/querying/api/#tsdb-stats).

Note that each Thanos Receive will only expose local stats and replicated series will not be included in the response.

## Tenant lifecycle management

Tenants in Receivers are created dynamically and do not need to be provisioned upfront. When a new value is detected in the tenant HTTP header, Receivers will provision and start managing an independent TSDB for that tenant. TSDB blocks that are sent to S3 will contain a unique `tenant_id` label which can be used to compact blocks independently for each tenant.

A Receiver will automatically decommission a tenant once new samples have not been seen for longer than the `--tsdb.retention` period configured for the Receiver. The tenant decommission process includes flushing all in-memory samples for that tenant to disk, sending all unsent blocks to S3, and removing the tenant TSDB from the filesystem. If a tenant receives new samples after being decommissioned, a new TSDB will be created for the tenant.

Note that because of the built-in decommissioning process, the semantic of the `--tsdb.retention` flag in the Receiver is different than the one in Prometheus. For Receivers, `--tsdb.retention=t` indicates that the data for a tenant will be kept for `t` amount of time, whereas in Prometheus, `--tsdb.retention=t` denotes that the last `t` duration of data will be maintained in TSDB. In other words, Prometheus will keep the last `t` duration of data even when it stops getting new samples.

## Example

```bash
thanos receive \
    --tsdb.path "/path/to/receive/data/dir" \
    --grpc-address 0.0.0.0:10907 \
    --http-address 0.0.0.0:10909 \
    --receive.replication-factor 1 \
    --label "receive_replica=\"0\"" \
    --label "receive_cluster=\"eu1\"" \
    --receive.local-endpoint 127.0.0.1:10907 \
    --receive.hashrings-file ./data/hashring.json \
    --remote-write.address 0.0.0.0:10908 \
    --objstore.config-file "bucket.yml"
```

The example of `remote_write` Prometheus configuration:

```yaml
remote_write:
- url: http://<thanos-receive-container-ip>:10908/api/v1/receive
```

where `<thanos-receive-containter-ip>` is an IP address reachable by Prometheus Server.

The example content of `bucket.yml`:

```yaml mdox-exec="go run scripts/cfggen/main.go --name=gcs.Config"
type: GCS
config:
  bucket: ""
  service_account: ""
prefix: ""
```

The example content of `hashring.json`:

```json
[
    {
        "endpoints": [
            "127.0.0.1:10907",
            "127.0.0.1:11907",
            "127.0.0.1:12907"
        ]
    }
]
```

With such configuration any receive listens for remote write on `<ip>10908/api/v1/receive` and will forward to correct one in hashring if needed for tenancy and replication.

## Limits & gates (experimental)

Thanos Receive has some limits and gates that can be configured to control resource usage. Here's the difference between limits and gates:

- **Limits**: if a request hits any configured limit the client will receive an error response from the server.
- **Gates**: if a request hits a gate without capacity it will wait until the gate's capacity is replenished to be processed. It doesn't trigger an error response from the server.

To configure the gates and limits you can use one of the two options:

- `--receive.limits-config-file=<file-path>`: where `<file-path>` is the path to the YAML file. Any modification to the indicated file will trigger a configuration reload. If the updated configuration is invalid an error will be logged and it won't replace the previous valid configuration.
- `--receive.limits-config=<content>`: where `<content>` is the content of YAML file.

By default all the limits and gates are **disabled**.

### Understanding the configuration file

The configuration file follows a few standards:

1. The value `0` (zero) is used to explicitly define "there is no limit" (infinite limit).
2. In the configuration of default limits (in the `default` section) or global limits (in the `global` section), a value that is not present means "no limit".
3. In the configuration of per tenant limits (in the `tenants` section), a value that is not present means they are the same as the default.

All the configuration for the remote write endpoint of Receive is contained in the `write` key. Inside it there are 3 subsections:

- `global`: limits, gates and/or options that are applied considering all the requests.
- `default`: the default values for limits in case a given tenant doesn't have any specified.
- `tenants`: the limits for a given tenant.

For a Receive instance with configuration like below, it's understood that:

1. The Receive instance has a max concurrency of 30.
2. The Receive instance has head series limiting enabled as it has `meta_monitoring_.*` options in `global`.
3. The Receive instance has some default request limits as well as head series limits that apply of all tenants, **unless** a given tenant has their own limits (i.e. the `acme` tenant and partially for the `ajax` tenant).
4. Tenant `acme` has no request limits, but has a higher head_series limit.
5. Tenant `ajax` has a request series limit of 50000 and samples limit of 500. Their request size bytes limit is inherited from the default, 1024 bytes. Their head series are also inherited from default i.e, 1000.

The next sections explain what each configuration value means.

```yaml mdox-exec="cat pkg/receive/testdata/limits_config/good_limits.yaml"
write:
  global:
    max_concurrency: 30
    meta_monitoring_url: "http://localhost:9090"
    meta_monitoring_limit_query: "sum(prometheus_tsdb_head_series) by (tenant)"
  default:
    request:
      size_bytes_limit: 1024
      series_limit: 1000
      samples_limit: 10
    head_series_limit: 1000
  tenants:
    acme:
      request:
        size_bytes_limit: 0
        series_limit: 0
        samples_limit: 0
      head_series_limit: 2000
    ajax:
      request:
        series_limit: 50000
        samples_limit: 500
```

**IMPORTANT**: this feature is experimental and a work-in-progress. It might change in the near future, i.e. configuration might move to a file (to allow easy configuration of different request limits per tenant) or its structure could change.

### Remote write request limits

Thanos Receive supports setting limits on the incoming remote write request sizes. These limits should help you to prevent a single tenant from being able to send big requests and possibly crash the Receive.

These limits are applied per request and can be configured within the `request` key:

- `size_bytes_limit`: the maximum body size.
- `series_limit`: the maximum amount of series in a single remote write request.
- `samples_limit`: the maximum amount of samples in a single remote write request (summed from all series).

Any request above these limits will cause an 413 HTTP response (*Entity Too Large*) and should not be retried without modifications.

Currently a 413 HTTP response will cause data loss at the client, as none of them (Prometheus included) will break down 413 responses into smaller requests. The recommendation is to monitor these errors in the client and contact the owners of your Receive instance for more information on its configured limits.

Future work that can improve this scenario:

- Proper handling of 413 responses in clients, given Receive can somehow communicate which limit was reached.
- Including in the 413 response which are the current limits that apply to the tenant.

<<<<<<< HEAD
By default, all these limits are disabled.

## Request gates
=======
### Remote write request gates
>>>>>>> 660ce7e3

The available request gates in Thanos Receive can be configured within the `global` key:

<<<<<<< HEAD
- `--receive.write-request-limits.max-concurrency`: the maximum amount of remote write requests that will be concurrently worked on. Any request that would exceed this limit will be accepted, but wait until the gate allows it to be processed.

By default all gates are disabled.
=======
- `max_concurrency`: the maximum amount of remote write requests that will be concurrently worked on. Any request request that would exceed this limit will be accepted, but wait until the gate allows it to be processed.
>>>>>>> 660ce7e3

## Active Series Limiting (experimental)

Thanos Receive, in Router or RouterIngestor mode, supports limiting tenant active (head) series to maintain the system's stability. It uses any Prometheus Query API compatible meta-monitoring solution that consumes the metrics exposed by all receivers in the Thanos system. Such query endpoint allows getting the scrape time seconds old number of all active series per tenant, which is then compared with a configured limit before ingesting any tenant's remote write request. In case a tenant has gone above the limit, their remote write requests fail fully.

Every Receive Router/RouterIngestor node, queries meta-monitoring for active series of all tenants, every 15 seconds, and caches the results in a map. This cached result is used to limit all incoming remote write requests.

To use the feature, one should specify the following limiting config options:

Under `global`:
- `meta_monitoring_url`: Specifies Prometheus Query API compatible meta-monitoring endpoint.
- `meta_monitoring_limit_query`: Option to specify PromQL query to execute against meta-monitoring. If not specified it is set to `sum(prometheus_tsdb_head_series) by (tenant)` by default.
- `meta_monitoring_http_client`: Optional YAML field specifying HTTP client config for meta-monitoring.

Under `default` and per `tenant`:
- `head_series_limit`: Specifies the total number of active (head) series for any tenant, across all replicas (including data replication), allowed by Thanos Receive.

NOTE:
- It is possible that Receive ingests more active series than the specified limit, as it relies on meta-monitoring, which may not have the latest data for current number of active series of a tenant at all times.
- Thanos Receive performs best-effort limiting. In case meta-monitoring is down/unreachable, Thanos Receive will not impose limits and only log errors for meta-monitoring being unreachable. Similarly to when one receiver cannot be scraped.
- Support for different limit configuration for different tenants is planned for the future.

## Flags

```$ mdox-exec="thanos receive --help"
usage: thanos receive [<flags>]

Accept Prometheus remote write API requests and write to local tsdb.

Flags:
      --grpc-address="0.0.0.0:10901"
                                 Listen ip:port address for gRPC endpoints
                                 (StoreAPI). Make sure this address is routable
                                 from other components.
      --grpc-grace-period=2m     Time to wait after an interrupt received for
                                 GRPC Server.
      --grpc-server-max-connection-age=60m
                                 The grpc server max connection age.
                                 This controls how often to re-read the tls
                                 certificates and redo the TLS handshake
      --grpc-server-tls-cert=""  TLS Certificate for gRPC server, leave blank to
                                 disable TLS
      --grpc-server-tls-client-ca=""
                                 TLS CA to verify clients against. If no
                                 client CA is specified, there is no client
                                 verification on server side. (tls.NoClientCert)
      --grpc-server-tls-key=""   TLS Key for the gRPC server, leave blank to
                                 disable TLS
      --hash-func=               Specify which hash function to use when
                                 calculating the hashes of produced files.
                                 If no function has been specified, it does not
                                 happen. This permits avoiding downloading some
                                 files twice albeit at some performance cost.
                                 Possible values are: "", "SHA256".
  -h, --help                     Show context-sensitive help (also try
                                 --help-long and --help-man).
      --http-address="0.0.0.0:10902"
                                 Listen host:port for HTTP endpoints.
      --http-grace-period=2m     Time to wait after an interrupt received for
                                 HTTP Server.
      --http.config=""           [EXPERIMENTAL] Path to the configuration file
                                 that can enable TLS or authentication for all
                                 HTTP endpoints.
      --label=key="value" ...    External labels to announce. This flag will be
                                 removed in the future when handling multiple
                                 tsdb instances is added.
      --log.format=logfmt        Log format to use. Possible options: logfmt or
                                 json.
      --log.level=info           Log filtering level.
      --objstore.config=<content>
                                 Alternative to 'objstore.config-file'
                                 flag (mutually exclusive). Content of
                                 YAML file that contains object store
                                 configuration. See format details:
                                 https://thanos.io/tip/thanos/storage.md/#configuration
      --objstore.config-file=<file-path>
                                 Path to YAML file that contains object
                                 store configuration. See format details:
                                 https://thanos.io/tip/thanos/storage.md/#configuration
      --receive.default-tenant-id="default-tenant"
                                 Default tenant ID to use when none is provided
                                 via a header.
      --receive.grpc-compression=snappy
                                 Compression algorithm to use for gRPC requests
                                 to other receivers. Must be one of: snappy,
                                 none
      --receive.hashrings=<content>
                                 Alternative to 'receive.hashrings-file' flag
                                 (lower priority). Content of file that contains
                                 the hashring configuration.
      --receive.hashrings-algorithm=hashmod
                                 The algorithm used when distributing series in
                                 the hashrings. Must be one of hashmod, ketama
      --receive.hashrings-file=<path>
                                 Path to file that contains the hashring
                                 configuration. A watcher is initialized
                                 to watch changes and update the hashring
                                 dynamically.
      --receive.hashrings-file-refresh-interval=5m
                                 Refresh interval to re-read the hashring
                                 configuration file. (used as a fallback)
      --receive.local-endpoint=RECEIVE.LOCAL-ENDPOINT
                                 Endpoint of local receive node. Used to
                                 identify the local node in the hashring
                                 configuration. If it's empty AND hashring
                                 configuration was provided, it means that
                                 receive will run in RoutingOnly mode.
      --receive.relabel-config=<content>
                                 Alternative to 'receive.relabel-config-file'
                                 flag (mutually exclusive). Content of YAML file
                                 that contains relabeling configuration.
      --receive.relabel-config-file=<file-path>
                                 Path to YAML file that contains relabeling
                                 configuration.
      --receive.replica-header="THANOS-REPLICA"
                                 HTTP header specifying the replica number of a
                                 write request.
      --receive.replication-factor=1
                                 How many times to replicate incoming write
                                 requests.
      --receive.tenant-certificate-field=
                                 Use TLS client's certificate field to
                                 determine tenant for write requests.
                                 Must be one of organization, organizationalUnit
                                 or commonName. This setting will cause the
                                 receive.tenant-header flag value to be ignored.
      --receive.tenant-header="THANOS-TENANT"
                                 HTTP header to determine tenant for write
                                 requests.
      --receive.tenant-label-name="tenant_id"
                                 Label name through which the tenant will be
                                 announced.
      --remote-write.address="0.0.0.0:19291"
                                 Address to listen on for remote write requests.
      --remote-write.client-server-name=""
                                 Server name to verify the hostname
                                 on the returned TLS certificates. See
                                 https://tools.ietf.org/html/rfc4366#section-3.1
      --remote-write.client-tls-ca=""
                                 TLS CA Certificates to use to verify servers.
      --remote-write.client-tls-cert=""
                                 TLS Certificates to use to identify this client
                                 to the server.
      --remote-write.client-tls-key=""
                                 TLS Key for the client's certificate.
      --remote-write.server-tls-cert=""
                                 TLS Certificate for HTTP server, leave blank to
                                 disable TLS.
      --remote-write.server-tls-client-ca=""
                                 TLS CA to verify clients against. If no
                                 client CA is specified, there is no client
                                 verification on server side. (tls.NoClientCert)
      --remote-write.server-tls-key=""
                                 TLS Key for the HTTP server, leave blank to
                                 disable TLS.
      --request.logging-config=<content>
                                 Alternative to 'request.logging-config-file'
                                 flag (mutually exclusive). Content
                                 of YAML file with request logging
                                 configuration. See format details:
                                 https://thanos.io/tip/thanos/logging.md/#configuration
      --request.logging-config-file=<file-path>
                                 Path to YAML file with request logging
                                 configuration. See format details:
                                 https://thanos.io/tip/thanos/logging.md/#configuration
      --tracing.config=<content>
                                 Alternative to 'tracing.config-file' flag
                                 (mutually exclusive). Content of YAML file
                                 with tracing configuration. See format details:
                                 https://thanos.io/tip/thanos/tracing.md/#configuration
      --tracing.config-file=<file-path>
                                 Path to YAML file with tracing
                                 configuration. See format details:
                                 https://thanos.io/tip/thanos/tracing.md/#configuration
      --tsdb.allow-overlapping-blocks
                                 Allow overlapping blocks, which in turn enables
                                 vertical compaction and vertical query merge.
                                 Does not do anything, enabled all the time.
      --tsdb.max-exemplars=0     Enables support for ingesting exemplars and
                                 sets the maximum number of exemplars that will
                                 be stored per tenant. In case the exemplar
                                 storage becomes full (number of stored
                                 exemplars becomes equal to max-exemplars),
                                 ingesting a new exemplar will evict the oldest
                                 exemplar from storage. 0 (or less) value of
                                 this flag disables exemplars storage.
      --tsdb.no-lockfile         Do not create lockfile in TSDB data directory.
                                 In any case, the lockfiles will be deleted on
                                 next startup.
      --tsdb.path="./data"       Data directory of TSDB.
      --tsdb.retention=15d       How long to retain raw samples on local
                                 storage. 0d - disables this retention.
                                 For more details on how retention is
                                 enforced for individual tenants, please
                                 refer to the Tenant lifecycle management
                                 section in the Receive documentation:
                                 https://thanos.io/tip/components/receive.md/#tenant-lifecycle-management
      --tsdb.wal-compression     Compress the tsdb WAL.
      --version                  Show application version.

```<|MERGE_RESOLUTION|>--- conflicted
+++ resolved
@@ -161,23 +161,12 @@
 - Proper handling of 413 responses in clients, given Receive can somehow communicate which limit was reached.
 - Including in the 413 response which are the current limits that apply to the tenant.
 
-<<<<<<< HEAD
 By default, all these limits are disabled.
 
-## Request gates
-=======
 ### Remote write request gates
->>>>>>> 660ce7e3
 
 The available request gates in Thanos Receive can be configured within the `global` key:
-
-<<<<<<< HEAD
-- `--receive.write-request-limits.max-concurrency`: the maximum amount of remote write requests that will be concurrently worked on. Any request that would exceed this limit will be accepted, but wait until the gate allows it to be processed.
-
-By default all gates are disabled.
-=======
 - `max_concurrency`: the maximum amount of remote write requests that will be concurrently worked on. Any request request that would exceed this limit will be accepted, but wait until the gate allows it to be processed.
->>>>>>> 660ce7e3
 
 ## Active Series Limiting (experimental)
 
