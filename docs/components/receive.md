--- conflicted
+++ resolved
@@ -334,13 +334,6 @@
                                  Path to YAML file with request logging
                                  configuration. See format details:
                                  https://thanos.io/tip/thanos/logging.md/#configuration
-<<<<<<< HEAD
-      --store.grpc.chunks-limit=0
-                                 The maximum chunks allowed for a single Series
-                                 request, The Series call fails if this limit is
-                                 exceeded. 0 means no limit.
-      --store.grpc.series-limit=0
-=======
       --store.limits.request-samples=0
                                  The maximum samples allowed for a single
                                  Series request, The Series call fails if
@@ -349,7 +342,6 @@
                                  implemented as 'chunks limit' considering each
                                  chunk contains a maximum of 120 samples.
       --store.limits.request-series=0
->>>>>>> 1e16ba53
                                  The maximum series allowed for a single Series
                                  request. The Series call fails if this limit is
                                  exceeded. 0 means no limit.
