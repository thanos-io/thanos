--- conflicted
+++ resolved
@@ -255,9 +255,6 @@
 store nodes.
 
 Flags:
-<<<<<<< HEAD
-      --grpc-address="0.0.0.0:10901"
-=======
       --alert.query-url=ALERT.QUERY-URL  
                                  The external Thanos Query URL that would be set
                                  in all alerts 'Source' field.
@@ -276,11 +273,10 @@
                                  health check fails. Useful if you have a
                                  caching layer on top.
       --grpc-address="0.0.0.0:10901"  
->>>>>>> 013a2e77
                                  Listen ip:port address for gRPC endpoints
                                  (StoreAPI). Make sure this address is routable
                                  from other components.
-      --grpc-client-server-name=""
+      --grpc-client-server-name=""  
                                  Server name to verify the hostname on the
                                  returned gRPC certificates. See
                                  https://tools.ietf.org/html/rfc4366#section-3.1
@@ -290,18 +286,18 @@
                                  to the server
       --grpc-client-tls-key=""   TLS Key for the client's certificate
       --grpc-client-tls-secure   Use TLS when talking to the gRPC server
-      --grpc-client-tls-skip-verify
+      --grpc-client-tls-skip-verify  
                                  Disable TLS certificate verification i.e self
                                  signed, signed by fake CA
       --grpc-grace-period=2m     Time to wait after an interrupt received for
                                  GRPC Server.
-      --grpc-server-max-connection-age=60m
+      --grpc-server-max-connection-age=60m  
                                  The grpc server max connection age. This
                                  controls how often to re-read the tls
                                  certificates and redo the TLS handshake
       --grpc-server-tls-cert=""  TLS Certificate for gRPC server, leave blank to
                                  disable TLS
-      --grpc-server-tls-client-ca=""
+      --grpc-server-tls-client-ca=""  
                                  TLS CA to verify clients against. If no client
                                  CA is specified, there is no client
                                  verification on server side. (tls.NoClientCert)
@@ -309,7 +305,7 @@
                                  disable TLS
   -h, --help                     Show context-sensitive help (also try
                                  --help-long and --help-man).
-      --http-address="0.0.0.0:10902"
+      --http-address="0.0.0.0:10902"  
                                  Listen host:port for HTTP endpoints.
       --http-grace-period=2m     Time to wait after an interrupt received for
                                  HTTP Server.
@@ -331,7 +327,7 @@
       --query.auto-downsampling  Enable automatic adjustment (step / 5) to what
                                  source of data should be used in store gateways
                                  if no max_source_resolution param is specified.
-      --query.default-evaluation-interval=1m
+      --query.default-evaluation-interval=1m  
                                  Set default evaluation interval for sub
                                  queries.
       --query.default-step=1s    Set default step for range queries. Default
@@ -341,7 +337,7 @@
                                  max(rangeSeconds / 250, defaultStep)). This
                                  will not work from Grafana, but Grafana has
                                  __step variable which can be used.
-      --query.lookback-delta=QUERY.LOOKBACK-DELTA
+      --query.lookback-delta=QUERY.LOOKBACK-DELTA  
                                  The maximum lookback duration for retrieving
                                  metrics during expression evaluations. PromQL
                                  always evaluates the query for the certain
@@ -356,10 +352,10 @@
                                  it will use the promql default of 5m.
       --query.max-concurrent=20  Maximum number of queries processed
                                  concurrently by query node.
-      --query.max-concurrent-select=4
+      --query.max-concurrent-select=4  
                                  Maximum number of select requests made
                                  concurrently per a query.
-      --query.metadata.default-time-range=0s
+      --query.metadata.default-time-range=0s  
                                  The default metadata time range duration for
                                  retrieving labels through Labels and Series API
                                  when the range parameters are not specified.
@@ -368,39 +364,26 @@
       --query.partial-response   Enable partial response for queries if no
                                  partial_response param is specified.
                                  --no-query.partial-response for disabling.
-      --query.replica-label=QUERY.REPLICA-LABEL ...
+      --query.replica-label=QUERY.REPLICA-LABEL ...  
                                  Labels to treat as a replica indicator along
                                  which data is deduplicated. Still you will be
                                  able to query without deduplication using
                                  'dedup=false' parameter. Data includes time
                                  series, recording rules, and alerting rules.
       --query.timeout=2m         Maximum time to process query by query node.
-      --request.logging-config=<content>
+      --request.logging-config=<content>  
                                  Alternative to 'request.logging-config-file'
                                  flag (mutually exclusive). Content of YAML file
                                  with request logging configuration. See format
                                  details:
                                  https://gist.github.com/yashrsharma44/02f5765c5710dd09ce5d14e854f22825
-      --request.logging-config-file=<file-path>
+      --request.logging-config-file=<file-path>  
                                  Path to YAML file with request logging
                                  configuration. See format details:
                                  https://gist.github.com/yashrsharma44/02f5765c5710dd09ce5d14e854f22825
-      --selector-label=<name>="<value>" ...
+      --selector-label=<name>="<value>" ...  
                                  Query selector labels that will be exposed in
                                  info endpoint (repeated).
-<<<<<<< HEAD
-      --store=<store> ...        Addresses of statically configured store API
-                                 servers (repeatable). The scheme may be
-                                 prefixed with 'dns+' or 'dnssrv+' to detect
-                                 store API servers through respective DNS
-                                 lookups.
-      --store-strict=<staticstore> ...
-                                 Addresses of only statically configured store
-                                 API servers that are always used, even if the
-                                 health check fails. Useful if you have a
-                                 caching layer on top.
-      --store.response-timeout=0ms
-=======
       --store=<store> ...        Deprecation Warning - This flag is deprecated
                                  and replaced with `endpoint`. Addresses of
                                  statically configured store API servers
@@ -415,28 +398,27 @@
                                  fails. Useful if you have a caching layer on
                                  top.
       --store.response-timeout=0ms  
->>>>>>> 013a2e77
                                  If a Store doesn't send any data in this
                                  specified duration then a Store will be ignored
                                  and partial data will be returned if it's
                                  enabled. 0 disables timeout.
-      --store.sd-dns-interval=30s
+      --store.sd-dns-interval=30s  
                                  Interval between DNS resolutions.
-      --store.sd-files=<path> ...
+      --store.sd-files=<path> ...  
                                  Path to files that contain addresses of store
                                  API servers. The path can be a glob pattern
                                  (repeatable).
       --store.sd-interval=5m     Refresh interval to re-read file SD files. It
                                  is used as a resync fallback.
-      --store.unhealthy-timeout=5m
+      --store.unhealthy-timeout=5m  
                                  Timeout before an unhealthy store is cleaned
                                  from the store UI page.
-      --tracing.config=<content>
+      --tracing.config=<content>  
                                  Alternative to 'tracing.config-file' flag
                                  (mutually exclusive). Content of YAML file with
                                  tracing configuration. See format details:
                                  https://thanos.io/tip/thanos/tracing.md/#configuration
-      --tracing.config-file=<file-path>
+      --tracing.config-file=<file-path>  
                                  Path to YAML file with tracing configuration.
                                  See format details:
                                  https://thanos.io/tip/thanos/tracing.md/#configuration
