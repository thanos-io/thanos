# Query

The query component implements the Prometheus HTTP v1 API to query data in a Thanos cluster via PromQL.

It gathers the data needed to evaluate the query from underlying StoreAPIs. See [here](/docs/service_discovery.md)
on how to connect querier with desired StoreAPIs.

Querier currently is fully stateless and horizontally scalable.

```
$ thanos query \
    --http-address     "0.0.0.0:9090" \
    --store            "<store-api>:<grpc-port>" \
    --store            "<store-api2>:<grpc-port>" \
```

## Deduplication

The query layer can deduplicate series that were collected from high-availability pairs of data sources such as Prometheus.
A fixed replica label must be chosen for the entire cluster and can then be passed to query nodes on startup.

Two or more series that have that are only distinguished by the given replica label, will be merged into a single time series.
This also hides gaps in collection of a single data source. For example:

* Prometheus + sidecar "A": `cluster=1,env=2,replica=A`
* Prometheus + sidecar "B": `cluster=1,env=2,replica=B`
* Prometheus + sidecar "A" in different cluster: `cluster=2,env=2,replica=A`

If we configure Querier like this:

```
$ thanos query \
    --http-address        "0.0.0.0:9090" \
    --query.replica-label "replica" \
    --store               "<store-api>:<grpc-port>" \
    --store               "<store-api2>:<grpc-port>" \
```

And we query for metric `up{job="prometheus",env="2"}` with this option we will get 2 results:

  * `up{job="prometheus",env="2",cluster="1"} 1`
  * `up{job="prometheus",env="2",cluster="2"} 1`

WITHOUT this replica flag (so deduplication turned off), we will get 3 results:

  * `up{job="prometheus",env="2",cluster="1",replica="A"} 1`
  * `up{job="prometheus",env="2",cluster="1",replica="B"} 1`
  * `up{job="prometheus",env="2",cluster="2",replica="A"} 1`

This logic can also be controlled via parameter on QueryAPI. More details below.

## Query API

Overall QueryAPI exposed by Thanos is guaranteed to be compatible with Prometheus 2.x.

However, for additional Thanos features, Thanos, on top of Prometheus adds 
* partial response behaviour
* several additional parameters listed below 
* custom response fields.

### Partial Response

QueryAPI and StoreAPI has additional behaviour controlled via query parameter called [PartialResponseStrategy](../../pkg/store/storepb/rpc.pb.go).

This parameter controls tradeoff between accuracy and availability.

Partial response is a potentially missed result within query against QueryAPI or StoreAPI. This can happen if one 
of StoreAPIs is returning error or timeout whereas couple of others returns success. It does not mean you are missing data,
you might lucky enough that you actually get the correct data as the broken StoreAPI did not have anything for your query.

If partial response happen QueryAPI returns human readable warnings explained [here](query.md#CustomResponseFields)

NOTE that having warning does not necessary means partial response (e.g no store matched query warning)

See [this](query.md#PartialResponseStrategy) on how to control this behaviour.

Querier also allows to configure different timeouts:
* `--query.timeout`
* `--store.response-timeout`

If you prefer availability over accuracy you can set tighter timeout to underlying StoreAPI than overall query timeout. If partial response
strategy is NOT `abort`, this will "ignore" slower StoreAPIs producing just warning with 200 status code response.

### Deduplication Enabled

| HTTP URL/FORM parameter | Type | Default | Example |
|----|----|----|----|
| `dedup` | `Boolean` | True, but effect depends on `query.replica` configuration flag. | `1, t, T, TRUE, true, True` for "True" |
|  |  |  |  |

This controls if query should use `replica` label for deduplication or not.

### Auto downsampling

| HTTP URL/FORM parameter | Type | Default | Example |
|----|----|----|----|
| `max_source_resolution` | `Float64/time.Duration/model.Duration` | `step / 5` or `0` if `query.auto-downsampling` is false (default: False) | `5m` |
|  |  |  |  |

Max source resolution is max resolution in seconds we want to use for data we query for. This means that for value:
* 0 -> we will use only raw data.
* 5m -> we will use max 5m downsampling.
* 1h -> we will use max 1h downsampling.

### Partial Response Strategy

// TODO(bwplotka): Update. This will change to "strategy" soon as [PartialResponseStrategy enum here](../../pkg/store/storepb/rpc.proto)

| HTTP URL/FORM parameter | Type | Default | Example |
|----|----|----|----|
| `partial_response` | `Boolean` | `query.partial-response` flag (default: True) | `1, t, T, TRUE, true, True` for "True" |
|  |  |  |  |

If true, then all storeAPIs that will be unavailable (and thus return no data) will not cause query to fail, but instead
return warning.

### Custom Response Fields

Any additional field does not break compatibility, however there is no guarantee that Grafana or any other client will understand those.

Currently Thanos UI exposed by Thanos understands

```go
type queryData struct {
	ResultType promql.ValueType `json:"resultType"`
	Result     promql.Value     `json:"result"`

	// Additional Thanos Response field.
	Warnings   []error          `json:"warnings,omitempty"`
}
```

Additional field is `Warnings` that contains every error that occurred that is assumed non critical. `partial_response`
option controls if storeAPI unavailability is considered critical.


## Expose UI on a sub-path

It is possible to expose thanos-query UI and optionally API on a sub-path.
The sub-path can be defined either statically or dynamically via an HTTP header.
Static path prefix definition follows the pattern used in Prometheus,
where `web.route-prefix` option defines HTTP request path prefix (endpoints prefix)
and `web.external-prefix` prefixes the URLs in HTML code and the HTTP redirect responces.

Additionally, Thanos supports dynamic prefix configuration, which
[is not yet implemented by Prometheus](https://github.com/prometheus/prometheus/issues/3156).
Dynamic prefixing simplifies setup when `thanos query` is exposed on a sub-path behind
a reverse proxy, for example, via a Kubernetes ingress controller
[Traefik](https://docs.traefik.io/basics/#frontends)
or [nginx](https://github.com/kubernetes/ingress-nginx/pull/1805).
If `PathPrefixStrip: /some-path` option or `traefik.frontend.rule.type: PathPrefixStrip`
Kubernetes Ingress annotation is set, then `Traefik` writes the stripped prefix into X-Forwarded-Prefix header.
Then, `thanos query --web.prefix-header=X-Forwarded-Prefix` will serve correct HTTP redirects and links prefixed by the stripped path.


## Flags

[embedmd]:# (flags/query.txt $)
```$
usage: thanos query [<flags>]

query node exposing PromQL enabled Query API with data retrieved from multiple
store nodes

Flags:
  -h, --help                     Show context-sensitive help (also try
                                 --help-long and --help-man).
      --version                  Show application version.
      --log.level=info           Log filtering level.
      --log.format=logfmt        Log format to use.
      --gcloudtrace.project=GCLOUDTRACE.PROJECT
                                 GCP project to send Google Cloud Trace tracings
                                 to. If empty, tracing will be disabled.
      --gcloudtrace.sample-factor=1
                                 How often we send traces (1/<sample-factor>).
                                 If 0 no trace will be sent periodically, unless
                                 forced by baggage item. See
                                 `pkg/tracing/tracing.go` for details.
      --http-address="0.0.0.0:10902"
                                 Listen host:port for HTTP endpoints.
      --grpc-address="0.0.0.0:10901"
                                 Listen ip:port address for gRPC endpoints
                                 (StoreAPI). Make sure this address is routable
                                 from other components if you use gossip,
                                 'grpc-advertise-address' is empty and you
                                 require cross-node connection.
      --grpc-server-tls-cert=""  TLS Certificate for gRPC server, leave blank to
                                 disable TLS
      --grpc-server-tls-key=""   TLS Key for the gRPC server, leave blank to
                                 disable TLS
      --grpc-server-tls-client-ca=""
                                 TLS CA to verify clients against. If no client
                                 CA is specified, there is no client
                                 verification on server side. (tls.NoClientCert)
      --grpc-advertise-address=GRPC-ADVERTISE-ADDRESS
                                 Explicit (external) host:port address to
                                 advertise for gRPC StoreAPI in gossip cluster.
                                 If empty, 'grpc-address' will be used.
      --cluster.address="0.0.0.0:10900"
                                 Listen ip:port address for gossip cluster.
      --cluster.advertise-address=CLUSTER.ADVERTISE-ADDRESS
                                 Explicit (external) ip:port address to
                                 advertise for gossip in gossip cluster. Used
                                 internally for membership only.
      --cluster.peers=CLUSTER.PEERS ...
                                 Initial peers to join the cluster. It can be
                                 either <ip:port>, or <domain:port>. A lookup
                                 resolution is done only at the startup.
      --cluster.gossip-interval=<gossip interval>
                                 Interval between sending gossip messages. By
                                 lowering this value (more frequent) gossip
                                 messages are propagated across the cluster more
                                 quickly at the expense of increased bandwidth.
                                 Default is used from a specified network-type.
      --cluster.pushpull-interval=<push-pull interval>
                                 Interval for gossip state syncs. Setting this
                                 interval lower (more frequent) will increase
                                 convergence speeds across larger clusters at
                                 the expense of increased bandwidth usage.
                                 Default is used from a specified network-type.
      --cluster.refresh-interval=1m
                                 Interval for membership to refresh
                                 cluster.peers state, 0 disables refresh.
      --cluster.secret-key=CLUSTER.SECRET-KEY
                                 Initial secret key to encrypt cluster gossip.
                                 Can be one of AES-128, AES-192, or AES-256 in
                                 hexadecimal format.
      --cluster.network-type=lan
                                 Network type with predefined peers
                                 configurations. Sets of configurations
                                 accounting the latency differences between
                                 network types: local, lan, wan.
      --cluster.disable          If true gossip will be disabled and no cluster
                                 related server will be started.
      --http-advertise-address=HTTP-ADVERTISE-ADDRESS
                                 Explicit (external) host:port address to
                                 advertise for HTTP QueryAPI in gossip cluster.
                                 If empty, 'http-address' will be used.
      --grpc-client-tls-secure   Use TLS when talking to the gRPC server
      --grpc-client-tls-cert=""  TLS Certificates to use to identify this client
                                 to the server
      --grpc-client-tls-key=""   TLS Key for the client's certificate
      --grpc-client-tls-ca=""    TLS CA Certificates to use to verify gRPC
                                 servers
      --grpc-client-server-name=""
                                 Server name to verify the hostname on the
                                 returned gRPC certificates. See
                                 https://tools.ietf.org/html/rfc4366#section-3.1
      --web.route-prefix=""      Prefix for API and UI endpoints. This allows
                                 thanos UI to be served on a sub-path. This
                                 option is analogous to --web.route-prefix of
                                 Promethus.
      --web.external-prefix=""   Static prefix for all HTML links and redirect
                                 URLs in the UI query web interface. Actual
                                 endpoints are still served on / or the
                                 web.route-prefix. This allows thanos UI to be
                                 served behind a reverse proxy that strips a URL
                                 sub-path.
      --web.prefix-header=""     Name of HTTP request header used for dynamic
                                 prefixing of UI links and redirects. This
                                 option is ignored if web.external-prefix
                                 argument is set. Security risk: enable this
                                 option only if a reverse proxy in front of
                                 thanos is resetting the header. The
                                 --web.prefix-header=X-Forwarded-Prefix option
                                 can be useful, for example, if Thanos UI is
                                 served via Traefik reverse proxy with
                                 PathPrefixStrip option enabled, which sends the
                                 stripped prefix value in X-Forwarded-Prefix
                                 header. This allows thanos UI to be served on a
                                 sub-path.
      --query.max-concurrent=20  Maximum number of queries processed
                                 concurrently by query node.
      --query.replica-label=QUERY.REPLICA-LABEL
                                 Label to treat as a replica indicator along
                                 which data is deduplicated. Still you will be
                                 able to query without deduplication using
                                 'dedup=false' parameter.
      --selector-label=<name>="<value>" ...
                                 Query selector labels that will be exposed in
                                 info endpoint (repeated).
      --store=<store> ...        Addresses of statically configured store API
                                 servers (repeatable). The scheme may be
                                 prefixed with 'dns+' or 'dnssrv+' to detect
                                 store API servers through respective DNS
                                 lookups.
      --store.sd-files=<path> ...
                                 Path to files that contain addresses of store
                                 API servers. The path can be a glob pattern
                                 (repeatable).
      --store.sd-interval=5m     Refresh interval to re-read file SD files. It
                                 is used as a resync fallback.
      --store.sd-dns-interval=30s
                                 Interval between DNS resolutions.
      --store.unhealthy-timeout=5m
                                 Timeout before an unhealthy store is cleaned
                                 from the store UI page.
      --query.auto-downsampling  Enable automatic adjustment (step / 5) to what
                                 source of data should be used in store gateways
                                 if no max_source_resolution param is specified.
      --query.partial-response   Enable partial response for queries if no
                                 partial_response param is specified.
<<<<<<< HEAD
      --promql.timeout=2m        Maximum time to execute PromQL in query node.
      --query.timeout=2m         Maximum time to process request by query node.
                                 If a request to one of the stores has timed out
                                 and query.timeout < promql.timeout then a
                                 partial response will be returned. If
                                 query.timeout >= promql.timeout then only
                                 timeout error will be returned.
=======
      --query.default-evaluation-interval=1m
                                 Set default evaluation interval for sub
                                 queries.
>>>>>>> e6d5b49b
      --store.response-timeout=0ms
                                 If a Store doesn't send any data in this
                                 specified duration then a Store will be ignored
                                 and partial data will be returned if it's
                                 enabled. 0 disables timeout.

```<|MERGE_RESOLUTION|>--- conflicted
+++ resolved
@@ -300,7 +300,6 @@
                                  if no max_source_resolution param is specified.
       --query.partial-response   Enable partial response for queries if no
                                  partial_response param is specified.
-<<<<<<< HEAD
       --promql.timeout=2m        Maximum time to execute PromQL in query node.
       --query.timeout=2m         Maximum time to process request by query node.
                                  If a request to one of the stores has timed out
@@ -308,11 +307,9 @@
                                  partial response will be returned. If
                                  query.timeout >= promql.timeout then only
                                  timeout error will be returned.
-=======
       --query.default-evaluation-interval=1m
                                  Set default evaluation interval for sub
                                  queries.
->>>>>>> e6d5b49b
       --store.response-timeout=0ms
                                  If a Store doesn't send any data in this
                                  specified duration then a Store will be ignored
