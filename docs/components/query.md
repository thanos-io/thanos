# Querier/Query

The `thanos query` command (also known as "Querier") implements the [Prometheus HTTP v1 API](https://prometheus.io/docs/prometheus/latest/querying/api/) to query data in a Thanos cluster via PromQL.

In short, it gathers the data needed to evaluate the query from underlying [StoreAPIs](https://github.com/thanos-io/thanos/blob/main/pkg/store/storepb/rpc.proto), evaluates the query and returns the result.

Querier is fully stateless and horizontally scalable.

Example command to run Querier:

```bash
thanos query \
    --http-address     "0.0.0.0:9090" \
    --store            "<store-api>:<grpc-port>" \
    --store            "<store-api2>:<grpc-port>"
```

## Querier use cases, why do I need this component?

Thanos Querier essentially allows to aggregate and optionally deduplicate multiple metrics backends under single Prometheus Query endpoint.

### Global View

Since for Querier "a backend" is anything that implements gRPC StoreAPI we can aggregate data from any number of the different storages like:

* Prometheus (see [Sidecar](sidecar.md))
* Object Storage (see [Store Gateway](store.md))
* Global alerting/recording rules evaluations (see [Ruler](rule.md))
* Metrics received from Prometheus remote write streams (see [Receiver](receive.md))
* Another Querier (you can stack Queriers on top of each other)
* Non-Prometheus systems!
  * e.g [OpenTSDB](../integrations.md#opentsdb-as-storeapi)

Thanks to that, you can run queries (manually, from Grafana or via Alerting rule) that aggregate metrics from mix of those sources.

Some examples:

* `sum(cpu_used{cluster=~"cluster-(eu1|eu2|eu3|us1|us2|us3)", job="service1"})` that will give you sum of CPU used inside all listed clusters for service `service1`. This will work even if those clusters runs multiple Prometheus servers each. Querier will know which data sources to query.

* In single cluster you shard Prometheus functionally or have different Prometheus instances for different tenants. You can spin up Querier to have access to both within single Query evaluation.

### Run-time deduplication of HA groups

Prometheus is stateful and does not allow replicating its database. This means that increasing high availability by running multiple Prometheus replicas is not very easy to use. Simple load balancing will not work as for example after some crash, replica might be up but querying such replica will result in small gap during the period it was down. You have a second replica that maybe was up, but it could be down in other moment (e.g rolling restart), so load balancing on top of those is not working well.

Thanos Querier instead pulls the data from both replicas, and deduplicate those signals, filling the gaps if any, transparently to the Querier consumer.

## Metric Query Flow Overview

<img src="../img/querier.svg" class="img-fluid" alt="querier-steps"/>

Overall QueryAPI exposed by Thanos is guaranteed to be compatible with [Prometheus 2.x. API](https://prometheus.io/docs/prometheus/latest/querying/api/). The above diagram shows what Querier does for each Prometheus query request.

See [here](../service-discovery.md) on how to connect Querier with desired StoreAPIs.

### Deduplication

The query layer can deduplicate series that were collected from high-availability pairs of data sources such as Prometheus. A fixed single or multiple replica labels must be chosen for the entire cluster and can then be passed to query nodes on startup.

Two or more series that are only distinguished by the given replica label, will be merged into a single time series. This also hides gaps in collection of a single data source.

### An example with a single replica labels:

* Prometheus + sidecar "A": `cluster=1,env=2,replica=A`
* Prometheus + sidecar "B": `cluster=1,env=2,replica=B`
* Prometheus + sidecar "A" in different cluster: `cluster=2,env=2,replica=A`

If we configure Querier like this:

```
thanos query \
    --http-address        "0.0.0.0:9090" \
    --query.replica-label "replica" \
    --store               "<store-api>:<grpc-port>" \
    --store               "<store-api2>:<grpc-port>" \
```

And we query for metric `up{job="prometheus",env="2"}` with this option we will get 2 results:

* `up{job="prometheus",env="2",cluster="1"} 1`
* `up{job="prometheus",env="2",cluster="2"} 1`

WITHOUT this replica flag (deduplication turned off), we will get 3 results:

* `up{job="prometheus",env="2",cluster="1",replica="A"} 1`
* `up{job="prometheus",env="2",cluster="1",replica="B"} 1`
* `up{job="prometheus",env="2",cluster="2",replica="A"} 1`

### The same output will be present for this example with multiple replica labels:

* Prometheus + sidecar "A": `cluster=1,env=2,replica=A,replicaX=A`
* Prometheus + sidecar "B": `cluster=1,env=2,replica=B,replicaX=B`
* Prometheus + sidecar "A" in different cluster: `cluster=2,env=2,replica=A,replicaX=A`

```
thanos query \
    --http-address        "0.0.0.0:9090" \
    --query.replica-label "replica" \
    --query.replica-label "replicaX" \
    --store               "<store-api>:<grpc-port>" \
    --store               "<store-api2>:<grpc-port>" \
```

This logic can also be controlled via parameter on QueryAPI. More details below.

## Experimental PromQL Engine

By default, Thanos querier comes with standard Prometheus PromQL engine. However, when `--query.promql-engine=thanos` is specified, Thanos will use [experimental Thanos PromQL engine](http://github.com/thanos-community/promql-engine) which is a drop-in, efficient implementation of PromQL engine with query planner and optimizers.

To learn more, see [the introduction talk](https://youtu.be/pjkWzDVxWk4?t=3609) from [the PromConEU 2022](https://promcon.io/2022-munich/talks/opening-pandoras-box-redesigning/).

This feature is still **experimental** given active development. All queries should be supported due to bulit-in fallback to old PromQL if something is not yet implemented.

For new engine bugs/issues, please use https://github.com/thanos-community/promql-engine GitHub issues.

## Query API Overview

As mentioned, Query API exposed by Thanos is guaranteed to be compatible with [Prometheus 2.x. API](https://prometheus.io/docs/prometheus/latest/querying/api/). However for additional Thanos features on top of Prometheus, Thanos adds:

* partial response behaviour
* several additional parameters listed below
* custom response fields.

Let's walk through all of those extensions:

### Partial Response

QueryAPI and StoreAPI has additional behaviour controlled via query parameter called [PartialResponseStrategy](../../pkg/store/storepb/rpc.pb.go).

This parameter controls tradeoff between accuracy and availability.

Partial response is a potentially missed result within query against QueryAPI or StoreAPI. This can happen if one of StoreAPIs is returning error or timeout whereas couple of others returns success. It does not mean you are missing data, you might lucky enough that you actually get the correct data as the broken StoreAPI did not have anything for your query.

If partial response happen QueryAPI returns human readable warnings explained [here](#custom-response-fields).

Now it supports two strategies:
* "warn"
* "abort" (default)

NOTE: Having a warning does not necessarily mean partial response (e.g no store matched query warning).

Querier also allows to configure different timeouts:

* `--query.timeout`
* `--store.response-timeout`

If you prefer availability over accuracy you can set tighter timeout to underlying StoreAPI than overall query timeout. If partial response strategy is NOT `abort`, this will "ignore" slower StoreAPIs producing just warning with 200 status code response.

### Deduplication replica labels.

| HTTP URL/FORM parameter | Type       | Default                                      | Example                                         |
|-------------------------|------------|----------------------------------------------|-------------------------------------------------|
| `replicaLabels`         | `[]string` | `query.replica-label` flag (default: empty). | `replicaLabels=replicaA&replicaLabels=replicaB` |
|                         |            |                                              |                                                 |

This overwrites the `query.replica-label` cli flag to allow dynamic replica labels at query time.

### Deduplication Enabled

| HTTP URL/FORM parameter | Type      | Default                                                         | Example                                |
|-------------------------|-----------|-----------------------------------------------------------------|----------------------------------------|
| `dedup`                 | `Boolean` | True, but effect depends on `query.replica` configuration flag. | `1, t, T, TRUE, true, True` for "True" |
|                         |           |                                                                 |                                        |

This controls if query results should be deduplicated using the replica labels.

### Auto downsampling

| HTTP URL/FORM parameter | Type                                   | Default                                                                  | Example |
|-------------------------|----------------------------------------|--------------------------------------------------------------------------|---------|
| `max_source_resolution` | `Float64/time.Duration/model.Duration` | `step / 5` or `0` if `query.auto-downsampling` is false (default: False) | `5m`    |
|                         |                                        |                                                                          |         |

Max source resolution is max resolution in seconds we want to use for data we query for.

Available options:

* `auto` - Select downsample resolution automatically based on the query.
* `0` - Only use raw data.
* `5m` - Use max 5m downsampling.
* `1h` - Use max 1h downsampling.

### Partial Response Strategy

// TODO(bwplotka): Update. This will change to "strategy" soon as [PartialResponseStrategy enum here](../../pkg/store/storepb/rpc.proto)

| HTTP URL/FORM parameter | Type      | Default                                       | Example                                |
|-------------------------|-----------|-----------------------------------------------|----------------------------------------|
| `partial_response`      | `Boolean` | `query.partial-response` flag (default: True) | `1, t, T, TRUE, true, True` for "True" |
|                         |           |                                               |                                        |

If true, then all storeAPIs that will be unavailable (and thus return no data) will not cause query to fail, but instead return warning.

### Custom Response Fields

Any additional field does not break compatibility, however there is no guarantee that Grafana or any other client will understand those.

Currently Thanos UI exposed by Thanos understands

```go
type queryData struct {
	ResultType promql.ValueType `json:"resultType"`
	Result     promql.Value     `json:"result"`

	// Additional Thanos Response field.
	Warnings []error `json:"warnings,omitempty"`
}
```

Additional field is `Warnings` that contains every error that occurred that is assumed non critical. `partial_response` option controls if storeAPI unavailability is considered critical.

### Concurrent Selects

Thanos Querier has the ability to perform concurrent select request per query. It dissects given PromQL statement and executes selectors concurrently against the discovered StoreAPIs. The maximum number of concurrent requests are being made per query is controlled by `query.max-concurrent-select` flag. Keep in mind that the maximum number of concurrent queries that are handled by querier is controlled by `query.max-concurrent`. Please consider implications of combined value while tuning the querier.

### Store filtering

It's possible to provide a set of matchers to the Querier api to select specific stores to be used during the query using the `storeMatch[]` parameter. It is useful when debugging a slow/broken store. It uses the same format as the matcher of [Prometheus' federate api](https://prometheus.io/docs/prometheus/latest/querying/api/#finding-series-by-label-matchers). Note that at the moment the querier only supports the `__address__` which contain the address of the store as it is shown on the `/stores` endpoint of the UI.

Example:

```
- targets:
  - prometheus-foo.thanos-sidecar:10901
  - prometheus-bar.thanos-sidecar:10901
```

```
http://localhost:10901/api/v1/query?query=up&dedup=true&partial_response=true&storeMatch[]={__address__=~"prometheus-foo.*"}
```

Will only return metrics from `prometheus-foo.thanos-sidecar:10901`

## Expose UI on a sub-path

It is possible to expose thanos-query UI and optionally API on a sub-path. The sub-path can be defined either statically or dynamically via an HTTP header. Static path prefix definition follows the pattern used in Prometheus, where `web.route-prefix` option defines HTTP request path prefix (endpoints prefix) and `web.external-prefix` prefixes the URLs in HTML code and the HTTP redirect responses.

Additionally, Thanos supports dynamic prefix configuration, which [is not yet implemented by Prometheus](https://github.com/prometheus/prometheus/issues/3156). Dynamic prefixing simplifies setup when `thanos query` is exposed on a sub-path behind a reverse proxy, for example, via a Kubernetes ingress controller [Traefik](https://docs.traefik.io/routing/routers/) or [nginx](https://github.com/kubernetes/ingress-nginx/pull/1805). If `PathPrefixStrip: /some-path` option or `traefik.frontend.rule.type: PathPrefixStrip` Kubernetes Ingress annotation is set, then `Traefik` writes the stripped prefix into X-Forwarded-Prefix header. Then, `thanos query --web.prefix-header=X-Forwarded-Prefix` will serve correct HTTP redirects and links prefixed by the stripped path.

## File SD

`--store.sd-files` flag provides a path to a JSON or YAML formatted file, which contains a list of targets in [Prometheus target format](https://prometheus.io/docs/prometheus/latest/configuration/configuration/#file_sd_config).

Example file SD file in YAML:

```
- targets:
  - prometheus-0.thanos-sidecar:10901
  - prometheus-1.thanos-sidecar:10901
  - thanos-store:10901
  - thanos-short-store:10901
  - thanos-rule:10901
- targets:
  - prometheus-0.thanos-sidecar.infra:10901
  - prometheus-1.thanos-sidecar.infra:10901
  - thanos-store.infra:10901
```

## Active Query Tracking

`--query.active-query-path` is an option which allows the user to specify a directory which will contain a `queries.active` file to track active queries. To enable this feature, the user has to specify a directory other than "", since that is skipped being the default.

## Flags

```$ mdox-exec="thanos query --help"
usage: thanos query [<flags>]

Query node exposing PromQL enabled Query API with data retrieved from multiple
store nodes.

Flags:
      --alert.query-url=ALERT.QUERY-URL
                                 The external Thanos Query URL that would be set
                                 in all alerts 'Source' field.
      --enable-feature= ...      Comma separated experimental feature names
                                 to enable.The current list of features is
                                 query-pushdown.
      --endpoint=<endpoint> ...  Addresses of statically configured Thanos
                                 API servers (repeatable). The scheme may be
                                 prefixed with 'dns+' or 'dnssrv+' to detect
                                 Thanos API servers through respective DNS
                                 lookups.
      --endpoint-group=<endpoint-group> ...
                                 Experimental: DNS name of statically configured
                                 Thanos API server groups (repeatable). Targets
                                 resolved from the DNS name will be queried in
                                 a round-robin, instead of a fanout manner.
                                 This flag should be used when connecting a
                                 Thanos Query to HA groups of Thanos components.
      --endpoint-group-strict=<endpoint-group-strict> ...
                                 Experimental: DNS name of statically configured
                                 Thanos API server groups (repeatable) that are
                                 always used, even if the health check fails.
      --endpoint-strict=<staticendpoint> ...
                                 Addresses of only statically configured Thanos
                                 API servers that are always used, even if
                                 the health check fails. Useful if you have a
                                 caching layer on top.
      --grpc-address="0.0.0.0:10901"
                                 Listen ip:port address for gRPC endpoints
                                 (StoreAPI). Make sure this address is routable
                                 from other components.
      --grpc-client-server-name=""
                                 Server name to verify the hostname on
                                 the returned gRPC certificates. See
                                 https://tools.ietf.org/html/rfc4366#section-3.1
      --grpc-client-tls-ca=""    TLS CA Certificates to use to verify gRPC
                                 servers
      --grpc-client-tls-cert=""  TLS Certificates to use to identify this client
                                 to the server
      --grpc-client-tls-key=""   TLS Key for the client's certificate
      --grpc-client-tls-secure   Use TLS when talking to the gRPC server
      --grpc-client-tls-skip-verify
                                 Disable TLS certificate verification i.e self
                                 signed, signed by fake CA
      --grpc-compression=none    Compression algorithm to use for gRPC requests
                                 to other clients. Must be one of: snappy, none
      --grpc-grace-period=2m     Time to wait after an interrupt received for
                                 GRPC Server.
      --grpc-server-max-connection-age=60m
                                 The grpc server max connection age.
                                 This controls how often to re-read the tls
                                 certificates and redo the TLS handshake
      --grpc-server-tls-cert=""  TLS Certificate for gRPC server, leave blank to
                                 disable TLS
      --grpc-server-tls-client-ca=""
                                 TLS CA to verify clients against. If no
                                 client CA is specified, there is no client
                                 verification on server side. (tls.NoClientCert)
      --grpc-server-tls-key=""   TLS Key for the gRPC server, leave blank to
                                 disable TLS
  -h, --help                     Show context-sensitive help (also try
                                 --help-long and --help-man).
      --http-address="0.0.0.0:10902"
                                 Listen host:port for HTTP endpoints.
      --http-grace-period=2m     Time to wait after an interrupt received for
                                 HTTP Server.
      --http.config=""           [EXPERIMENTAL] Path to the configuration file
                                 that can enable TLS or authentication for all
                                 HTTP endpoints.
      --log.format=logfmt        Log format to use. Possible options: logfmt or
                                 json.
      --log.level=info           Log filtering level.
      --log.request.decision=    Deprecation Warning - This flag would
                                 be soon deprecated, and replaced with
                                 `request.logging-config`. Request Logging
                                 for logging the start and end of requests. By
                                 default this flag is disabled. LogFinishCall:
                                 Logs the finish call of the requests.
                                 LogStartAndFinishCall: Logs the start and
                                 finish call of the requests. NoLogCall: Disable
                                 request logging.
      --query.active-query-path=""
                                 Directory to log currently active queries in
                                 the queries.active file.
      --query.auto-downsampling  Enable automatic adjustment (step / 5) to what
                                 source of data should be used in store gateways
                                 if no max_source_resolution param is specified.
      --query.conn-metric.label=external_labels... ...
                                 Optional selection of query connection metric
                                 labels to be collected from endpoint set
      --query.default-evaluation-interval=1m
                                 Set default evaluation interval for sub
                                 queries.
      --query.default-step=1s    Set default step for range queries. Default
                                 step is only used when step is not set in UI.
                                 In such cases, Thanos UI will use default
                                 step to calculate resolution (resolution
                                 = max(rangeSeconds / 250, defaultStep)).
                                 This will not work from Grafana, but Grafana
                                 has __step variable which can be used.
      --query.enable-thanos-promql-engine-optimizer
                                 Enable query optimizer for Thanos PromQL engine
      --query.lookback-delta=QUERY.LOOKBACK-DELTA
                                 The maximum lookback duration for retrieving
                                 metrics during expression evaluations.
                                 PromQL always evaluates the query for the
                                 certain timestamp (query range timestamps are
                                 deduced by step). Since scrape intervals might
                                 be different, PromQL looks back for given
                                 amount of time to get latest sample. If it
                                 exceeds the maximum lookback delta it assumes
                                 series is stale and returns none (a gap).
                                 This is why lookback delta should be set to at
                                 least 2 times of the slowest scrape interval.
                                 If unset it will use the promql default of 5m.
      --query.max-concurrent=20  Maximum number of queries processed
                                 concurrently by query node.
      --query.max-concurrent-select=4
                                 Maximum number of select requests made
                                 concurrently per a query.
      --query.metadata.default-time-range=0s
                                 The default metadata time range duration for
                                 retrieving labels through Labels and Series API
                                 when the range parameters are not specified.
                                 The zero value means range covers the time
                                 since the beginning.
      --query.partial-response   Enable partial response for queries if
                                 no partial_response param is specified.
                                 --no-query.partial-response for disabling.
      --query.promql-engine=prometheus
                                 PromQL engine to use.
      --query.replica-label=QUERY.REPLICA-LABEL ...
                                 Labels to treat as a replica indicator along
                                 which data is deduplicated. Still you will
                                 be able to query without deduplication using
                                 'dedup=false' parameter. Data includes time
                                 series, recording rules, and alerting rules.
      --query.telemetry.request-duration-seconds-quantiles=0.1... ...
                                 The quantiles for exporting metrics about the
                                 request duration quantiles.
      --query.telemetry.request-samples-quantiles=100... ...
                                 The quantiles for exporting metrics about the
                                 samples count quantiles.
      --query.telemetry.request-series-seconds-quantiles=10... ...
                                 The quantiles for exporting metrics about the
                                 series count quantiles.
      --query.timeout=2m         Maximum time to process query by query node.
      --request.logging-config=<content>
                                 Alternative to 'request.logging-config-file'
                                 flag (mutually exclusive). Content
                                 of YAML file with request logging
                                 configuration. See format details:
                                 https://thanos.io/tip/thanos/logging.md/#configuration
      --request.logging-config-file=<file-path>
                                 Path to YAML file with request logging
                                 configuration. See format details:
                                 https://thanos.io/tip/thanos/logging.md/#configuration
      --selector-label=<name>="<value>" ...
                                 Query selector labels that will be exposed in
                                 info endpoint (repeated).
      --selector.relabel-config=<content>
                                 Alternative to 'selector.relabel-config-file'
                                 flag (mutually exclusive). Content of
                                 YAML file that contains relabeling
                                 configuration that allows selecting
                                 blocks. It follows native Prometheus
                                 relabel-config syntax. See format details:
                                 https://prometheus.io/docs/prometheus/latest/configuration/configuration/#relabel_config
      --selector.relabel-config-file=<file-path>
                                 Path to YAML file that contains relabeling
                                 configuration that allows selecting
                                 blocks. It follows native Prometheus
                                 relabel-config syntax. See format details:
                                 https://prometheus.io/docs/prometheus/latest/configuration/configuration/#relabel_config
      --store=<store> ...        Deprecation Warning - This flag is deprecated
                                 and replaced with `endpoint`. Addresses of
                                 statically configured store API servers
                                 (repeatable). The scheme may be prefixed with
                                 'dns+' or 'dnssrv+' to detect store API servers
                                 through respective DNS lookups.
      --store-strict=<staticstore> ...
                                 Deprecation Warning - This flag is deprecated
                                 and replaced with `endpoint-strict`. Addresses
                                 of only statically configured store API servers
                                 that are always used, even if the health check
                                 fails. Useful if you have a caching layer on
                                 top.
<<<<<<< HEAD
      --store.grpc.chunks-limit=0
                                 The maximum chunks allowed for a single Series
                                 request, The Series call fails if this limit is
                                 exceeded. 0 means no limit.
      --store.grpc.series-limit=0
=======
      --store.limits.request-samples=0
                                 The maximum samples allowed for a single
                                 Series request, The Series call fails if
                                 this limit is exceeded. 0 means no limit.
                                 NOTE: For efficiency the limit is internally
                                 implemented as 'chunks limit' considering each
                                 chunk contains a maximum of 120 samples.
      --store.limits.request-series=0
>>>>>>> 1e16ba53
                                 The maximum series allowed for a single Series
                                 request. The Series call fails if this limit is
                                 exceeded. 0 means no limit.
      --store.response-timeout=0ms
                                 If a Store doesn't send any data in this
                                 specified duration then a Store will be ignored
                                 and partial data will be returned if it's
                                 enabled. 0 disables timeout.
      --store.sd-dns-interval=30s
                                 Interval between DNS resolutions.
      --store.sd-files=<path> ...
                                 Path to files that contain addresses of store
                                 API servers. The path can be a glob pattern
                                 (repeatable).
      --store.sd-interval=5m     Refresh interval to re-read file SD files.
                                 It is used as a resync fallback.
      --store.unhealthy-timeout=5m
                                 Timeout before an unhealthy store is cleaned
                                 from the store UI page.
      --tracing.config=<content>
                                 Alternative to 'tracing.config-file' flag
                                 (mutually exclusive). Content of YAML file
                                 with tracing configuration. See format details:
                                 https://thanos.io/tip/thanos/tracing.md/#configuration
      --tracing.config-file=<file-path>
                                 Path to YAML file with tracing
                                 configuration. See format details:
                                 https://thanos.io/tip/thanos/tracing.md/#configuration
      --version                  Show application version.
      --web.disable-cors         Whether to disable CORS headers to be set by
                                 Thanos. By default Thanos sets CORS headers to
                                 be allowed by all.
      --web.external-prefix=""   Static prefix for all HTML links and
                                 redirect URLs in the UI query web interface.
                                 Actual endpoints are still served on / or the
                                 web.route-prefix. This allows thanos UI to be
                                 served behind a reverse proxy that strips a URL
                                 sub-path.
      --web.prefix-header=""     Name of HTTP request header used for dynamic
                                 prefixing of UI links and redirects.
                                 This option is ignored if web.external-prefix
                                 argument is set. Security risk: enable
                                 this option only if a reverse proxy in
                                 front of thanos is resetting the header.
                                 The --web.prefix-header=X-Forwarded-Prefix
                                 option can be useful, for example, if Thanos
                                 UI is served via Traefik reverse proxy with
                                 PathPrefixStrip option enabled, which sends the
                                 stripped prefix value in X-Forwarded-Prefix
                                 header. This allows thanos UI to be served on a
                                 sub-path.
      --web.route-prefix=""      Prefix for API and UI endpoints. This allows
                                 thanos UI to be served on a sub-path.
                                 Defaults to the value of --web.external-prefix.
                                 This option is analogous to --web.route-prefix
                                 of Prometheus.

```

## Exported metrics

Thanos Query also exports metrics about its own performance. You can find a list with these metrics below.

**Disclaimer**: this list is incomplete. The remaining metrics will be added over time.

| Name                                    | Type      | Labels                | Description                                                                                                       |
|-----------------------------------------|-----------|-----------------------|-------------------------------------------------------------------------------------------------------------------|
| thanos_store_api_query_duration_seconds | Histogram | samples_le, series_le | Duration of the Thanos Store API select phase for a query according to the amount of samples and series selected. |<|MERGE_RESOLUTION|>--- conflicted
+++ resolved
@@ -456,13 +456,6 @@
                                  that are always used, even if the health check
                                  fails. Useful if you have a caching layer on
                                  top.
-<<<<<<< HEAD
-      --store.grpc.chunks-limit=0
-                                 The maximum chunks allowed for a single Series
-                                 request, The Series call fails if this limit is
-                                 exceeded. 0 means no limit.
-      --store.grpc.series-limit=0
-=======
       --store.limits.request-samples=0
                                  The maximum samples allowed for a single
                                  Series request, The Series call fails if
@@ -471,7 +464,6 @@
                                  implemented as 'chunks limit' considering each
                                  chunk contains a maximum of 120 samples.
       --store.limits.request-series=0
->>>>>>> 1e16ba53
                                  The maximum series allowed for a single Series
                                  request. The Series call fails if this limit is
                                  exceeded. 0 means no limit.
