# Tools

The `thanos tools` subcommand of Thanos is a set of additional CLI, short-living tools that are meant to be ran for development or debugging purposes.

All commands added as tools should land in `tools.go` or file with `tools_` prefix.

## Flags

```$ mdox-exec="thanos tools --help"
usage: thanos tools <command> [<args> ...]

Tools utility commands


Flags:
  -h, --[no-]help          Show context-sensitive help (also try --help-long and
                           --help-man).
      --[no-]version       Show application version.
      --log.level=info     Log filtering level.
      --log.format=logfmt  Log format to use. Possible options: logfmt or json.
      --tracing.config-file=<file-path>
                           Path to YAML file with tracing
                           configuration. See format details:
                           https://thanos.io/tip/thanos/tracing.md/#configuration
      --tracing.config=<content>
                           Alternative to 'tracing.config-file' flag
                           (mutually exclusive). Content of YAML file
                           with tracing configuration. See format details:
                           https://thanos.io/tip/thanos/tracing.md/#configuration
      --[no-]enable-auto-gomemlimit
                           Enable go runtime to automatically limit memory
                           consumption.
      --auto-gomemlimit.ratio=0.9
                           The ratio of reserved GOMEMLIMIT memory to the
                           detected maximum container or system memory.

Subcommands:
tools bucket verify [<flags>]
    Verify all blocks in the bucket against specified issues. NOTE: Depending on
    issue this might take time and will need downloading all specified blocks to
    disk.

tools bucket ls [<flags>]
    List all blocks in the bucket.

tools bucket inspect [<flags>]
    Inspect all blocks in the bucket in detailed, table-like way.

tools bucket web [<flags>]
    Web interface for remote storage bucket.

tools bucket replicate [<flags>]
    Replicate data from one object storage to another. NOTE: Currently it works
    only with Thanos blocks (meta.json has to have Thanos metadata).

tools bucket downsample [<flags>]
    Continuously downsamples blocks in an object store bucket.

tools bucket cleanup [<flags>]
    Cleans up all blocks marked for deletion.

tools bucket mark --id=ID --marker=MARKER [<flags>]
    Mark block for deletion or no-compact in a safe way. NOTE: If the compactor
    is currently running compacting same block, this operation would be
    potentially a noop.

tools bucket rewrite --id=ID [<flags>]
    Rewrite chosen blocks in the bucket, while deleting or modifying
    series Resulted block has modified stats in meta.json. Additionally
    compaction.sources are altered to not confuse readers of meta.json.
    Instead thanos.rewrite section is added with useful info like old sources
    and deletion requests. NOTE: It's recommended to turn off compactor while
    doing this operation. If the compactor is running and touching exactly same
    block that is being rewritten, the resulted rewritten block might only cause
    overlap (mitigated by marking overlapping block manually for deletion) and
    the data you wanted to rewrite could already part of bigger block.

    Use FILESYSTEM type of bucket to rewrite block on disk (suitable for vanilla
    Prometheus) After rewrite, it's caller responsibility to delete or mark
    source block for deletion to avoid overlaps. WARNING: This procedure is
    *IRREVERSIBLE* after certain time (delete delay), so do backup your blocks
    first.

tools bucket retention [<flags>]
    Retention applies retention policies on the given bucket. Please make sure
    no compactor is running on the same bucket at the same time.

tools bucket upload-blocks [<flags>]
    Upload blocks push blocks from the provided path to the object storage.

tools rules-check --rules=RULES
    Check if the rule files are valid or not.


```

## Bucket

The `thanos tools bucket` subcommand of Thanos is a set of commands to inspect data in object storage buckets. It is normally run as a standalone command to aid with troubleshooting.

Example:

```bash
thanos tools bucket verify --objstore.config-file=bucket.yml
```

The content of `bucket.yml`:

```yaml mdox-exec="go run scripts/cfggen/main.go --name=gcs.Config"
type: GCS
config:
  bucket: ""
  service_account: ""
  use_grpc: false
  grpc_conn_pool_size: 0
  http_config:
    idle_conn_timeout: 0s
    response_header_timeout: 0s
    insecure_skip_verify: false
    tls_handshake_timeout: 0s
    expect_continue_timeout: 0s
    max_idle_conns: 0
    max_idle_conns_per_host: 0
    max_conns_per_host: 0
    tls_config:
      ca_file: ""
      cert_file: ""
      key_file: ""
      server_name: ""
      insecure_skip_verify: false
    disable_compression: false
  chunk_size_bytes: 0
  max_retries: 0
prefix: ""
```

Bucket can be extended to add more subcommands that will be helpful when working with object storage buckets by adding a new command within [`/cmd/thanos/tools_bucket.go`](../../cmd/thanos/tools_bucket.go)  .

```$ mdox-exec="thanos tools bucket --help"
usage: thanos tools bucket [<flags>] <command> [<args> ...]

Bucket utility commands


Flags:
  -h, --[no-]help          Show context-sensitive help (also try --help-long and
                           --help-man).
      --[no-]version       Show application version.
      --log.level=info     Log filtering level.
      --log.format=logfmt  Log format to use. Possible options: logfmt or json.
      --tracing.config-file=<file-path>
                           Path to YAML file with tracing
                           configuration. See format details:
                           https://thanos.io/tip/thanos/tracing.md/#configuration
      --tracing.config=<content>
                           Alternative to 'tracing.config-file' flag
                           (mutually exclusive). Content of YAML file
                           with tracing configuration. See format details:
                           https://thanos.io/tip/thanos/tracing.md/#configuration
      --[no-]enable-auto-gomemlimit
                           Enable go runtime to automatically limit memory
                           consumption.
      --auto-gomemlimit.ratio=0.9
                           The ratio of reserved GOMEMLIMIT memory to the
                           detected maximum container or system memory.
      --objstore.config-file=<file-path>
                           Path to YAML file that contains object
                           store configuration. See format details:
                           https://thanos.io/tip/thanos/storage.md/#configuration
      --objstore.config=<content>
                           Alternative to 'objstore.config-file' flag (mutually
                           exclusive). Content of YAML file that contains
                           object store configuration. See format details:
                           https://thanos.io/tip/thanos/storage.md/#configuration

Subcommands:
tools bucket verify [<flags>]
    Verify all blocks in the bucket against specified issues. NOTE: Depending on
    issue this might take time and will need downloading all specified blocks to
    disk.

tools bucket ls [<flags>]
    List all blocks in the bucket.

tools bucket inspect [<flags>]
    Inspect all blocks in the bucket in detailed, table-like way.

tools bucket web [<flags>]
    Web interface for remote storage bucket.

tools bucket replicate [<flags>]
    Replicate data from one object storage to another. NOTE: Currently it works
    only with Thanos blocks (meta.json has to have Thanos metadata).

tools bucket downsample [<flags>]
    Continuously downsamples blocks in an object store bucket.

tools bucket cleanup [<flags>]
    Cleans up all blocks marked for deletion.

tools bucket mark --id=ID --marker=MARKER [<flags>]
    Mark block for deletion or no-compact in a safe way. NOTE: If the compactor
    is currently running compacting same block, this operation would be
    potentially a noop.

tools bucket rewrite --id=ID [<flags>]
    Rewrite chosen blocks in the bucket, while deleting or modifying
    series Resulted block has modified stats in meta.json. Additionally
    compaction.sources are altered to not confuse readers of meta.json.
    Instead thanos.rewrite section is added with useful info like old sources
    and deletion requests. NOTE: It's recommended to turn off compactor while
    doing this operation. If the compactor is running and touching exactly same
    block that is being rewritten, the resulted rewritten block might only cause
    overlap (mitigated by marking overlapping block manually for deletion) and
    the data you wanted to rewrite could already part of bigger block.

    Use FILESYSTEM type of bucket to rewrite block on disk (suitable for vanilla
    Prometheus) After rewrite, it's caller responsibility to delete or mark
    source block for deletion to avoid overlaps. WARNING: This procedure is
    *IRREVERSIBLE* after certain time (delete delay), so do backup your blocks
    first.

tools bucket retention [<flags>]
    Retention applies retention policies on the given bucket. Please make sure
    no compactor is running on the same bucket at the same time.

tools bucket upload-blocks [<flags>]
    Upload blocks push blocks from the provided path to the object storage.


```

### Bucket Web

`tools bucket web` is used to inspect bucket blocks in form of interactive web UI.

This will start local webserver that will periodically update the view with given refresh.

<img src="../img/bucket-web.jpg" class="img-fluid" alt="web"/>

Example:

```
thanos tools bucket web --objstore.config-file="..."
```

```$ mdox-exec="thanos tools bucket web --help"
usage: thanos tools bucket web [<flags>]

Web interface for remote storage bucket.


Flags:
  -h, --[no-]help               Show context-sensitive help (also try
                                --help-long and --help-man).
      --[no-]version            Show application version.
      --log.level=info          Log filtering level.
      --log.format=logfmt       Log format to use. Possible options: logfmt or
                                json.
      --tracing.config-file=<file-path>
                                Path to YAML file with tracing
                                configuration. See format details:
                                https://thanos.io/tip/thanos/tracing.md/#configuration
      --tracing.config=<content>
                                Alternative to 'tracing.config-file' flag
                                (mutually exclusive). Content of YAML file
                                with tracing configuration. See format details:
                                https://thanos.io/tip/thanos/tracing.md/#configuration
      --[no-]enable-auto-gomemlimit
                                Enable go runtime to automatically limit memory
                                consumption.
      --auto-gomemlimit.ratio=0.9
                                The ratio of reserved GOMEMLIMIT memory to the
                                detected maximum container or system memory.
      --objstore.config-file=<file-path>
                                Path to YAML file that contains object
                                store configuration. See format details:
                                https://thanos.io/tip/thanos/storage.md/#configuration
      --objstore.config=<content>
                                Alternative to 'objstore.config-file'
                                flag (mutually exclusive). Content of
                                YAML file that contains object store
                                configuration. See format details:
                                https://thanos.io/tip/thanos/storage.md/#configuration
      --http-address="0.0.0.0:10902"
                                Listen host:port for HTTP endpoints.
      --http-grace-period=2m    Time to wait after an interrupt received for
                                HTTP Server.
      --http.config=""          [EXPERIMENTAL] Path to the configuration file
                                that can enable TLS or authentication for all
                                HTTP endpoints.
      --web.route-prefix=""     Prefix for API and UI endpoints. This allows
                                thanos UI to be served on a sub-path.
                                Defaults to the value of --web.external-prefix.
                                This option is analogous to --web.route-prefix
                                of Prometheus.
      --web.external-prefix=""  Static prefix for all HTML links and redirect
                                URLs in the bucket web UI interface.
                                Actual endpoints are still served on / or the
                                web.route-prefix. This allows thanos bucket
                                web UI to be served behind a reverse proxy that
                                strips a URL sub-path.
      --web.prefix-header=""    Name of HTTP request header used for dynamic
                                prefixing of UI links and redirects.
                                This option is ignored if web.external-prefix
                                argument is set. Security risk: enable
                                this option only if a reverse proxy in
                                front of thanos is resetting the header.
                                The --web.prefix-header=X-Forwarded-Prefix
                                option can be useful, for example, if Thanos
                                UI is served via Traefik reverse proxy with
                                PathPrefixStrip option enabled, which sends the
                                stripped prefix value in X-Forwarded-Prefix
                                header. This allows thanos UI to be served on a
                                sub-path.
      --[no-]web.disable-cors   Whether to disable CORS headers to be set by
                                Thanos. By default Thanos sets CORS headers to
                                be allowed by all.
      --refresh=30m             Refresh interval to download metadata from
                                remote storage
      --timeout=5m              Timeout to download metadata from remote storage
      --label=LABEL             External block label to use as group title
      --[no-]disable-admin-operations
                                Disable UI/API admin operations like marking
                                blocks for deletion and no compaction.
      --min-time=0000-01-01T00:00:00Z
                                Start of time range limit to serve. Thanos
                                tool bucket web will serve only blocks, which
                                happened later than this value. Option can be a
                                constant time in RFC3339 format or time duration
                                relative to current time, such as -1d or 2h45m.
                                Valid duration units are ms, s, m, h, d, w, y.
      --max-time=9999-12-31T23:59:59Z
                                End of time range limit to serve. Thanos
                                tool bucket web will serve only blocks,
                                which happened earlier than this value. Option
                                can be a constant time in RFC3339 format or time
                                duration relative to current time, such as -1d
                                or 2h45m. Valid duration units are ms, s, m, h,
                                d, w, y.
      --selector.relabel-config-file=<file-path>
                                Path to YAML file with relabeling
                                configuration that allows selecting blocks
                                to act on based on their external labels.
                                It follows thanos sharding relabel-config
                                syntax. For format details see:
                                https://thanos.io/tip/thanos/sharding.md/#relabelling
      --selector.relabel-config=<content>
                                Alternative to 'selector.relabel-config-file'
                                flag (mutually exclusive). Content of YAML
                                file with relabeling configuration that allows
                                selecting blocks to act on based on their
                                external labels. It follows thanos sharding
                                relabel-config syntax. For format details see:
                                https://thanos.io/tip/thanos/sharding.md/#relabelling

```

### Bucket Verify

`tools bucket verify` is used to verify and optionally repair blocks within the specified bucket.

Example:

```
thanos tools bucket verify --objstore.config-file="..."
```

When using the `--repair` option, make sure that the compactor job is disabled first.

```$ mdox-exec="thanos tools bucket verify --help"
usage: thanos tools bucket verify [<flags>]

Verify all blocks in the bucket against specified issues. NOTE: Depending on
issue this might take time and will need downloading all specified blocks to
disk.


Flags:
  -h, --[no-]help          Show context-sensitive help (also try --help-long and
                           --help-man).
      --[no-]version       Show application version.
      --log.level=info     Log filtering level.
      --log.format=logfmt  Log format to use. Possible options: logfmt or json.
      --tracing.config-file=<file-path>
                           Path to YAML file with tracing
                           configuration. See format details:
                           https://thanos.io/tip/thanos/tracing.md/#configuration
      --tracing.config=<content>
                           Alternative to 'tracing.config-file' flag
                           (mutually exclusive). Content of YAML file
                           with tracing configuration. See format details:
                           https://thanos.io/tip/thanos/tracing.md/#configuration
      --[no-]enable-auto-gomemlimit
                           Enable go runtime to automatically limit memory
                           consumption.
      --auto-gomemlimit.ratio=0.9
                           The ratio of reserved GOMEMLIMIT memory to the
                           detected maximum container or system memory.
      --objstore.config-file=<file-path>
                           Path to YAML file that contains object
                           store configuration. See format details:
                           https://thanos.io/tip/thanos/storage.md/#configuration
      --objstore.config=<content>
                           Alternative to 'objstore.config-file' flag (mutually
                           exclusive). Content of YAML file that contains
                           object store configuration. See format details:
                           https://thanos.io/tip/thanos/storage.md/#configuration
      --objstore-backup.config-file=<file-path>
                           Path to YAML file that contains object
                           store-backup configuration. See format details:
                           https://thanos.io/tip/thanos/storage.md/#configuration
                           Used for repair logic to backup blocks before
                           removal.
      --objstore-backup.config=<content>
                           Alternative to 'objstore-backup.config-file'
                           flag (mutually exclusive). Content of YAML
                           file that contains object store-backup
                           configuration. See format details:
                           https://thanos.io/tip/thanos/storage.md/#configuration
                           Used for repair logic to backup blocks before
                           removal.
  -r, --[no-]repair        Attempt to repair blocks for which issues were
                           detected
  -i, --issues=index_known_issues... ...
                           Issues to verify (and optionally repair). Possible
                           issue to verify, without repair: [overlapped_blocks];
                           Possible issue to verify and repair:
                           [index_known_issues duplicated_compaction]
      --id=ID ...          Block IDs to verify (and optionally repair) only.
                           If none is specified, all blocks will be verified.
                           Repeated field
      --delete-delay=0s    Duration after which blocks marked for deletion
                           would be deleted permanently from source bucket by
                           compactor component. If delete-delay is non zero,
                           blocks will be marked for deletion and compactor
                           component is required to delete blocks from source
                           bucket. If delete-delay is 0, blocks will be deleted
                           straight away. Use this if you want to get rid of
                           or move the block immediately. Note that deleting
                           blocks immediately can cause query failures, if store
                           gateway still has the block loaded, or compactor is
                           ignoring the deletion because it's compacting the
                           block at the same time.

```

### Bucket ls

`tools bucket ls` is used to list all blocks in the specified bucket.

Example:

```
thanos tools bucket ls -o json --objstore.config-file="..."
```

```$ mdox-exec="thanos tools bucket ls --help"
usage: thanos tools bucket ls [<flags>]

List all blocks in the bucket.


Flags:
  -h, --[no-]help            Show context-sensitive help (also try --help-long
                             and --help-man).
      --[no-]version         Show application version.
      --log.level=info       Log filtering level.
      --log.format=logfmt    Log format to use. Possible options: logfmt or
                             json.
      --tracing.config-file=<file-path>
                             Path to YAML file with tracing
                             configuration. See format details:
                             https://thanos.io/tip/thanos/tracing.md/#configuration
      --tracing.config=<content>
                             Alternative to 'tracing.config-file' flag
                             (mutually exclusive). Content of YAML file
                             with tracing configuration. See format details:
                             https://thanos.io/tip/thanos/tracing.md/#configuration
      --[no-]enable-auto-gomemlimit
                             Enable go runtime to automatically limit memory
                             consumption.
      --auto-gomemlimit.ratio=0.9
                             The ratio of reserved GOMEMLIMIT memory to the
                             detected maximum container or system memory.
      --objstore.config-file=<file-path>
                             Path to YAML file that contains object
                             store configuration. See format details:
                             https://thanos.io/tip/thanos/storage.md/#configuration
      --objstore.config=<content>
                             Alternative to 'objstore.config-file'
                             flag (mutually exclusive). Content of
                             YAML file that contains object store
                             configuration. See format details:
                             https://thanos.io/tip/thanos/storage.md/#configuration
      --selector.relabel-config-file=<file-path>
                             Path to YAML file with relabeling configuration
                             that allows selecting blocks to act on based on
                             their external labels. It follows thanos sharding
                             relabel-config syntax. For format details see:
                             https://thanos.io/tip/thanos/sharding.md/#relabelling
      --selector.relabel-config=<content>
                             Alternative to 'selector.relabel-config-file'
                             flag (mutually exclusive). Content of YAML
                             file with relabeling configuration that allows
                             selecting blocks to act on based on their
                             external labels. It follows thanos sharding
                             relabel-config syntax. For format details see:
                             https://thanos.io/tip/thanos/sharding.md/#relabelling
  -o, --output=""            Optional format in which to print each block's
                             information. Options are 'json', 'wide' or a custom
                             template.
      --[no-]exclude-delete  Exclude blocks marked for deletion.
      --min-time=0000-01-01T00:00:00Z
                             Start of time range limit to list blocks. Thanos
                             Tools will list blocks, which were created later
                             than this value. Option can be a constant time in
                             RFC3339 format or time duration relative to current
                             time, such as -1d or 2h45m. Valid duration units
                             are ms, s, m, h, d, w, y.
      --max-time=9999-12-31T23:59:59Z
                             End of time range limit to list. Thanos Tools
                             will list only blocks, which were created earlier
                             than this value. Option can be a constant time in
                             RFC3339 format or time duration relative to current
                             time, such as -1d or 2h45m. Valid duration units
                             are ms, s, m, h, d, w, y.
      --timeout=5m           Timeout to download metadata from remote storage

```

### Bucket inspect

`tools bucket inspect` is used to inspect buckets in a detailed way using stdout in ASCII table format.

Example:

```
thanos tools bucket inspect -l environment=\"prod\" --objstore.config-file="..."
```

```$ mdox-exec="thanos tools bucket inspect --help"
usage: thanos tools bucket inspect [<flags>]

Inspect all blocks in the bucket in detailed, table-like way.


Flags:
  -h, --[no-]help            Show context-sensitive help (also try --help-long
                             and --help-man).
      --[no-]version         Show application version.
      --log.level=info       Log filtering level.
      --log.format=logfmt    Log format to use. Possible options: logfmt or
                             json.
      --tracing.config-file=<file-path>
                             Path to YAML file with tracing
                             configuration. See format details:
                             https://thanos.io/tip/thanos/tracing.md/#configuration
      --tracing.config=<content>
                             Alternative to 'tracing.config-file' flag
                             (mutually exclusive). Content of YAML file
                             with tracing configuration. See format details:
                             https://thanos.io/tip/thanos/tracing.md/#configuration
      --[no-]enable-auto-gomemlimit
                             Enable go runtime to automatically limit memory
                             consumption.
      --auto-gomemlimit.ratio=0.9
                             The ratio of reserved GOMEMLIMIT memory to the
                             detected maximum container or system memory.
      --objstore.config-file=<file-path>
<<<<<<< HEAD
                                Path to YAML file that contains object
                                store configuration. See format details:
                                https://thanos.io/tip/thanos/storage.md/#configuration
      --output=table            Output format for result. Currently supports
                                table, csv, tsv.
=======
                             Path to YAML file that contains object
                             store configuration. See format details:
                             https://thanos.io/tip/thanos/storage.md/#configuration
      --objstore.config=<content>
                             Alternative to 'objstore.config-file'
                             flag (mutually exclusive). Content of
                             YAML file that contains object store
                             configuration. See format details:
                             https://thanos.io/tip/thanos/storage.md/#configuration
>>>>>>> 26f6e643
  -l, --selector=<name>=\"<value>\" ...
                             Selects blocks based on label, e.g. '-l
                             key1=\"value1\" -l key2=\"value2\"'. All key value
                             pairs must match.
      --sort-by=FROM... ...  Sort by columns. It's also possible to sort by
                             multiple columns, e.g. '--sort-by FROM --sort-by
                             UNTIL'. I.e., if the 'FROM' value is equal the rows
                             are then further sorted by the 'UNTIL' value.
      --timeout=5m           Timeout to download metadata from remote storage
      --output=table         Output format for result. Currently supports table,
                             cvs, tsv.

```

### Bucket replicate

`bucket tools replicate` is used to replicate buckets from one object storage to another.

NOTE: Currently it works only with Thanos blocks (meta.json has to have Thanos metadata).

Example:

```
thanos tools bucket replicate --objstore.config-file="..." --objstore-to.config="..."
```

```$ mdox-exec="thanos tools bucket replicate --help"
usage: thanos tools bucket replicate [<flags>]

Replicate data from one object storage to another. NOTE: Currently it works only
with Thanos blocks (meta.json has to have Thanos metadata).


Flags:
  -h, --[no-]help             Show context-sensitive help (also try --help-long
                              and --help-man).
      --[no-]version          Show application version.
      --log.level=info        Log filtering level.
      --log.format=logfmt     Log format to use. Possible options: logfmt or
                              json.
      --tracing.config-file=<file-path>
                              Path to YAML file with tracing
                              configuration. See format details:
                              https://thanos.io/tip/thanos/tracing.md/#configuration
      --tracing.config=<content>
                              Alternative to 'tracing.config-file' flag
                              (mutually exclusive). Content of YAML file
                              with tracing configuration. See format details:
                              https://thanos.io/tip/thanos/tracing.md/#configuration
      --[no-]enable-auto-gomemlimit
                              Enable go runtime to automatically limit memory
                              consumption.
      --auto-gomemlimit.ratio=0.9
                              The ratio of reserved GOMEMLIMIT memory to the
                              detected maximum container or system memory.
      --objstore.config-file=<file-path>
                              Path to YAML file that contains object
                              store configuration. See format details:
                              https://thanos.io/tip/thanos/storage.md/#configuration
      --objstore.config=<content>
                              Alternative to 'objstore.config-file'
                              flag (mutually exclusive). Content of
                              YAML file that contains object store
                              configuration. See format details:
                              https://thanos.io/tip/thanos/storage.md/#configuration
      --http-address="0.0.0.0:10902"
                              Listen host:port for HTTP endpoints.
      --http-grace-period=2m  Time to wait after an interrupt received for HTTP
                              Server.
      --http.config=""        [EXPERIMENTAL] Path to the configuration file
                              that can enable TLS or authentication for all HTTP
                              endpoints.
      --objstore-to.config-file=<file-path>
                              Path to YAML file that contains object
                              store-to configuration. See format details:
                              https://thanos.io/tip/thanos/storage.md/#configuration
                              The object storage which replicate data to.
      --objstore-to.config=<content>
                              Alternative to 'objstore-to.config-file'
                              flag (mutually exclusive). Content of
                              YAML file that contains object store-to
                              configuration. See format details:
                              https://thanos.io/tip/thanos/storage.md/#configuration
                              The object storage which replicate data to.
      --resolution=0s... ...  Only blocks with these resolutions will be
                              replicated. Repeated flag.
      --compaction-min=1      Only blocks with at least this compaction level
                              will be replicated.
      --compaction-max=4      Only blocks up to a maximum of this compaction
                              level will be replicated.
      --compaction=COMPACTION ...
                              Only blocks with these compaction levels
                              will be replicated. Repeated flag. Overrides
                              compaction-min and compaction-max if set.
      --matcher=MATCHER       blocks whose external labels match this matcher
                              will be replicated. All Prometheus matchers are
                              supported, including =, !=, =~ and !~.
      --[no-]single-run       Run replication only one time, then exit.
      --min-time=0000-01-01T00:00:00Z
                              Start of time range limit to replicate. Thanos
                              Replicate will replicate only metrics, which
                              happened later than this value. Option can be a
                              constant time in RFC3339 format or time duration
                              relative to current time, such as -1d or 2h45m.
                              Valid duration units are ms, s, m, h, d, w, y.
      --max-time=9999-12-31T23:59:59Z
                              End of time range limit to replicate. Thanos
                              Replicate will replicate only metrics, which
                              happened earlier than this value. Option can be a
                              constant time in RFC3339 format or time duration
                              relative to current time, such as -1d or 2h45m.
                              Valid duration units are ms, s, m, h, d, w, y.
      --id=ID ...             Block to be replicated to the destination bucket.
                              IDs will be used to match blocks and other
                              matchers will be ignored. When specified, this
                              command will be run only once after successful
                              replication. Repeated field
      --[no-]ignore-marked-for-deletion
                              Do not replicate blocks that have deletion mark.

```

### Bucket downsample

`tools bucket downsample` is used to downsample blocks in an object store bucket as a service. It implements the downsample API on top of historical data in an object storage bucket.

```bash
thanos tools bucket downsample \
    --data-dir        "/local/state/data/dir" \
    --objstore.config-file "bucket.yml"
```

The content of `bucket.yml`:

```yaml mdox-exec="go run scripts/cfggen/main.go --name=gcs.Config"
type: GCS
config:
  bucket: ""
  service_account: ""
  use_grpc: false
  grpc_conn_pool_size: 0
  http_config:
    idle_conn_timeout: 0s
    response_header_timeout: 0s
    insecure_skip_verify: false
    tls_handshake_timeout: 0s
    expect_continue_timeout: 0s
    max_idle_conns: 0
    max_idle_conns_per_host: 0
    max_conns_per_host: 0
    tls_config:
      ca_file: ""
      cert_file: ""
      key_file: ""
      server_name: ""
      insecure_skip_verify: false
    disable_compression: false
  chunk_size_bytes: 0
  max_retries: 0
prefix: ""
```

```$ mdox-exec="thanos tools bucket downsample --help"
usage: thanos tools bucket downsample [<flags>]

Continuously downsamples blocks in an object store bucket.


Flags:
  -h, --[no-]help             Show context-sensitive help (also try --help-long
                              and --help-man).
      --[no-]version          Show application version.
      --log.level=info        Log filtering level.
      --log.format=logfmt     Log format to use. Possible options: logfmt or
                              json.
      --tracing.config-file=<file-path>
                              Path to YAML file with tracing
                              configuration. See format details:
                              https://thanos.io/tip/thanos/tracing.md/#configuration
      --tracing.config=<content>
                              Alternative to 'tracing.config-file' flag
                              (mutually exclusive). Content of YAML file
                              with tracing configuration. See format details:
                              https://thanos.io/tip/thanos/tracing.md/#configuration
      --[no-]enable-auto-gomemlimit
                              Enable go runtime to automatically limit memory
                              consumption.
      --auto-gomemlimit.ratio=0.9
                              The ratio of reserved GOMEMLIMIT memory to the
                              detected maximum container or system memory.
      --objstore.config-file=<file-path>
                              Path to YAML file that contains object
                              store configuration. See format details:
                              https://thanos.io/tip/thanos/storage.md/#configuration
      --objstore.config=<content>
                              Alternative to 'objstore.config-file'
                              flag (mutually exclusive). Content of
                              YAML file that contains object store
                              configuration. See format details:
                              https://thanos.io/tip/thanos/storage.md/#configuration
      --http-address="0.0.0.0:10902"
                              Listen host:port for HTTP endpoints.
      --http-grace-period=2m  Time to wait after an interrupt received for HTTP
                              Server.
      --http.config=""        [EXPERIMENTAL] Path to the configuration file
                              that can enable TLS or authentication for all HTTP
                              endpoints.
      --wait-interval=5m      Wait interval between downsample runs.
      --downsample.concurrency=1
                              Number of goroutines to use when downsampling
                              blocks.
      --block-files-concurrency=1
                              Number of goroutines to use when
                              fetching/uploading block files from object
                              storage.
      --data-dir="./data"     Data directory in which to cache blocks and
                              process downsamplings.
      --hash-func=            Specify which hash function to use when
                              calculating the hashes of produced files. If no
                              function has been specified, it does not happen.
                              This permits avoiding downloading some files twice
                              albeit at some performance cost. Possible values
                              are: "", "SHA256".

```

### Bucket mark

`tools bucket mark` can be used to manually mark block for deletion.

NOTE: If the [Compactor](compact.md) is currently running and compacting exactly same block, this operation would be potentially a noop."

```bash
thanos tools bucket mark \
    --id "01C8320GCGEWBZF51Q46TTQEH9" --id "01C8J352831FXGZQMN2NTJ08DY"
    --objstore.config-file "bucket.yml"
```

The example content of `bucket.yml`:

```yaml mdox-exec="go run scripts/cfggen/main.go --name=gcs.Config"
type: GCS
config:
  bucket: ""
  service_account: ""
  use_grpc: false
  grpc_conn_pool_size: 0
  http_config:
    idle_conn_timeout: 0s
    response_header_timeout: 0s
    insecure_skip_verify: false
    tls_handshake_timeout: 0s
    expect_continue_timeout: 0s
    max_idle_conns: 0
    max_idle_conns_per_host: 0
    max_conns_per_host: 0
    tls_config:
      ca_file: ""
      cert_file: ""
      key_file: ""
      server_name: ""
      insecure_skip_verify: false
    disable_compression: false
  chunk_size_bytes: 0
  max_retries: 0
prefix: ""
```

```$ mdox-exec="thanos tools bucket mark --help"
usage: thanos tools bucket mark --id=ID --marker=MARKER [<flags>]

Mark block for deletion or no-compact in a safe way. NOTE: If the compactor is
currently running compacting same block, this operation would be potentially a
noop.


Flags:
  -h, --[no-]help          Show context-sensitive help (also try --help-long and
                           --help-man).
      --[no-]version       Show application version.
      --log.level=info     Log filtering level.
      --log.format=logfmt  Log format to use. Possible options: logfmt or json.
      --tracing.config-file=<file-path>
                           Path to YAML file with tracing
                           configuration. See format details:
                           https://thanos.io/tip/thanos/tracing.md/#configuration
      --tracing.config=<content>
                           Alternative to 'tracing.config-file' flag
                           (mutually exclusive). Content of YAML file
                           with tracing configuration. See format details:
                           https://thanos.io/tip/thanos/tracing.md/#configuration
      --[no-]enable-auto-gomemlimit
                           Enable go runtime to automatically limit memory
                           consumption.
      --auto-gomemlimit.ratio=0.9
                           The ratio of reserved GOMEMLIMIT memory to the
                           detected maximum container or system memory.
      --objstore.config-file=<file-path>
                           Path to YAML file that contains object
                           store configuration. See format details:
                           https://thanos.io/tip/thanos/storage.md/#configuration
      --objstore.config=<content>
                           Alternative to 'objstore.config-file' flag (mutually
                           exclusive). Content of YAML file that contains
                           object store configuration. See format details:
                           https://thanos.io/tip/thanos/storage.md/#configuration
      --id=ID ...          ID (ULID) of the blocks to be marked for deletion
                           (repeated flag)
      --marker=MARKER      Marker to be put.
      --details=DETAILS    Human readable details to be put into marker.
      --[no-]remove        Remove the marker.

```

### Bucket Rewrite

`tools bucket rewrite` rewrites chosen blocks in the bucket, while deleting or modifying series.

For example we can remove all non counters from the block you have on your disk (e.g in Prometheus dir):

```bash
thanos tools bucket rewrite --no-dry-run \
  --id 01DN3SK96XDAEKRB1AN30AAW6E \
  --objstore.config "
type: FILESYSTEM
config:
  directory: <local dir>
" \
  --rewrite.to-delete-config "
- matchers: \"{__name__!~\\\".*total\\\"}\"
"
```

By default, rewrite also produces `change.log` in the tmp local dir. Look for log message like:

```
ts=2020-11-09T00:40:13.703322181Z caller=level.go:63 level=info msg="changelog will be available" file=/tmp/thanos-rewrite/01EPN74E401ZD2SQXS4SRY6DZX/change.log`
```

```$ mdox-exec="thanos tools bucket rewrite --help"
usage: thanos tools bucket rewrite --id=ID [<flags>]

Rewrite chosen blocks in the bucket, while deleting or modifying series Resulted
block has modified stats in meta.json. Additionally compaction.sources are
altered to not confuse readers of meta.json. Instead thanos.rewrite section
is added with useful info like old sources and deletion requests. NOTE: It's
recommended to turn off compactor while doing this operation. If the compactor
is running and touching exactly same block that is being rewritten, the resulted
rewritten block might only cause overlap (mitigated by marking overlapping block
manually for deletion) and the data you wanted to rewrite could already part of
bigger block.

Use FILESYSTEM type of bucket to rewrite block on disk (suitable for vanilla
Prometheus) After rewrite, it's caller responsibility to delete or mark source
block for deletion to avoid overlaps. WARNING: This procedure is *IRREVERSIBLE*
after certain time (delete delay), so do backup your blocks first.


Flags:
  -h, --[no-]help           Show context-sensitive help (also try --help-long
                            and --help-man).
      --[no-]version        Show application version.
      --log.level=info      Log filtering level.
      --log.format=logfmt   Log format to use. Possible options: logfmt or json.
      --tracing.config-file=<file-path>
                            Path to YAML file with tracing
                            configuration. See format details:
                            https://thanos.io/tip/thanos/tracing.md/#configuration
      --tracing.config=<content>
                            Alternative to 'tracing.config-file' flag
                            (mutually exclusive). Content of YAML file
                            with tracing configuration. See format details:
                            https://thanos.io/tip/thanos/tracing.md/#configuration
      --[no-]enable-auto-gomemlimit
                            Enable go runtime to automatically limit memory
                            consumption.
      --auto-gomemlimit.ratio=0.9
                            The ratio of reserved GOMEMLIMIT memory to the
                            detected maximum container or system memory.
      --objstore.config-file=<file-path>
                            Path to YAML file that contains object
                            store configuration. See format details:
                            https://thanos.io/tip/thanos/storage.md/#configuration
      --objstore.config=<content>
                            Alternative to 'objstore.config-file' flag (mutually
                            exclusive). Content of YAML file that contains
                            object store configuration. See format details:
                            https://thanos.io/tip/thanos/storage.md/#configuration
      --id=ID ...           ID (ULID) of the blocks for rewrite (repeated flag).
      --tmp.dir="/tmp/thanos-rewrite"
                            Working directory for temporary files
      --[no-]dry-run        Prints the series changes instead of doing them.
                            Defaults to true, for user to double check. (:
                            Pass --no-dry-run to skip this.
      --[no-]prom-blocks    If specified, we assume the blocks to be uploaded
                            are only used with Prometheus so we don't check
                            external labels in this case.
      --[no-]delete-blocks  Whether to delete the original blocks after
                            rewriting blocks successfully. Available in non
                            dry-run mode only.
      --hash-func=          Specify which hash function to use when calculating
                            the hashes of produced files. If no function has
                            been specified, it does not happen. This permits
                            avoiding downloading some files twice albeit at some
                            performance cost. Possible values are: "", "SHA256".
      --rewrite.to-delete-config-file=<file-path>
                            Path to YAML file that contains
                            []metadata.DeletionRequest that will be applied to
                            blocks
      --rewrite.to-delete-config=<content>
                            Alternative to 'rewrite.to-delete-config-file' flag
                            (mutually exclusive). Content of YAML file that
                            contains []metadata.DeletionRequest that will be
                            applied to blocks
      --rewrite.to-relabel-config-file=<file-path>
                            Path to YAML file that contains relabel configs that
                            will be applied to blocks
      --rewrite.to-relabel-config=<content>
                            Alternative to 'rewrite.to-relabel-config-file'
                            flag (mutually exclusive). Content of YAML file that
                            contains relabel configs that will be applied to
                            blocks
      --[no-]rewrite.add-change-log
                            If specified, all modifications are written to new
                            block directory. Disable if latency is to high.

```

### Bucket Upload Blocks

`tools bucket upload-blocks` uploads a blocks created on the given bucket.

```$ mdox-exec="thanos tools bucket upload-blocks --help"
usage: thanos tools bucket upload-blocks [<flags>]

Upload blocks push blocks from the provided path to the object storage.


Flags:
  -h, --[no-]help              Show context-sensitive help (also try --help-long
                               and --help-man).
      --[no-]version           Show application version.
      --log.level=info         Log filtering level.
      --log.format=logfmt      Log format to use. Possible options: logfmt or
                               json.
      --tracing.config-file=<file-path>
                               Path to YAML file with tracing
                               configuration. See format details:
                               https://thanos.io/tip/thanos/tracing.md/#configuration
      --tracing.config=<content>
                               Alternative to 'tracing.config-file' flag
                               (mutually exclusive). Content of YAML file
                               with tracing configuration. See format details:
                               https://thanos.io/tip/thanos/tracing.md/#configuration
      --[no-]enable-auto-gomemlimit
                               Enable go runtime to automatically limit memory
                               consumption.
      --auto-gomemlimit.ratio=0.9
                               The ratio of reserved GOMEMLIMIT memory to the
                               detected maximum container or system memory.
      --objstore.config-file=<file-path>
                               Path to YAML file that contains object
                               store configuration. See format details:
                               https://thanos.io/tip/thanos/storage.md/#configuration
      --objstore.config=<content>
                               Alternative to 'objstore.config-file'
                               flag (mutually exclusive). Content of
                               YAML file that contains object store
                               configuration. See format details:
                               https://thanos.io/tip/thanos/storage.md/#configuration
      --path="./data"          Path to the directory containing blocks to
                               upload.
      --label=key="value" ...  External labels to add to the uploaded blocks
                               (repeated).

```

## Rules-check

The `tools rules-check` subcommand contains tools for validation of Prometheus rules.

This is allowing to check the rules with the same validation as is used by the Thanos Ruler node.

NOTE: The check is equivalent to the `promtool check rules` with addition of Thanos Ruler extended rules file syntax, which includes `partial_response_strategy` field which `promtool` does not allow.

If the check fails the command fails with exit code `1`, otherwise `0`.

Example:

```
./thanos tools rules-check --rules cmd/thanos/testdata/rules-files/*.yaml
```

```$ mdox-exec="thanos tools rules-check --help"
usage: thanos tools rules-check --rules=RULES

Check if the rule files are valid or not.


Flags:
  -h, --[no-]help          Show context-sensitive help (also try --help-long and
                           --help-man).
      --[no-]version       Show application version.
      --log.level=info     Log filtering level.
      --log.format=logfmt  Log format to use. Possible options: logfmt or json.
      --tracing.config-file=<file-path>
                           Path to YAML file with tracing
                           configuration. See format details:
                           https://thanos.io/tip/thanos/tracing.md/#configuration
      --tracing.config=<content>
                           Alternative to 'tracing.config-file' flag
                           (mutually exclusive). Content of YAML file
                           with tracing configuration. See format details:
                           https://thanos.io/tip/thanos/tracing.md/#configuration
      --[no-]enable-auto-gomemlimit
                           Enable go runtime to automatically limit memory
                           consumption.
      --auto-gomemlimit.ratio=0.9
                           The ratio of reserved GOMEMLIMIT memory to the
                           detected maximum container or system memory.
      --rules=RULES ...    The rule files glob to check (repeated).

```

#### Probes

- The downsample service exposes two endpoints for probing:
  - `/-/healthy` starts as soon as the initial setup is completed.
  - `/-/ready` starts after all the bootstrapping completed (e.g object store bucket connection) and ready to serve traffic.

> NOTE: Metric endpoint starts immediately so, make sure you set up readiness probe on designated HTTP `/-/ready` path.<|MERGE_RESOLUTION|>--- conflicted
+++ resolved
@@ -568,13 +568,6 @@
                              The ratio of reserved GOMEMLIMIT memory to the
                              detected maximum container or system memory.
       --objstore.config-file=<file-path>
-<<<<<<< HEAD
-                                Path to YAML file that contains object
-                                store configuration. See format details:
-                                https://thanos.io/tip/thanos/storage.md/#configuration
-      --output=table            Output format for result. Currently supports
-                                table, csv, tsv.
-=======
                              Path to YAML file that contains object
                              store configuration. See format details:
                              https://thanos.io/tip/thanos/storage.md/#configuration
@@ -584,7 +577,6 @@
                              YAML file that contains object store
                              configuration. See format details:
                              https://thanos.io/tip/thanos/storage.md/#configuration
->>>>>>> 26f6e643
   -l, --selector=<name>=\"<value>\" ...
                              Selects blocks based on label, e.g. '-l
                              key1=\"value1\" -l key2=\"value2\"'. All key value
@@ -595,7 +587,7 @@
                              are then further sorted by the 'UNTIL' value.
       --timeout=5m           Timeout to download metadata from remote storage
       --output=table         Output format for result. Currently supports table,
-                             cvs, tsv.
+                             csv, tsv.
 
 ```
 
