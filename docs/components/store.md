# Store

The `thanos store` command (also known as Store Gateway) implements the Store API on top of historical data in an object storage bucket. It acts primarily as an API gateway and therefore does not need significant amounts of local disk space. It joins a Thanos cluster on startup and advertises the data it can access. It keeps a small amount of information about all remote blocks on local disk and keeps it in sync with the bucket. This data is generally safe to delete across restarts at the cost of increased startup times.

```bash
thanos store \
    --data-dir        "/local/state/data/dir" \
    --objstore.config-file "bucket.yml"
```

The content of `bucket.yml`:

```yaml mdox-exec="go run scripts/cfggen/main.go --name=gcs.Config"
type: GCS
config:
  bucket: ""
  service_account: ""
  use_grpc: false
  grpc_conn_pool_size: 0
  http_config:
    idle_conn_timeout: 0s
    response_header_timeout: 0s
    insecure_skip_verify: false
    tls_handshake_timeout: 0s
    expect_continue_timeout: 0s
    max_idle_conns: 0
    max_idle_conns_per_host: 0
    max_conns_per_host: 0
    tls_config:
      ca_file: ""
      cert_file: ""
      key_file: ""
      server_name: ""
      insecure_skip_verify: false
    disable_compression: false
  chunk_size_bytes: 0
  max_retries: 0
prefix: ""
```

In general, an average of 6 MB of local disk space is required per TSDB block stored in the object storage bucket, but for high cardinality blocks with large label set it can even go up to 30MB and more. It is for the pre-computed index, which includes symbols and postings offsets as well as metadata JSON.

## Flags

```$ mdox-exec="thanos store --help"
usage: thanos store [<flags>]

Store node giving access to blocks in a bucket provider. Now supported GCS, S3,
Azure, Swift, Tencent COS and Aliyun OSS.


Flags:
  -h, --[no-]help                Show context-sensitive help (also try
                                 --help-long and --help-man).
      --[no-]version             Show application version.
      --log.level=info           Log filtering level.
      --log.format=logfmt        Log format to use. Possible options: logfmt or
                                 json.
      --tracing.config-file=<file-path>  
                                 Path to YAML file with tracing
                                 configuration. See format details:
                                 https://thanos.io/tip/thanos/tracing.md/#configuration
      --tracing.config=<content>  
                                 Alternative to 'tracing.config-file' flag
                                 (mutually exclusive). Content of YAML file
                                 with tracing configuration. See format details:
                                 https://thanos.io/tip/thanos/tracing.md/#configuration
      --[no-]enable-auto-gomemlimit  
                                 Enable go runtime to automatically limit memory
                                 consumption.
      --auto-gomemlimit.ratio=0.9  
                                 The ratio of reserved GOMEMLIMIT memory to the
                                 detected maximum container or system memory.
      --http-address="0.0.0.0:10902"  
                                 Listen host:port for HTTP endpoints.
      --http-grace-period=2m     Time to wait after an interrupt received for
                                 HTTP Server.
      --http.config=""           [EXPERIMENTAL] Path to the configuration file
                                 that can enable TLS or authentication for all
                                 HTTP endpoints.
      --grpc-address="0.0.0.0:10901"  
                                 Listen ip:port address for gRPC endpoints
                                 (StoreAPI). Make sure this address is routable
                                 from other components.
      --grpc-server-tls-cert=""  TLS Certificate for gRPC server, leave blank to
                                 disable TLS
      --grpc-server-tls-key=""   TLS Key for the gRPC server, leave blank to
                                 disable TLS
      --grpc-server-tls-client-ca=""  
                                 TLS CA to verify clients against. If no
                                 client CA is specified, there is no client
                                 verification on server side. (tls.NoClientCert)
      --grpc-server-tls-min-version="1.3"  
                                 TLS supported minimum version for gRPC server.
                                 If no version is specified, it'll default to
                                 1.3. Allowed values: ["1.0", "1.1", "1.2",
                                 "1.3"]
      --grpc-server-max-connection-age=60m  
                                 The grpc server max connection age. This
                                 controls how often to re-establish connections
                                 and redo TLS handshakes.
      --grpc-grace-period=2m     Time to wait after an interrupt received for
                                 GRPC Server.
      --store.limits.request-series=0  
                                 The maximum series allowed for a single Series
                                 request. The Series call fails if this limit is
                                 exceeded. 0 means no limit.
      --store.limits.request-samples=0  
                                 The maximum samples allowed for a single
                                 Series request, The Series call fails if
                                 this limit is exceeded. 0 means no limit.
                                 NOTE: For efficiency the limit is internally
                                 implemented as 'chunks limit' considering each
                                 chunk contains a maximum of 120 samples.
      --data-dir="./data"        Local data directory used for caching
                                 purposes (index-header, in-mem cache items and
                                 meta.jsons). If removed, no data will be lost,
                                 just store will have to rebuild the cache.
                                 NOTE: Putting raw blocks here will not
                                 cause the store to read them. For such use
                                 cases use Prometheus + sidecar. Ignored if
                                 --no-cache-index-header option is specified.
      --[no-]cache-index-header  Cache TSDB index-headers on disk to reduce
                                 startup time. When set to true, Thanos Store
                                 will download index headers from remote object
                                 storage on startup and create a header file on
                                 disk. Use --data-dir to set the directory in
                                 which index headers will be downloaded.
      --index-cache-size=250MB   Maximum size of items held in the in-memory
                                 index cache. Ignored if --index-cache.config or
                                 --index-cache.config-file option is specified.
      --index-cache.config-file=<file-path>  
                                 Path to YAML file that contains index
                                 cache configuration. See format details:
                                 https://thanos.io/tip/components/store.md/#index-cache
      --index-cache.config=<content>  
                                 Alternative to 'index-cache.config-file'
                                 flag (mutually exclusive). Content of
                                 YAML file that contains index cache
                                 configuration. See format details:
                                 https://thanos.io/tip/components/store.md/#index-cache
      --chunk-pool-size=2GB      Maximum size of concurrently allocatable
                                 bytes reserved strictly to reuse for chunks in
                                 memory.
      --store.grpc.touched-series-limit=0  
                                 DEPRECATED: use store.limits.request-series.
      --store.grpc.series-sample-limit=0  
                                 DEPRECATED: use store.limits.request-samples.
      --store.grpc.downloaded-bytes-limit=0  
                                 Maximum amount of downloaded (either
                                 fetched or touched) bytes in a single
                                 Series/LabelNames/LabelValues call. The Series
                                 call fails if this limit is exceeded. 0 means
                                 no limit.
      --store.grpc.series-max-concurrency=20  
                                 Maximum number of concurrent Series calls.
      --objstore.config-file=<file-path>  
                                 Path to YAML file that contains object
                                 store configuration. See format details:
                                 https://thanos.io/tip/thanos/storage.md/#configuration
      --objstore.config=<content>  
                                 Alternative to 'objstore.config-file'
                                 flag (mutually exclusive). Content of
                                 YAML file that contains object store
                                 configuration. See format details:
                                 https://thanos.io/tip/thanos/storage.md/#configuration
      --sync-block-duration=15m  Repeat interval for syncing the blocks between
                                 local and remote view.
      --block-discovery-strategy="concurrent"  
                                 One of concurrent, recursive. When set to
                                 concurrent, stores will concurrently issue
                                 one call per directory to discover active
                                 blocks in the bucket. The recursive strategy
                                 iterates through all objects in the bucket,
                                 recursively traversing into each directory.
                                 This avoids N+1 calls at the expense of having
                                 slower bucket iterations.
      --block-sync-concurrency=20  
                                 Number of goroutines to use when constructing
                                 index-cache.json blocks from object storage.
                                 Must be equal or greater than 1.
      --block-meta-fetch-concurrency=32  
                                 Number of goroutines to use when fetching block
                                 metadata from object storage.
      --min-time=0000-01-01T00:00:00Z  
                                 Start of time range limit to serve. Thanos
                                 Store will serve only metrics, which happened
                                 later than this value. Option can be a constant
                                 time in RFC3339 format or time duration
                                 relative to current time, such as -1d or 2h45m.
                                 Valid duration units are ms, s, m, h, d, w, y.
      --max-time=9999-12-31T23:59:59Z  
                                 End of time range limit to serve. Thanos Store
                                 will serve only blocks, which happened earlier
                                 than this value. Option can be a constant time
                                 in RFC3339 format or time duration relative
                                 to current time, such as -1d or 2h45m. Valid
                                 duration units are ms, s, m, h, d, w, y.
      --selector.relabel-config-file=<file-path>  
                                 Path to YAML file with relabeling
                                 configuration that allows selecting blocks
                                 to act on based on their external labels.
                                 It follows thanos sharding relabel-config
                                 syntax. For format details see:
                                 https://thanos.io/tip/thanos/sharding.md/#relabelling
      --selector.relabel-config=<content>  
                                 Alternative to 'selector.relabel-config-file'
                                 flag (mutually exclusive). Content of YAML
                                 file with relabeling configuration that allows
                                 selecting blocks to act on based on their
                                 external labels. It follows thanos sharding
                                 relabel-config syntax. For format details see:
                                 https://thanos.io/tip/thanos/sharding.md/#relabelling
      --consistency-delay=0s     Minimum age of all blocks before they are
                                 being read. Set it to safe value (e.g 30m) if
                                 your object storage is eventually consistent.
                                 GCS and S3 are (roughly) strongly consistent.
      --ignore-deletion-marks-delay=24h  
                                 Duration after which the blocks marked for
                                 deletion will be filtered out while fetching
                                 blocks. The idea of ignore-deletion-marks-delay
                                 is to ignore blocks that are marked for
                                 deletion with some delay. This ensures store
                                 can still serve blocks that are meant to be
                                 deleted but do not have a replacement yet.
                                 If delete-delay duration is provided to
                                 compactor or bucket verify component,
                                 it will upload deletion-mark.json file to
                                 mark after what duration the block should
                                 be deleted rather than deleting the block
                                 straight away. If delete-delay is non-zero
                                 for compactor or bucket verify component,
                                 ignore-deletion-marks-delay should be set
                                 to (delete-delay)/2 so that blocks marked
                                 for deletion are filtered out while fetching
                                 blocks before being deleted from bucket.
                                 Default is 24h, half of the default value for
                                 --delete-delay on compactor.
      --[no-]store.enable-index-header-lazy-reader  
                                 If true, Store Gateway will lazy memory map
                                 index-header only once the block is required by
                                 a query.
      --[no-]store.enable-lazy-expanded-postings  
                                 If true, Store Gateway will estimate postings
                                 size and try to lazily expand postings if
                                 it downloads less data than expanding all
                                 postings.
      --store.posting-group-max-key-series-ratio=100  
                                 Mark posting group as lazy if it fetches more
                                 keys than R * max series the query should
                                 fetch. With R set to 100, a posting group which
                                 fetches 100K keys will be marked as lazy if
                                 the current query only fetches 1000 series.
                                 thanos_bucket_store_lazy_expanded_posting_groups_total
                                 shows lazy expanded postings groups with
                                 reasons and you can tune this config
                                 accordingly. This config is only valid if lazy
                                 expanded posting is enabled. 0 disables the
                                 limit.
      --store.index-header-lazy-download-strategy=eager  
                                 Strategy of how to download index headers
                                 lazily. Supported values: eager, lazy.
                                 If eager, always download index header during
                                 initial load. If lazy, download index header
                                 during query time.
      --[no-]web.disable         Disable Block Viewer UI.
      --web.external-prefix=""   Static prefix for all HTML links and redirect
                                 URLs in the bucket web UI interface.
                                 Actual endpoints are still served on / or the
                                 web.route-prefix. This allows thanos bucket
                                 web UI to be served behind a reverse proxy that
                                 strips a URL sub-path.
      --web.prefix-header=""     Name of HTTP request header used for dynamic
                                 prefixing of UI links and redirects.
                                 This option is ignored if web.external-prefix
                                 argument is set. Security risk: enable
                                 this option only if a reverse proxy in
                                 front of thanos is resetting the header.
                                 The --web.prefix-header=X-Forwarded-Prefix
                                 option can be useful, for example, if Thanos
                                 UI is served via Traefik reverse proxy with
                                 PathPrefixStrip option enabled, which sends the
                                 stripped prefix value in X-Forwarded-Prefix
                                 header. This allows thanos UI to be served on a
                                 sub-path.
      --[no-]web.disable-cors    Whether to disable CORS headers to be set by
                                 Thanos. By default Thanos sets CORS headers to
                                 be allowed by all.
      --bucket-web-label=BUCKET-WEB-LABEL  
                                 External block label to use as group title in
                                 the bucket web UI
      --matcher-cache-size=0     Max number of cached matchers items. Using 0
                                 disables caching.
<<<<<<< HEAD
      --request.logging-config-file=<file-path>  
=======
      --[no-]disable-admin-operations
                                 Disable UI/API admin operations like marking
                                 blocks for deletion and no compaction.
      --request.logging-config-file=<file-path>
>>>>>>> 290f16c0
                                 Path to YAML file with request logging
                                 configuration. See format details:
                                 https://thanos.io/tip/thanos/logging.md/#configuration
      --request.logging-config=<content>  
                                 Alternative to 'request.logging-config-file'
                                 flag (mutually exclusive). Content
                                 of YAML file with request logging
                                 configuration. See format details:
                                 https://thanos.io/tip/thanos/logging.md/#configuration

```

## Time based partitioning

By default Thanos Store Gateway looks at all the data in Object Store and returns it based on query's time range.

Thanos Store `--min-time`, `--max-time` flags allows you to shard Thanos Store based on constant time or time duration relative to current time.

For example setting: `--min-time=-6w` & `--max-time=-2w` will make Thanos Store Gateway return metrics that fall within `now - 6 weeks` up to `now - 2 weeks` time range.

Constant time needs to be set in RFC3339 format. For example `--min-time=2018-01-01T00:00:00Z`, `--max-time=2019-01-01T23:59:59Z`.

Thanos Store Gateway might not get new blocks immediately, as Time partitioning is partly done in asynchronous block synchronization job, which is by default done every 3 minutes. Additionally some of the Object Store implementations provide eventual read-after-write consistency, which means that Thanos Store might not immediately get newly created & uploaded blocks anyway.

We recommend having overlapping time ranges with Thanos Sidecar and other Thanos Store gateways as this will improve your resiliency to failures.

Thanos Querier deals with overlapping time series by merging them together.

Filtering is done on a [Chunk](../design.md#chunk) level, so Thanos Store might still return Samples which are outside of `--min-time` & `--max-time`.

### External Label Partitioning (Sharding)

Check more [here](../sharding.md).

## Probes

- Thanos Store exposes two endpoints for probing.
  - `/-/healthy` starts as soon as initial setup is completed.
  - `/-/ready` starts after all the bootstrapping completed (e.g initial index building) and ready to serve traffic.

> NOTE: Metric endpoint starts immediately so, make sure you set up readiness probe on designated HTTP `/-/ready` path.

## Index cache

Thanos Store Gateway supports an index cache to speed up postings and series lookups from TSDB blocks indexes. Three types of caches are supported:

- `in-memory` (*default*)
- `memcached`
- `redis`

### In-memory index cache

The `in-memory` index cache is enabled by default and its max size can be configured through the flag `--index-cache-size`.

Alternatively, the `in-memory` index cache can also be configured using `--index-cache.config-file` to reference the configuration file or `--index-cache.config` to put yaml config directly:

```yaml mdox-exec="go run scripts/cfggen/main.go --name=storecache.InMemoryIndexCacheConfig"
type: IN-MEMORY
config:
  max_size: 0
  max_item_size: 0
enabled_items: []
ttl: 0s
```

All the settings are **optional**:

- `max_size`: overall maximum number of bytes cache can contain. The value should be specified with a bytes unit (ie. `250MB`).
- `max_item_size`: maximum size of single item, in bytes. The value should be specified with a bytes unit (ie. `125MB`).
- `enabled_items`: selectively choose what types of items to cache. Supported values are `Postings`, `Series` and `ExpandedPostings`. By default, all items are cached.
- `ttl`: this field doesn't do anything for inmemory cache.

### Memcached index cache

The `memcached` index cache allows to use [Memcached](https://memcached.org) as cache backend. This cache type is configured using `--index-cache.config-file` to reference the configuration file or `--index-cache.config` to put yaml config directly:

```yaml mdox-exec="go run scripts/cfggen/main.go --name=cacheutil.MemcachedClientConfig"
type: MEMCACHED
config:
  addresses: []
  timeout: 0s
  max_idle_connections: 0
  max_async_concurrency: 0
  max_async_buffer_size: 0
  max_get_multi_concurrency: 0
  max_item_size: 0
  max_get_multi_batch_size: 0
  dns_provider_update_interval: 0s
  auto_discovery: false
  set_async_circuit_breaker_config:
    enabled: false
    half_open_max_requests: 0
    open_duration: 0s
    min_requests: 0
    consecutive_failures: 0
    failure_percent: 0
enabled_items: []
ttl: 0s
```

The **required** settings are:

- `addresses`: list of memcached addresses, that will get resolved with the [DNS service discovery](../service-discovery.md#dns-service-discovery) provider. If your cluster supports auto-discovery, you should use the flag `auto_discovery` instead and only point to *one of* the memcached servers. This typically means that there should be only one address specified that resolves to any of the alive memcached servers. Use this for Amazon ElastiCache and other similar services.

**NOTE**: The Memcached client uses a jump hash algorithm to shard cached entries across a cluster of Memcached servers. For this reason, you should make sure memcached servers are not behind any kind of load balancer and their address is configured so that servers are added/removed to the end of the list whenever a scale up/down occurs. For example, if you’re running Memcached in Kubernetes, you may:

1. Deploy your Memcached cluster using a [StatefulSet](https://kubernetes.io/docs/concepts/workloads/controllers/statefulset/)
2. Create a [headless](https://kubernetes.io/docs/concepts/services-networking/service/#headless-services) service for Memcached StatefulSet
3. Configure the Thanos's memcached `addresses` using the `dnssrvnoa+` [DNS service discovery](../service-discovery.md#dns-service-discovery)

While the remaining settings are **optional**:

- `timeout`: the socket read/write timeout.
- `max_idle_connections`: maximum number of idle connections that will be maintained per address.
- `max_async_concurrency`: maximum number of concurrent asynchronous operations can occur.
- `max_async_buffer_size`: maximum number of enqueued asynchronous operations allowed.
- `max_get_multi_concurrency`: maximum number of concurrent connections when fetching keys. If set to `0`, the concurrency is unlimited.
- `max_get_multi_batch_size`: maximum number of keys a single underlying operation should fetch. If more keys are specified, internally keys are split into multiple batches and fetched concurrently, honoring `max_get_multi_concurrency`. If set to `0`, the batch size is unlimited.
- `max_item_size`: maximum size of an item to be stored in memcached. This option should be set to the same value of memcached `-I` flag (defaults to 1MB) in order to avoid wasting network round trips to store items larger than the max item size allowed in memcached. If set to `0`, the item size is unlimited.
- `dns_provider_update_interval`: the DNS discovery update interval.
- `auto_discovery`: whether to use the auto-discovery mechanism for memcached.
- `set_async_circuit_breaker_config`: the configuration for the circuit breaker for asynchronous set operations.
  - `enabled`: `true` to enable circuite breaker for asynchronous operations. The circuit breaker consists of three states: closed, half-open, and open. It begins in the closed state. When the total requests exceed `min_requests`, and either consecutive failures occur or the failure percentage is excessively high according to the configured values, the circuit breaker transitions to the open state. This results in the rejection of all asynchronous operations. After `open_duration`, the circuit breaker transitions to the half-open state, where it allows `half_open_max_requests` asynchronous operations to be processed in order to test if the conditions have improved. If they have not, the state transitions back to open; if they have, it transitions to the closed state. Following each 10 seconds interval in the closed state, the circuit breaker resets its metrics and repeats this cycle.
  - `half_open_max_requests`: maximum number of requests allowed to pass through when the circuit breaker is half-open. If set to 0, the circuit breaker allows only 1 request.
  - `open_duration`: the period of the open state after which the state of the circuit breaker becomes half-open. If set to 0, the circuit breaker utilizes the default value of 60 seconds.
  - `min_requests`: minimal requests to trigger the circuit breaker, 0 signifies no requirements.
  - `consecutive_failures`: consecutive failures based on `min_requests` to determine if the circuit breaker should open.
  - `failure_percent`: the failure percentage, which is based on `min_requests`, to determine if the circuit breaker should open.
- `enabled_items`: selectively choose what types of items to cache. Supported values are `Postings`, `Series` and `ExpandedPostings`. By default, all items are cached.
- `ttl`: ttl to store index cache items in memcached.

### Redis index cache

The `redis` index cache allows to use [Redis](https://redis.io) as cache backend. This cache type is configured using `--index-cache.config-file` to reference the configuration file or `--index-cache.config` to put yaml config directly:

```yaml mdox-exec="go run scripts/cfggen/main.go --name=cacheutil.RedisClientConfig"
type: REDIS
config:
  addr: ""
  username: ""
  password: ""
  db: 0
  dial_timeout: 5s
  read_timeout: 3s
  write_timeout: 3s
  max_get_multi_concurrency: 100
  get_multi_batch_size: 100
  max_set_multi_concurrency: 100
  set_multi_batch_size: 100
  tls_enabled: false
  tls_config:
    ca_file: ""
    cert_file: ""
    key_file: ""
    server_name: ""
    insecure_skip_verify: false
  cache_size: 0
  master_name: ""
  max_async_buffer_size: 10000
  max_async_concurrency: 20
  set_async_circuit_breaker_config:
    enabled: false
    half_open_max_requests: 10
    open_duration: 5s
    min_requests: 50
    consecutive_failures: 5
    failure_percent: 0.05
enabled_items: []
ttl: 0s
```

The **required** settings are:

- `addr`: redis server address.

While the remaining settings are **optional**:

- `username`: the username to connect to redis, only redis 6.0 and grater need this field.
- `password`: the password to connect to redis.
- `db`: the database to be selected after connecting to the server.
- `dial_timeout`: the redis dial timeout.
- `read_timeout`: the redis read timeout.
- `write_timeout`: the redis write timeout.
- `cache_size` size of the in-memory cache used for client-side caching. Client-side caching is enabled when this value is not zero. See [official documentation](https://redis.io/docs/manual/client-side-caching/) for more. It is highly recommended to enable this so that Thanos Store would not need to continuously retrieve data from Redis for repeated requests of the same key(-s).
- `enabled_items`: selectively choose what types of items to cache. Supported values are `Postings`, `Series` and `ExpandedPostings`. By default, all items are cached.
- `ttl`: ttl to store index cache items in redis.

Here is an example of what effect client-side caching could have:

<img src="../img/rueidis-client-side.png" class="img-fluid" alt="Example of client-side in action - reduced network usage by a lot"/>

- `max_get_multi_concurrency`: specifies the maximum number of concurrent GetMulti() operations.
- `get_multi_batch_size`: specifies the maximum size per batch for mget.
- `max_set_multi_concurrency`: specifies the maximum number of concurrent SetMulti() operations.
- `set_multi_batch_size`: specifies the maximum size per batch for pipeline set.
- `tls_enabled`: enables the use of TLS to connect to redis
- `tls_config`: TLS connection configuration:
  - `ca_file`: path to Root CA certificate file to use
  - `cert_file`: path to Client Certificate file to use
  - `key_file`: path to the Key file for cert_file (NOTE: Both this and `cert_file` must be set if used)
  - `servername`: Override the server name used to validate the server certificate
  - `insecure_skip_verify`: Disable certificate verification

## Caching Bucket

Thanos Store Gateway supports a "caching bucket" with [chunks](../design.md#chunk) and metadata caching to speed up loading of [chunks](../design.md#chunk) from TSDB blocks. To configure caching, one needs to use `--store.caching-bucket.config=<yaml content>` or `--store.caching-bucket.config-file=<file.yaml>`.

memcached/in-memory/redis cache "backend"s are supported:

```yaml
type: MEMCACHED # Case-insensitive
config:
  addresses: []
  timeout: 500ms
  max_idle_connections: 100
  max_async_concurrency: 20
  max_async_buffer_size: 10000
  max_item_size: 1MiB
  max_get_multi_concurrency: 100
  max_get_multi_batch_size: 0
  dns_provider_update_interval: 10s
chunk_subrange_size: 16000
max_chunks_get_range_requests: 3
chunk_object_attrs_ttl: 24h
chunk_subrange_ttl: 24h
blocks_iter_ttl: 5m
metafile_exists_ttl: 2h
metafile_doesnt_exist_ttl: 15m
metafile_content_ttl: 24h
metafile_max_size: 1MiB
```

- `config` field for memcached supports all the same configuration as memcached for [index cache](#memcached-index-cache). `addresses` in the config field is a **required** setting
- `config` field for redis supports all the same configuration as redis for [index cache](#redis-index-cache).

Additional options to configure various aspects of [chunks](../design.md#chunk) cache are available:

- `chunk_subrange_size`: size of segment of [chunks](../design.md#chunk) object that is stored to the cache. This is the smallest unit that chunks cache is working with.
- `max_chunks_get_range_requests`: how many "get range" sub-requests may cache perform to fetch missing subranges.
- `chunk_object_attrs_ttl`: how long to keep information about [chunk file](../design.md#chunk-file) attributes (e.g. size) in the cache.
- `chunk_subrange_ttl`: how long to keep individual subranges in the cache.

Following options are used for metadata caching (meta.json files, deletion mark files, iteration result):

- `blocks_iter_ttl`: how long to cache result of iterating blocks.
- `metafile_exists_ttl`: how long to cache information about whether meta.json or deletion mark file exists.
- `metafile_doesnt_exist_ttl`: how long to cache information about whether meta.json or deletion mark file doesn't exist.
- `metafile_content_ttl`: how long to cache content of meta.json and deletion mark files.
- `metafile_max_size`: maximum size of cached meta.json and deletion mark file. Larger files are not cached.

The yml structure for setting the in memory cache configs for caching bucket is the same as the [in-memory index cache](#in-memory-index-cache) and all the options to configure Caching Bucket mentioned above can be used.

In addition to the same cache backends memcached/in-memory/redis, caching bucket supports another type of backend.

### *EXPERIMENTAL* Groupcache Caching Bucket Provider

Groupcache is an experimental cache backend for the caching bucket introduced from version `v0.25` of Thanos.

With groupcache, you do not need any external components for the caching layer because the caching layer becomes shared between all of the processes of Thanos Store. Another benefit that it provides is that it is a cache filling library meaning that given enough space in memory, the values will only be loaded once. For example, if the same metric is used in multiple concurrent queries then with groupcache Thanos Store would only load the metric's data from remote object storage once.

All in all, it should be a superior caching solution to all other currently supported solutions. It just needs some battle-testing. So, help is needed with testing in real life scenarios! Please create an issue if you've found any problem. 🤗

Here is how it looks like:

<img src="../img/groupcache.png" class="img-fluid" alt="Example of a groupcache group showing that each Thanos Store instance communicates with all others in the group"/>

Note that with groupcache enabled, new routes are registered on the HTTP server with the prefix `/_groupcache`. Using those routes, anyone can access any kind of data in the configured remote object storage. So, if you are exposing your Thanos Store to the Internet then it is highly recommended to use a reverse proxy in front and disable access to `/_groupcache/...`.

Currently TLS *is* supported but on the client's side no verification is done of the received certificate. This will be added in the future. HTTP2 over cleartext is also enabled to improve the performance for users that don't use TLS.

Example configuration that you could provide to the caching bucket configuration flags with the explanation of each configuration key:

```yaml
type: GROUPCACHE
config:
  self_url: http://10.123.22.3:8080
  peers:
    - http://10.123.22.3:8080
    - http://10.123.22.10:8080
    - http://10.123.22.100:8080
  groupcache_group: test_group
  dns_interval: 1s
  timeout: 2s
```

In this case, three Thanos Store nodes are running in the same group meaning that they all point to the same remote object storage.

- `self_url` - our own URL. On each node this will be different. This should be the external IP through which other nodes could access us;
- `groupcache_group` - the groupcache group's name. All nodes using the same remote object storage configuration should use the same name. It is used in the HTTP requests. If it is different then nodes will not be able to load data from each other.
- `dns_internal` - how often DNS lookups should be made.

In the `peers` section it is possible to use the prefix form to automatically look up the peers using DNS. For example, you could use `dns+http://store.thanos.consul.svc:8080` to automatically look up healthy nodes from Consul using its DNS interface.

Note that there must be no trailing slash in the `peers` configuration i.e. one of the strings must be identical to `self_url` and others should have the same form. Without this, loading data from peers may fail.

If timeout is set to zero then there is no timeout for fetching and fetching's lifetime is equal to the lifetime to the original request's lifetime. It is recommended to keep it higher than zero. It is generally preferred to keep this value higher because the fetching operation potentially includes loading of data from remote object storage.

## Hedged Requests

Thanos Store Gateway supports `hedged requests` to enhance performance and reliability, particularly in high-latency environments. This feature addresses `long-tail latency issues` that can occur between the Thanos Store Gateway and an external cache, reducing the impact of slower response times on overall performance.

The configuration options for hedged requests allow for tuning based on latency tolerance and cost considerations, as some providers may charge per request.

In the `bucket.yml` file, you can specify the following fields under `hedging_config`:

- `enabled`: bool to enable hedged requests.
- `up_to`: maximum number of hedged requests allowed for each initial request.
  - **Purpose**: controls the redundancy level of hedged requests to improve response times.
  - **Cost vs. Benefit**: increasing up_to can reduce latency but may increase costs, as some providers charge per request. Higher values provide diminishing returns on latency beyond a certain level.
- `quantile`: latency threshold, specified as a quantile (e.g., percentile), which determines when additional hedged requests should be sent.
  - **Purpose**: controls when hedged requests are triggered based on response time distribution.
  - **Cost vs. Benefit**: lower quantile (e.g., 0.7) initiates hedged requests sooner, potentially raising costs while lowering latency variance. A higher quantile (e.g., 0.95) will initiate hedged requests later, reducing cost by limiting redundancy.

By default, `hedging_config` is set as follows:

```yaml
hedging_config:
  enabled: false
  up_to: 3
  quantile: 0.9
```

This configuration sends up to three additional requests if the initial request response time exceeds the 90th percentile.

## Index Header

In order to query series inside blocks from object storage, Store Gateway has to know certain initial info from each block index. In order to achieve so, on startup the Gateway builds an `index-header` for each block and stores it on local disk; such `index-header` is build by downloading specific pieces of original block's index, stored on local disk and then mmaped and used by Store Gateway.

For more information, please refer to the [Binary index-header](../operating/binary-index-header.md) operational guide.<|MERGE_RESOLUTION|>--- conflicted
+++ resolved
@@ -291,14 +291,10 @@
                                  the bucket web UI
       --matcher-cache-size=0     Max number of cached matchers items. Using 0
                                  disables caching.
-<<<<<<< HEAD
-      --request.logging-config-file=<file-path>  
-=======
       --[no-]disable-admin-operations
                                  Disable UI/API admin operations like marking
                                  blocks for deletion and no compaction.
       --request.logging-config-file=<file-path>
->>>>>>> 290f16c0
                                  Path to YAML file with request logging
                                  configuration. See format details:
                                  https://thanos.io/tip/thanos/logging.md/#configuration
