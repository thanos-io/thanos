--- conflicted
+++ resolved
@@ -572,11 +572,7 @@
 
 ## Metrics
 
-<<<<<<< HEAD
-### List of metrics exported By Bucket Store
-=======
-### List of metrics exported by Bucket Store
->>>>>>> 22c0e606
+### List of Metrics Exported By Store
 
 | Metric Name                                  | Type      | Description                                                                                                                                         |
 |----------------------------------------------|-----------|-----------------------------------------------------------------------------------------------------------------------------------------------------|
