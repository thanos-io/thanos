# Bucket

The bucket component of Thanos is a set of commands to inspect data in object storage buckets.
It is normally run as a stand alone command to aid with troubleshooting.

Example:

```
<<<<<<< HEAD
$ thanos bucket verify --objstore.config="type: GCS
config:
    bucket: example-bucket"
=======
$ thanos bucket verify --objstore.config-file=bucket.yml
```

The content of `bucket.yml`:

```yaml
type: GCS
config:
  bucket: example-bucket
>>>>>>> 984f42ea
```

Bucket can be extended to add more subcommands that will be helpful when working with object storage buckets
by adding a new command within `/cmd/thanos/bucket.go`


## Deployment
## Flags

[embedmd]:# (flags/bucket.txt $)
```$
<<<<<<< HEAD
usage: thanos bucket --objstore.config=<bucket.config.yaml> <command> [<args> ...]
=======
usage: thanos bucket --objstore.config-file=<bucket.config.path> <command> [<args> ...]
>>>>>>> 984f42ea

inspect metric data in an object storage bucket

Flags:
  -h, --help            Show context-sensitive help (also try --help-long and
                        --help-man).
      --version         Show application version.
      --log.level=info  Log filtering level.
      --gcloudtrace.project=GCLOUDTRACE.PROJECT  
                        GCP project to send Google Cloud Trace tracings to. If
                        empty, tracing will be disabled.
      --gcloudtrace.sample-factor=1  
                        How often we send traces (1/<sample-factor>). If 0 no
                        trace will be sent periodically, unless forced by
                        baggage item. See `pkg/tracing/tracing.go` for details.
<<<<<<< HEAD
      --objstore.config=<bucket.config.yaml>  
                        The object store configuration in yaml format.
=======
      --objstore.config-file=<bucket.config.path>  
                        The object store configuration file path.
>>>>>>> 984f42ea

Subcommands:
  bucket verify [<flags>]
    verify all blocks in the bucket against specified issues

  bucket ls [<flags>]
    list all blocks in the bucket


```

### Verify

`bucket verify` is used to verify and optionally repair blocks within the specified bucket.

Example:

```
$ thanos bucket verify --gcs.bucket example-bucket
```

[embedmd]:# (flags/bucket_verify.txt)
```txt
usage: thanos bucket verify [<flags>]

verify all blocks in the bucket against specified issues

Flags:
  -h, --help            Show context-sensitive help (also try --help-long and
                        --help-man).
      --version         Show application version.
      --log.level=info  Log filtering level.
      --gcloudtrace.project=GCLOUDTRACE.PROJECT  
                        GCP project to send Google Cloud Trace tracings to. If
                        empty, tracing will be disabled.
      --gcloudtrace.sample-factor=1  
                        How often we send traces (1/<sample-factor>). If 0 no
                        trace will be sent periodically, unless forced by
                        baggage item. See `pkg/tracing/tracing.go` for details.
<<<<<<< HEAD
      --objstore.config=<bucket.config.yaml>  
                        The object store configuration in yaml format.
  -r, --repair          attempt to repair blocks for which issues were detected
      --objstore-backup.config=<bucket-backup.config.yaml>  
                        The backup object store configuration in yaml format.
=======
      --objstore.config-file=<bucket.config.path>  
                        The object store configuration file path.
  -r, --repair          attempt to repair blocks for which issues were detected
      --objstore-backup.config-file=<bucket-backup.config.path>  
                        The backup object store configuration file path.
>>>>>>> 984f42ea
  -i, --issues=index_issue... ...  
                        Issues to verify (and optionally repair). Possible
                        values: [duplicated_compaction index_issue
                        overlapped_blocks]
      --id-whitelist=ID-WHITELIST ...  
                        Block IDs to verify (and optionally repair) only. If
                        none is specified, all blocks will be verified. Repeated
                        field

```

### ls

`bucket ls` is used to list all blocks in the specified bucket.

Example:

```
$ thanos bucket ls -o json --gcs.bucket example-bucket
```

[embedmd]:# (flags/bucket_ls.txt)
```txt
usage: thanos bucket ls [<flags>]

list all blocks in the bucket

Flags:
  -h, --help            Show context-sensitive help (also try --help-long and
                        --help-man).
      --version         Show application version.
      --log.level=info  Log filtering level.
      --gcloudtrace.project=GCLOUDTRACE.PROJECT  
                        GCP project to send Google Cloud Trace tracings to. If
                        empty, tracing will be disabled.
      --gcloudtrace.sample-factor=1  
                        How often we send traces (1/<sample-factor>). If 0 no
                        trace will be sent periodically, unless forced by
                        baggage item. See `pkg/tracing/tracing.go` for details.
<<<<<<< HEAD
      --objstore.config=<bucket.config.yaml>  
                        The object store configuration in yaml format.
=======
      --objstore.config-file=<bucket.config.path>  
                        The object store configuration file path.
>>>>>>> 984f42ea
  -o, --output=""       Format in which to print each block's information. May
                        be 'json' or custom template.

```
<|MERGE_RESOLUTION|>--- conflicted
+++ resolved
@@ -6,11 +6,6 @@
 Example:
 
 ```
-<<<<<<< HEAD
-$ thanos bucket verify --objstore.config="type: GCS
-config:
-    bucket: example-bucket"
-=======
 $ thanos bucket verify --objstore.config-file=bucket.yml
 ```
 
@@ -20,7 +15,6 @@
 type: GCS
 config:
   bucket: example-bucket
->>>>>>> 984f42ea
 ```
 
 Bucket can be extended to add more subcommands that will be helpful when working with object storage buckets
@@ -32,11 +26,7 @@
 
 [embedmd]:# (flags/bucket.txt $)
 ```$
-<<<<<<< HEAD
-usage: thanos bucket --objstore.config=<bucket.config.yaml> <command> [<args> ...]
-=======
 usage: thanos bucket --objstore.config-file=<bucket.config.path> <command> [<args> ...]
->>>>>>> 984f42ea
 
 inspect metric data in an object storage bucket
 
@@ -45,20 +35,15 @@
                         --help-man).
       --version         Show application version.
       --log.level=info  Log filtering level.
-      --gcloudtrace.project=GCLOUDTRACE.PROJECT  
+      --gcloudtrace.project=GCLOUDTRACE.PROJECT
                         GCP project to send Google Cloud Trace tracings to. If
                         empty, tracing will be disabled.
-      --gcloudtrace.sample-factor=1  
+      --gcloudtrace.sample-factor=1
                         How often we send traces (1/<sample-factor>). If 0 no
                         trace will be sent periodically, unless forced by
                         baggage item. See `pkg/tracing/tracing.go` for details.
-<<<<<<< HEAD
-      --objstore.config=<bucket.config.yaml>  
-                        The object store configuration in yaml format.
-=======
-      --objstore.config-file=<bucket.config.path>  
+      --objstore.config-file=<bucket.config.path>
                         The object store configuration file path.
->>>>>>> 984f42ea
 
 Subcommands:
   bucket verify [<flags>]
@@ -91,31 +76,23 @@
                         --help-man).
       --version         Show application version.
       --log.level=info  Log filtering level.
-      --gcloudtrace.project=GCLOUDTRACE.PROJECT  
+      --gcloudtrace.project=GCLOUDTRACE.PROJECT
                         GCP project to send Google Cloud Trace tracings to. If
                         empty, tracing will be disabled.
-      --gcloudtrace.sample-factor=1  
+      --gcloudtrace.sample-factor=1
                         How often we send traces (1/<sample-factor>). If 0 no
                         trace will be sent periodically, unless forced by
                         baggage item. See `pkg/tracing/tracing.go` for details.
-<<<<<<< HEAD
-      --objstore.config=<bucket.config.yaml>  
-                        The object store configuration in yaml format.
-  -r, --repair          attempt to repair blocks for which issues were detected
-      --objstore-backup.config=<bucket-backup.config.yaml>  
-                        The backup object store configuration in yaml format.
-=======
-      --objstore.config-file=<bucket.config.path>  
+      --objstore.config-file=<bucket.config.path>
                         The object store configuration file path.
   -r, --repair          attempt to repair blocks for which issues were detected
-      --objstore-backup.config-file=<bucket-backup.config.path>  
+      --objstore-backup.config-file=<bucket-backup.config.path>
                         The backup object store configuration file path.
->>>>>>> 984f42ea
-  -i, --issues=index_issue... ...  
+  -i, --issues=index_issue... ...
                         Issues to verify (and optionally repair). Possible
                         values: [duplicated_compaction index_issue
                         overlapped_blocks]
-      --id-whitelist=ID-WHITELIST ...  
+      --id-whitelist=ID-WHITELIST ...
                         Block IDs to verify (and optionally repair) only. If
                         none is specified, all blocks will be verified. Repeated
                         field
@@ -143,20 +120,15 @@
                         --help-man).
       --version         Show application version.
       --log.level=info  Log filtering level.
-      --gcloudtrace.project=GCLOUDTRACE.PROJECT  
+      --gcloudtrace.project=GCLOUDTRACE.PROJECT
                         GCP project to send Google Cloud Trace tracings to. If
                         empty, tracing will be disabled.
-      --gcloudtrace.sample-factor=1  
+      --gcloudtrace.sample-factor=1
                         How often we send traces (1/<sample-factor>). If 0 no
                         trace will be sent periodically, unless forced by
                         baggage item. See `pkg/tracing/tracing.go` for details.
-<<<<<<< HEAD
-      --objstore.config=<bucket.config.yaml>  
-                        The object store configuration in yaml format.
-=======
-      --objstore.config-file=<bucket.config.path>  
+      --objstore.config-file=<bucket.config.path>
                         The object store configuration file path.
->>>>>>> 984f42ea
   -o, --output=""       Format in which to print each block's information. May
                         be 'json' or custom template.
 
