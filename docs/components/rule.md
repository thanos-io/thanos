# Rule (aka Ruler)

***NOTE:** It is recommended to keep deploying rules inside the relevant Prometheus servers locally. Use ruler only on specific cases. Read details [below](#risk) why.*

*The rule component should in particular not be used to circumvent solving rule deployment properly at the configuration management level.*

The `thanos rule` command evaluates Prometheus recording and alerting rules against chosen query API via repeated `--query` (or FileSD via `--query.sd`). If more than one query is passed, round robin balancing is performed.

By default, rule evaluation results are written back to disk in the Prometheus 2.0 storage format. Rule nodes at the same time participate in the system as source store nodes, which means that they expose StoreAPI and upload their generated TSDB blocks to an object store.

Rule also has a stateless mode which sends rule evaluation results to some remote storages via remote write for better scalability. This way, rule nodes only work as a data producer and the remote receive nodes work as source store nodes. It means that Thanos Rule in this mode does *not* expose the StoreAPI.

You can think of Rule as a simplified Prometheus that does not require a sidecar and does not scrape and do PromQL evaluation (no QueryAPI).

The data of each Rule node can be labeled to satisfy the clusters labeling scheme. High-availability pairs can be run in parallel and should be distinguished by the designated replica label, just like regular Prometheus servers. Read more about Ruler in HA [here](#ruler-ha)

```bash
thanos rule \
    --data-dir             "/path/to/data" \
    --eval-interval        "30s" \
    --rule-query-offset    "10s" \
    --rule-file            "/path/to/rules/*.rules.yaml" \
    --alert.query-url      "http://0.0.0.0:9090" \ # This tells what query URL to link to in UI.
    --alertmanagers.url    "http://alert.thanos.io" \
    --query                "query.example.org" \
    --query                "query2.example.org" \
    --objstore.config-file "bucket.yml" \
    --label                'monitor_cluster="cluster1"' \
    --label                'replica="A"'
```

## Risk

Ruler has conceptual tradeoffs that might not be favorable for most use cases. The main tradeoff is its dependence on query reliability. For Prometheus it is unlikely to have alert/recording rule evaluation failure as evaluation is local.

For Ruler the read path is distributed, since most likely Ruler is querying Thanos Querier which gets data from remote Store APIs.

This means that **query failure** are more likely to happen, that's why clear strategy on what will happen to alert and during query unavailability is the key.

## Configuring Rules

Rule files use YAML, the syntax of a rule file is:

```
groups:
  [ - <rule_group> ]
```

A simple example rules file would be:

```
groups:
  - name: example
    rules:
    - record: job:http_inprogress_requests:sum
      expr: sum(http_inprogress_requests) by (job)
```

<rule_group>

```
# The name of the group. Must be unique within a file.
name: <string>

# How often rules in the group are evaluated.
[ interval: <duration> | default = global.evaluation_interval ]

# Offset the rule evaluation timestamp of this particular group by the specified duration into the past.
[ query_offset: <duration> | default = --rule-query-offset flag ]

rules:
  [ - <rule> ... ]
```

Thanos supports two types of rules which may be configured and then evaluated at regular intervals: recording rules and alerting rules.

### Recording Rules

Recording rules allow you to precompute frequently needed or computationally expensive expressions and save their result as a new set of time series. Querying the precomputed result will then often be much faster than executing the original expression every time it is needed. This is especially useful for dashboards, which need to query the same expression repeatedly every time they refresh.

Recording and alerting rules exist in a rule group. Rules within a group are run sequentially at a regular interval.

The syntax for recording rules is:

```
# The name of the time series to output to. Must be a valid metric name.
record: <string>

# The PromQL expression to evaluate. Every evaluation cycle this is
# evaluated at the current time, and the result recorded as a new set of
# time series with the metric name as given by 'record'.
expr: <string>

# Labels to add or overwrite before storing the result.
labels:
  [ <labelname>: <labelvalue> ]
```

Note: If you make use of recording rules, make sure that you expose your Ruler instance as a store in the Thanos Querier so that the new time series can be queried as part of Thanos Query. One of the ways you can do this is by adding a new `--store <thanos-ruler-ip>` command-line argument to the Thanos Query command.

### Alerting Rules

The syntax for alerting rules is:

```
# The name of the alert. Must be a valid metric name.
alert: <string>

# The PromQL expression to evaluate. Every evaluation cycle this is
# evaluated at the current time, and all resultant time series become
# pending/firing alerts.
expr: <string>

# Alerts are considered firing once they have been returned for this long.
# Alerts which have not yet fired for long enough are considered pending.
[ for: <duration> | default = 0s ]

# How long an alert will continue firing after the condition that triggered it
# has cleared.
[ keep_firing_for: <duration> | default = 0s ]

# Labels to add or overwrite for each alert.
labels:
  [ <labelname>: <tmpl_string> ]

# Annotations to add to each alert.
annotations:
  [ <labelname>: <tmpl_string> ]
```

## Partial Response

See [this](query.md#partial-response) on initial info.

Rule allows you to specify rule groups with additional fields that control PartialResponseStrategy e.g:

```yaml
groups:
- name: "warn strategy"
  partial_response_strategy: "warn"
  rules:
  - alert: "some"
    expr: "up"
- name: "abort strategy"
  partial_response_strategy: "abort"
  rules:
  - alert: "some"
    expr: "up"
- name: "by default strategy is abort"
  rules:
  - alert: "some"
    expr: "up"
```

It is recommended to keep partial response as `abort` for alerts and that is the default as well.

Essentially, for alerting, having partial response can result in symptoms being missed by Rule's alert.

## Must have: essential Ruler alerts!

To be sure that alerting works it is essential to monitor Ruler and alert from another **Scraper (Prometheus + sidecar)** that sits in same cluster.

The most important metrics to alert on are:

* `thanos_alert_sender_alerts_dropped_total`. If greater than 0, it means that alerts triggered by Rule are not being sent to alertmanager which might indicate connection, incompatibility or misconfiguration problems.

* `prometheus_rule_evaluation_failures_total`. If greater than 0, it means that that rule failed to be evaluated, which results in either gap in rule or potentially ignored alert. This metric might indicate problems on the queryAPI endpoint you use. Alert heavily on this if this happens for longer than your alert thresholds. `strategy` label will tell you if failures comes from rules that tolerate [partial response](#partial-response) or not.

* `prometheus_rule_group_last_duration_seconds > prometheus_rule_group_interval_seconds` If the difference is positive, it means that rule evaluation took more time than the scheduled interval, and data for some intervals could be missing. It can indicate that your query backend (e.g Querier) takes too much time to evaluate the query, i.e. that it is not fast enough to fill the rule. This might indicate other problems like slow StoreAPis or too complex query expression in rule.

* `thanos_rule_evaluation_with_warnings_total`. If you choose to use Rules and Alerts with [partial response strategy's](#partial-response) value as "warn", this metric will tell you how many evaluation ended up with some kind of warning. To see the actual warnings see WARN log level. This might suggest that those evaluations return partial response and might not be accurate.

Those metrics are important for vanilla Prometheus as well, but even more important when we rely on (sometimes WAN) network.

 <!-- TODO(bwplotka): Rereview them after recent changes in metrics. -->

See [alerts](https://github.com/thanos-io/thanos/blob/e3b0baf7de9dde1887253b1bb19d78ae71a01bf8/examples/alerts/alerts.md#ruler) for more example alerts for ruler.

NOTE: It is also recommended to set a mocked Alert on Ruler that checks if Query is up. This might be something simple like `vector(1)` query, just to check if Querier is live.

## Performance.

As rule nodes outsource query processing to query nodes, they should generally experience little load. If necessary, functional sharding can be applied by splitting up the sets of rules between HA pairs. Rules are processed with deduplicated data according to the replica label configured on query nodes.

## External labels

It is *mandatory* to add certain external labels to indicate the ruler origin (e.g `label='replica="A"'` or for `cluster`). Otherwise running multiple ruler replicas will be not possible, resulting in clash during compaction.

NOTE: It is advised to put different external labels than labels given by other sources we are recording or alerting against.

For example:

* Ruler is in cluster `mon1` and we have Prometheus in cluster `eu1`
* By default we could try having consistent labels so we have `cluster=eu1` for Prometheus and `cluster=mon1` for Ruler.
* We configure `ScraperIsDown` alert that monitors service from `work1` cluster.
* When triggered this alert results in `ScraperIsDown{cluster=mon1}` since external labels always *replace* source labels.

This effectively drops the important metadata and makes it impossible to tell in what exactly `cluster` the `ScraperIsDown` alert found problem without falling back to manual query.

## Ruler UI

On HTTP address Ruler exposes its UI that shows mainly Alerts and Rules page (similar to Prometheus Alerts page). Each alert is linked to the query that the alert is performing, which you can click to navigate to the configured `alert.query-url`.

## Ruler HA

Ruler aims to use a similar approach to the one that Prometheus has. You can configure external labels, as well as relabelling.

In case of Ruler in HA you need to make sure you have the following labelling setup:

* Labels that identify the HA group ruler and replica label with different value for each ruler instance, e.g: `cluster="eu1", replica="A"` and `cluster=eu1, replica="B"` by using `--label` flag.
* Labels that need to be dropped just before sending to alermanager in order for alertmanager to deduplicate alerts e.g `--alert.label-drop="replica"`.

Advanced relabelling configuration is possible with the `--alert.relabel-config` and `--alert.relabel-config-file` flags. The configuration format is identical to the [`alert_relabel_configs`](https://prometheus.io/docs/prometheus/latest/configuration/configuration/#alert_relabel_configs) field of Prometheus. Note that Thanos Ruler drops the labels listed in `--alert.label-drop` before alert relabelling.

## Stateless Ruler via Remote Write

Stateless ruler enables nearly indefinite horizontal scalability. Ruler doesn't have a fully functional TSDB for storing evaluation results, but uses a WAL only storage and sends data to some remote storage via remote write.

The WAL only storage reuses the upstream [Prometheus agent](https://prometheus.io/blog/2021/11/16/agent/) and it is compatible with the old TSDB data. For more design purpose of this mode, please refer to the [proposal](https://thanos.io/tip/proposals-done/202005-scalable-rule-storage.md/).

Stateless mode can be enabled by providing [Prometheus remote write config](https://prometheus.io/docs/prometheus/latest/configuration/configuration/#remote_write) in file via `--remote-write.config` or inlined `--remote-write.config-file` flag. For example:

```bash
thanos rule \
    --data-dir                  "/path/to/data" \
    --eval-interval             "30s" \
    --rule-file                 "/path/to/rules/*.rules.yaml" \
    --alert.query-url           "http://0.0.0.0:9090" \ # This tells what query URL to link to in UI.
    --alertmanagers.url         "http://alert.thanos.io" \
    --query                     "query.example.org" \
    --query                     "query2.example.org" \
    --objstore.config-file      "bucket.yml" \
    --label                     'monitor_cluster="cluster1"' \
    --label                     'replica="A"' \
    --remote-write.config-file  'rw-config.yaml'
```

Where `rw-config.yaml` could look as follows:

```yaml
remote_write:
- url: http://e2e_test_rule_remote_write-receive-1:8081/api/v1/receive
  name: thanos-receiver
  follow_redirects: false
- url: https://e2e_test_rule_remote_write-receive-2:443/api/v1/receive
  remote_timeout: 30s
  follow_redirects: true
  queue_config:
    capacity: 120000
    max_shards: 50
    min_shards: 1
    max_samples_per_send: 40000
    batch_send_deadline: 5s
    min_backoff: 5s
    max_backoff: 5m
```

You can pass this in file using `--remote-write.config-file=` or inline it using `--remote-write.config=`.

**NOTE:**
1. `metadata_config` is not supported in this mode and will be ignored if provided in the remote write configuration.
2. Ruler won't expose Store API for querying data if stateless mode is enabled. If the remote storage is thanos receiver then you can use that to query rule evaluation results.

## Flags

```$ mdox-exec="thanos rule --help"
usage: thanos rule [<flags>]

Ruler evaluating Prometheus rules against given Query nodes, exposing Store API
and storing old blocks in bucket.


Flags:
  -h, --[no-]help                Show context-sensitive help (also try
                                 --help-long and --help-man).
      --[no-]version             Show application version.
      --log.level=info           Log filtering level.
      --log.format=logfmt        Log format to use. Possible options: logfmt or
                                 json.
      --tracing.config-file=<file-path>  
                                 Path to YAML file with tracing
                                 configuration. See format details:
                                 https://thanos.io/tip/thanos/tracing.md/#configuration
      --tracing.config=<content>  
                                 Alternative to 'tracing.config-file' flag
                                 (mutually exclusive). Content of YAML file
                                 with tracing configuration. See format details:
                                 https://thanos.io/tip/thanos/tracing.md/#configuration
      --[no-]enable-auto-gomemlimit  
                                 Enable go runtime to automatically limit memory
                                 consumption.
      --auto-gomemlimit.ratio=0.9  
                                 The ratio of reserved GOMEMLIMIT memory to the
                                 detected maximum container or system memory.
      --http-address="0.0.0.0:10902"  
                                 Listen host:port for HTTP endpoints.
      --http-grace-period=2m     Time to wait after an interrupt received for
                                 HTTP Server.
      --http.config=""           [EXPERIMENTAL] Path to the configuration file
                                 that can enable TLS or authentication for all
                                 HTTP endpoints.
      --grpc-address="0.0.0.0:10901"  
                                 Listen ip:port address for gRPC endpoints
                                 (StoreAPI). Make sure this address is routable
                                 from other components.
      --grpc-server-tls-cert=""  TLS Certificate for gRPC server, leave blank to
                                 disable TLS
      --grpc-server-tls-key=""   TLS Key for the gRPC server, leave blank to
                                 disable TLS
      --grpc-server-tls-client-ca=""  
                                 TLS CA to verify clients against. If no
                                 client CA is specified, there is no client
                                 verification on server side. (tls.NoClientCert)
      --grpc-server-tls-min-version="1.3"  
                                 TLS supported minimum version for gRPC server.
                                 If no version is specified, it'll default to
                                 1.3. Allowed values: ["1.0", "1.1", "1.2",
                                 "1.3"]
      --grpc-server-max-connection-age=60m  
                                 The grpc server max connection age. This
                                 controls how often to re-establish connections
                                 and redo TLS handshakes.
      --grpc-grace-period=2m     Time to wait after an interrupt received for
                                 GRPC Server.
      --web.route-prefix=""      Prefix for API and UI endpoints. This allows
                                 thanos UI to be served on a sub-path. This
                                 option is analogous to --web.route-prefix of
                                 Prometheus.
      --web.external-prefix=""   Static prefix for all HTML links and redirect
                                 URLs in the bucket web UI interface.
                                 Actual endpoints are still served on / or the
                                 web.route-prefix. This allows thanos bucket
                                 web UI to be served behind a reverse proxy that
                                 strips a URL sub-path.
      --web.prefix-header=""     Name of HTTP request header used for dynamic
                                 prefixing of UI links and redirects.
                                 This option is ignored if web.external-prefix
                                 argument is set. Security risk: enable
                                 this option only if a reverse proxy in
                                 front of thanos is resetting the header.
                                 The --web.prefix-header=X-Forwarded-Prefix
                                 option can be useful, for example, if Thanos
                                 UI is served via Traefik reverse proxy with
                                 PathPrefixStrip option enabled, which sends the
                                 stripped prefix value in X-Forwarded-Prefix
                                 header. This allows thanos UI to be served on a
                                 sub-path.
      --[no-]web.disable-cors    Whether to disable CORS headers to be set by
                                 Thanos. By default Thanos sets CORS headers to
                                 be allowed by all.
      --[no-]shipper.upload-compacted  
                                 If true shipper will try to upload compacted
                                 blocks as well. Useful for migration purposes.
                                 Works only if compaction is disabled on
                                 Prometheus. Do it once and then disable the
                                 flag when done.
      --hash-func=               Specify which hash function to use when
                                 calculating the hashes of produced files.
                                 If no function has been specified, it does not
                                 happen. This permits avoiding downloading some
                                 files twice albeit at some performance cost.
                                 Possible values are: "", "SHA256".
      --shipper.meta-file-name="thanos.shipper.json"  
                                 the file to store shipper metadata in
      --query=<query> ...        Addresses of statically configured query
                                 API servers (repeatable). The scheme may be
                                 prefixed with 'dns+' or 'dnssrv+' to detect
                                 query API servers through respective DNS
                                 lookups.
      --query.config-file=<file-path>  
                                 Path to YAML file that contains query API
                                 servers configuration. See format details:
                                 https://thanos.io/tip/components/rule.md/#configuration.
                                 If defined, it takes precedence over the
                                 '--query' and '--query.sd-files' flags.
      --query.config=<content>   Alternative to 'query.config-file' flag
                                 (mutually exclusive). Content of YAML
                                 file that contains query API servers
                                 configuration. See format details:
                                 https://thanos.io/tip/components/rule.md/#configuration.
                                 If defined, it takes precedence over the
                                 '--query' and '--query.sd-files' flags.
      --query.sd-files=<path> ...  
                                 Path to file that contains addresses of query
                                 API servers. The path can be a glob pattern
                                 (repeatable).
      --query.sd-interval=5m     Refresh interval to re-read file SD files.
                                 (used as a fallback)
      --query.sd-dns-interval=30s  
                                 Interval between DNS resolutions.
      --query.http-method=POST   HTTP method to use when sending queries.
                                 Possible options: [GET, POST]
      --query.default-step=1s    Default range query step to use. This is
                                 only used in stateless Ruler and alert state
                                 restoration.
      --alertmanagers.config-file=<file-path>  
                                 Path to YAML file that contains alerting
                                 configuration. See format details:
                                 https://thanos.io/tip/components/rule.md/#configuration.
                                 If defined, it takes precedence
                                 over the '--alertmanagers.url' and
                                 '--alertmanagers.send-timeout' flags.
      --alertmanagers.config=<content>  
                                 Alternative to 'alertmanagers.config-file'
                                 flag (mutually exclusive). Content
                                 of YAML file that contains alerting
                                 configuration. See format details:
                                 https://thanos.io/tip/components/rule.md/#configuration.
                                 If defined, it takes precedence
                                 over the '--alertmanagers.url' and
                                 '--alertmanagers.send-timeout' flags.
      --alertmanagers.url=ALERTMANAGERS.URL ...  
                                 Alertmanager replica URLs to push firing
                                 alerts. Ruler claims success if push to
                                 at least one alertmanager from discovered
                                 succeeds. The scheme should not be empty
                                 e.g `http` might be used. The scheme may be
                                 prefixed with 'dns+' or 'dnssrv+' to detect
                                 Alertmanager IPs through respective DNS
                                 lookups. The port defaults to 9093 or the
                                 SRV record's value. The URL path is used as a
                                 prefix for the regular Alertmanager API path.
      --alertmanagers.send-timeout=10s  
                                 Timeout for sending alerts to Alertmanager
      --alertmanagers.sd-dns-interval=30s  
                                 Interval between DNS resolutions of
                                 Alertmanager hosts.
      --alert.query-url=ALERT.QUERY-URL  
                                 The external Thanos Query URL that would be set
                                 in all alerts 'Source' field
      --alert.label-drop=ALERT.LABEL-DROP ...  
                                 Labels by name to drop before sending
                                 to alertmanager. This allows alert to be
                                 deduplicated on replica label (repeated).
                                 Similar Prometheus alert relabelling
      --alert.relabel-config-file=<file-path>  
                                 Path to YAML file that contains alert
                                 relabelling configuration.
      --alert.relabel-config=<content>  
                                 Alternative to 'alert.relabel-config-file' flag
                                 (mutually exclusive). Content of YAML file that
                                 contains alert relabelling configuration.
      --alert.query-template="/graph?g0.expr={{.Expr}}&g0.tab=1"  
                                 Template to use in alerts source field.
                                 Need only include {{.Expr}} parameter
      --store.limits.request-series=0  
                                 The maximum series allowed for a single Series
                                 request. The Series call fails if this limit is
                                 exceeded. 0 means no limit.
      --store.limits.request-samples=0  
                                 The maximum samples allowed for a single
                                 Series request, The Series call fails if
                                 this limit is exceeded. 0 means no limit.
                                 NOTE: For efficiency the limit is internally
                                 implemented as 'chunks limit' considering each
                                 chunk contains a maximum of 120 samples.
      --label=<name>="<value>" ...  
                                 Labels to be applied to all generated metrics
                                 (repeated). Similar to external labels for
                                 Prometheus, used to identify ruler and its
                                 blocks as unique source.
      --tsdb.block-duration=2h   Block duration for TSDB block.
      --tsdb.retention=48h       Block retention time on local disk.
      --[no-]tsdb.no-lockfile    Do not create lockfile in TSDB data directory.
                                 In any case, the lockfiles will be deleted on
                                 next startup.
      --[no-]tsdb.wal-compression  
                                 Compress the tsdb WAL.
      --data-dir="data/"         data directory
      --rule-file=rules/ ...     Rule files that should be used by rule
                                 manager. Can be in glob format (repeated).
                                 Note that rules are not automatically detected,
                                 use SIGHUP or do HTTP POST /-/reload to re-read
                                 them.
      --resend-delay=1m          Minimum amount of time to wait before resending
                                 an alert to Alertmanager.
      --eval-interval=1m         The default evaluation interval to use.
      --rule-query-offset=0s     The default rule group query_offset duration to
                                 use.
      --for-outage-tolerance=1h  Max time to tolerate prometheus outage for
                                 restoring "for" state of alert.
      --for-grace-period=10m     Minimum duration between alert and restored
                                 "for" state. This is maintained only for alerts
                                 with configured "for" time greater than grace
                                 period.
      --restore-ignored-label=RESTORE-IGNORED-LABEL ...  
                                 Label names to be ignored when restoring alerts
                                 from the remote storage. This is only used in
                                 stateless mode.
      --rule-concurrent-evaluation=1  
                                 How many rules can be evaluated concurrently.
                                 Default is 1.
      --grpc-query-endpoint=<endpoint> ...  
                                 Addresses of Thanos gRPC query API servers
                                 (repeatable). The scheme may be prefixed
                                 with 'dns+' or 'dnssrv+' to detect Thanos API
                                 servers through respective DNS lookups.
      --[no-]query.enable-x-functions  
                                 Whether to enable extended rate functions
                                 (xrate, xincrease and xdelta). Only has effect
                                 when used with Thanos engine.
<<<<<<< HEAD
      --remote-write.config-file=<file-path>  
=======
      --enable-feature= ...      Comma separated feature names to enable. Valid
                                 options for now: promql-experimental-functions
                                 (enables promql experimental functions for
                                 ruler)
      --remote-write.config-file=<file-path>
>>>>>>> 290f16c0
                                 Path to YAML config for the remote-write
                                 configurations, that specify servers
                                 where samples should be sent to (see
                                 https://prometheus.io/docs/prometheus/latest/configuration/configuration/#remote_write).
                                 This automatically enables stateless mode
                                 for ruler and no series will be stored in the
                                 ruler's TSDB. If an empty config (or file) is
                                 provided, the flag is ignored and ruler is run
                                 with its own TSDB.
      --remote-write.config=<content>  
                                 Alternative to 'remote-write.config-file'
                                 flag (mutually exclusive). Content
                                 of YAML config for the remote-write
                                 configurations, that specify servers
                                 where samples should be sent to (see
                                 https://prometheus.io/docs/prometheus/latest/configuration/configuration/#remote_write).
                                 This automatically enables stateless mode
                                 for ruler and no series will be stored in the
                                 ruler's TSDB. If an empty config (or file) is
                                 provided, the flag is ignored and ruler is run
                                 with its own TSDB.
      --objstore.config-file=<file-path>  
                                 Path to YAML file that contains object
                                 store configuration. See format details:
                                 https://thanos.io/tip/thanos/storage.md/#configuration
      --objstore.config=<content>  
                                 Alternative to 'objstore.config-file'
                                 flag (mutually exclusive). Content of
                                 YAML file that contains object store
                                 configuration. See format details:
                                 https://thanos.io/tip/thanos/storage.md/#configuration
      --request.logging-config-file=<file-path>  
                                 Path to YAML file with request logging
                                 configuration. See format details:
                                 https://thanos.io/tip/thanos/logging.md/#configuration
      --request.logging-config=<content>  
                                 Alternative to 'request.logging-config-file'
                                 flag (mutually exclusive). Content
                                 of YAML file with request logging
                                 configuration. See format details:
                                 https://thanos.io/tip/thanos/logging.md/#configuration

```

## Configuration

### Alertmanager

The `--alertmanagers.config` and `--alertmanagers.config-file` flags allow specifying multiple Alertmanagers. Those entries are treated as a single HA group. This means that alert send failure is claimed only if the Ruler fails to send to all instances.

The configuration format is the following:

```yaml
alertmanagers:
- http_config:
    basic_auth:
      username: ""
      password: ""
      password_file: ""
    bearer_token: ""
    bearer_token_file: ""
    proxy_url: ""
    tls_config:
      ca_file: ""
      cert_file: ""
      key_file: ""
      server_name: ""
      insecure_skip_verify: false
  static_configs: []
  file_sd_configs:
  - files: []
    refresh_interval: 0s
  scheme: http
  path_prefix: ""
  timeout: 10s
  api_version: v1
```

Supported values for `api_version` are `v1` or `v2`.

### Query API

The `--query.config` and `--query.config-file` flags allow specifying multiple query endpoints. Those entries are treated as a single HA group, where HTTP endpoints are given priority over gRPC Query API endpoints. This means that query failure is claimed only if the Ruler fails to query all instances.

Rules that produce native histograms (experimental feature) are exclusively supported through the gRPC Query API. However, for all other rules, there is no difference in functionality between HTTP and gRPC.

The configuration format is the following:

```yaml
- http_config:
    basic_auth:
      username: ""
      password: ""
      password_file: ""
    bearer_token: ""
    bearer_token_file: ""
    proxy_url: ""
    tls_config:
      ca_file: ""
      cert_file: ""
      key_file: ""
      server_name: ""
      insecure_skip_verify: false
  static_configs: []
  file_sd_configs:
  - files: []
    refresh_interval: 0s
  scheme: http
  path_prefix: ""
  grpc_config:
    endpoint_addresses: []
```<|MERGE_RESOLUTION|>--- conflicted
+++ resolved
@@ -499,15 +499,11 @@
                                  Whether to enable extended rate functions
                                  (xrate, xincrease and xdelta). Only has effect
                                  when used with Thanos engine.
-<<<<<<< HEAD
-      --remote-write.config-file=<file-path>  
-=======
       --enable-feature= ...      Comma separated feature names to enable. Valid
                                  options for now: promql-experimental-functions
                                  (enables promql experimental functions for
                                  ruler)
       --remote-write.config-file=<file-path>
->>>>>>> 290f16c0
                                  Path to YAML config for the remote-write
                                  configurations, that specify servers
                                  where samples should be sent to (see
