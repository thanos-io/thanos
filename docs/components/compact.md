---
title: Compact
type: docs
menu: components
---

# Compact

The compactor component of Thanos applies the compaction procedure of the Prometheus 2.0 storage engine to block data stored in object storage.
It is generally not semantically concurrency safe and must be deployed as a singleton against a bucket.

It is also responsible for downsampling of data - performing 5m downsampling after **40 hours** and 1h downsampling after **10 days**.

Example:

```bash
$ thanos compact --data-dir /tmp/thanos-compact --objstore.config-file=bucket.yml
```

The content of `bucket.yml`:

```yaml
type: GCS
config:
  bucket: example-bucket
```

The compactor needs local disk space to store intermediate data for its processing. Generally, about 100GB are recommended for it to keep working as the compacted time ranges grow over time.
On-disk data is safe to delete between restarts and should be the first attempt to get crash-looping compactors unstuck.

<<<<<<< HEAD
## Downsampling, Resolution and Retention

Resolution - distance between data points on your graphs. E.g.

* raw - the same as scrape interval at the moment of data ingestion
* 5m - data point is every 5 minutes
* 1h - data point is every 1h

Keep in mind, that the initial goal of downsampling is not saving disk space (Read further for elaboration on storage space consumption). The goal of downsampling is providing an opportunity to get fast results for range queries of big time intervals like months or years. In other words, if you set `--retention.resolution-raw` less then `--retention.resolution-5m` and `--retention.resolution-1h` - you might run into a problem of not being able to "zoom in" to your historical data.

To avoid confusion - you might want to think about `raw` data as about "zoom in" opportunity. Considering the values for mentioned options - always think "Will I need to zoom in to the day 1 year ago?" if the answer "yes" - you most likely want to keep raw data for as long as 1h and 5m resolution, otherwise you'll be able to see only downsampled representation of how your raw data looked like.

There's also a case when you might want to disable downsampling at all with `debug.disable-downsampling`. You might want to do it when you know for sure that you are not going to request long ranges of data (obviously, because without downsampling those requests are going to be much much more expensive than with it). A valid example of that case if when you only care about the last couple of weeks of your data or use it only for alerting, but if it's your case - you also need to ask yourself if you want to introduce Thanos at all instead of vanilla Prometheus?

Ideally, you will have equal retention set (or no retention at all) to all resolutions which allow both "zoom in" capabilities as well as performant long ranges queries. Since object storages are usually quite cheap, storage size might not matter that much, unless your goal with thanos is somewhat very specific and you know exactly what you're doing.

## Storage space consumption

In fact, downsampling doesn't save you any space but instead it adds 2 more blocks for each raw block which are only slightly smaller or relatively similar size to raw block. This is required by internal downsampling implementation which to be mathematically correct holds various aggregations. This means that downsampling can increase the size of your storage a bit (~3x), but it gives massive advantage on querying long ranges.

## Groups

The compactor groups blocks using the [external_labels](https://thanos.io/getting-started.md/#external-labels) added by the
Prometheus who produced the block. The labels must be both _unique_ and _persistent_ across different Prometheus instances.

By _unique_, we mean that the set of labels in a Prometheus instance must be different from all other sets of labels of
your Prometheus instances, so that the compactor will be able to group blocks by Prometheus instance.
=======
## Groups

The compactor groups blocks using the [external_labels](https://thanos.io/getting-started.md/#external-labels) added by the 
Prometheus who produced the block. The labels must be both _unique_ and _persistent_ across different Prometheus instances. 

By _unique_, we mean that the set of labels in a Prometheus instance must be different from all other sets of labels of 
your Prometheus instances, so that the compactor will be able to group blocks by Prometheus instance. 
>>>>>>> 99bc7d29

By _persistent_, we mean that one Prometheus instance must keep the same labels if it restarts, so that the compactor will keep
compacting blocks from an instance even when a Prometheus instance goes down for some time.

## Flags

[embedmd]:# (flags/compact.txt $)
```$
usage: thanos compact [<flags>]

continuously compacts blocks in an object store bucket

Flags:
  -h, --help                   Show context-sensitive help (also try --help-long
                               and --help-man).
      --version                Show application version.
      --log.level=info         Log filtering level.
      --log.format=logfmt      Log format to use.
      --tracing.config-file=<tracing.config-yaml-path>
                               Path to YAML file that contains tracing
                               configuration. See format details:
                               https://thanos.io/tracing.md/#configuration
      --tracing.config=<tracing.config-yaml>
                               Alternative to 'tracing.config-file' flag.
                               Tracing configuration in YAML. See format
                               details:
                               https://thanos.io/tracing.md/#configuration
      --http-address="0.0.0.0:10902"
                               Listen host:port for HTTP endpoints.
      --data-dir="./data"      Data directory in which to cache blocks and
                               process compactions.
      --objstore.config-file=<bucket.config-yaml-path>
                               Path to YAML file that contains object store
                               configuration. See format details:
                               https://thanos.io/storage.md/#configuration
      --objstore.config=<bucket.config-yaml>
                               Alternative to 'objstore.config-file' flag.
                               Object store configuration in YAML. See format
                               details:
                               https://thanos.io/storage.md/#configuration
      --consistency-delay=30m  Minimum age of fresh (non-compacted) blocks
                               before they are being processed. Malformed blocks
                               older than the maximum of consistency-delay and
                               30m0s will be removed.
      --retention.resolution-raw=0d
                               How long to retain raw samples in bucket. 0d -
                               disables this retention
      --retention.resolution-5m=0d
                               How long to retain samples of resolution 1 (5
                               minutes) in bucket. 0d - disables this retention
      --retention.resolution-1h=0d
                               How long to retain samples of resolution 2 (1
                               hour) in bucket. 0d - disables this retention
  -w, --wait                   Do not exit after all compactions have been
                               processed and wait for new work.
      --downsampling.disable   Disables downsampling. This is not recommended as
                               querying long time ranges without non-downsampled
                               data is not efficient and useful e.g it is not
                               possible to render all samples for a human eye
                               anyway
      --block-sync-concurrency=20
                               Number of goroutines to use when syncing block
                               metadata from object storage.
      --compact.concurrency=1  Number of goroutines to use when compacting
                               groups.

```<|MERGE_RESOLUTION|>--- conflicted
+++ resolved
@@ -28,7 +28,6 @@
 The compactor needs local disk space to store intermediate data for its processing. Generally, about 100GB are recommended for it to keep working as the compacted time ranges grow over time.
 On-disk data is safe to delete between restarts and should be the first attempt to get crash-looping compactors unstuck.
 
-<<<<<<< HEAD
 ## Downsampling, Resolution and Retention
 
 Resolution - distance between data points on your graphs. E.g.
@@ -56,7 +55,7 @@
 
 By _unique_, we mean that the set of labels in a Prometheus instance must be different from all other sets of labels of
 your Prometheus instances, so that the compactor will be able to group blocks by Prometheus instance.
-=======
+
 ## Groups
 
 The compactor groups blocks using the [external_labels](https://thanos.io/getting-started.md/#external-labels) added by the 
@@ -64,7 +63,6 @@
 
 By _unique_, we mean that the set of labels in a Prometheus instance must be different from all other sets of labels of 
 your Prometheus instances, so that the compactor will be able to group blocks by Prometheus instance. 
->>>>>>> 99bc7d29
 
 By _persistent_, we mean that one Prometheus instance must keep the same labels if it restarts, so that the compactor will keep
 compacting blocks from an instance even when a Prometheus instance goes down for some time.
