<<<<<<< HEAD
# Auto generated binary variables helper managed by https://github.com/bwplotka/bingo v0.5.2. DO NOT EDIT.
=======
# Auto generated binary variables helper managed by https://github.com/bwplotka/bingo v0.5.1. DO NOT EDIT.
>>>>>>> eb93f76f
# All tools are designed to be build inside $GOBIN.
BINGO_DIR := $(dir $(lastword $(MAKEFILE_LIST)))
GOPATH ?= $(shell go env GOPATH)
GOBIN  ?= $(firstword $(subst :, ,${GOPATH}))/bin
GO     ?= $(shell which go)

# Below generated variables ensure that every time a tool under each variable is invoked, the correct version
# will be used; reinstalling only if needed.
# For example for alertmanager variable:
#
# In your main Makefile (for non array binaries):
#
#include .bingo/Variables.mk # Assuming -dir was set to .bingo .
#
#command: $(ALERTMANAGER)
#	@echo "Running alertmanager"
#	@$(ALERTMANAGER) <flags/args..>
#
ALERTMANAGER := $(GOBIN)/alertmanager-v0.20.0
$(ALERTMANAGER): $(BINGO_DIR)/alertmanager.mod
	@# Install binary/ries using Go 1.14+ build command. This is using bwplotka/bingo-controlled, separate go module with pinned dependencies.
	@echo "(re)installing $(GOBIN)/alertmanager-v0.20.0"
	@cd $(BINGO_DIR) && $(GO) build -mod=mod -modfile=alertmanager.mod -o=$(GOBIN)/alertmanager-v0.20.0 "github.com/prometheus/alertmanager/cmd/alertmanager"

BINGO := $(GOBIN)/bingo-v0.5.2
$(BINGO): $(BINGO_DIR)/bingo.mod
	@# Install binary/ries using Go 1.14+ build command. This is using bwplotka/bingo-controlled, separate go module with pinned dependencies.
	@echo "(re)installing $(GOBIN)/bingo-v0.5.2"
	@cd $(BINGO_DIR) && $(GO) build -mod=mod -modfile=bingo.mod -o=$(GOBIN)/bingo-v0.5.2 "github.com/bwplotka/bingo"

FAILLINT := $(GOBIN)/faillint-v1.8.0
$(FAILLINT): $(BINGO_DIR)/faillint.mod
	@# Install binary/ries using Go 1.14+ build command. This is using bwplotka/bingo-controlled, separate go module with pinned dependencies.
	@echo "(re)installing $(GOBIN)/faillint-v1.8.0"
	@cd $(BINGO_DIR) && $(GO) build -mod=mod -modfile=faillint.mod -o=$(GOBIN)/faillint-v1.8.0 "github.com/fatih/faillint"

GO_BINDATA := $(GOBIN)/go-bindata-v3.1.1+incompatible
$(GO_BINDATA): $(BINGO_DIR)/go-bindata.mod
	@# Install binary/ries using Go 1.14+ build command. This is using bwplotka/bingo-controlled, separate go module with pinned dependencies.
	@echo "(re)installing $(GOBIN)/go-bindata-v3.1.1+incompatible"
	@cd $(BINGO_DIR) && $(GO) build -mod=mod -modfile=go-bindata.mod -o=$(GOBIN)/go-bindata-v3.1.1+incompatible "github.com/go-bindata/go-bindata/go-bindata"

GOIMPORTS := $(GOBIN)/goimports-v0.0.0-20200526224456-8b020aee10d2
$(GOIMPORTS): $(BINGO_DIR)/goimports.mod
	@# Install binary/ries using Go 1.14+ build command. This is using bwplotka/bingo-controlled, separate go module with pinned dependencies.
	@echo "(re)installing $(GOBIN)/goimports-v0.0.0-20200526224456-8b020aee10d2"
	@cd $(BINGO_DIR) && $(GO) build -mod=mod -modfile=goimports.mod -o=$(GOBIN)/goimports-v0.0.0-20200526224456-8b020aee10d2 "golang.org/x/tools/cmd/goimports"

GOJSONTOYAML := $(GOBIN)/gojsontoyaml-v0.0.0-20191212081931-bf2969bbd742
$(GOJSONTOYAML): $(BINGO_DIR)/gojsontoyaml.mod
	@# Install binary/ries using Go 1.14+ build command. This is using bwplotka/bingo-controlled, separate go module with pinned dependencies.
	@echo "(re)installing $(GOBIN)/gojsontoyaml-v0.0.0-20191212081931-bf2969bbd742"
	@cd $(BINGO_DIR) && $(GO) build -mod=mod -modfile=gojsontoyaml.mod -o=$(GOBIN)/gojsontoyaml-v0.0.0-20191212081931-bf2969bbd742 "github.com/brancz/gojsontoyaml"

GOLANGCI_LINT := $(GOBIN)/golangci-lint-v1.39.1-0.20210330125642-6844f6abf817
$(GOLANGCI_LINT): $(BINGO_DIR)/golangci-lint.mod
	@# Install binary/ries using Go 1.14+ build command. This is using bwplotka/bingo-controlled, separate go module with pinned dependencies.
	@echo "(re)installing $(GOBIN)/golangci-lint-v1.39.1-0.20210330125642-6844f6abf817"
	@cd $(BINGO_DIR) && $(GO) build -mod=mod -modfile=golangci-lint.mod -o=$(GOBIN)/golangci-lint-v1.39.1-0.20210330125642-6844f6abf817 "github.com/golangci/golangci-lint/cmd/golangci-lint"

GOTESPLIT := $(GOBIN)/gotesplit-v0.1.2
$(GOTESPLIT): $(BINGO_DIR)/gotesplit.mod
	@# Install binary/ries using Go 1.14+ build command. This is using bwplotka/bingo-controlled, separate go module with pinned dependencies.
	@echo "(re)installing $(GOBIN)/gotesplit-v0.1.2"
	@cd $(BINGO_DIR) && $(GO) build -mod=mod -modfile=gotesplit.mod -o=$(GOBIN)/gotesplit-v0.1.2 "github.com/Songmu/gotesplit/cmd/gotesplit"

HUGO := $(GOBIN)/hugo-v0.80.0
$(HUGO): $(BINGO_DIR)/hugo.mod
	@# Install binary/ries using Go 1.14+ build command. This is using bwplotka/bingo-controlled, separate go module with pinned dependencies.
	@echo "(re)installing $(GOBIN)/hugo-v0.80.0"
	@cd $(BINGO_DIR) && $(GO) build -mod=mod -modfile=hugo.mod -o=$(GOBIN)/hugo-v0.80.0 "github.com/gohugoio/hugo"

JB := $(GOBIN)/jb-v0.4.0
$(JB): $(BINGO_DIR)/jb.mod
	@# Install binary/ries using Go 1.14+ build command. This is using bwplotka/bingo-controlled, separate go module with pinned dependencies.
	@echo "(re)installing $(GOBIN)/jb-v0.4.0"
	@cd $(BINGO_DIR) && $(GO) build -mod=mod -modfile=jb.mod -o=$(GOBIN)/jb-v0.4.0 "github.com/jsonnet-bundler/jsonnet-bundler/cmd/jb"

JSONNET_LINT := $(GOBIN)/jsonnet-lint-v0.17.1-0.20211101230100-b10eae7c683a
$(JSONNET_LINT): $(BINGO_DIR)/jsonnet-lint.mod
	@# Install binary/ries using Go 1.14+ build command. This is using bwplotka/bingo-controlled, separate go module with pinned dependencies.
	@echo "(re)installing $(GOBIN)/jsonnet-lint-v0.17.1-0.20211101230100-b10eae7c683a"
	@cd $(BINGO_DIR) && $(GO) build -mod=mod -modfile=jsonnet-lint.mod -o=$(GOBIN)/jsonnet-lint-v0.17.1-0.20211101230100-b10eae7c683a "github.com/google/go-jsonnet/cmd/jsonnet-lint"

JSONNET := $(GOBIN)/jsonnet-v0.17.0
$(JSONNET): $(BINGO_DIR)/jsonnet.mod
	@# Install binary/ries using Go 1.14+ build command. This is using bwplotka/bingo-controlled, separate go module with pinned dependencies.
	@echo "(re)installing $(GOBIN)/jsonnet-v0.17.0"
	@cd $(BINGO_DIR) && $(GO) build -mod=mod -modfile=jsonnet.mod -o=$(GOBIN)/jsonnet-v0.17.0 "github.com/google/go-jsonnet/cmd/jsonnet"

JSONNETFMT := $(GOBIN)/jsonnetfmt-v0.17.0
$(JSONNETFMT): $(BINGO_DIR)/jsonnetfmt.mod
	@# Install binary/ries using Go 1.14+ build command. This is using bwplotka/bingo-controlled, separate go module with pinned dependencies.
	@echo "(re)installing $(GOBIN)/jsonnetfmt-v0.17.0"
	@cd $(BINGO_DIR) && $(GO) build -mod=mod -modfile=jsonnetfmt.mod -o=$(GOBIN)/jsonnetfmt-v0.17.0 "github.com/google/go-jsonnet/cmd/jsonnetfmt"

MDOX := $(GOBIN)/mdox-v0.9.0
$(MDOX): $(BINGO_DIR)/mdox.mod
	@# Install binary/ries using Go 1.14+ build command. This is using bwplotka/bingo-controlled, separate go module with pinned dependencies.
	@echo "(re)installing $(GOBIN)/mdox-v0.9.0"
	@cd $(BINGO_DIR) && $(GO) build -mod=mod -modfile=mdox.mod -o=$(GOBIN)/mdox-v0.9.0 "github.com/bwplotka/mdox"

MINIO := $(GOBIN)/minio-v0.0.0-20201125204248-91130e884b5d
$(MINIO): $(BINGO_DIR)/minio.mod
	@# Install binary/ries using Go 1.14+ build command. This is using bwplotka/bingo-controlled, separate go module with pinned dependencies.
	@echo "(re)installing $(GOBIN)/minio-v0.0.0-20201125204248-91130e884b5d"
	@cd $(BINGO_DIR) && $(GO) build -mod=mod -modfile=minio.mod -o=$(GOBIN)/minio-v0.0.0-20201125204248-91130e884b5d "github.com/minio/minio"

PROMDOC := $(GOBIN)/promdoc-v0.8.0
$(PROMDOC): $(BINGO_DIR)/promdoc.mod
	@# Install binary/ries using Go 1.14+ build command. This is using bwplotka/bingo-controlled, separate go module with pinned dependencies.
	@echo "(re)installing $(GOBIN)/promdoc-v0.8.0"
	@cd $(BINGO_DIR) && $(GO) build -mod=mod -modfile=promdoc.mod -o=$(GOBIN)/promdoc-v0.8.0 "github.com/plexsystems/promdoc"

PROMETHEUS_ARRAY := $(GOBIN)/prometheus-v2.4.3+incompatible $(GOBIN)/prometheus-v1.8.2-0.20200724121523-657ba532e42f $(GOBIN)/prometheus-v1.8.2-0.20210331101223-3cafc58827d1
$(PROMETHEUS_ARRAY): $(BINGO_DIR)/prometheus.mod $(BINGO_DIR)/prometheus.1.mod $(BINGO_DIR)/prometheus.2.mod
	@# Install binary/ries using Go 1.14+ build command. This is using bwplotka/bingo-controlled, separate go module with pinned dependencies.
	@echo "(re)installing $(GOBIN)/prometheus-v2.4.3+incompatible"
	@cd $(BINGO_DIR) && $(GO) build -mod=mod -modfile=prometheus.mod -o=$(GOBIN)/prometheus-v2.4.3+incompatible "github.com/prometheus/prometheus/cmd/prometheus"
	@echo "(re)installing $(GOBIN)/prometheus-v1.8.2-0.20200724121523-657ba532e42f"
	@cd $(BINGO_DIR) && $(GO) build -mod=mod -modfile=prometheus.1.mod -o=$(GOBIN)/prometheus-v1.8.2-0.20200724121523-657ba532e42f "github.com/prometheus/prometheus/cmd/prometheus"
	@echo "(re)installing $(GOBIN)/prometheus-v1.8.2-0.20210331101223-3cafc58827d1"
	@cd $(BINGO_DIR) && $(GO) build -mod=mod -modfile=prometheus.2.mod -o=$(GOBIN)/prometheus-v1.8.2-0.20210331101223-3cafc58827d1 "github.com/prometheus/prometheus/cmd/prometheus"

PROMTOOL := $(GOBIN)/promtool-v1.8.2-0.20200522113006-f4dd45609a05
$(PROMTOOL): $(BINGO_DIR)/promtool.mod
	@# Install binary/ries using Go 1.14+ build command. This is using bwplotka/bingo-controlled, separate go module with pinned dependencies.
	@echo "(re)installing $(GOBIN)/promtool-v1.8.2-0.20200522113006-f4dd45609a05"
	@cd $(BINGO_DIR) && $(GO) build -mod=mod -modfile=promtool.mod -o=$(GOBIN)/promtool-v1.8.2-0.20200522113006-f4dd45609a05 "github.com/prometheus/prometheus/cmd/promtool"

PROMU := $(GOBIN)/promu-v0.5.0
$(PROMU): $(BINGO_DIR)/promu.mod
	@# Install binary/ries using Go 1.14+ build command. This is using bwplotka/bingo-controlled, separate go module with pinned dependencies.
	@echo "(re)installing $(GOBIN)/promu-v0.5.0"
	@cd $(BINGO_DIR) && $(GO) build -mod=mod -modfile=promu.mod -o=$(GOBIN)/promu-v0.5.0 "github.com/prometheus/promu"

PROTOC_GEN_GO_GRPC := $(GOBIN)/protoc-gen-go-grpc-v1.2.0
$(PROTOC_GEN_GO_GRPC): $(BINGO_DIR)/protoc-gen-go-grpc.mod
	@# Install binary/ries using Go 1.14+ build command. This is using bwplotka/bingo-controlled, separate go module with pinned dependencies.
	@echo "(re)installing $(GOBIN)/protoc-gen-go-grpc-v1.2.0"
	@cd $(BINGO_DIR) && $(GO) build -mod=mod -modfile=protoc-gen-go-grpc.mod -o=$(GOBIN)/protoc-gen-go-grpc-v1.2.0 "google.golang.org/grpc/cmd/protoc-gen-go-grpc"

PROTOC_GEN_GO_VTPROTO := $(GOBIN)/protoc-gen-go-vtproto-v0.3.0
$(PROTOC_GEN_GO_VTPROTO): $(BINGO_DIR)/protoc-gen-go-vtproto.mod
	@# Install binary/ries using Go 1.14+ build command. This is using bwplotka/bingo-controlled, separate go module with pinned dependencies.
	@echo "(re)installing $(GOBIN)/protoc-gen-go-vtproto-v0.3.0"
	@cd $(BINGO_DIR) && $(GO) build -mod=mod -modfile=protoc-gen-go-vtproto.mod -o=$(GOBIN)/protoc-gen-go-vtproto-v0.3.0 "github.com/planetscale/vtprotobuf/cmd/protoc-gen-go-vtproto"

PROTOC_GEN_GO := $(GOBIN)/protoc-gen-go-v1.28.0
$(PROTOC_GEN_GO): $(BINGO_DIR)/protoc-gen-go.mod
	@# Install binary/ries using Go 1.14+ build command. This is using bwplotka/bingo-controlled, separate go module with pinned dependencies.
	@echo "(re)installing $(GOBIN)/protoc-gen-go-v1.28.0"
	@cd $(BINGO_DIR) && $(GO) build -mod=mod -modfile=protoc-gen-go.mod -o=$(GOBIN)/protoc-gen-go-v1.28.0 "google.golang.org/protobuf/cmd/protoc-gen-go"

PROTOC_GEN_GOGOFAST := $(GOBIN)/protoc-gen-gogofast-v1.3.2
$(PROTOC_GEN_GOGOFAST): $(BINGO_DIR)/protoc-gen-gogofast.mod
	@# Install binary/ries using Go 1.14+ build command. This is using bwplotka/bingo-controlled, separate go module with pinned dependencies.
	@echo "(re)installing $(GOBIN)/protoc-gen-gogofast-v1.3.2"
	@cd $(BINGO_DIR) && $(GO) build -mod=mod -modfile=protoc-gen-gogofast.mod -o=$(GOBIN)/protoc-gen-gogofast-v1.3.2 "github.com/gogo/protobuf/protoc-gen-gogofast"

SHFMT := $(GOBIN)/shfmt-v3.1.2
$(SHFMT): $(BINGO_DIR)/shfmt.mod
	@# Install binary/ries using Go 1.14+ build command. This is using bwplotka/bingo-controlled, separate go module with pinned dependencies.
	@echo "(re)installing $(GOBIN)/shfmt-v3.1.2"
	@cd $(BINGO_DIR) && $(GO) build -mod=mod -modfile=shfmt.mod -o=$(GOBIN)/shfmt-v3.1.2 "mvdan.cc/sh/v3/cmd/shfmt"
<|MERGE_RESOLUTION|>--- conflicted
+++ resolved
@@ -1,8 +1,4 @@
-<<<<<<< HEAD
 # Auto generated binary variables helper managed by https://github.com/bwplotka/bingo v0.5.2. DO NOT EDIT.
-=======
-# Auto generated binary variables helper managed by https://github.com/bwplotka/bingo v0.5.1. DO NOT EDIT.
->>>>>>> eb93f76f
 # All tools are designed to be build inside $GOBIN.
 BINGO_DIR := $(dir $(lastword $(MAKEFILE_LIST)))
 GOPATH ?= $(shell go env GOPATH)
