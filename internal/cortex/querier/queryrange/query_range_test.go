--- conflicted
+++ resolved
@@ -143,11 +143,7 @@
 		expected *PrometheusResponse
 	}{
 		{
-<<<<<<< HEAD
-			body: `{"status":"success","data":{"resultType":"matrix","result":[{"metric":{"foo":"bar"},"values":[[1536673680,"137"],[1536673780,"137"]]}],"stats":{"samples":{"totalQueryableSamples":10,"totalQueryableSamplesPerStep":[[1536673680,5],[1536673780,5]]}},"analysis":null}}`,
-=======
 			body: `{"status":"success","data":{"resultType":"matrix","result":[{"metric":{"foo":"bar"},"values":[[1536673680,"137"],[1536673780,"137"]]}],"stats":{"samples":{"peakSamples":0,"totalQueryableSamples":10,"totalQueryableSamplesPerStep":[[1536673680,5],[1536673780,5]]}},"analysis":null}}`,
->>>>>>> 62038110
 			expected: &PrometheusResponse{
 				Status: "success",
 				Data: PrometheusData{
@@ -176,11 +172,7 @@
 			},
 		},
 		{
-<<<<<<< HEAD
-			body: `{"status":"success","data":{"resultType":"matrix","result":[{"metric":{"foo":"bar"},"values":[[1536673680,"137"],[1536673780,"137"]]}],"stats":{"samples":{"totalQueryableSamples":10,"totalQueryableSamplesPerStep":[[1536673680,5],[1536673780,5]]}},"analysis":{"name":"[noArgFunction]","executionTime":"1s","children":null}}}`,
-=======
 			body: `{"status":"success","data":{"resultType":"matrix","result":[{"metric":{"foo":"bar"},"values":[[1536673680,"137"],[1536673780,"137"]]}],"stats":{"samples":{"peakSamples":0,"totalQueryableSamples":10,"totalQueryableSamplesPerStep":[[1536673680,5],[1536673780,5]]}},"analysis":{"name":"[noArgFunction]","executionTime":"1s","children":null}}}`,
->>>>>>> 62038110
 			expected: &PrometheusResponse{
 				Status: "success",
 				Data: PrometheusData{
@@ -329,7 +321,6 @@
 							Name:          "foo",
 							ExecutionTime: Duration(1 * time.Second),
 						},
-<<<<<<< HEAD
 						Result: []SampleStream{
 							{
 								Labels: []cortexpb.LabelAdapter{},
@@ -393,8 +384,6 @@
 							Name:          "foo",
 							ExecutionTime: Duration(1 * time.Second),
 						},
-=======
->>>>>>> 62038110
 						Result: []SampleStream{
 							{
 								Labels: []cortexpb.LabelAdapter{},
@@ -446,10 +435,7 @@
 							},
 						},
 					},
-<<<<<<< HEAD
 					SeriesStatsCounter: &SeriesStatsCounter{Series: 4, Chunks: 32, Samples: 512, Bytes: 2048},
-=======
->>>>>>> 62038110
 				},
 			},
 		},
