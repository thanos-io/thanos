# NOTE: Current plan gives 1500 build minutes per month.
version: 2
jobs:
  test:
    docker:
      # Available from https://hub.docker.com/r/circleci/golang/
      - image: circleci/golang:1.12.5
    working_directory: /go/src/github.com/improbable-eng/thanos
    environment:
      GO111MODULE: 'on'
      GOBIN: "/go/bin"
    steps:
      - checkout
      - setup_remote_docker:
            version: 17.07.0-ce
      - run:
          name: Create Secret if PR is not forked
          # GCS integration tests are run only for author's PR that have write access, because these tests
          # require credentials. Env variables that sets up these tests will work only for these kind of PRs.
          command: |
            if ! [ -z ${GCP_PROJECT} ]; then
              echo $GOOGLE_APPLICATION_CREDENTIALS_CONTENT > /go/src/github.com/improbable-eng/thanos/circleci-gcs-creds.json
              echo "Awesome! GCS integration tests are enabled."
            fi
      - run: make check-go-mod
      - run: make errcheck
      - run: make check-docs
      - run: make format
      - run:
          name: "Run all tests"
          # TODO(bplotka): Setup some S3 tests for CI.
          command: |
            if [ -z ${GCP_PROJECT} ]; then
              export THANOS_SKIP_GCS_TESTS="true"
              echo "Skipping GCS tests."
            fi
            export THANOS_SKIP_S3_AWS_TESTS="true"
            echo "Skipping AWS tests."
            export THANOS_SKIP_AZURE_TESTS="true"
            echo "Skipping Azure tests."
            export THANOS_SKIP_SWIFT_TESTS="true"
            echo "Skipping SWIFT tests."
            export THANOS_SKIP_TENCENT_COS_TESTS="true"
            echo "Skipping TENCENT COS tests."
            export THANOS_SKIP_ALIYUN_OSS_TESTS="true"
            echo "Skipping ALIYUN OSS tests."
<<<<<<< HEAD

=======
>>>>>>> 9dd19b79
            make test

  # Cross build is needed for publish_release but needs to be done outside of docker.
  cross_build:
    machine: true
    working_directory: /home/circleci/.go_workspace/src/github.com/improbable-eng/thanos
    environment:
      GOBIN: "/home/circleci/.go_workspace/go/bin"
    steps:
    - checkout
    - run: make crossbuild
    - persist_to_workspace:
        root: .
        paths:
        - .build

  publish_master:
    docker:
      # Available from https://hub.docker.com/r/circleci/golang/
      - image: circleci/golang:1.12.5
    working_directory: /go/src/github.com/improbable-eng/thanos
    environment:
      GOBIN: "/go/bin"
    steps:
      - checkout
      - setup_remote_docker:
          version: 17.07.0-ce
      - attach_workspace:
          at: .
      - run: ln -s .build/linux-amd64/thanos thanos
      - run: make docker
      - run: docker run thanos --help
      - run: docker login -u="${DOCKER_USERNAME}" -p="${DOCKER_PASSWORD}"
      - run: make docker-push

  publish_release:
    docker:
      # Available from https://hub.docker.com/r/circleci/golang/
      - image: circleci/golang:1.12.5
    working_directory: /go/src/github.com/improbable-eng/thanos
    environment:
      GOBIN: "/go/bin"
    steps:
      - checkout
      - setup_remote_docker:
          version: 17.07.0-ce
      - attach_workspace:
          at: .
      - run: make tarballs-release
      - store_artifacts:
          path: .tarballs
          destination: releases
      - run: ln -s .build/linux-amd64/thanos thanos
      - run: make docker
      - run: docker run thanos --help
      - run: docker login -u="${DOCKER_USERNAME}" -p="${DOCKER_PASSWORD}"
      - run: make docker-push DOCKER_IMAGE_TAG=$CIRCLE_TAG

workflows:
  version: 2
  thanos:
    jobs:
    - test:
        filters:
          tags:
            only: /.*/
    - publish_master:
        requires:
        - test
        filters:
          branches:
            only: master
    - cross_build:
        requires:
        - test
        filters:
          tags:
            only: /^v[0-9]+(\.[0-9]+){2}(-.+|[^-.]*)$/
          branches:
            ignore: /.*/
    - publish_release:
        requires:
        - test
        - cross_build
        filters:
          tags:
            only: /^v[0-9]+(\.[0-9]+){2}(-.+|[^-.]*)$/
          branches:
            ignore: /.*/<|MERGE_RESOLUTION|>--- conflicted
+++ resolved
@@ -44,10 +44,6 @@
             echo "Skipping TENCENT COS tests."
             export THANOS_SKIP_ALIYUN_OSS_TESTS="true"
             echo "Skipping ALIYUN OSS tests."
-<<<<<<< HEAD
-
-=======
->>>>>>> 9dd19b79
             make test
 
   # Cross build is needed for publish_release but needs to be done outside of docker.
