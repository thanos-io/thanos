{
  "title": "Intro: Downsampling and unlimited metric retention for Prometheus",
  "description": "Learn how to extend your metric retention in a cheap and easy way with Thanos.",
  "difficulty": "Moderate",
  "details": {
    "steps": [
      {
        "title": "Configuring Initial Prometheus Server",
        "text": "step1.md",
        "verify": "step1-verify.sh"
      },
      {
        "title": "Thanos Sidecars",
        "text": "step2.md",
        "verify": "step2-verify.sh"
      },
      {
        "title": "Thanos Store Gateway",
        "text": "step3.md",
        "answer": "step3-answer.md"
      },
      {
        "title": "Thanos Compactor",
        "text": "step4.md"
      }
    ],
    "intro": {
      "text": "intro.md",
      "courseData": "courseBase.sh",
      "credits": "https://thanos.io"
    },
    "files": {
      "text": "finish.md",
      "credits": "test"
    }
  },
  "files": [
    "prometheus0_eu1.yml",
<<<<<<< HEAD
    "bucket_storage.yml",
    "blocks-spec.json"
=======
    "bucket_storage.yaml"
>>>>>>> 15facff3
  ],
  "environment": {
    "uilayout": "editor-terminal",
    "uisettings": "yaml",
    "uieditorpath": "/root/editor",
    "showdashboard": true,
    "dashboards": [
      {"name": "Prometheus 0 EU1", "port": 9090},
      {"name": "Minio", "port": 9000},
      {"name": "Thanos Query", "port": 29090}
  ]
  },
  "backend": {
    "imageid": "docker-direct"
  }
}<|MERGE_RESOLUTION|>--- conflicted
+++ resolved
@@ -36,12 +36,7 @@
   },
   "files": [
     "prometheus0_eu1.yml",
-<<<<<<< HEAD
-    "bucket_storage.yml",
-    "blocks-spec.json"
-=======
     "bucket_storage.yaml"
->>>>>>> 15facff3
   ],
   "environment": {
     "uilayout": "editor-terminal",
