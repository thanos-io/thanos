--- conflicted
+++ resolved
@@ -177,11 +177,7 @@
 		if err := compact.ApplyRetentionPolicyByResolution(ctx, logger, bkt, retentionByResolution); err != nil {
 			return errors.Wrap(err, fmt.Sprintf("retention failed"))
 		}
-
-<<<<<<< HEAD
-		level.Info(logger).Log("msg", "compaction, downsampling and optional retention apply iteration done")
-=======
->>>>>>> 0d7bf0b9
+    level.Info(logger).Log("msg", "retention iterations done")
 		return nil
 	}
 
