// Copyright (c) The Thanos Authors.
// Licensed under the Apache License 2.0.

package main

import (
	"context"
	"fmt"
	"io"
	"os"
	"os/signal"
	"path/filepath"
	"regexp"
	"runtime"
	"runtime/debug"
	"strconv"
	"syscall"

	"github.com/go-kit/log"
	"github.com/go-kit/log/level"
	"github.com/oklog/run"
	"github.com/opentracing/opentracing-go"
	"github.com/pkg/errors"
	"github.com/prometheus/client_golang/prometheus"
	"github.com/prometheus/client_golang/prometheus/collectors"
	versioncollector "github.com/prometheus/client_golang/prometheus/collectors/version"
	"github.com/prometheus/common/version"
	"go.uber.org/automaxprocs/maxprocs"
	"gopkg.in/alecthomas/kingpin.v2"

	"github.com/thanos-io/thanos/pkg/extkingpin"
	"github.com/thanos-io/thanos/pkg/logging"
	"github.com/thanos-io/thanos/pkg/tracing/client"
)

<<<<<<< HEAD
// Name is the name registered for the proto compressor.
const Name = "proto"

// Use lower GOGC if it isn't set yet.
// It is recommended increasing GOGC if go_memstats_gc_cpu_fraction exceeds 0.05 for extended periods of time.
const DefaultGOGC = 75

// vtprotoCodec is like the vtprotobuf codec
// but also handles non-vtproto messages that are needed
// for stuff like OpenTelemetry. Otherwise, such errors appear:
// error while marshaling: failed to marshal, message is *v1.ExportTraceServiceRequest (missing vtprotobuf helpers).
type vtprotoCodec struct {
	fallback encoding.CodecV2
}

type vtprotoMessage interface {
	MarshalVT() ([]byte, error)
	UnmarshalVT([]byte) error
	MarshalToSizedBufferVT(data []byte) (int, error)
	SizeVT() int
}

func (c *vtprotoCodec) Marshal(v any) (mem.BufferSlice, error) {
	if m, ok := v.(vtprotoMessage); ok {
		size := m.SizeVT()
		if mem.IsBelowBufferPoolingThreshold(size) {
			buf := make([]byte, size)
			if _, err := m.MarshalToSizedBufferVT(buf); err != nil {
				return nil, err
			}
			return mem.BufferSlice{mem.SliceBuffer(buf)}, nil
		}
		pool := mem.DefaultBufferPool()
		buf := pool.Get(size)
		if _, err := m.MarshalToSizedBufferVT((*buf)[:size]); err != nil {
			pool.Put(buf)
			return nil, err
		}
		return mem.BufferSlice{mem.NewBuffer(buf, pool)}, nil
	}

	return c.fallback.Marshal(v)
}

func (c *vtprotoCodec) Unmarshal(data mem.BufferSlice, v any) error {
	if m, ok := v.(vtprotoMessage); ok {
		buf := data.MaterializeToBuffer(mem.DefaultBufferPool())
		defer buf.Free()
		return m.UnmarshalVT(buf.ReadOnlyData())
	}

	return c.fallback.Unmarshal(data, v)
}
func (vtprotoCodec) Name() string {
	return Name
}

func init() {
	encoding.RegisterCodecV2(&vtprotoCodec{
		fallback: encoding.GetCodecV2("proto"),
	})
}

=======
>>>>>>> 9c925bfa
func main() {
	// We use mmaped resources in most of the components so hardcode PanicOnFault to true. This allows us to recover (if we can e.g if queries
	// are temporarily accessing unmapped memory).
	debug.SetPanicOnFault(true)

	if os.Getenv("DEBUG") != "" {
		runtime.SetMutexProfileFraction(10)
		runtime.SetBlockProfileRate(10)
	}

	if v := os.Getenv("GOGC"); v != "" {
		n, err := strconv.ParseFloat(v, 64)
		if err != nil {
			n = 100
		}
		debug.SetGCPercent(int(n))
	} else {
		debug.SetGCPercent(DefaultGOGC)
		os.Setenv("GOGC", strconv.Itoa(DefaultGOGC))
	}

	app := extkingpin.NewApp(kingpin.New(filepath.Base(os.Args[0]), "A block storage based long-term storage for Prometheus.").Version(version.Print("thanos")))
	debugName := app.Flag("debug.name", "Name to add as prefix to log lines.").Hidden().String()
	logLevel := app.Flag("log.level", "Log filtering level.").
		Default("info").Enum("error", "warn", "info", "debug")
	logFormat := app.Flag("log.format", "Log format to use. Possible options: logfmt or json.").
		Default(logging.LogFormatLogfmt).Enum(logging.LogFormatLogfmt, logging.LogFormatJSON)
	tracingConfig := extkingpin.RegisterCommonTracingFlags(app)

	goMemLimitConf := goMemLimitConfig{}

	goMemLimitConf.registerFlag(app)

	registerSidecar(app)
	registerStore(app)
	registerQuery(app)
	registerRule(app)
	registerCompact(app)
	registerTools(app)
	registerReceive(app)
	registerQueryFrontend(app)

	cmd, setup := app.Parse()
	logger := logging.NewLogger(*logLevel, *logFormat, *debugName)

	if err := configureGoAutoMemLimit(goMemLimitConf); err != nil {
		level.Error(logger).Log("msg", "failed to configure Go runtime memory limits", "err", err)
		os.Exit(1)
	}

	// Running in container with limits but with empty/wrong value of GOMAXPROCS env var could lead to throttling by cpu
	// maxprocs will automate adjustment by using cgroups info about cpu limit if it set as value for runtime.GOMAXPROCS.
	undo, err := maxprocs.Set(maxprocs.Logger(func(template string, args ...interface{}) {
		level.Debug(logger).Log("msg", fmt.Sprintf(template, args...))
	}))
	defer undo()
	if err != nil {
		level.Warn(logger).Log("warn", errors.Wrapf(err, "failed to set GOMAXPROCS: %v", err))
	}

	metrics := prometheus.NewRegistry()
	metrics.MustRegister(
		versioncollector.NewCollector("thanos"),
		collectors.NewGoCollector(
			collectors.WithGoCollectorRuntimeMetrics(collectors.GoRuntimeMetricsRule{Matcher: regexp.MustCompile("/.*")}),
		),
		collectors.NewProcessCollector(collectors.ProcessCollectorOpts{}),
	)

	// Some packages still use default Register. Replace to have those metrics.
	prometheus.DefaultRegisterer = metrics

	var g run.Group
	var tracer opentracing.Tracer
	// Setup optional tracing.
	{
		var (
			ctx             = context.Background()
			closer          io.Closer
			confContentYaml []byte
		)

		confContentYaml, err = tracingConfig.Content()
		if err != nil {
			level.Error(logger).Log("msg", "getting tracing config failed", "err", err)
			os.Exit(1)
		}

		if len(confContentYaml) == 0 {
			tracer = client.NoopTracer()
		} else {
			tracer, closer, err = client.NewTracer(ctx, logger, metrics, confContentYaml)
			if err != nil {
				fmt.Fprintln(os.Stderr, errors.Wrapf(err, "tracing failed"))
				os.Exit(1)
			}
		}

		// This is bad, but Prometheus does not support any other tracer injections than just global one.
		// TODO(bplotka): Work with basictracer to handle gracefully tracker mismatches, and also with Prometheus to allow
		// tracer injection.
		opentracing.SetGlobalTracer(tracer)

		ctx, cancel := context.WithCancel(ctx)
		g.Add(func() error {
			<-ctx.Done()
			return ctx.Err()
		}, func(error) {
			if closer != nil {
				if err := closer.Close(); err != nil {
					level.Warn(logger).Log("msg", "closing tracer failed", "err", err)
				}
			}
			cancel()
		})
	}
	// Create a signal channel to dispatch reload events to sub-commands.
	reloadCh := make(chan struct{}, 1)

	if err := setup(&g, logger, metrics, tracer, reloadCh, *logLevel == "debug"); err != nil {
		// Use %+v for github.com/pkg/errors error to print with stack.
		level.Error(logger).Log("err", fmt.Sprintf("%+v", errors.Wrapf(err, "preparing %s command failed", cmd)))
		os.Exit(1)
	}

	// Listen for termination signals.
	{
		cancel := make(chan struct{})
		g.Add(func() error {
			return interrupt(logger, cancel)
		}, func(error) {
			close(cancel)
		})
	}

	// Listen for reload signals.
	{
		cancel := make(chan struct{})
		g.Add(func() error {
			return reload(logger, cancel, reloadCh)
		}, func(error) {
			close(cancel)
		})
	}

	if err := g.Run(); err != nil {
		// Use %+v for github.com/pkg/errors error to print with stack.
		level.Error(logger).Log("err", fmt.Sprintf("%+v", errors.Wrapf(err, "%s command failed", cmd)))
		os.Exit(1)
	}
	level.Info(logger).Log("msg", "exiting")
}

func interrupt(logger log.Logger, cancel <-chan struct{}) error {
	c := make(chan os.Signal, 1)
	signal.Notify(c, syscall.SIGINT, syscall.SIGTERM)
	select {
	case s := <-c:
		level.Info(logger).Log("msg", "caught signal. Exiting.", "signal", s)
		return nil
	case <-cancel:
		return errors.New("canceled")
	}
}

func reload(logger log.Logger, cancel <-chan struct{}, r chan<- struct{}) error {
	c := make(chan os.Signal, 1)
	signal.Notify(c, syscall.SIGHUP)
	for {
		select {
		case s := <-c:
			level.Info(logger).Log("msg", "caught signal. Reloading.", "signal", s)
			select {
			case r <- struct{}{}:
				level.Info(logger).Log("msg", "reload dispatched.")
			default:
			}
		case <-cancel:
			return errors.New("canceled")
		}
	}
}

func getFlagsMap(flags []*kingpin.FlagModel) map[string]string {
	flagsMap := map[string]string{}

	// Exclude kingpin default flags to expose only Thanos ones.
	boilerplateFlags := kingpin.New("", "").Version("")

	for _, f := range flags {
		if boilerplateFlags.GetFlag(f.Name) != nil {
			continue
		}
		// Mask inline objstore flag which can have credentials.
		if f.Name == "objstore.config" || f.Name == "objstore.config-file" {
			flagsMap[f.Name] = "<REDACTED>"
			continue
		}
		flagsMap[f.Name] = f.Value.String()
	}

	return flagsMap
}<|MERGE_RESOLUTION|>--- conflicted
+++ resolved
@@ -33,72 +33,10 @@
 	"github.com/thanos-io/thanos/pkg/tracing/client"
 )
 
-<<<<<<< HEAD
-// Name is the name registered for the proto compressor.
-const Name = "proto"
-
 // Use lower GOGC if it isn't set yet.
 // It is recommended increasing GOGC if go_memstats_gc_cpu_fraction exceeds 0.05 for extended periods of time.
 const DefaultGOGC = 75
 
-// vtprotoCodec is like the vtprotobuf codec
-// but also handles non-vtproto messages that are needed
-// for stuff like OpenTelemetry. Otherwise, such errors appear:
-// error while marshaling: failed to marshal, message is *v1.ExportTraceServiceRequest (missing vtprotobuf helpers).
-type vtprotoCodec struct {
-	fallback encoding.CodecV2
-}
-
-type vtprotoMessage interface {
-	MarshalVT() ([]byte, error)
-	UnmarshalVT([]byte) error
-	MarshalToSizedBufferVT(data []byte) (int, error)
-	SizeVT() int
-}
-
-func (c *vtprotoCodec) Marshal(v any) (mem.BufferSlice, error) {
-	if m, ok := v.(vtprotoMessage); ok {
-		size := m.SizeVT()
-		if mem.IsBelowBufferPoolingThreshold(size) {
-			buf := make([]byte, size)
-			if _, err := m.MarshalToSizedBufferVT(buf); err != nil {
-				return nil, err
-			}
-			return mem.BufferSlice{mem.SliceBuffer(buf)}, nil
-		}
-		pool := mem.DefaultBufferPool()
-		buf := pool.Get(size)
-		if _, err := m.MarshalToSizedBufferVT((*buf)[:size]); err != nil {
-			pool.Put(buf)
-			return nil, err
-		}
-		return mem.BufferSlice{mem.NewBuffer(buf, pool)}, nil
-	}
-
-	return c.fallback.Marshal(v)
-}
-
-func (c *vtprotoCodec) Unmarshal(data mem.BufferSlice, v any) error {
-	if m, ok := v.(vtprotoMessage); ok {
-		buf := data.MaterializeToBuffer(mem.DefaultBufferPool())
-		defer buf.Free()
-		return m.UnmarshalVT(buf.ReadOnlyData())
-	}
-
-	return c.fallback.Unmarshal(data, v)
-}
-func (vtprotoCodec) Name() string {
-	return Name
-}
-
-func init() {
-	encoding.RegisterCodecV2(&vtprotoCodec{
-		fallback: encoding.GetCodecV2("proto"),
-	})
-}
-
-=======
->>>>>>> 9c925bfa
 func main() {
 	// We use mmaped resources in most of the components so hardcode PanicOnFault to true. This allows us to recover (if we can e.g if queries
 	// are temporarily accessing unmapped memory).
