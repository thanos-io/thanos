// Copyright (c) The Thanos Authors.
// Licensed under the Apache License 2.0.

package main

import (
	"context"
	"crypto/rand"
	"encoding/csv"
	"encoding/json"
	"fmt"
	"io"
	"io/ioutil"
	"net/http"
	"os"
	"path/filepath"
	"sort"
	"strconv"
	"strings"
	"text/template"
	"time"

	"github.com/go-kit/kit/log"
	"github.com/go-kit/kit/log/level"
	"github.com/oklog/run"
	"github.com/oklog/ulid"
	"github.com/olekukonko/tablewriter"
	opentracing "github.com/opentracing/opentracing-go"
	"github.com/pkg/errors"
	"github.com/prometheus/client_golang/prometheus"
	"github.com/prometheus/client_golang/prometheus/promauto"
	prommodel "github.com/prometheus/common/model"
	"github.com/prometheus/common/route"
	"github.com/prometheus/prometheus/pkg/labels"
	"github.com/prometheus/prometheus/pkg/relabel"
	"github.com/prometheus/prometheus/tsdb"
	"github.com/prometheus/prometheus/tsdb/chunkenc"

	extflag "github.com/efficientgo/tools/extkingpin"
	v1 "github.com/thanos-io/thanos/pkg/api/blocks"
	"github.com/thanos-io/thanos/pkg/block"
	"github.com/thanos-io/thanos/pkg/block/metadata"
	"github.com/thanos-io/thanos/pkg/compact"
	"github.com/thanos-io/thanos/pkg/compact/downsample"
	"github.com/thanos-io/thanos/pkg/compactv2"
	"github.com/thanos-io/thanos/pkg/component"
	"github.com/thanos-io/thanos/pkg/extkingpin"
	"github.com/thanos-io/thanos/pkg/extprom"
	extpromhttp "github.com/thanos-io/thanos/pkg/extprom/http"
	"github.com/thanos-io/thanos/pkg/logging"
	"github.com/thanos-io/thanos/pkg/model"
	"github.com/thanos-io/thanos/pkg/objstore"
	"github.com/thanos-io/thanos/pkg/objstore/client"
	"github.com/thanos-io/thanos/pkg/prober"
	"github.com/thanos-io/thanos/pkg/replicate"
	"github.com/thanos-io/thanos/pkg/runutil"
	httpserver "github.com/thanos-io/thanos/pkg/server/http"
	"github.com/thanos-io/thanos/pkg/store"
	"github.com/thanos-io/thanos/pkg/ui"
	"github.com/thanos-io/thanos/pkg/verifier"
	"golang.org/x/text/language"
	"golang.org/x/text/message"
	"gopkg.in/yaml.v3"
)

const extpromPrefix = "thanos_bucket_"

var (
	issuesVerifiersRegistry = verifier.Registry{
		Verifiers: []verifier.Verifier{verifier.OverlappedBlocksIssue{}},
		VerifierRepairers: []verifier.VerifierRepairer{
			verifier.IndexKnownIssues{},
			verifier.DuplicatedCompactionBlocks{},
		},
	}
	inspectColumns = []string{"ULID", "FROM", "UNTIL", "RANGE", "UNTIL-DOWN", "#SERIES", "#SAMPLES", "#CHUNKS", "COMP-LEVEL", "COMP-FAILED", "LABELS", "RESOLUTION", "SOURCE"}
	outputTypes    = []string{"table", "tsv", "csv"}
)

type outputType string

const (
	TABLE outputType = "table"
	CSV   outputType = "csv"
	TSV   outputType = "tsv"
)

type bucketRewriteConfig struct {
	blockIDs     []string
	tmpDir       string
	dryRun       bool
	promBlocks   bool
	deleteBlocks bool
}

type bucketInspectConfig struct {
	selector []string
	sortBy   []string
	timeout  time.Duration
}

type bucketVerifyConfig struct {
	repair         bool
	ids            []string
	issuesToVerify []string
}

type bucketLsConfig struct {
	output string
}

type bucketWebConfig struct {
	webRoutePrefix      string
	webExternalPrefix   string
	webPrefixHeaderName string
	webDisableCORS      bool
	interval            time.Duration
	label               string
	timeout             time.Duration
}

type bucketReplicateConfig struct {
	resolutions []time.Duration
	compactions []int
	matcherStrs []string
	singleRun   bool
}

type bucketDownsampleConfig struct {
	downsampleConcurrency int
	dataDir               string
	hashFunc              string
}

type bucketCleanupConfig struct {
	consistencyDelay     time.Duration
	blockSyncConcurrency int
	deleteDelay          time.Duration
}

type bucketRetentionConfig struct {
	consistencyDelay     time.Duration
	blockSyncConcurrency int
	deleteDelay          time.Duration
}

type bucketMarkBlockConfig struct {
	details  string
	marker   string
	blockIDs []string
}

func (tbc *bucketVerifyConfig) registerBucketVerifyFlag(cmd extkingpin.FlagClause) *bucketVerifyConfig {
	cmd.Flag("repair", "Attempt to repair blocks for which issues were detected").
		Short('r').Default("false").BoolVar(&tbc.repair)

	cmd.Flag("issues", fmt.Sprintf("Issues to verify (and optionally repair). "+
		"Possible issue to verify, without repair: %v; Possible issue to verify and repair: %v",
		issuesVerifiersRegistry.VerifiersIDs(), issuesVerifiersRegistry.VerifierRepairersIDs())).
		Short('i').Default(verifier.IndexKnownIssues{}.IssueID(), verifier.OverlappedBlocksIssue{}.IssueID()).StringsVar(&tbc.issuesToVerify)

	cmd.Flag("id", "Block IDs to verify (and optionally repair) only. "+
		"If none is specified, all blocks will be verified. Repeated field").StringsVar(&tbc.ids)
	return tbc
}

func (tbc *bucketLsConfig) registerBucketLsFlag(cmd extkingpin.FlagClause) *bucketLsConfig {
	cmd.Flag("output", "Optional format in which to print each block's information. Options are 'json', 'wide' or a custom template.").
		Short('o').Default("").StringVar(&tbc.output)
	return tbc
}

func (tbc *bucketInspectConfig) registerBucketInspectFlag(cmd extkingpin.FlagClause) *bucketInspectConfig {
	cmd.Flag("selector", "Selects blocks based on label, e.g. '-l key1=\\\"value1\\\" -l key2=\\\"value2\\\"'. All key value pairs must match.").Short('l').
		PlaceHolder("<name>=\\\"<value>\\\"").StringsVar(&tbc.selector)
	cmd.Flag("sort-by", "Sort by columns. It's also possible to sort by multiple columns, e.g. '--sort-by FROM --sort-by UNTIL'. I.e., if the 'FROM' value is equal the rows are then further sorted by the 'UNTIL' value.").
		Default("FROM", "UNTIL").EnumsVar(&tbc.sortBy, inspectColumns...)
	cmd.Flag("timeout", "Timeout to download metadata from remote storage").Default("5m").DurationVar(&tbc.timeout)

	return tbc
}

func (tbc *bucketWebConfig) registerBucketWebFlag(cmd extkingpin.FlagClause) *bucketWebConfig {
	cmd.Flag("web.route-prefix", "Prefix for API and UI endpoints. This allows thanos UI to be served on a sub-path. Defaults to the value of --web.external-prefix. This option is analogous to --web.route-prefix of Prometheus.").Default("").StringVar(&tbc.webRoutePrefix)

	cmd.Flag("web.external-prefix", "Static prefix for all HTML links and redirect URLs in the bucket web UI interface. Actual endpoints are still served on / or the web.route-prefix. This allows thanos bucket web UI to be served behind a reverse proxy that strips a URL sub-path.").Default("").StringVar(&tbc.webExternalPrefix)

	cmd.Flag("web.prefix-header", "Name of HTTP request header used for dynamic prefixing of UI links and redirects. This option is ignored if web.external-prefix argument is set. Security risk: enable this option only if a reverse proxy in front of thanos is resetting the header. The --web.prefix-header=X-Forwarded-Prefix option can be useful, for example, if Thanos UI is served via Traefik reverse proxy with PathPrefixStrip option enabled, which sends the stripped prefix value in X-Forwarded-Prefix header. This allows thanos UI to be served on a sub-path.").Default("").StringVar(&tbc.webPrefixHeaderName)

	cmd.Flag("web.disable-cors", "Whether to disable CORS headers to be set by Thanos. By default Thanos sets CORS headers to be allowed by all.").Default("false").BoolVar(&tbc.webDisableCORS)

	cmd.Flag("refresh", "Refresh interval to download metadata from remote storage").Default("30m").DurationVar(&tbc.interval)

	cmd.Flag("timeout", "Timeout to download metadata from remote storage").Default("5m").DurationVar(&tbc.timeout)

	cmd.Flag("label", "Prometheus label to use as timeline title").StringVar(&tbc.label)
	return tbc
}

func (tbc *bucketReplicateConfig) registerBucketReplicateFlag(cmd extkingpin.FlagClause) *bucketReplicateConfig {
	cmd.Flag("resolution", "Only blocks with these resolutions will be replicated. Repeated flag.").Default("0s", "5m", "1h").HintAction(listResLevel).DurationListVar(&tbc.resolutions)

	cmd.Flag("compaction", "Only blocks with these compaction levels will be replicated. Repeated flag.").Default("1", "2", "3", "4").IntsVar(&tbc.compactions)

	cmd.Flag("matcher", "Only blocks whose external labels exactly match this matcher will be replicated.").PlaceHolder("key=\"value\"").StringsVar(&tbc.matcherStrs)

	cmd.Flag("single-run", "Run replication only one time, then exit.").Default("false").BoolVar(&tbc.singleRun)

	return tbc
}

func (tbc *bucketRewriteConfig) registerBucketRewriteFlag(cmd extkingpin.FlagClause) *bucketRewriteConfig {
	cmd.Flag("id", "ID (ULID) of the blocks for rewrite (repeated flag).").Required().StringsVar(&tbc.blockIDs)
	cmd.Flag("tmp.dir", "Working directory for temporary files").Default(filepath.Join(os.TempDir(), "thanos-rewrite")).StringVar(&tbc.tmpDir)
	cmd.Flag("dry-run", "Prints the series changes instead of doing them. Defaults to true, for user to double check. (: Pass --no-dry-run to skip this.").Default("true").BoolVar(&tbc.dryRun)
	cmd.Flag("prom-blocks", "If specified, we assume the blocks to be uploaded are only used with Prometheus so we don't check external labels in this case.").Default("false").BoolVar(&tbc.promBlocks)
	cmd.Flag("delete-blocks", "Whether to delete the original blocks after rewriting blocks successfully. Available in non dry-run mode only.").Default("false").BoolVar(&tbc.deleteBlocks)

	return tbc
}

func (tbc *bucketDownsampleConfig) registerBucketDownsampleFlag(cmd extkingpin.FlagClause) *bucketDownsampleConfig {
	cmd.Flag("downsample.concurrency", "Number of goroutines to use when downsampling blocks.").
		Default("1").IntVar(&tbc.downsampleConcurrency)
	cmd.Flag("data-dir", "Data directory in which to cache blocks and process downsamplings.").
		Default("./data").StringVar(&tbc.dataDir)
	cmd.Flag("hash-func", "Specify which hash function to use when calculating the hashes of produced files. If no function has been specified, it does not happen. This permits avoiding downloading some files twice albeit at some performance cost. Possible values are: \"\", \"SHA256\".").
		Default("").EnumVar(&tbc.hashFunc, "SHA256", "")

	return tbc
}

func (tbc *bucketMarkBlockConfig) registerBucketMarkBlockFlag(cmd extkingpin.FlagClause) *bucketMarkBlockConfig {
	cmd.Flag("id", "ID (ULID) of the blocks to be marked for deletion (repeated flag)").Required().StringsVar(&tbc.blockIDs)
	cmd.Flag("marker", "Marker to be put.").Required().EnumVar(&tbc.marker, metadata.DeletionMarkFilename, metadata.NoCompactMarkFilename)
	cmd.Flag("details", "Human readable details to be put into marker.").Required().StringVar(&tbc.details)

	return tbc
}

func (tbc *bucketCleanupConfig) registerBucketCleanupFlag(cmd extkingpin.FlagClause) *bucketCleanupConfig {
	cmd.Flag("delete-delay", "Time before a block marked for deletion is deleted from bucket.").Default("48h").DurationVar(&tbc.deleteDelay)
	cmd.Flag("consistency-delay", fmt.Sprintf("Minimum age of fresh (non-compacted) blocks before they are being processed. Malformed blocks older than the maximum of consistency-delay and %v will be removed.", compact.PartialUploadThresholdAge)).
		Default("30m").DurationVar(&tbc.consistencyDelay)
	cmd.Flag("block-sync-concurrency", "Number of goroutines to use when syncing block metadata from object storage.").
		Default("20").IntVar(&tbc.blockSyncConcurrency)
	return tbc
}

func (tbc *bucketRetentionConfig) registerBucketRetentionFlag(cmd extkingpin.FlagClause) *bucketRetentionConfig {
	cmd.Flag("delete-delay", "Time before a block marked for deletion is deleted from bucket.").Default("48h").DurationVar(&tbc.deleteDelay)
	cmd.Flag("consistency-delay", fmt.Sprintf("Minimum age of fresh (non-compacted) blocks before they are being processed. Malformed blocks older than the maximum of consistency-delay and %v will be removed.", compact.PartialUploadThresholdAge)).
		Default("30m").DurationVar(&tbc.consistencyDelay)
	cmd.Flag("block-sync-concurrency", "Number of goroutines to use when syncing block metadata from object storage.").
		Default("20").IntVar(&tbc.blockSyncConcurrency)

	return tbc
}

func registerBucket(app extkingpin.AppClause) {
	cmd := app.Command("bucket", "Bucket utility commands")

	objStoreConfig := extkingpin.RegisterCommonObjStoreFlags(cmd, "", true)
	registerBucketVerify(cmd, objStoreConfig)
	registerBucketLs(cmd, objStoreConfig)
	registerBucketInspect(cmd, objStoreConfig)
	registerBucketWeb(cmd, objStoreConfig)
	registerBucketReplicate(cmd, objStoreConfig)
	registerBucketDownsample(cmd, objStoreConfig)
	registerBucketCleanup(cmd, objStoreConfig)
	registerBucketMarkBlock(cmd, objStoreConfig)
	registerBucketRewrite(cmd, objStoreConfig)
	registerBucketRetention(cmd, objStoreConfig)
}

func registerBucketVerify(app extkingpin.AppClause, objStoreConfig *extflag.PathOrContent) {
	cmd := app.Command("verify", "Verify all blocks in the bucket against specified issues. NOTE: Depending on issue this might take time and will need downloading all specified blocks to disk.")
	objStoreBackupConfig := extkingpin.RegisterCommonObjStoreFlags(cmd, "-backup", false, "Used for repair logic to backup blocks before removal.")

	tbc := &bucketVerifyConfig{}
	tbc.registerBucketVerifyFlag(cmd)

	deleteDelay := extkingpin.ModelDuration(cmd.Flag("delete-delay", "Duration after which blocks marked for deletion would be deleted permanently from source bucket by compactor component. "+
		"If delete-delay is non zero, blocks will be marked for deletion and compactor component is required to delete blocks from source bucket. "+
		"If delete-delay is 0, blocks will be deleted straight away. Use this if you want to get rid of or move the block immediately. "+
		"Note that deleting blocks immediately can cause query failures, if store gateway still has the block loaded, "+
		"or compactor is ignoring the deletion because it's compacting the block at the same time.").
		Default("0s"))
	cmd.Setup(func(g *run.Group, logger log.Logger, reg *prometheus.Registry, _ opentracing.Tracer, _ <-chan struct{}, _ bool) error {
		confContentYaml, err := objStoreConfig.Content()
		if err != nil {
			return err
		}

		bkt, err := client.NewBucket(logger, confContentYaml, reg, component.Bucket.String())
		if err != nil {
			return err
		}
		defer runutil.CloseWithLogOnErr(logger, bkt, "bucket client")

		backupconfContentYaml, err := objStoreBackupConfig.Content()
		if err != nil {
			return err
		}

		var backupBkt objstore.Bucket
		if len(backupconfContentYaml) == 0 {
			if tbc.repair {
				return errors.New("repair is specified, so backup client is required")
			}
		} else {
			// nil Prometheus registerer: don't create conflicting metrics.
			backupBkt, err = client.NewBucket(logger, backupconfContentYaml, nil, component.Bucket.String())
			if err != nil {
				return err
			}

			defer runutil.CloseWithLogOnErr(logger, backupBkt, "backup bucket client")
		}

		// Dummy actor to immediately kill the group after the run function returns.
		g.Add(func() error { return nil }, func(error) {})

		r, err := issuesVerifiersRegistry.SubstractByIDs(tbc.issuesToVerify, tbc.repair)
		if err != nil {
			return err
		}

		fetcher, err := block.NewMetaFetcher(logger, block.FetcherConcurrency, bkt, "", extprom.WrapRegistererWithPrefix(extpromPrefix, reg), nil, nil)
		if err != nil {
			return err
		}

		var idMatcher func(ulid.ULID) bool = nil
		if len(tbc.ids) > 0 {
			idsMap := map[string]struct{}{}
			for _, bid := range tbc.ids {
				id, err := ulid.Parse(bid)
				if err != nil {
					return errors.Wrap(err, "invalid ULID found in --id flag")
				}
				idsMap[id.String()] = struct{}{}
			}

			idMatcher = func(id ulid.ULID) bool {
				if _, ok := idsMap[id.String()]; !ok {
					return false
				}
				return true
			}
		}

		v := verifier.NewManager(reg, logger, bkt, backupBkt, fetcher, time.Duration(*deleteDelay), r)
		if tbc.repair {
			return v.VerifyAndRepair(context.Background(), idMatcher)
		}

		return v.Verify(context.Background(), idMatcher)
	})
}

func registerBucketLs(app extkingpin.AppClause, objStoreConfig *extflag.PathOrContent) {
	cmd := app.Command("ls", "List all blocks in the bucket.")

	tbc := &bucketLsConfig{}
	tbc.registerBucketLsFlag(cmd)

	cmd.Setup(func(g *run.Group, logger log.Logger, reg *prometheus.Registry, _ opentracing.Tracer, _ <-chan struct{}, _ bool) error {
		confContentYaml, err := objStoreConfig.Content()
		if err != nil {
			return err
		}

		bkt, err := client.NewBucket(logger, confContentYaml, reg, component.Bucket.String())
		if err != nil {
			return err
		}

		fetcher, err := block.NewMetaFetcher(logger, block.FetcherConcurrency, bkt, "", extprom.WrapRegistererWithPrefix(extpromPrefix, reg), nil, nil)
		if err != nil {
			return err
		}

		// Dummy actor to immediately kill the group after the run function returns.
		g.Add(func() error { return nil }, func(error) {})

		defer runutil.CloseWithLogOnErr(logger, bkt, "bucket client")

		ctx, cancel := context.WithTimeout(context.Background(), 5*time.Minute)
		defer cancel()

		var (
			format     = tbc.output
			objects    = 0
			printBlock func(m *metadata.Meta) error
		)

		switch format {
		case "":
			printBlock = func(m *metadata.Meta) error {
				fmt.Fprintln(os.Stdout, m.ULID.String())
				return nil
			}
		case "wide":
			printBlock = func(m *metadata.Meta) error {
				minTime := time.Unix(m.MinTime/1000, 0)
				maxTime := time.Unix(m.MaxTime/1000, 0)

				if _, err = fmt.Fprintf(os.Stdout, "%s -- %s - %s Diff: %s, Compaction: %d, Downsample: %d, Source: %s\n",
					m.ULID, minTime.Format("2006-01-02 15:04"), maxTime.Format("2006-01-02 15:04"), maxTime.Sub(minTime),
					m.Compaction.Level, m.Thanos.Downsample.Resolution, m.Thanos.Source); err != nil {
					return err
				}
				return nil
			}
		case "json":
			enc := json.NewEncoder(os.Stdout)
			enc.SetIndent("", "\t")

			printBlock = func(m *metadata.Meta) error {
				return enc.Encode(&m)
			}
		default:
			tmpl, err := template.New("").Parse(format)
			if err != nil {
				return errors.Wrap(err, "invalid template")
			}
			printBlock = func(m *metadata.Meta) error {
				if err := tmpl.Execute(os.Stdout, &m); err != nil {
					return errors.Wrap(err, "execute template")
				}
				fmt.Fprintln(os.Stdout, "")
				return nil
			}
		}

		metas, _, err := fetcher.Fetch(ctx)
		if err != nil {
			return err
		}

		for _, meta := range metas {
			objects++
			if err := printBlock(meta); err != nil {
				return errors.Wrap(err, "iter")
			}
		}
		level.Info(logger).Log("msg", "ls done", "objects", objects)
		return nil
	})
}

func registerBucketInspect(app extkingpin.AppClause, objStoreConfig *extflag.PathOrContent) {
	cmd := app.Command("inspect", "Inspect all blocks in the bucket in detailed, table-like way.")

	tbc := &bucketInspectConfig{}
	tbc.registerBucketInspectFlag(cmd)

	output := cmd.Flag("output", "Output format for result. Currently supports table, cvs, tsv.").Default("table").Enum(outputTypes...)

	cmd.Setup(func(g *run.Group, logger log.Logger, reg *prometheus.Registry, _ opentracing.Tracer, _ <-chan struct{}, _ bool) error {

		// Parse selector.
		selectorLabels, err := parseFlagLabels(tbc.selector)
		if err != nil {
			return errors.Wrap(err, "error parsing selector flag")
		}

		confContentYaml, err := objStoreConfig.Content()
		if err != nil {
			return err
		}

		bkt, err := client.NewBucket(logger, confContentYaml, reg, component.Bucket.String())
		if err != nil {
			return err
		}

		fetcher, err := block.NewMetaFetcher(logger, block.FetcherConcurrency, bkt, "", extprom.WrapRegistererWithPrefix(extpromPrefix, reg), nil, nil)
		if err != nil {
			return err
		}

		// Dummy actor to immediately kill the group after the run function returns.
		g.Add(func() error { return nil }, func(error) {})

		defer runutil.CloseWithLogOnErr(logger, bkt, "bucket client")

		ctx, cancel := context.WithTimeout(context.Background(), tbc.timeout)
		defer cancel()

		// Getting Metas.
		metas, _, err := fetcher.Fetch(ctx)
		if err != nil {
			return err
		}

		blockMetas := make([]*metadata.Meta, 0, len(metas))
		for _, meta := range metas {
			blockMetas = append(blockMetas, meta)
		}

<<<<<<< HEAD
		var opPrinter tablePrinter
		op := outputType(*output)
		switch op {
		case TABLE:
			opPrinter = printTable
		case TSV:
			opPrinter = printTSV
		case CSV:
			opPrinter = printCSV
		}
		return printBlockData(blockMetas, selectorLabels, *sortBy, opPrinter)
=======
		return printTable(blockMetas, selectorLabels, tbc.sortBy)
>>>>>>> 995f846d
	})
}

// registerBucketWeb exposes a web interface for the state of remote store like `pprof web`.
func registerBucketWeb(app extkingpin.AppClause, objStoreConfig *extflag.PathOrContent) {
	cmd := app.Command("web", "Web interface for remote storage bucket.")
	httpBindAddr, httpGracePeriod, httpTLSConfig := extkingpin.RegisterHTTPFlags(cmd)

	tbc := &bucketWebConfig{}
	tbc.registerBucketWebFlag(cmd)

	filterConf := &store.FilterConfig{}
	cmd.Flag("min-time", "Start of time range limit to serve. Thanos tool bucket web will serve only blocks, which happened later than this value. Option can be a constant time in RFC3339 format or time duration relative to current time, such as -1d or 2h45m. Valid duration units are ms, s, m, h, d, w, y.").
		Default("0000-01-01T00:00:00Z").SetValue(&filterConf.MinTime)
	cmd.Flag("max-time", "End of time range limit to serve. Thanos tool bucket web will serve only blocks, which happened earlier than this value. Option can be a constant time in RFC3339 format or time duration relative to current time, such as -1d or 2h45m. Valid duration units are ms, s, m, h, d, w, y.").
		Default("9999-12-31T23:59:59Z").SetValue(&filterConf.MaxTime)
	selectorRelabelConf := *extkingpin.RegisterSelectorRelabelFlags(cmd)

	cmd.Setup(func(g *run.Group, logger log.Logger, reg *prometheus.Registry, tracer opentracing.Tracer, _ <-chan struct{}, _ bool) error {
		comp := component.Bucket
		httpProbe := prober.NewHTTP()
		statusProber := prober.Combine(
			httpProbe,
			prober.NewInstrumentation(comp, logger, extprom.WrapRegistererWithPrefix("thanos_", reg)),
		)

		srv := httpserver.New(logger, reg, comp, httpProbe,
			httpserver.WithListen(*httpBindAddr),
			httpserver.WithGracePeriod(time.Duration(*httpGracePeriod)),
			httpserver.WithTLSConfig(*httpTLSConfig),
		)

		if tbc.webRoutePrefix == "" {
			tbc.webRoutePrefix = tbc.webExternalPrefix
		}

		if tbc.webRoutePrefix != tbc.webExternalPrefix {
			level.Warn(logger).Log("msg", "different values for --web.route-prefix and --web.external-prefix detected, web UI may not work without a reverse-proxy.")
		}

		router := route.New()

		// RoutePrefix must always start with '/'.
		tbc.webRoutePrefix = "/" + strings.Trim(tbc.webRoutePrefix, "/")

		// Redirect from / to /webRoutePrefix.
		if tbc.webRoutePrefix != "/" {
			router.Get("/", func(w http.ResponseWriter, r *http.Request) {
				http.Redirect(w, r, tbc.webRoutePrefix+"/", http.StatusFound)
			})
			router.Get(tbc.webRoutePrefix, func(w http.ResponseWriter, r *http.Request) {
				http.Redirect(w, r, tbc.webRoutePrefix+"/", http.StatusFound)
			})
			router = router.WithPrefix(tbc.webRoutePrefix)
		}

		ins := extpromhttp.NewInstrumentationMiddleware(reg, nil)

		bucketUI := ui.NewBucketUI(logger, tbc.label, tbc.webExternalPrefix, tbc.webPrefixHeaderName, "", component.Bucket)
		bucketUI.Register(router, true, ins)

		flagsMap := getFlagsMap(cmd.Flags())

		confContentYaml, err := objStoreConfig.Content()
		if err != nil {
			return err
		}

		bkt, err := client.NewBucket(logger, confContentYaml, reg, component.Bucket.String())
		if err != nil {
			return errors.Wrap(err, "bucket client")
		}

		api := v1.NewBlocksAPI(logger, tbc.webDisableCORS, tbc.label, flagsMap, bkt)

		// Configure Request Logging for HTTP calls.
		opts := []logging.Option{logging.WithDecider(func(_ string, _ error) logging.Decision {
			return logging.NoLogCall
		})}
		logMiddleware := logging.NewHTTPServerMiddleware(logger, opts...)

		api.Register(router.WithPrefix("/api/v1"), tracer, logger, ins, logMiddleware)

		srv.Handle("/", router)

		if tbc.interval < 5*time.Minute {
			level.Warn(logger).Log("msg", "Refreshing more often than 5m could lead to large data transfers")
		}

		if tbc.timeout < time.Minute {
			level.Warn(logger).Log("msg", "Timeout less than 1m could lead to frequent failures")
		}

		if tbc.interval < (tbc.timeout * 2) {
			level.Warn(logger).Log("msg", "Refresh interval should be at least 2 times the timeout")
		}

		relabelContentYaml, err := selectorRelabelConf.Content()
		if err != nil {
			return errors.Wrap(err, "get content of relabel configuration")
		}

		relabelConfig, err := block.ParseRelabelConfig(relabelContentYaml, block.SelectorSupportedRelabelActions)
		if err != nil {
			return err
		}
		// TODO(bwplotka): Allow Bucket UI to visualize the state of block as well.
		fetcher, err := block.NewMetaFetcher(logger, block.FetcherConcurrency, bkt, "", extprom.WrapRegistererWithPrefix(extpromPrefix, reg),
			[]block.MetadataFilter{
				block.NewTimePartitionMetaFilter(filterConf.MinTime, filterConf.MaxTime),
				block.NewLabelShardedMetaFilter(relabelConfig),
				block.NewDeduplicateFilter(),
			}, nil)
		if err != nil {
			return err
		}
		fetcher.UpdateOnChange(func(blocks []metadata.Meta, err error) {
			bucketUI.Set(blocks, err)
			api.SetGlobal(blocks, err)
		})

		ctx, cancel := context.WithCancel(context.Background())
		g.Add(func() error {
			statusProber.Ready()
			defer runutil.CloseWithLogOnErr(logger, bkt, "bucket client")
			return runutil.Repeat(tbc.interval, ctx.Done(), func() error {
				return runutil.RetryWithLog(logger, time.Minute, ctx.Done(), func() error {
					iterCtx, iterCancel := context.WithTimeout(ctx, tbc.timeout)
					defer iterCancel()

					_, _, err := fetcher.Fetch(iterCtx)
					return err
				})
			})
		}, func(error) {
			cancel()
		})

		g.Add(func() error {
			statusProber.Healthy()

			return srv.ListenAndServe()
		}, func(err error) {
			statusProber.NotReady(err)
			defer statusProber.NotHealthy(err)

			srv.Shutdown(err)
		})

		return nil
	})
}

// Provide a list of resolution, can not use Enum directly, since string does not implement int64 function.
func listResLevel() []string {
	return []string{
		time.Duration(downsample.ResLevel0).String(),
		time.Duration(downsample.ResLevel1).String(),
		time.Duration(downsample.ResLevel2).String()}
}

func registerBucketReplicate(app extkingpin.AppClause, objStoreConfig *extflag.PathOrContent) {
	cmd := app.Command("replicate", fmt.Sprintf("Replicate data from one object storage to another. NOTE: Currently it works only with Thanos blocks (%v has to have Thanos metadata).", block.MetaFilename))
	httpBindAddr, httpGracePeriod, httpTLSConfig := extkingpin.RegisterHTTPFlags(cmd)
	toObjStoreConfig := extkingpin.RegisterCommonObjStoreFlags(cmd, "-to", false, "The object storage which replicate data to.")

	tbc := &bucketReplicateConfig{}
	tbc.registerBucketReplicateFlag(cmd)

	minTime := model.TimeOrDuration(cmd.Flag("min-time", "Start of time range limit to replicate. Thanos Replicate will replicate only metrics, which happened later than this value. Option can be a constant time in RFC3339 format or time duration relative to current time, such as -1d or 2h45m. Valid duration units are ms, s, m, h, d, w, y.").
		Default("0000-01-01T00:00:00Z"))
	maxTime := model.TimeOrDuration(cmd.Flag("max-time", "End of time range limit to replicate. Thanos Replicate will replicate only metrics, which happened earlier than this value. Option can be a constant time in RFC3339 format or time duration relative to current time, such as -1d or 2h45m. Valid duration units are ms, s, m, h, d, w, y.").
		Default("9999-12-31T23:59:59Z"))
	ids := cmd.Flag("id", "Block to be replicated to the destination bucket. IDs will be used to match blocks and other matchers will be ignored. When specified, this command will be run only once after successful replication. Repeated field").Strings()

	cmd.Setup(func(g *run.Group, logger log.Logger, reg *prometheus.Registry, tracer opentracing.Tracer, _ <-chan struct{}, _ bool) error {
		matchers, err := replicate.ParseFlagMatchers(tbc.matcherStrs)
		if err != nil {
			return errors.Wrap(err, "parse block label matchers")
		}

		var resolutionLevels []compact.ResolutionLevel
		for _, lvl := range tbc.resolutions {
			resolutionLevels = append(resolutionLevels, compact.ResolutionLevel(lvl.Milliseconds()))
		}

		blockIDs := make([]ulid.ULID, 0, len(*ids))
		for _, id := range *ids {
			bid, err := ulid.Parse(id)
			if err != nil {
				return errors.Wrap(err, "invalid ULID found in --id flag")
			}
			blockIDs = append(blockIDs, bid)
		}

		return replicate.RunReplicate(
			g,
			logger,
			reg,
			tracer,
			*httpBindAddr,
			*httpTLSConfig,
			time.Duration(*httpGracePeriod),
			matchers,
			resolutionLevels,
			tbc.compactions,
			objStoreConfig,
			toObjStoreConfig,
			tbc.singleRun,
			minTime,
			maxTime,
			blockIDs,
		)
	})
}

func registerBucketDownsample(app extkingpin.AppClause, objStoreConfig *extflag.PathOrContent) {
	cmd := app.Command(component.Downsample.String(), "Continuously downsamples blocks in an object store bucket.")
	httpAddr, httpGracePeriod, httpTLSConfig := extkingpin.RegisterHTTPFlags(cmd)

	tbc := &bucketDownsampleConfig{}
	tbc.registerBucketDownsampleFlag(cmd)

	cmd.Setup(func(g *run.Group, logger log.Logger, reg *prometheus.Registry, tracer opentracing.Tracer, _ <-chan struct{}, _ bool) error {
		return RunDownsample(g, logger, reg, *httpAddr, *httpTLSConfig, time.Duration(*httpGracePeriod), tbc.dataDir, tbc.downsampleConcurrency, objStoreConfig, component.Downsample, metadata.HashFunc(tbc.hashFunc))
	})
}

func registerBucketCleanup(app extkingpin.AppClause, objStoreConfig *extflag.PathOrContent) {
	cmd := app.Command(component.Cleanup.String(), "Cleans up all blocks marked for deletion.")

	tbc := &bucketCleanupConfig{}
	tbc.registerBucketCleanupFlag(cmd)

	selectorRelabelConf := extkingpin.RegisterSelectorRelabelFlags(cmd)
	cmd.Setup(func(g *run.Group, logger log.Logger, reg *prometheus.Registry, _ opentracing.Tracer, _ <-chan struct{}, _ bool) error {
		confContentYaml, err := objStoreConfig.Content()
		if err != nil {
			return err
		}

		relabelContentYaml, err := selectorRelabelConf.Content()
		if err != nil {
			return errors.Wrap(err, "get content of relabel configuration")
		}

		relabelConfig, err := block.ParseRelabelConfig(relabelContentYaml, block.SelectorSupportedRelabelActions)
		if err != nil {
			return err
		}

		bkt, err := client.NewBucket(logger, confContentYaml, reg, component.Cleanup.String())
		if err != nil {
			return err
		}

		// Dummy actor to immediately kill the group after the run function returns.
		g.Add(func() error { return nil }, func(error) {})

		stubCounter := promauto.With(nil).NewCounter(prometheus.CounterOpts{})

		// While fetching blocks, we filter out blocks that were marked for deletion by using IgnoreDeletionMarkFilter.
		// The delay of deleteDelay/2 is added to ensure we fetch blocks that are meant to be deleted but do not have a replacement yet.
		// This is to make sure compactor will not accidentally perform compactions with gap instead.
		ignoreDeletionMarkFilter := block.NewIgnoreDeletionMarkFilter(logger, bkt, tbc.deleteDelay/2, block.FetcherConcurrency)
		duplicateBlocksFilter := block.NewDeduplicateFilter()
		blocksCleaner := compact.NewBlocksCleaner(logger, bkt, ignoreDeletionMarkFilter, tbc.deleteDelay, stubCounter, stubCounter)

		ctx := context.Background()

		var sy *compact.Syncer
		{
			baseMetaFetcher, err := block.NewBaseFetcher(logger, block.FetcherConcurrency, bkt, "", extprom.WrapRegistererWithPrefix(extpromPrefix, reg))
			if err != nil {
				return errors.Wrap(err, "create meta fetcher")
			}
			cf := baseMetaFetcher.NewMetaFetcher(
				extprom.WrapRegistererWithPrefix(extpromPrefix, reg), []block.MetadataFilter{
					block.NewLabelShardedMetaFilter(relabelConfig),
					block.NewConsistencyDelayMetaFilter(logger, tbc.consistencyDelay, extprom.WrapRegistererWithPrefix(extpromPrefix, reg)),
					ignoreDeletionMarkFilter,
					duplicateBlocksFilter,
				}, []block.MetadataModifier{block.NewReplicaLabelRemover(logger, make([]string, 0))},
			)
			sy, err = compact.NewMetaSyncer(
				logger,
				reg,
				bkt,
				cf,
				duplicateBlocksFilter,
				ignoreDeletionMarkFilter,
				stubCounter,
				stubCounter,
				tbc.blockSyncConcurrency)
			if err != nil {
				return errors.Wrap(err, "create syncer")
			}
		}

		level.Info(logger).Log("msg", "syncing blocks metadata")
		if err := sy.SyncMetas(ctx); err != nil {
			return errors.Wrap(err, "sync blocks")
		}

		level.Info(logger).Log("msg", "synced blocks done")

		compact.BestEffortCleanAbortedPartialUploads(ctx, logger, sy.Partial(), bkt, stubCounter, stubCounter, stubCounter)
		if err := blocksCleaner.DeleteMarkedBlocks(ctx); err != nil {
			return errors.Wrap(err, "error cleaning blocks")
		}

		level.Info(logger).Log("msg", "cleanup done")
		return nil
	})
}

type tablePrinter func(w io.Writer, t Table) error

func printTable(w io.Writer, t Table) error {
	table := tablewriter.NewWriter(w)
	table.SetHeader(t.Header)
	table.SetBorders(tablewriter.Border{Left: true, Top: false, Right: true, Bottom: false})
	table.SetCenterSeparator("|")
	table.SetAutoWrapText(false)
	table.SetReflowDuringAutoWrap(false)
	table.SetAlignment(tablewriter.ALIGN_LEFT)
	table.AppendBulk(t.Lines)
	table.Render()
	return nil
}

func printCSV(w io.Writer, t Table) error {
	csv := csv.NewWriter(w)
	err := csv.Write(t.Header)
	if err != nil {
		return err
	}
	err = csv.WriteAll(t.Lines)
	if err != nil {
		return err
	}
	csv.Flush()
	return nil
}

func newTSVWriter(w io.Writer) *csv.Writer {
	writer := csv.NewWriter(w)
	writer.Comma = rune('\t')
	return writer
}

func printTSV(w io.Writer, t Table) error {
	tsv := newTSVWriter(w)
	err := tsv.Write(t.Header)
	if err != nil {
		return err
	}
	err = tsv.WriteAll(t.Lines)
	if err != nil {
		return err
	}
	tsv.Flush()
	return nil
}

func printBlockData(blockMetas []*metadata.Meta, selectorLabels labels.Labels, sortBy []string, printer tablePrinter) error {
	header := inspectColumns

	var lines [][]string
	p := message.NewPrinter(language.English)

	for _, blockMeta := range blockMetas {
		if !matchesSelector(blockMeta, selectorLabels) {
			continue
		}

		timeRange := time.Duration((blockMeta.MaxTime - blockMeta.MinTime) * int64(time.Millisecond))

		untilDown := "-"
		if until, err := compact.UntilNextDownsampling(blockMeta); err == nil {
			untilDown = until.String()
		}
		var labels []string
		for _, key := range getKeysAlphabetically(blockMeta.Thanos.Labels) {
			labels = append(labels, fmt.Sprintf("%s=%s", key, blockMeta.Thanos.Labels[key]))
		}

		var line []string
		line = append(line,
			blockMeta.ULID.String(),
			time.Unix(blockMeta.MinTime/1000, 0).Format("02-01-2006 15:04:05"),
			time.Unix(blockMeta.MaxTime/1000, 0).Format("02-01-2006 15:04:05"),
			timeRange.String(),
			untilDown,
			p.Sprintf("%d", blockMeta.Stats.NumSeries),
			p.Sprintf("%d", blockMeta.Stats.NumSamples),
			p.Sprintf("%d", blockMeta.Stats.NumChunks),
			p.Sprintf("%d", blockMeta.Compaction.Level),
			p.Sprintf("%t", blockMeta.Compaction.Failed),
			strings.Join(labels, ","),
			time.Duration(blockMeta.Thanos.Downsample.Resolution*int64(time.Millisecond)).String(),
			string(blockMeta.Thanos.Source))

		lines = append(lines, line)
	}

	var sortByColNum []int
	for _, col := range sortBy {
		index := getIndex(header, col)
		if index == -1 {
			return errors.Errorf("column %s not found", col)
		}
		sortByColNum = append(sortByColNum, index)
	}

	t := Table{Header: header, Lines: lines, SortIndices: sortByColNum}
	sort.Sort(t)
	err := printer(os.Stdout, t)
	if err != nil {
		return errors.Errorf("unable to write output.")
	}
	return nil
}

func getKeysAlphabetically(labels map[string]string) []string {
	var keys []string
	for k := range labels {
		keys = append(keys, k)
	}
	sort.Strings(keys)
	return keys
}

// matchesSelector checks if blockMeta contains every label from
// the selector with the correct value.
func matchesSelector(blockMeta *metadata.Meta, selectorLabels labels.Labels) bool {
	for _, l := range selectorLabels {
		if v, ok := blockMeta.Thanos.Labels[l.Name]; !ok || v != l.Value {
			return false
		}
	}
	return true
}

// getIndex calculates the index of s in strs.
func getIndex(strs []string, s string) int {
	for i, col := range strs {
		if col == s {
			return i
		}
	}
	return -1
}

type Table struct {
	Header      []string
	Lines       [][]string
	SortIndices []int
}

func (t Table) Len() int { return len(t.Lines) }

func (t Table) Swap(i, j int) { t.Lines[i], t.Lines[j] = t.Lines[j], t.Lines[i] }

func (t Table) Less(i, j int) bool {
	for _, index := range t.SortIndices {
		if t.Lines[i][index] == t.Lines[j][index] {
			continue
		}
		return compare(t.Lines[i][index], t.Lines[j][index])
	}
	return compare(t.Lines[i][0], t.Lines[j][0])
}

func compare(s1, s2 string) bool {
	// Values can be either Time, Duration, comma-delimited integers or strings.
	s1Time, s1Err := time.Parse("02-01-2006 15:04:05", s1)
	s2Time, s2Err := time.Parse("02-01-2006 15:04:05", s2)
	if s1Err != nil || s2Err != nil {
		s1Duration, s1Err := time.ParseDuration(s1)
		s2Duration, s2Err := time.ParseDuration(s2)
		if s1Err != nil || s2Err != nil {
			s1Int, s1Err := strconv.ParseUint(strings.ReplaceAll(s1, ",", ""), 10, 64)
			s2Int, s2Err := strconv.ParseUint(strings.ReplaceAll(s2, ",", ""), 10, 64)
			if s1Err != nil || s2Err != nil {
				return s1 < s2
			}
			return s1Int < s2Int
		}
		return s1Duration < s2Duration
	}
	return s1Time.Before(s2Time)
}

func registerBucketMarkBlock(app extkingpin.AppClause, objStoreConfig *extflag.PathOrContent) {
	cmd := app.Command(component.Mark.String(), "Mark block for deletion or no-compact in a safe way. NOTE: If the compactor is currently running compacting same block, this operation would be potentially a noop.")

	tbc := &bucketMarkBlockConfig{}
	tbc.registerBucketMarkBlockFlag(cmd)

	cmd.Setup(func(g *run.Group, logger log.Logger, reg *prometheus.Registry, _ opentracing.Tracer, _ <-chan struct{}, _ bool) error {
		confContentYaml, err := objStoreConfig.Content()
		if err != nil {
			return err
		}

		bkt, err := client.NewBucket(logger, confContentYaml, reg, component.Mark.String())
		if err != nil {
			return err
		}

		var ids []ulid.ULID
		for _, id := range tbc.blockIDs {
			u, err := ulid.Parse(id)
			if err != nil {
				return errors.Errorf("block.id is not a valid UUID, got: %v", id)
			}
			ids = append(ids, u)
		}

		ctx, cancel := context.WithTimeout(context.Background(), 2*time.Minute)
		g.Add(func() error {
			for _, id := range ids {
				switch tbc.marker {
				case metadata.DeletionMarkFilename:
					if err := block.MarkForDeletion(ctx, logger, bkt, id, tbc.details, promauto.With(nil).NewCounter(prometheus.CounterOpts{})); err != nil {
						return errors.Wrapf(err, "mark %v for %v", id, tbc.marker)
					}
				case metadata.NoCompactMarkFilename:
					if err := block.MarkForNoCompact(ctx, logger, bkt, id, metadata.ManualNoCompactReason, tbc.details, promauto.With(nil).NewCounter(prometheus.CounterOpts{})); err != nil {
						return errors.Wrapf(err, "mark %v for %v", id, tbc.marker)
					}
				default:
					return errors.Errorf("not supported marker %v", tbc.marker)
				}
			}
			level.Info(logger).Log("msg", "marking done", "marker", tbc.marker, "IDs", strings.Join(tbc.blockIDs, ","))
			return nil
		}, func(err error) {
			cancel()
		})
		return nil
	})
}

func registerBucketRewrite(app extkingpin.AppClause, objStoreConfig *extflag.PathOrContent) {
	cmd := app.Command(component.Rewrite.String(), "Rewrite chosen blocks in the bucket, while deleting or modifying series "+
		"Resulted block has modified stats in meta.json. Additionally compaction.sources are altered to not confuse readers of meta.json. "+
		"Instead thanos.rewrite section is added with useful info like old sources and deletion requests. "+
		"NOTE: It's recommended to turn off compactor while doing this operation. If the compactor is running and touching exactly same block that "+
		"is being rewritten, the resulted rewritten block might only cause overlap (mitigated by marking overlapping block manually for deletion) "+
		"and the data you wanted to rewrite could already part of bigger block.\n\n"+
		"Use FILESYSTEM type of bucket to rewrite block on disk (suitable for vanilla Prometheus) "+
		"After rewrite, it's caller responsibility to delete or mark source block for deletion to avoid overlaps. "+
		"WARNING: This procedure is *IRREVERSIBLE* after certain time (delete delay), so do backup your blocks first.")

	tbc := &bucketRewriteConfig{}
	tbc.registerBucketRewriteFlag(cmd)

	hashFunc := cmd.Flag("hash-func", "Specify which hash function to use when calculating the hashes of produced files. If no function has been specified, it does not happen. This permits avoiding downloading some files twice albeit at some performance cost. Possible values are: \"\", \"SHA256\".").
		Default("").Enum("SHA256", "")
	toDelete := extflag.RegisterPathOrContent(cmd, "rewrite.to-delete-config", "YAML file that contains []metadata.DeletionRequest that will be applied to blocks", extflag.WithEnvSubstitution())
	toRelabel := extflag.RegisterPathOrContent(cmd, "rewrite.to-relabel-config", "YAML file that contains relabel configs that will be applied to blocks", extflag.WithEnvSubstitution())
	provideChangeLog := cmd.Flag("rewrite.add-change-log", "If specified, all modifications are written to new block directory. Disable if latency is to high.").Default("true").Bool()
	cmd.Setup(func(g *run.Group, logger log.Logger, reg *prometheus.Registry, _ opentracing.Tracer, _ <-chan struct{}, _ bool) error {
		confContentYaml, err := objStoreConfig.Content()
		if err != nil {
			return err
		}

		bkt, err := client.NewBucket(logger, confContentYaml, reg, component.Rewrite.String())
		if err != nil {
			return err
		}

		var modifiers []compactv2.Modifier

		relabelYaml, err := toRelabel.Content()
		if err != nil {
			return err
		}
		var relabels []*relabel.Config
		if len(relabelYaml) > 0 {
			relabels, err = block.ParseRelabelConfig(relabelYaml, nil)
			if err != nil {
				return err
			}
			modifiers = append(modifiers, compactv2.WithRelabelModifier(relabels...))
		}

		deletionsYaml, err := toDelete.Content()
		if err != nil {
			return err
		}
		var deletions []metadata.DeletionRequest
		if len(deletionsYaml) > 0 {
			if err := yaml.Unmarshal(deletionsYaml, &deletions); err != nil {
				return err
			}
			modifiers = append(modifiers, compactv2.WithDeletionModifier(deletions...))
		}

		if len(modifiers) == 0 {
			return errors.New("rewrite configuration should be provided")
		}

		var ids []ulid.ULID
		for _, id := range tbc.blockIDs {
			u, err := ulid.Parse(id)
			if err != nil {
				return errors.Errorf("id is not a valid block ULID, got: %v", id)
			}
			ids = append(ids, u)
		}

		if err := os.RemoveAll(tbc.tmpDir); err != nil {
			return err
		}
		if err := os.MkdirAll(tbc.tmpDir, os.ModePerm); err != nil {
			return err
		}

		ctx, cancel := context.WithCancel(context.Background())
		g.Add(func() error {
			chunkPool := chunkenc.NewPool()
			changeLog := compactv2.NewChangeLog(ioutil.Discard)
			stubCounter := promauto.With(nil).NewCounter(prometheus.CounterOpts{})
			for _, id := range ids {
				// Delete series from block & modify.
				level.Info(logger).Log("msg", "downloading block", "source", id)
				if err := block.Download(ctx, logger, bkt, id, filepath.Join(tbc.tmpDir, id.String())); err != nil {
					return errors.Wrapf(err, "download %v", id)
				}

				meta, err := metadata.ReadFromDir(filepath.Join(tbc.tmpDir, id.String()))
				if err != nil {
					return errors.Wrapf(err, "read meta of %v", id)
				}
				b, err := tsdb.OpenBlock(logger, filepath.Join(tbc.tmpDir, id.String()), chunkPool)
				if err != nil {
					return errors.Wrapf(err, "open block %v", id)
				}

				p := compactv2.NewProgressLogger(logger, int(b.Meta().Stats.NumSeries))
				newID := ulid.MustNew(ulid.Now(), rand.Reader)
				meta.ULID = newID
				meta.Thanos.Rewrites = append(meta.Thanos.Rewrites, metadata.Rewrite{
					Sources:          meta.Compaction.Sources,
					DeletionsApplied: deletions,
					RelabelsApplied:  relabels,
				})
				meta.Compaction.Sources = []ulid.ULID{newID}
				meta.Thanos.Source = metadata.BucketRewriteSource

				if err := os.MkdirAll(filepath.Join(tbc.tmpDir, newID.String()), os.ModePerm); err != nil {
					return err
				}

				if *provideChangeLog {
					f, err := os.OpenFile(filepath.Join(tbc.tmpDir, newID.String(), "change.log"), os.O_CREATE|os.O_WRONLY, os.ModePerm)
					if err != nil {
						return err
					}
					defer runutil.CloseWithLogOnErr(logger, f, "close changelog")

					changeLog = compactv2.NewChangeLog(f)
					level.Info(logger).Log("msg", "changelog will be available", "file", filepath.Join(tbc.tmpDir, newID.String(), "change.log"))
				}

				d, err := block.NewDiskWriter(ctx, logger, filepath.Join(tbc.tmpDir, newID.String()))
				if err != nil {
					return err
				}

				var comp *compactv2.Compactor
				if tbc.dryRun {
					comp = compactv2.NewDryRun(tbc.tmpDir, logger, changeLog, chunkPool)
				} else {
					comp = compactv2.New(tbc.tmpDir, logger, changeLog, chunkPool)
				}

				level.Info(logger).Log("msg", "starting rewrite for block", "source", id, "new", newID, "toDelete", string(deletionsYaml), "toRelabel", string(relabelYaml))
				if err := comp.WriteSeries(ctx, []block.Reader{b}, d, p, modifiers...); err != nil {
					return errors.Wrapf(err, "writing series from %v to %v", id, newID)
				}

				if tbc.dryRun {
					level.Info(logger).Log("msg", "dry run finished. Changes should be printed to stderr", "Block ID", id)
					continue
				}

				level.Info(logger).Log("msg", "wrote new block after modifications; flushing", "source", id, "new", newID)
				meta.Stats, err = d.Flush()
				if err != nil {
					return errors.Wrap(err, "flush")
				}
				if err := meta.WriteToDir(logger, filepath.Join(tbc.tmpDir, newID.String())); err != nil {
					return err
				}

				level.Info(logger).Log("msg", "uploading new block", "source", id, "new", newID)
				if tbc.promBlocks {
					if err := block.UploadPromBlock(ctx, logger, bkt, filepath.Join(tbc.tmpDir, newID.String()), metadata.HashFunc(*hashFunc)); err != nil {
						return errors.Wrap(err, "upload")
					}
				} else {
					if err := block.Upload(ctx, logger, bkt, filepath.Join(tbc.tmpDir, newID.String()), metadata.HashFunc(*hashFunc)); err != nil {
						return errors.Wrap(err, "upload")
					}
				}
				level.Info(logger).Log("msg", "uploaded", "source", id, "new", newID)

				if !tbc.dryRun && tbc.deleteBlocks {
					if err := block.MarkForDeletion(ctx, logger, bkt, id, "block rewritten", stubCounter); err != nil {
						level.Error(logger).Log("msg", "failed to mark block for deletion", "id", id.String(), "err", err)
					}
				}
			}
			level.Info(logger).Log("msg", "rewrite done", "IDs", strings.Join(tbc.blockIDs, ","))
			return nil
		}, func(err error) {
			cancel()
		})
		return nil
	})
}

func registerBucketRetention(app extkingpin.AppClause, objStoreConfig *extflag.PathOrContent) {
	var (
		retentionRaw, retentionFiveMin, retentionOneHr prommodel.Duration
	)

	cmd := app.Command("retention", "Retention applies retention policies on the given bucket. Please make sure no compactor is running on the same bucket at the same time.")

	tbc := &bucketRetentionConfig{}
	tbc.registerBucketRetentionFlag(cmd)

	selectorRelabelConf := extkingpin.RegisterSelectorRelabelFlags(cmd)
	cmd.Flag("retention.resolution-raw",
		"How long to retain raw samples in bucket. Setting this to 0d will retain samples of this resolution forever").
		Default("0d").SetValue(&retentionRaw)
	cmd.Flag("retention.resolution-5m", "How long to retain samples of resolution 1 (5 minutes) in bucket. Setting this to 0d will retain samples of this resolution forever").
		Default("0d").SetValue(&retentionFiveMin)
	cmd.Flag("retention.resolution-1h", "How long to retain samples of resolution 2 (1 hour) in bucket. Setting this to 0d will retain samples of this resolution forever").
		Default("0d").SetValue(&retentionOneHr)
	cmd.Setup(func(g *run.Group, logger log.Logger, reg *prometheus.Registry, _ opentracing.Tracer, _ <-chan struct{}, _ bool) error {
		retentionByResolution := map[compact.ResolutionLevel]time.Duration{
			compact.ResolutionLevelRaw: time.Duration(retentionRaw),
			compact.ResolutionLevel5m:  time.Duration(retentionFiveMin),
			compact.ResolutionLevel1h:  time.Duration(retentionOneHr),
		}

		if retentionByResolution[compact.ResolutionLevelRaw].Seconds() != 0 {
			level.Info(logger).Log("msg", "retention policy of raw samples is enabled", "duration", retentionByResolution[compact.ResolutionLevelRaw])
		}
		if retentionByResolution[compact.ResolutionLevel5m].Seconds() != 0 {
			level.Info(logger).Log("msg", "retention policy of 5 min aggregated samples is enabled", "duration", retentionByResolution[compact.ResolutionLevel5m])
		}
		if retentionByResolution[compact.ResolutionLevel1h].Seconds() != 0 {
			level.Info(logger).Log("msg", "retention policy of 1 hour aggregated samples is enabled", "duration", retentionByResolution[compact.ResolutionLevel1h])
		}

		confContentYaml, err := objStoreConfig.Content()
		if err != nil {
			return err
		}

		relabelContentYaml, err := selectorRelabelConf.Content()
		if err != nil {
			return errors.Wrap(err, "get content of relabel configuration")
		}

		relabelConfig, err := block.ParseRelabelConfig(relabelContentYaml, block.SelectorSupportedRelabelActions)
		if err != nil {
			return err
		}

		bkt, err := client.NewBucket(logger, confContentYaml, reg, component.Rewrite.String())
		if err != nil {
			return err
		}

		// Dummy actor to immediately kill the group after the run function returns.
		g.Add(func() error { return nil }, func(error) {})

		defer runutil.CloseWithLogOnErr(logger, bkt, "bucket client")

		// While fetching blocks, we filter out blocks that were marked for deletion by using IgnoreDeletionMarkFilter.
		// The delay of deleteDelay/2 is added to ensure we fetch blocks that are meant to be deleted but do not have a replacement yet.
		// This is to make sure compactor will not accidentally perform compactions with gap instead.
		ignoreDeletionMarkFilter := block.NewIgnoreDeletionMarkFilter(logger, bkt, tbc.deleteDelay/2, block.FetcherConcurrency)
		duplicateBlocksFilter := block.NewDeduplicateFilter()
		stubCounter := promauto.With(nil).NewCounter(prometheus.CounterOpts{})

		var sy *compact.Syncer
		{
			baseMetaFetcher, err := block.NewBaseFetcher(logger, block.FetcherConcurrency, bkt, "", extprom.WrapRegistererWithPrefix(extpromPrefix, reg))
			if err != nil {
				return errors.Wrap(err, "create meta fetcher")
			}
			cf := baseMetaFetcher.NewMetaFetcher(
				extprom.WrapRegistererWithPrefix(extpromPrefix, reg), []block.MetadataFilter{
					block.NewLabelShardedMetaFilter(relabelConfig),
					block.NewConsistencyDelayMetaFilter(logger, tbc.consistencyDelay, extprom.WrapRegistererWithPrefix(extpromPrefix, reg)),
					duplicateBlocksFilter,
					ignoreDeletionMarkFilter,
				}, []block.MetadataModifier{block.NewReplicaLabelRemover(logger, make([]string, 0))},
			)
			sy, err = compact.NewMetaSyncer(
				logger,
				reg,
				bkt,
				cf,
				duplicateBlocksFilter,
				ignoreDeletionMarkFilter,
				stubCounter,
				stubCounter,
				tbc.blockSyncConcurrency)
			if err != nil {
				return errors.Wrap(err, "create syncer")
			}
		}

		ctx := context.Background()
		level.Info(logger).Log("msg", "syncing blocks metadata")
		if err := sy.SyncMetas(ctx); err != nil {
			return errors.Wrap(err, "sync blocks")
		}

		level.Info(logger).Log("msg", "synced blocks done")

		level.Warn(logger).Log("msg", "GLOBAL COMPACTOR SHOULD __NOT__ BE RUNNING ON THE SAME BUCKET")

		if err := compact.ApplyRetentionPolicyByResolution(ctx, logger, bkt, sy.Metas(), retentionByResolution, stubCounter); err != nil {
			return errors.Wrap(err, "retention failed")
		}
		return nil
	})
}<|MERGE_RESOLUTION|>--- conflicted
+++ resolved
@@ -500,7 +500,6 @@
 			blockMetas = append(blockMetas, meta)
 		}
 
-<<<<<<< HEAD
 		var opPrinter tablePrinter
 		op := outputType(*output)
 		switch op {
@@ -511,10 +510,7 @@
 		case CSV:
 			opPrinter = printCSV
 		}
-		return printBlockData(blockMetas, selectorLabels, *sortBy, opPrinter)
-=======
-		return printTable(blockMetas, selectorLabels, tbc.sortBy)
->>>>>>> 995f846d
+		return printBlockData(blockMetas, selectorLabels, tbc.sortBy, opPrinter)
 	})
 }
 
