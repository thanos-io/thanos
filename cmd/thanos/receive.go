// Copyright (c) The Thanos Authors.
// Licensed under the Apache License 2.0.

package main

import (
	"context"
	"io/ioutil"
	"net/url"
	"os"
	"path"
	"strings"
	"time"

	extflag "github.com/efficientgo/tools/extkingpin"
	"github.com/go-kit/log"
	"github.com/go-kit/log/level"
	grpc_logging "github.com/grpc-ecosystem/go-grpc-middleware/v2/interceptors/logging"
	"github.com/grpc-ecosystem/go-grpc-middleware/v2/interceptors/tags"
	"github.com/oklog/run"
	"github.com/opentracing/opentracing-go"
	"github.com/pkg/errors"
	"github.com/prometheus/client_golang/prometheus"
	"github.com/prometheus/client_golang/prometheus/promauto"
	"github.com/prometheus/common/model"
	"github.com/prometheus/prometheus/model/labels"
	"github.com/prometheus/prometheus/model/relabel"
	"github.com/prometheus/prometheus/tsdb"
	"github.com/thanos-io/objstore"
	"github.com/thanos-io/objstore/client"
	"gopkg.in/yaml.v2"

	"github.com/thanos-io/thanos/pkg/block/metadata"
	"github.com/thanos-io/thanos/pkg/component"
	"github.com/thanos-io/thanos/pkg/exemplars"
	"github.com/thanos-io/thanos/pkg/extgrpc"
	"github.com/thanos-io/thanos/pkg/extkingpin"
	"github.com/thanos-io/thanos/pkg/extprom"
	"github.com/thanos-io/thanos/pkg/info"
	"github.com/thanos-io/thanos/pkg/info/infopb"
	"github.com/thanos-io/thanos/pkg/logging"
	"github.com/thanos-io/thanos/pkg/prober"
	"github.com/thanos-io/thanos/pkg/receive"
	"github.com/thanos-io/thanos/pkg/runutil"
	grpcserver "github.com/thanos-io/thanos/pkg/server/grpc"
	httpserver "github.com/thanos-io/thanos/pkg/server/http"
	"github.com/thanos-io/thanos/pkg/store"
	"github.com/thanos-io/thanos/pkg/store/labelpb"
	"github.com/thanos-io/thanos/pkg/tls"
)

func registerReceive(app *extkingpin.App) {
	cmd := app.Command(component.Receive.String(), "Accept Prometheus remote write API requests and write to local tsdb.")

	conf := &receiveConfig{}
	conf.registerFlag(cmd)

	cmd.Setup(func(g *run.Group, logger log.Logger, reg *prometheus.Registry, tracer opentracing.Tracer, _ <-chan struct{}, _ bool) error {
		lset, err := parseFlagLabels(conf.labelStrs)
		if err != nil {
			return errors.Wrap(err, "parse labels")
		}

		if !model.LabelName.IsValid(model.LabelName(conf.tenantLabelName)) {
			return errors.Errorf("unsupported format for tenant label name, got %s", conf.tenantLabelName)
		}
		if len(lset) == 0 {
			return errors.New("no external labels configured for receive, uniquely identifying external labels must be configured (ideally with `receive_` prefix); see https://thanos.io/tip/thanos/storage.md#external-labels for details.")
		}

		tagOpts, grpcLogOpts, err := logging.ParsegRPCOptions("", conf.reqLogConfig)
		if err != nil {
			return errors.Wrap(err, "error while parsing config for request logging")
		}

		tsdbOpts := &tsdb.Options{
			MinBlockDuration:       int64(time.Duration(*conf.tsdbMinBlockDuration) / time.Millisecond),
			MaxBlockDuration:       int64(time.Duration(*conf.tsdbMaxBlockDuration) / time.Millisecond),
			RetentionDuration:      int64(time.Duration(*conf.retention) / time.Millisecond),
			NoLockfile:             conf.noLockFile,
			WALCompression:         conf.walCompression,
			AllowOverlappingBlocks: conf.tsdbAllowOverlappingBlocks,
			MaxExemplars:           conf.tsdbMaxExemplars,
			EnableExemplarStorage:  true,
		}

		// Are we running in IngestorOnly, RouterOnly or RouterIngestor mode?
		receiveMode := conf.determineMode()

		return runReceive(
			g,
			logger,
			reg,
			tracer,
			grpcLogOpts, tagOpts,
			tsdbOpts,
			lset,
			component.Receive,
			metadata.HashFunc(conf.hashFunc),
			receiveMode,
			conf,
		)
	})
}

func runReceive(
	g *run.Group,
	logger log.Logger,
	reg *prometheus.Registry,
	tracer opentracing.Tracer,
	grpcLogOpts []grpc_logging.Option,
	tagOpts []tags.Option,
	tsdbOpts *tsdb.Options,
	lset labels.Labels,
	comp component.SourceStoreAPI,
	hashFunc metadata.HashFunc,
	receiveMode receive.ReceiverMode,
	conf *receiveConfig,
) error {
	logger = log.With(logger, "component", "receive")

	level.Info(logger).Log("mode", receiveMode, "msg", "running receive")

	rwTLSConfig, err := tls.NewServerConfig(log.With(logger, "protocol", "HTTP"), conf.rwServerCert, conf.rwServerKey, conf.rwServerClientCA)
	if err != nil {
		return err
	}

	dialOpts, err := extgrpc.StoreClientGRPCOpts(
		logger,
		reg,
		tracer,
		*conf.grpcCert != "",
		*conf.grpcClientCA == "",
		conf.rwClientCert,
		conf.rwClientKey,
		conf.rwClientServerCA,
		conf.rwClientServerName,
	)
	if err != nil {
		return err
	}

	var bkt objstore.Bucket
	confContentYaml, err := conf.objStoreConfig.Content()
	if err != nil {
		return err
	}

	// Has this thanos receive instance been configured to ingest metrics into a local TSDB?
	enableIngestion := receiveMode == receive.IngestorOnly || receiveMode == receive.RouterIngestor

	upload := len(confContentYaml) > 0
	if enableIngestion {
		if upload {
			if tsdbOpts.MinBlockDuration != tsdbOpts.MaxBlockDuration {
				if !conf.ignoreBlockSize {
					return errors.Errorf("found that TSDB Max time is %d and Min time is %d. "+
						"Compaction needs to be disabled (tsdb.min-block-duration = tsdb.max-block-duration)", tsdbOpts.MaxBlockDuration, tsdbOpts.MinBlockDuration)
				}
				level.Warn(logger).Log("msg", "flag to ignore min/max block duration flags differing is being used. If the upload of a 2h block fails and a tsdb compaction happens that block may be missing from your Thanos bucket storage.")
			}
			// The background shipper continuously scans the data directory and uploads
			// new blocks to object storage service.
			bkt, err = client.NewBucket(logger, confContentYaml, reg, comp.String())
			if err != nil {
				return err
			}
		} else {
			level.Info(logger).Log("msg", "no supported bucket was configured, uploads will be disabled")
		}
	}

	// TODO(brancz): remove after a couple of versions
	// Migrate non-multi-tsdb capable storage to multi-tsdb disk layout.
	if err := migrateLegacyStorage(logger, conf.dataDir, conf.defaultTenantID); err != nil {
		return errors.Wrapf(err, "migrate legacy storage in %v to default tenant %v", conf.dataDir, conf.defaultTenantID)
	}

	relabelContentYaml, err := conf.relabelConfigPath.Content()
	if err != nil {
		return errors.Wrap(err, "get content of relabel configuration")
	}
	var relabelConfig []*relabel.Config
	if err := yaml.Unmarshal(relabelContentYaml, &relabelConfig); err != nil {
		return errors.Wrap(err, "parse relabel configuration")
	}

<<<<<<< HEAD
	var limitsConfig *receive.RootLimitsConfig
	if conf.limitsConfig != nil {
		limitsContentYaml, err := conf.limitsConfig.Content()
		if err != nil {
			return errors.Wrap(err, "get content of limit configuration")
		}
		limitsConfig, err = receive.ParseRootLimitConfig(limitsContentYaml)
		if err != nil {
			return errors.Wrap(err, "parse limit configuration")
		}
	}
=======
	// Impose active series limit only if Receiver is in Router or RouterIngestor mode, and config is provided.
	seriesLimitSupported := (receiveMode == receive.RouterOnly || receiveMode == receive.RouterIngestor) && conf.maxPerTenantLimit != 0
>>>>>>> dea54a7f

	dbs := receive.NewMultiTSDB(
		conf.dataDir,
		logger,
		reg,
		tsdbOpts,
		lset,
		conf.tenantLabelName,
		bkt,
		conf.allowOutOfOrderUpload,
		hashFunc,
	)
	writer := receive.NewWriter(log.With(logger, "component", "receive-writer"), dbs)
	webHandler := receive.NewHandler(log.With(logger, "component", "receive-handler"), &receive.Options{
		Writer:                       writer,
		ListenAddress:                conf.rwAddress,
		Registry:                     reg,
		Endpoint:                     conf.endpoint,
		TenantHeader:                 conf.tenantHeader,
		TenantField:                  conf.tenantField,
		DefaultTenantID:              conf.defaultTenantID,
		ReplicaHeader:                conf.replicaHeader,
		ReplicationFactor:            conf.replicationFactor,
		RelabelConfigs:               relabelConfig,
		ReceiverMode:                 receiveMode,
		Tracer:                       tracer,
		TLSConfig:                    rwTLSConfig,
		DialOpts:                     dialOpts,
		ForwardTimeout:               time.Duration(*conf.forwardTimeout),
		TSDBStats:                    dbs,
<<<<<<< HEAD
=======
		SeriesLimitSupported:         seriesLimitSupported,
		MaxPerTenantLimit:            conf.maxPerTenantLimit,
		MetaMonitoringUrl:            conf.metaMonitoringUrl,
		MetaMonitoringHttpClient:     conf.metaMonitoringHttpClient,
		MetaMonitoringLimitQuery:     conf.metaMonitoringLimitQuery,
		WriteSeriesLimit:             conf.writeSeriesLimit,
		WriteSamplesLimit:            conf.writeSamplesLimit,
		WriteRequestSizeLimit:        conf.writeRequestSizeLimit,
>>>>>>> dea54a7f
		WriteRequestConcurrencyLimit: conf.writeRequestConcurrencyLimit,
		LimitsConfig:                 limitsConfig,
	})

	grpcProbe := prober.NewGRPC()
	httpProbe := prober.NewHTTP()
	statusProber := prober.Combine(
		httpProbe,
		grpcProbe,
		prober.NewInstrumentation(comp, logger, extprom.WrapRegistererWithPrefix("thanos_", reg)),
	)

	// Start all components while we wait for TSDB to open but only load
	// initial config and mark ourselves as ready after it completed.

	// reloadGRPCServer signals when - (1)TSDB is ready and the Store gRPC server can start.
	// (2) The Hashring files have changed if tsdb ingestion is disabled.
	reloadGRPCServer := make(chan struct{}, 1)
	// hashringChangedChan signals when TSDB needs to be flushed and updated due to hashring config change.
	hashringChangedChan := make(chan struct{}, 1)

	if enableIngestion {
		// uploadC signals when new blocks should be uploaded.
		uploadC := make(chan struct{}, 1)
		// uploadDone signals when uploading has finished.
		uploadDone := make(chan struct{}, 1)

		level.Debug(logger).Log("msg", "setting up tsdb")
		{
			if err := startTSDBAndUpload(g, logger, reg, dbs, reloadGRPCServer, uploadC, hashringChangedChan, upload, uploadDone, statusProber, bkt); err != nil {
				return err
			}
		}
	}

	level.Debug(logger).Log("msg", "setting up hashring")
	{
		if err := setupHashring(g, logger, reg, conf, hashringChangedChan, webHandler, statusProber, reloadGRPCServer, enableIngestion); err != nil {
			return err
		}
	}

	level.Debug(logger).Log("msg", "setting up http server")
	{
		srv := httpserver.New(logger, reg, comp, httpProbe,
			httpserver.WithListen(*conf.httpBindAddr),
			httpserver.WithGracePeriod(time.Duration(*conf.httpGracePeriod)),
			httpserver.WithTLSConfig(*conf.httpTLSConfig),
		)
		g.Add(func() error {
			statusProber.Healthy()

			return srv.ListenAndServe()
		}, func(err error) {
			statusProber.NotReady(err)
			defer statusProber.NotHealthy(err)

			srv.Shutdown(err)
		})
	}

	level.Debug(logger).Log("msg", "setting up grpc server")
	{
		if err := setupAndRunGRPCServer(g, logger, reg, tracer, conf, reloadGRPCServer, comp, dbs, webHandler, grpcLogOpts,
			tagOpts, grpcProbe, httpProbe.IsReady); err != nil {
			return err
		}
	}

	level.Debug(logger).Log("msg", "setting up receive http handler")
	{
		g.Add(
			func() error {
				return errors.Wrap(webHandler.Run(), "error starting web server")
			},
			func(err error) {
				webHandler.Close()
			},
		)
	}

	if seriesLimitSupported {
		level.Info(logger).Log("msg", "setting up periodic (every 15s) meta-monitoring query for limiting cache")
		{
			ctx, cancel := context.WithCancel(context.Background())
			g.Add(func() error {
				return runutil.Repeat(15*time.Second, ctx.Done(), func() error {
					if err := webHandler.ActiveSeriesLimit.QueryMetaMonitoring(ctx, log.With(logger, "component", "receive-meta-monitoring")); err != nil {
						level.Error(logger).Log("msg", "failed to query meta-monitoring", "err", err.Error())
					}
					return nil
				})
			}, func(err error) {
				cancel()
			})
		}
	}

	level.Debug(logger).Log("msg", "setting up periodic tenant pruning")
	{
		ctx, cancel := context.WithCancel(context.Background())
		g.Add(func() error {
			return runutil.Repeat(2*time.Hour, ctx.Done(), func() error {
				if err := dbs.Prune(ctx); err != nil {
					level.Error(logger).Log("err", err)
				}
				return nil
			})
		}, func(err error) {
			cancel()
		})
	}

	level.Info(logger).Log("msg", "starting receiver")
	return nil
}

// setupAndRunGRPCServer sets up the configuration for the gRPC server.
// It also sets up a handler for reloading the server if tsdb reloads.
func setupAndRunGRPCServer(g *run.Group,
	logger log.Logger,
	reg *prometheus.Registry,
	tracer opentracing.Tracer,
	conf *receiveConfig,
	reloadGRPCServer chan struct{},
	comp component.SourceStoreAPI,
	dbs *receive.MultiTSDB,
	webHandler *receive.Handler,
	grpcLogOpts []grpc_logging.Option,
	tagOpts []tags.Option,
	grpcProbe *prober.GRPCProbe,
	isReady func() bool,
) error {

	var s *grpcserver.Server
	// startGRPCListening re-starts the gRPC server once it receives a signal.
	startGRPCListening := make(chan struct{})

	g.Add(func() error {
		defer close(startGRPCListening)

		tlsCfg, err := tls.NewServerConfig(log.With(logger, "protocol", "gRPC"), *conf.grpcCert, *conf.grpcKey, *conf.grpcClientCA)
		if err != nil {
			return errors.Wrap(err, "setup gRPC server")
		}

		for range reloadGRPCServer {
			if s != nil {
				s.Shutdown(errors.New("reload hashrings"))
			}

			mts := store.NewMultiTSDBStore(
				logger,
				reg,
				comp,
				dbs.TSDBStores,
			)
			rw := store.ReadWriteTSDBStore{
				StoreServer:          mts,
				WriteableStoreServer: webHandler,
			}

			infoSrv := info.NewInfoServer(
				component.Receive.String(),
				info.WithLabelSetFunc(func() []labelpb.ZLabelSet { return mts.LabelSet() }),
				info.WithStoreInfoFunc(func() *infopb.StoreInfo {
					if isReady() {
						minTime, maxTime := mts.TimeRange()
						return &infopb.StoreInfo{
							MinTime:          minTime,
							MaxTime:          maxTime,
							SupportsSharding: true,
						}
					}
					return nil
				}),
				info.WithExemplarsInfoFunc(),
			)

			s = grpcserver.New(logger, &receive.UnRegisterer{Registerer: reg}, tracer, grpcLogOpts, tagOpts, comp, grpcProbe,
				grpcserver.WithServer(store.RegisterStoreServer(rw)),
				grpcserver.WithServer(store.RegisterWritableStoreServer(rw)),
				grpcserver.WithServer(exemplars.RegisterExemplarsServer(exemplars.NewMultiTSDB(dbs.TSDBExemplars))),
				grpcserver.WithServer(info.RegisterInfoServer(infoSrv)),
				grpcserver.WithListen(*conf.grpcBindAddr),
				grpcserver.WithGracePeriod(time.Duration(*conf.grpcGracePeriod)),
				grpcserver.WithTLSConfig(tlsCfg),
				grpcserver.WithMaxConnAge(*conf.grpcMaxConnAge),
			)
			startGRPCListening <- struct{}{}
		}
		if s != nil {
			s.Shutdown(err)
		}
		return nil
	}, func(error) {})

	// We need to be able to start and stop the gRPC server
	// whenever the DB changes, thus it needs its own run group.
	g.Add(func() error {
		for range startGRPCListening {
			level.Info(logger).Log("msg", "listening for StoreAPI and WritableStoreAPI gRPC", "address", *conf.grpcBindAddr)
			if err := s.ListenAndServe(); err != nil {
				return errors.Wrap(err, "serve gRPC")
			}
		}
		return nil
	}, func(error) {
		defer close(reloadGRPCServer)
	})

	return nil

}

// setupHashring sets up the hashring configuration provided.
// If no hashring is provided, we setup a single node hashring with local endpoint.
func setupHashring(g *run.Group,
	logger log.Logger,
	reg *prometheus.Registry,
	conf *receiveConfig,
	hashringChangedChan chan struct{},
	webHandler *receive.Handler,
	statusProber prober.Probe,
	reloadGRPCServer chan struct{},
	enableIngestion bool,
) error {
	// Note: the hashring configuration watcher
	// is the sender and thus closes the chan.
	// In the single-node case, which has no configuration
	// watcher, we close the chan ourselves.
	updates := make(chan receive.Hashring, 1)

	// The Hashrings config file path is given initializing config watcher.
	if conf.hashringsFilePath != "" {
		cw, err := receive.NewConfigWatcher(log.With(logger, "component", "config-watcher"), reg, conf.hashringsFilePath, *conf.refreshInterval)
		if err != nil {
			return errors.Wrap(err, "failed to initialize config watcher")
		}

		// Check the hashring configuration on before running the watcher.
		if err := cw.ValidateConfig(); err != nil {
			cw.Stop()
			close(updates)
			return errors.Wrap(err, "failed to validate hashring configuration file")
		}

		ctx, cancel := context.WithCancel(context.Background())
		g.Add(func() error {
			level.Info(logger).Log("msg", "the hashring initialized with config watcher.")
			return receive.HashringFromConfigWatcher(ctx, receive.HashringAlgorithm(conf.hashringsAlgorithm), updates, cw)
		}, func(error) {
			cancel()
		})
	} else {
		var (
			ring receive.Hashring
			err  error
		)
		// The Hashrings config file content given initialize configuration from content.
		if len(conf.hashringsFileContent) > 0 {
			ring, err = receive.HashringFromConfig(receive.HashringAlgorithm(conf.hashringsAlgorithm), conf.hashringsFileContent)
			if err != nil {
				close(updates)
				return errors.Wrap(err, "failed to validate hashring configuration file")
			}
			level.Info(logger).Log("msg", "the hashring initialized directly with the given content through the flag.")
		} else {
			level.Info(logger).Log("msg", "the hashring file is not specified use single node hashring.")
			ring = receive.SingleNodeHashring(conf.endpoint)
		}

		cancel := make(chan struct{})
		g.Add(func() error {
			defer close(updates)
			updates <- ring
			<-cancel
			return nil
		}, func(error) {
			close(cancel)
		})
	}

	cancel := make(chan struct{})
	g.Add(func() error {

		if enableIngestion {
			defer close(hashringChangedChan)
		}

		for {
			select {
			case h, ok := <-updates:
				if !ok {
					return nil
				}
				webHandler.Hashring(h)
				msg := "hashring has changed; server is not ready to receive web requests"
				statusProber.NotReady(errors.New(msg))
				level.Info(logger).Log("msg", msg)

				if enableIngestion {
					// send a signal to tsdb to reload, and then restart the gRPC server.
					hashringChangedChan <- struct{}{}
				} else {
					// we dont need tsdb to reload, so restart the gRPC server.
					level.Info(logger).Log("msg", "server has reloaded, ready to start accepting requests")
					statusProber.Ready()
					reloadGRPCServer <- struct{}{}
				}
			case <-cancel:
				return nil
			}
		}
	}, func(err error) {
		close(cancel)
	},
	)
	return nil
}

// startTSDBAndUpload starts up the multi-tsdb and sets up the rungroup to flush the tsdb and reload on hashring change.
// It also uploads the tsdb to object store if upload is enabled.
func startTSDBAndUpload(g *run.Group,
	logger log.Logger,
	reg *prometheus.Registry,
	dbs *receive.MultiTSDB,
	reloadGRPCServer chan struct{},
	uploadC chan struct{},
	hashringChangedChan chan struct{},
	upload bool,
	uploadDone chan struct{},
	statusProber prober.Probe,
	bkt objstore.Bucket,

) error {

	log.With(logger, "component", "storage")
	dbUpdatesStarted := promauto.With(reg).NewCounter(prometheus.CounterOpts{
		Name: "thanos_receive_multi_db_updates_attempted_total",
		Help: "Number of Multi DB attempted reloads with flush and potential upload due to hashring changes",
	})
	dbUpdatesCompleted := promauto.With(reg).NewCounter(prometheus.CounterOpts{
		Name: "thanos_receive_multi_db_updates_completed_total",
		Help: "Number of Multi DB completed reloads with flush and potential upload due to hashring changes",
	})

	level.Debug(logger).Log("msg", "removing storage lock files if any")
	if err := dbs.RemoveLockFilesIfAny(); err != nil {
		return errors.Wrap(err, "remove storage lock files")
	}

	// TSDBs reload logic, listening on hashring changes.
	cancel := make(chan struct{})
	g.Add(func() error {
		defer close(uploadC)

		// Before quitting, ensure the WAL is flushed and the DBs are closed.
		defer func() {
			level.Info(logger).Log("msg", "shutting down storage")
			if err := dbs.Flush(); err != nil {
				level.Error(logger).Log("err", err, "msg", "failed to flush storage")
			} else {
				level.Info(logger).Log("msg", "storage is flushed successfully")
			}
			if err := dbs.Close(); err != nil {
				level.Error(logger).Log("err", err, "msg", "failed to close storage")
				return
			}
			level.Info(logger).Log("msg", "storage is closed")
		}()

		for {
			select {
			case <-cancel:
				return nil
			case _, ok := <-hashringChangedChan:
				if !ok {
					return nil
				}
				dbUpdatesStarted.Inc()
				level.Info(logger).Log("msg", "updating storage")

				if err := dbs.Flush(); err != nil {
					return errors.Wrap(err, "flushing storage")
				}
				if err := dbs.Open(); err != nil {
					return errors.Wrap(err, "opening storage")
				}
				if upload {
					uploadC <- struct{}{}
					<-uploadDone
				}
				statusProber.Ready()
				level.Info(logger).Log("msg", "storage started, and server is ready to receive web requests")
				dbUpdatesCompleted.Inc()
				reloadGRPCServer <- struct{}{}
			}
		}
	}, func(err error) {
		close(cancel)
	})

	if upload {
		logger := log.With(logger, "component", "uploader")
		upload := func(ctx context.Context) error {
			level.Debug(logger).Log("msg", "upload phase starting")
			start := time.Now()

			uploaded, err := dbs.Sync(ctx)
			if err != nil {
				level.Warn(logger).Log("msg", "upload failed", "elapsed", time.Since(start), "err", err)
				return err
			}
			level.Debug(logger).Log("msg", "upload phase done", "uploaded", uploaded, "elapsed", time.Since(start))
			return nil
		}
		{
			level.Info(logger).Log("msg", "upload enabled, starting initial sync")
			if err := upload(context.Background()); err != nil {
				return errors.Wrap(err, "initial upload failed")
			}
			level.Info(logger).Log("msg", "initial sync done")
		}
		{
			ctx, cancel := context.WithCancel(context.Background())
			g.Add(func() error {
				// Ensure we clean up everything properly.
				defer func() {
					runutil.CloseWithLogOnErr(logger, bkt, "bucket client")
				}()

				// Before quitting, ensure all blocks are uploaded.
				defer func() {
					<-uploadC // Closed by storage routine when it's done.
					level.Info(logger).Log("msg", "uploading the final cut block before exiting")
					ctx, cancel := context.WithCancel(context.Background())
					uploaded, err := dbs.Sync(ctx)
					if err != nil {
						cancel()
						level.Error(logger).Log("msg", "the final upload failed", "err", err)
						return
					}
					cancel()
					level.Info(logger).Log("msg", "the final cut block was uploaded", "uploaded", uploaded)
				}()

				defer close(uploadDone)

				// Run the uploader in a loop.
				tick := time.NewTicker(30 * time.Second)
				defer tick.Stop()

				for {
					select {
					case <-ctx.Done():
						return nil
					case <-uploadC:
						// Upload on demand.
						if err := upload(ctx); err != nil {
							level.Warn(logger).Log("msg", "on demand upload failed", "err", err)
						}
						uploadDone <- struct{}{}
					case <-tick.C:
						if err := upload(ctx); err != nil {
							level.Warn(logger).Log("msg", "recurring upload failed", "err", err)
						}
					}
				}
			}, func(error) {
				cancel()
			})
		}
	}

	return nil
}

func migrateLegacyStorage(logger log.Logger, dataDir, defaultTenantID string) error {
	defaultTenantDataDir := path.Join(dataDir, defaultTenantID)

	if _, err := os.Stat(defaultTenantDataDir); !os.IsNotExist(err) {
		level.Info(logger).Log("msg", "default tenant data dir already present, not attempting to migrate storage")
		return nil
	}

	if _, err := os.Stat(dataDir); os.IsNotExist(err) {
		level.Info(logger).Log("msg", "no existing storage found, no data migration attempted")
		return nil
	}

	level.Info(logger).Log("msg", "found legacy storage, migrating to multi-tsdb layout with default tenant", "defaultTenantID", defaultTenantID)

	files, err := ioutil.ReadDir(dataDir)
	if err != nil {
		return errors.Wrapf(err, "read legacy data dir: %v", dataDir)
	}

	if err := os.MkdirAll(defaultTenantDataDir, 0750); err != nil {
		return errors.Wrapf(err, "create default tenant data dir: %v", defaultTenantDataDir)
	}

	for _, f := range files {
		from := path.Join(dataDir, f.Name())
		to := path.Join(defaultTenantDataDir, f.Name())
		if err := os.Rename(from, to); err != nil {
			return errors.Wrapf(err, "migrate file from %v to %v", from, to)
		}
	}

	return nil
}

type receiveConfig struct {
	httpBindAddr    *string
	httpGracePeriod *model.Duration
	httpTLSConfig   *string

	grpcBindAddr    *string
	grpcGracePeriod *model.Duration
	grpcCert        *string
	grpcKey         *string
	grpcClientCA    *string
	grpcMaxConnAge  *time.Duration

	rwAddress          string
	rwServerCert       string
	rwServerKey        string
	rwServerClientCA   string
	rwClientCert       string
	rwClientKey        string
	rwClientServerCA   string
	rwClientServerName string

	maxPerTenantLimit        uint64
	metaMonitoringLimitQuery string
	metaMonitoringUrl        *url.URL
	metaMonitoringHttpClient *extflag.PathOrContent

	dataDir   string
	labelStrs []string

	objStoreConfig *extflag.PathOrContent
	retention      *model.Duration

	hashringsFilePath    string
	hashringsFileContent string
	hashringsAlgorithm   string

	refreshInterval   *model.Duration
	endpoint          string
	tenantHeader      string
	tenantField       string
	tenantLabelName   string
	defaultTenantID   string
	replicaHeader     string
	replicationFactor uint64
	forwardTimeout    *model.Duration

	tsdbMinBlockDuration       *model.Duration
	tsdbMaxBlockDuration       *model.Duration
	tsdbAllowOverlappingBlocks bool
	tsdbMaxExemplars           int64

	walCompression bool
	noLockFile     bool

	hashFunc string

	ignoreBlockSize       bool
	allowOutOfOrderUpload bool

	reqLogConfig      *extflag.PathOrContent
	relabelConfigPath *extflag.PathOrContent

	limitsConfig                 *extflag.PathOrContent
	writeRequestConcurrencyLimit int
}

func (rc *receiveConfig) registerFlag(cmd extkingpin.FlagClause) {
	rc.httpBindAddr, rc.httpGracePeriod, rc.httpTLSConfig = extkingpin.RegisterHTTPFlags(cmd)
	rc.grpcBindAddr, rc.grpcGracePeriod, rc.grpcCert, rc.grpcKey, rc.grpcClientCA, rc.grpcMaxConnAge = extkingpin.RegisterGRPCFlags(cmd)

	cmd.Flag("remote-write.address", "Address to listen on for remote write requests.").
		Default("0.0.0.0:19291").StringVar(&rc.rwAddress)

	cmd.Flag("remote-write.server-tls-cert", "TLS Certificate for HTTP server, leave blank to disable TLS.").Default("").StringVar(&rc.rwServerCert)

	cmd.Flag("remote-write.server-tls-key", "TLS Key for the HTTP server, leave blank to disable TLS.").Default("").StringVar(&rc.rwServerKey)

	cmd.Flag("remote-write.server-tls-client-ca", "TLS CA to verify clients against. If no client CA is specified, there is no client verification on server side. (tls.NoClientCert)").Default("").StringVar(&rc.rwServerClientCA)

	cmd.Flag("remote-write.client-tls-cert", "TLS Certificates to use to identify this client to the server.").Default("").StringVar(&rc.rwClientCert)

	cmd.Flag("remote-write.client-tls-key", "TLS Key for the client's certificate.").Default("").StringVar(&rc.rwClientKey)

	cmd.Flag("remote-write.client-tls-ca", "TLS CA Certificates to use to verify servers.").Default("").StringVar(&rc.rwClientServerCA)

	cmd.Flag("remote-write.client-server-name", "Server name to verify the hostname on the returned TLS certificates. See https://tools.ietf.org/html/rfc4366#section-3.1").Default("").StringVar(&rc.rwClientServerName)

	cmd.Flag("tsdb.path", "Data directory of TSDB.").
		Default("./data").StringVar(&rc.dataDir)

	cmd.Flag("label", "External labels to announce. This flag will be removed in the future when handling multiple tsdb instances is added.").PlaceHolder("key=\"value\"").StringsVar(&rc.labelStrs)

	rc.objStoreConfig = extkingpin.RegisterCommonObjStoreFlags(cmd, "", false)

	rc.retention = extkingpin.ModelDuration(cmd.Flag("tsdb.retention", "How long to retain raw samples on local storage. 0d - disables this retention. For more details on how retention is enforced for individual tenants, please refer to the Tenant lifecycle management section in the Receive documentation: https://thanos.io/tip/components/receive.md/#tenant-lifecycle-management").Default("15d"))

	cmd.Flag("receive.hashrings-file", "Path to file that contains the hashring configuration. A watcher is initialized to watch changes and update the hashring dynamically.").PlaceHolder("<path>").StringVar(&rc.hashringsFilePath)

	cmd.Flag("receive.hashrings", "Alternative to 'receive.hashrings-file' flag (lower priority). Content of file that contains the hashring configuration.").PlaceHolder("<content>").StringVar(&rc.hashringsFileContent)

	hashringAlgorithmsHelptext := strings.Join([]string{string(receive.AlgorithmHashmod), string(receive.AlgorithmKetama)}, ", ")
	cmd.Flag("receive.hashrings-algorithm", "The algorithm used when distributing series in the hashrings. Must be one of "+hashringAlgorithmsHelptext).
		Default(string(receive.AlgorithmHashmod)).
		EnumVar(&rc.hashringsAlgorithm, string(receive.AlgorithmHashmod), string(receive.AlgorithmKetama))

	rc.refreshInterval = extkingpin.ModelDuration(cmd.Flag("receive.hashrings-file-refresh-interval", "Refresh interval to re-read the hashring configuration file. (used as a fallback)").
		Default("5m"))

	cmd.Flag("receive.local-endpoint", "Endpoint of local receive node. Used to identify the local node in the hashring configuration. If it's empty AND hashring configuration was provided, it means that receive will run in RoutingOnly mode.").StringVar(&rc.endpoint)

	cmd.Flag("receive.tenant-header", "HTTP header to determine tenant for write requests.").Default(receive.DefaultTenantHeader).StringVar(&rc.tenantHeader)

	cmd.Flag("receive.tenant-certificate-field", "Use TLS client's certificate field to determine tenant for write requests. Must be one of "+receive.CertificateFieldOrganization+", "+receive.CertificateFieldOrganizationalUnit+" or "+receive.CertificateFieldCommonName+". This setting will cause the receive.tenant-header flag value to be ignored.").Default("").EnumVar(&rc.tenantField, "", receive.CertificateFieldOrganization, receive.CertificateFieldOrganizationalUnit, receive.CertificateFieldCommonName)

	cmd.Flag("receive.default-tenant-id", "Default tenant ID to use when none is provided via a header.").Default(receive.DefaultTenant).StringVar(&rc.defaultTenantID)

	cmd.Flag("receive.tenant-label-name", "Label name through which the tenant will be announced.").Default(receive.DefaultTenantLabel).StringVar(&rc.tenantLabelName)

	cmd.Flag("receive.replica-header", "HTTP header specifying the replica number of a write request.").Default(receive.DefaultReplicaHeader).StringVar(&rc.replicaHeader)

	cmd.Flag("receive.replication-factor", "How many times to replicate incoming write requests.").Default("1").Uint64Var(&rc.replicationFactor)

	cmd.Flag("receive.tenant-limits.max-head-series", "The total number of active (head) series that a tenant is allowed to have within a Receive topology. For more details refer: https://thanos.io/tip/components/receive.md/#limiting").Hidden().Uint64Var(&rc.maxPerTenantLimit)

	cmd.Flag("receive.tenant-limits.meta-monitoring-url", "Meta-monitoring URL which is compatible with Prometheus Query API for active series limiting.").Hidden().URLVar(&rc.metaMonitoringUrl)

	cmd.Flag("receive.tenant-limits.meta-monitoring-query", "PromQL Query to execute against meta-monitoring, to get the current number of active series for each tenant, across Receive replicas.").Default("sum(prometheus_tsdb_head_series) by (tenant)").Hidden().StringVar(&rc.metaMonitoringLimitQuery)

	rc.metaMonitoringHttpClient = extflag.RegisterPathOrContent(cmd, "receive.tenant-limits.meta-monitoring-client", "YAML file or string with http client configs for meta-monitoring.", extflag.WithHidden())

	rc.forwardTimeout = extkingpin.ModelDuration(cmd.Flag("receive-forward-timeout", "Timeout for each forward request.").Default("5s").Hidden())

	rc.relabelConfigPath = extflag.RegisterPathOrContent(cmd, "receive.relabel-config", "YAML file that contains relabeling configuration.", extflag.WithEnvSubstitution())

	rc.tsdbMinBlockDuration = extkingpin.ModelDuration(cmd.Flag("tsdb.min-block-duration", "Min duration for local TSDB blocks").Default("2h").Hidden())

	rc.tsdbMaxBlockDuration = extkingpin.ModelDuration(cmd.Flag("tsdb.max-block-duration", "Max duration for local TSDB blocks").Default("2h").Hidden())

	cmd.Flag("tsdb.allow-overlapping-blocks", "Allow overlapping blocks, which in turn enables vertical compaction and vertical query merge.").Default("false").BoolVar(&rc.tsdbAllowOverlappingBlocks)

	cmd.Flag("tsdb.wal-compression", "Compress the tsdb WAL.").Default("true").BoolVar(&rc.walCompression)

	cmd.Flag("tsdb.no-lockfile", "Do not create lockfile in TSDB data directory. In any case, the lockfiles will be deleted on next startup.").Default("false").BoolVar(&rc.noLockFile)

	cmd.Flag("tsdb.max-exemplars",
		"Enables support for ingesting exemplars and sets the maximum number of exemplars that will be stored per tenant."+
			" In case the exemplar storage becomes full (number of stored exemplars becomes equal to max-exemplars),"+
			" ingesting a new exemplar will evict the oldest exemplar from storage. 0 (or less) value of this flag disables exemplars storage.").
		Default("0").Int64Var(&rc.tsdbMaxExemplars)

	cmd.Flag("hash-func", "Specify which hash function to use when calculating the hashes of produced files. If no function has been specified, it does not happen. This permits avoiding downloading some files twice albeit at some performance cost. Possible values are: \"\", \"SHA256\".").
		Default("").EnumVar(&rc.hashFunc, "SHA256", "")

	cmd.Flag("shipper.ignore-unequal-block-size", "If true receive will not require min and max block size flags to be set to the same value. Only use this if you want to keep long retention and compaction enabled, as in the worst case it can result in ~2h data loss for your Thanos bucket storage.").Default("false").Hidden().BoolVar(&rc.ignoreBlockSize)

	cmd.Flag("shipper.allow-out-of-order-uploads",
		"If true, shipper will skip failed block uploads in the given iteration and retry later. This means that some newer blocks might be uploaded sooner than older blocks."+
			"This can trigger compaction without those blocks and as a result will create an overlap situation. Set it to true if you have vertical compaction enabled and wish to upload blocks as soon as possible without caring"+
			"about order.").
		Default("false").Hidden().BoolVar(&rc.allowOutOfOrderUpload)

	rc.reqLogConfig = extkingpin.RegisterRequestLoggingFlags(cmd)

	// TODO(douglascamata): Allow all these limits to be configured per tenant
	// and move the configuration to a file. Then this is done, remove the
	// "hidden" modifier on all these flags.
	rc.limitsConfig = extflag.RegisterPathOrContent(cmd, "receive.limits-config", "YAML file that contains limit configuration.", extflag.WithEnvSubstitution())

	cmd.Flag("receive.write-request-limits.max-concurrency",
		"The maximum amount of remote write requests that will be concurrently processed while others wait."+
			"The default is no limit, represented by 0.").
		Default("0").Hidden().IntVar(&rc.writeRequestConcurrencyLimit)
}

// determineMode returns the ReceiverMode that this receiver is configured to run in.
// This is used to configure this Receiver's forwarding and ingesting behavior at runtime.
func (rc *receiveConfig) determineMode() receive.ReceiverMode {
	// Has the user provided some kind of hashring configuration?
	hashringSpecified := rc.hashringsFileContent != "" || rc.hashringsFilePath != ""
	// Has the user specified the --receive.local-endpoint flag?
	localEndpointSpecified := rc.endpoint != ""

	switch {
	case hashringSpecified && localEndpointSpecified:
		return receive.RouterIngestor
	case hashringSpecified && !localEndpointSpecified:
		// Be careful - if the hashring contains an address that routes to itself and does not specify a local
		// endpoint - you've just created an infinite loop / fork bomb :)
		return receive.RouterOnly
	default:
		// hashring configuration has not been provided so we ingest all metrics locally.
		return receive.IngestorOnly
	}
}<|MERGE_RESOLUTION|>--- conflicted
+++ resolved
@@ -186,7 +186,6 @@
 		return errors.Wrap(err, "parse relabel configuration")
 	}
 
-<<<<<<< HEAD
 	var limitsConfig *receive.RootLimitsConfig
 	if conf.limitsConfig != nil {
 		limitsContentYaml, err := conf.limitsConfig.Content()
@@ -198,10 +197,9 @@
 			return errors.Wrap(err, "parse limit configuration")
 		}
 	}
-=======
+
 	// Impose active series limit only if Receiver is in Router or RouterIngestor mode, and config is provided.
 	seriesLimitSupported := (receiveMode == receive.RouterOnly || receiveMode == receive.RouterIngestor) && conf.maxPerTenantLimit != 0
->>>>>>> dea54a7f
 
 	dbs := receive.NewMultiTSDB(
 		conf.dataDir,
@@ -232,19 +230,13 @@
 		DialOpts:                     dialOpts,
 		ForwardTimeout:               time.Duration(*conf.forwardTimeout),
 		TSDBStats:                    dbs,
-<<<<<<< HEAD
-=======
+		WriteRequestConcurrencyLimit: conf.writeRequestConcurrencyLimit,
+		LimitsConfig:                 limitsConfig,
 		SeriesLimitSupported:         seriesLimitSupported,
 		MaxPerTenantLimit:            conf.maxPerTenantLimit,
 		MetaMonitoringUrl:            conf.metaMonitoringUrl,
 		MetaMonitoringHttpClient:     conf.metaMonitoringHttpClient,
 		MetaMonitoringLimitQuery:     conf.metaMonitoringLimitQuery,
-		WriteSeriesLimit:             conf.writeSeriesLimit,
-		WriteSamplesLimit:            conf.writeSamplesLimit,
-		WriteRequestSizeLimit:        conf.writeRequestSizeLimit,
->>>>>>> dea54a7f
-		WriteRequestConcurrencyLimit: conf.writeRequestConcurrencyLimit,
-		LimitsConfig:                 limitsConfig,
 	})
 
 	grpcProbe := prober.NewGRPC()
