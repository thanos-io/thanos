// Copyright (c) The Thanos Authors.
// Licensed under the Apache License 2.0.

package main

import (
	"context"
	"fmt"
	"net"
	"os"
	"path"
	"strings"
	"time"

	"github.com/alecthomas/units"
	extflag "github.com/efficientgo/tools/extkingpin"
	"github.com/go-kit/log"
	"github.com/go-kit/log/level"
	grpc_logging "github.com/grpc-ecosystem/go-grpc-middleware/v2/interceptors/logging"
	"github.com/oklog/run"
	"github.com/opentracing/opentracing-go"
	"github.com/pkg/errors"
	"github.com/prometheus/client_golang/prometheus"
	"github.com/prometheus/client_golang/prometheus/promauto"
	"github.com/prometheus/common/model"
	"github.com/prometheus/prometheus/model/labels"
	"github.com/prometheus/prometheus/model/relabel"
	"github.com/prometheus/prometheus/tsdb"
	"github.com/prometheus/prometheus/tsdb/wlog"
	"google.golang.org/grpc"
	"gopkg.in/yaml.v2"

	"github.com/thanos-io/objstore"
	"github.com/thanos-io/objstore/client"
	objstoretracing "github.com/thanos-io/objstore/tracing/opentracing"

	"github.com/thanos-io/thanos/pkg/block/metadata"
	"github.com/thanos-io/thanos/pkg/component"
	"github.com/thanos-io/thanos/pkg/exemplars"
	"github.com/thanos-io/thanos/pkg/extgrpc"
	"github.com/thanos-io/thanos/pkg/extgrpc/snappy"
	"github.com/thanos-io/thanos/pkg/extkingpin"
	"github.com/thanos-io/thanos/pkg/extprom"
	"github.com/thanos-io/thanos/pkg/info"
	"github.com/thanos-io/thanos/pkg/info/infopb"
	"github.com/thanos-io/thanos/pkg/logging"
	"github.com/thanos-io/thanos/pkg/prober"
	"github.com/thanos-io/thanos/pkg/receive"
	"github.com/thanos-io/thanos/pkg/runutil"
	grpcserver "github.com/thanos-io/thanos/pkg/server/grpc"
	httpserver "github.com/thanos-io/thanos/pkg/server/http"
	"github.com/thanos-io/thanos/pkg/store"
	"github.com/thanos-io/thanos/pkg/store/labelpb"
	"github.com/thanos-io/thanos/pkg/tenancy"
	"github.com/thanos-io/thanos/pkg/tls"
)

const (
	compressionNone   = "none"
	metricNamesFilter = "metric-names-filter"
)

func registerReceive(app *extkingpin.App) {
	cmd := app.Command(component.Receive.String(), "Accept Prometheus remote write API requests and write to local tsdb.")

	conf := &receiveConfig{}
	conf.registerFlag(cmd)

	cmd.Setup(func(g *run.Group, logger log.Logger, reg *prometheus.Registry, tracer opentracing.Tracer, _ <-chan struct{}, debugLogging bool) error {
		lset, err := parseFlagLabels(conf.labelStrs)
		if err != nil {
			return errors.Wrap(err, "parse labels")
		}

		if !model.LabelName.IsValid(model.LabelName(conf.tenantLabelName)) {
			return errors.Errorf("unsupported format for tenant label name, got %s", conf.tenantLabelName)
		}
		if lset.Len() == 0 {
			return errors.New("no external labels configured for receive, uniquely identifying external labels must be configured (ideally with `receive_` prefix); see https://thanos.io/tip/thanos/storage.md#external-labels for details.")
		}

		grpcLogOpts, logFilterMethods, err := logging.ParsegRPCOptions(conf.reqLogConfig)

		if err != nil {
			return errors.Wrap(err, "error while parsing config for request logging")
		}

		tsdbOpts := &tsdb.Options{
			MinBlockDuration:               int64(time.Duration(*conf.tsdbMinBlockDuration) / time.Millisecond),
			MaxBlockDuration:               int64(time.Duration(*conf.tsdbMaxBlockDuration) / time.Millisecond),
			RetentionDuration:              int64(time.Duration(*conf.retention) / time.Millisecond),
			OutOfOrderTimeWindow:           int64(time.Duration(*conf.tsdbOutOfOrderTimeWindow) / time.Millisecond),
			MaxBytes:                       int64(conf.tsdbMaxBytes),
			OutOfOrderCapMax:               conf.tsdbOutOfOrderCapMax,
			NoLockfile:                     conf.noLockFile,
			WALCompression:                 wlog.ParseCompressionType(conf.walCompression, string(wlog.CompressionSnappy)),
			MaxExemplars:                   conf.tsdbMaxExemplars,
			EnableExemplarStorage:          conf.tsdbMaxExemplars > 0,
			HeadChunksWriteQueueSize:       int(conf.tsdbWriteQueueSize),
			EnableMemorySnapshotOnShutdown: conf.tsdbMemorySnapshotOnShutdown,
			EnableNativeHistograms:         conf.tsdbEnableNativeHistograms,
		}

		// Are we running in IngestorOnly, RouterOnly or RouterIngestor mode?
		receiveMode := conf.determineMode()

		return runReceive(
			g,
			logger,
			debugLogging,
			reg,
			tracer,
			grpcLogOpts,
			logFilterMethods,
			tsdbOpts,
			lset,
			component.Receive,
			metadata.HashFunc(conf.hashFunc),
			receiveMode,
			conf,
		)
	})
}

func runReceive(
	g *run.Group,
	logger log.Logger,
	debugLogging bool,
	reg *prometheus.Registry,
	tracer opentracing.Tracer,
	grpcLogOpts []grpc_logging.Option,
	logFilterMethods []string,
	tsdbOpts *tsdb.Options,
	lset labels.Labels,
	comp component.SourceStoreAPI,
	hashFunc metadata.HashFunc,
	receiveMode receive.ReceiverMode,
	conf *receiveConfig,
) error {
	logger = log.With(logger, "component", "receive")

	level.Info(logger).Log("mode", receiveMode, "msg", "running receive")

	multiTSDBOptions := []receive.MultiTSDBOption{}
	for _, feature := range *conf.featureList {
		if feature == metricNamesFilter {
			multiTSDBOptions = append(multiTSDBOptions, receive.WithMetricNameFilterEnabled())
			level.Info(logger).Log("msg", "metric name filter feature enabled")
		}
	}

<<<<<<< HEAD
	rwTLSConfig, err := tls.NewServerConfig(log.With(logger, "protocol", "HTTP"), conf.rwServerCert, conf.rwServerKey, conf.rwServerClientCA)
=======
	rwTLSConfig, err := tls.NewServerConfig(log.With(logger, "protocol", "HTTP"), conf.rwServerCert, conf.rwServerKey, conf.rwServerClientCA, conf.rwServerTlsMinVersion)
>>>>>>> 62038110
	if err != nil {
		return err
	}

	dialOpts, err := extgrpc.StoreClientGRPCOpts(
		logger,
		reg,
		tracer,
		conf.rwClientSecure,
		conf.rwClientSkipVerify,
		conf.rwClientCert,
		conf.rwClientKey,
		conf.rwClientServerCA,
		conf.rwClientServerName,
	)
	if err != nil {
		return err
	}
	if conf.compression != compressionNone {
		dialOpts = append(dialOpts, grpc.WithDefaultCallOptions(grpc.UseCompressor(conf.compression)))
	}
	if receiveMode == receive.RouterOnly {
		dialOpts = append(dialOpts, grpc.WithIdleTimeout(time.Duration(*conf.maxBackoff)))
		dialOpts = append(dialOpts, extgrpc.EndpointGroupGRPCOpts()...)
	}

	var bkt objstore.Bucket
	confContentYaml, err := conf.objStoreConfig.Content()
	if err != nil {
		return err
	}

	// Has this thanos receive instance been configured to ingest metrics into a local TSDB?
	enableIngestion := receiveMode == receive.IngestorOnly || receiveMode == receive.RouterIngestor

	upload := len(confContentYaml) > 0
	if enableIngestion {
		if upload {
			if tsdbOpts.MinBlockDuration != tsdbOpts.MaxBlockDuration {
				if !conf.ignoreBlockSize {
					return errors.Errorf("found that TSDB Max time is %d and Min time is %d. "+
						"Compaction needs to be disabled (tsdb.min-block-duration = tsdb.max-block-duration)", tsdbOpts.MaxBlockDuration, tsdbOpts.MinBlockDuration)
				}
				level.Warn(logger).Log("msg", "flag to ignore min/max block duration flags differing is being used. If the upload of a 2h block fails and a tsdb compaction happens that block may be missing from your Thanos bucket storage.")
			}
			// The background shipper continuously scans the data directory and uploads
			// new blocks to object storage service.
			bkt, err = client.NewBucket(logger, confContentYaml, comp.String())
			if err != nil {
				return err
			}
			bkt = objstoretracing.WrapWithTraces(objstore.WrapWithMetrics(bkt, extprom.WrapRegistererWithPrefix("thanos_", reg), bkt.Name()))
		} else {
			level.Info(logger).Log("msg", "no supported bucket was configured, uploads will be disabled")
		}
	}

	// TODO(brancz): remove after a couple of versions
	// Migrate non-multi-tsdb capable storage to multi-tsdb disk layout.
	if err := migrateLegacyStorage(logger, conf.dataDir, conf.defaultTenantID); err != nil {
		return errors.Wrapf(err, "migrate legacy storage in %v to default tenant %v", conf.dataDir, conf.defaultTenantID)
	}

	relabelContentYaml, err := conf.relabelConfigPath.Content()
	if err != nil {
		return errors.Wrap(err, "get content of relabel configuration")
	}
	var relabelConfig []*relabel.Config
	if err := yaml.Unmarshal(relabelContentYaml, &relabelConfig); err != nil {
		return errors.Wrap(err, "parse relabel configuration")
	}

	dbs := receive.NewMultiTSDB(
		conf.dataDir,
		logger,
		reg,
		tsdbOpts,
		lset,
		conf.tenantLabelName,
		bkt,
		conf.allowOutOfOrderUpload,
		hashFunc,
		multiTSDBOptions...,
	)
	writer := receive.NewWriter(log.With(logger, "component", "receive-writer"), dbs, &receive.WriterOptions{
		Intern:                   conf.writerInterning,
		TooFarInFutureTimeWindow: int64(time.Duration(*conf.tsdbTooFarInFutureTimeWindow)),
	})

	var limitsConfig *receive.RootLimitsConfig
	if conf.writeLimitsConfig != nil {
		limitsContentYaml, err := conf.writeLimitsConfig.Content()
		if err != nil {
			return errors.Wrap(err, "get content of limit configuration")
		}
		limitsConfig, err = receive.ParseRootLimitConfig(limitsContentYaml)
		if err != nil {
			return errors.Wrap(err, "parse limit configuration")
		}
	}
	limiter, err := receive.NewLimiter(conf.writeLimitsConfig, reg, receiveMode, log.With(logger, "component", "receive-limiter"), conf.limitsConfigReloadTimer)
	if err != nil {
		return errors.Wrap(err, "creating limiter")
	}

	webHandler := receive.NewHandler(log.With(logger, "component", "receive-handler"), &receive.Options{
		Writer:               writer,
		ListenAddress:        conf.rwAddress,
		Registry:             reg,
		Endpoint:             conf.endpoint,
		TenantHeader:         conf.tenantHeader,
		TenantField:          conf.tenantField,
		DefaultTenantID:      conf.defaultTenantID,
		ReplicaHeader:        conf.replicaHeader,
		ReplicationFactor:    conf.replicationFactor,
		RelabelConfigs:       relabelConfig,
		ReceiverMode:         receiveMode,
		Tracer:               tracer,
		TLSConfig:            rwTLSConfig,
		SplitTenantLabelName: conf.splitTenantLabelName,
		DialOpts:             dialOpts,
		ForwardTimeout:       time.Duration(*conf.forwardTimeout),
		MaxBackoff:           time.Duration(*conf.maxBackoff),
		TSDBStats:            dbs,
		Limiter:              limiter,

		AsyncForwardWorkerCount: conf.asyncForwardWorkerCount,
<<<<<<< HEAD
=======
		ReplicationProtocol:     receive.ReplicationProtocol(conf.replicationProtocol),
>>>>>>> 62038110
	})

	grpcProbe := prober.NewGRPC()
	httpProbe := prober.NewHTTP()
	statusProber := prober.Combine(
		httpProbe,
		grpcProbe,
		prober.NewInstrumentation(comp, logger, extprom.WrapRegistererWithPrefix("thanos_", reg)),
	)

	// Start all components while we wait for TSDB to open but only load
	// initial config and mark ourselves as ready after it completes.

	// hashringChangedChan signals when TSDB needs to be flushed and updated due to hashring config change.
	hashringChangedChan := make(chan struct{}, 1)

	if enableIngestion {
		// uploadC signals when new blocks should be uploaded.
		uploadC := make(chan struct{}, 1)
		// uploadDone signals when uploading has finished.
		uploadDone := make(chan struct{}, 1)

		level.Debug(logger).Log("msg", "setting up TSDB")
		{
			if err := startTSDBAndUpload(g, logger, reg, dbs, uploadC, hashringChangedChan, upload, uploadDone, statusProber, bkt, receive.HashringAlgorithm(conf.hashringsAlgorithm), conf.tsdbDisableFlushOnShutdown); err != nil {
				return err
			}
		}
	}

	level.Debug(logger).Log("msg", "setting up hashring")
	{
		if err := setupHashring(g, logger, reg, conf, hashringChangedChan, webHandler, statusProber, enableIngestion, dbs); err != nil {
			return err
		}
	}

	level.Debug(logger).Log("msg", "setting up HTTP server")
	{
		srv := httpserver.New(logger, reg, comp, httpProbe,
			httpserver.WithListen(*conf.httpBindAddr),
			httpserver.WithGracePeriod(time.Duration(*conf.httpGracePeriod)),
			httpserver.WithTLSConfig(*conf.httpTLSConfig),
		)
		g.Add(func() error {
			statusProber.Healthy()
			return srv.ListenAndServe()
		}, func(err error) {
			statusProber.NotReady(err)
			defer statusProber.NotHealthy(err)

			srv.Shutdown(err)
		})
	}

	level.Debug(logger).Log("msg", "setting up gRPC server")
	{
		tlsCfg, err := tls.NewServerConfig(log.With(logger, "protocol", "gRPC"), conf.grpcConfig.tlsSrvCert, conf.grpcConfig.tlsSrvKey, conf.grpcConfig.tlsSrvClientCA, conf.grpcConfig.tlsMinVersion)
		if err != nil {
			return errors.Wrap(err, "setup gRPC server")
		}

		options := []store.ProxyStoreOption{
			store.WithProxyStoreDebugLogging(debugLogging),
			store.WithoutDedup(),
		}

		proxy := store.NewProxyStore(
			logger,
			reg,
			dbs.TSDBLocalClients,
			comp,
			labels.Labels{},
			0,
			store.LazyRetrieval,
			options...,
		)
		mts := store.NewLimitedStoreServer(store.NewInstrumentedStoreServer(reg, proxy), reg, conf.storeRateLimits)
		rw := store.ReadWriteTSDBStore{
			StoreServer:          mts,
			WriteableStoreServer: webHandler,
		}

		infoSrv := info.NewInfoServer(
			component.Receive.String(),
			info.WithLabelSetFunc(func() []labelpb.ZLabelSet { return proxy.LabelSet() }),
			info.WithStoreInfoFunc(func() (*infopb.StoreInfo, error) {
				if httpProbe.IsReady() {
					minTime, maxTime := proxy.TimeRange()
					return &infopb.StoreInfo{
						MinTime:                      minTime,
						MaxTime:                      maxTime,
						SupportsSharding:             true,
						SupportsWithoutReplicaLabels: true,
						TsdbInfos:                    proxy.TSDBInfos(),
					}, nil
				}
				return nil, errors.New("Not ready")
			}),
			info.WithExemplarsInfoFunc(),
		)

		srv := grpcserver.New(logger, receive.NewUnRegisterer(reg), tracer, grpcLogOpts, logFilterMethods, comp, grpcProbe,
			grpcserver.WithServer(store.RegisterStoreServer(rw, logger)),
			grpcserver.WithServer(store.RegisterWritableStoreServer(rw)),
			grpcserver.WithServer(exemplars.RegisterExemplarsServer(exemplars.NewMultiTSDB(dbs.TSDBExemplars))),
			grpcserver.WithServer(info.RegisterInfoServer(infoSrv)),
			grpcserver.WithListen(conf.grpcConfig.bindAddress),
			grpcserver.WithGracePeriod(conf.grpcConfig.gracePeriod),
			grpcserver.WithMaxConnAge(conf.grpcConfig.maxConnectionAge),
			grpcserver.WithTLSConfig(tlsCfg),
		)

		g.Add(
			func() error {
				level.Info(logger).Log("msg", "listening for StoreAPI and WritableStoreAPI gRPC", "address", conf.grpcConfig.bindAddress)
				statusProber.Healthy()
				return srv.ListenAndServe()
			},
			func(err error) {
				statusProber.NotReady(err)
				defer statusProber.NotHealthy(err)

				srv.Shutdown(err)
			},
		)
	}

	level.Debug(logger).Log("msg", "setting up receive HTTP handler")
	{
		g.Add(
			func() error {
				return errors.Wrap(webHandler.Run(), "error starting web server")
			},
			func(err error) {
				webHandler.Close()
			},
		)
	}

	if limitsConfig.AreHeadSeriesLimitsConfigured() {
		level.Info(logger).Log("msg", "setting up periodic (every 15s) meta-monitoring query for limiting cache")
		{
			ctx, cancel := context.WithCancel(context.Background())
			g.Add(func() error {
				return runutil.Repeat(15*time.Second, ctx.Done(), func() error {
					if err := limiter.HeadSeriesLimiter().QueryMetaMonitoring(ctx); err != nil {
						level.Error(logger).Log("msg", "failed to query meta-monitoring", "err", err.Error())
					}
					return nil
				})
			}, func(err error) {
				cancel()
			})
		}
	}

	level.Debug(logger).Log("msg", "setting up periodic tenant pruning")
	{
		ctx, cancel := context.WithCancel(context.Background())
		g.Add(func() error {
			pruneInterval := 2 * time.Duration(tsdbOpts.MaxBlockDuration) * time.Millisecond
			return runutil.Repeat(time.Minute, ctx.Done(), func() error {
				currentTime := time.Now()
				currentTotalMinutes := currentTime.Hour()*60 + currentTime.Minute()
				if currentTotalMinutes%int(pruneInterval.Minutes()) != 0 {
					return nil
				}
				if err := dbs.Prune(ctx); err != nil {
					level.Error(logger).Log("err", err)
				}
				return nil
			})
		}, func(err error) {
			cancel()
		})
	}

	level.Debug(logger).Log("msg", "setting up periodic top metrics collection")
	{
		topMetricNumSeries := promauto.With(reg).NewGaugeVec(prometheus.GaugeOpts{
			Name: "thanos_receive_top_metric_num_series",
			Help: "Number of series in top metric.",
		}, []string{"tenant", "metric_name"})
		ctx, cancel := context.WithCancel(context.Background())
		g.Add(func() error {
			return runutil.Repeat(conf.topMetricsUpdateInterval, ctx.Done(), func() error {
				level.Info(logger).Log("msg", "getting top metrics")
				for _, ts := range dbs.TenantStats(conf.numTopMetricsPerTenant, labels.MetricName) {
					for _, ms := range ts.Stats.IndexPostingStats.CardinalityMetricsStats {
						if ms.Count >= conf.topMetricsMinimumCardinality {
							topMetricNumSeries.WithLabelValues(ts.Tenant, ms.Name).Set(float64(ms.Count))
						}
					}
				}
				return nil
			})
		}, func(err error) {
			cancel()
		})
	}

	{
		if limiter.CanReload() {
			ctx, cancel := context.WithCancel(context.Background())
			g.Add(func() error {
				level.Debug(logger).Log("msg", "limits config initialized with file watcher.")
				if err := limiter.StartConfigReloader(ctx); err != nil {
					return err
				}
				<-ctx.Done()
				return nil
			}, func(err error) {
				cancel()
			})
		}
	}

	{
		capNProtoWriter := receive.NewCapNProtoWriter(logger, dbs, &receive.CapNProtoWriterOptions{
			TooFarInFutureTimeWindow: int64(time.Duration(*conf.tsdbTooFarInFutureTimeWindow)),
		})
		handler := receive.NewCapNProtoHandler(logger, capNProtoWriter)
		listener, err := net.Listen("tcp", conf.replicationAddr)
		if err != nil {
			return err
		}
		server := receive.NewCapNProtoServer(listener, handler, logger)
		g.Add(func() error {
			return server.ListenAndServe()
		}, func(err error) {
			server.Shutdown()
			if err := listener.Close(); err != nil {
				level.Warn(logger).Log("msg", "Cap'n Proto server did not shut down gracefully", "err", err.Error())
			}
		})
	}

	level.Info(logger).Log("msg", "starting receiver")
	return nil
}

// setupHashring sets up the hashring configuration provided.
// If no hashring is provided, we setup a single node hashring with local endpoint.
func setupHashring(g *run.Group,
	logger log.Logger,
	reg *prometheus.Registry,
	conf *receiveConfig,
	hashringChangedChan chan struct{},
	webHandler *receive.Handler,
	statusProber prober.Probe,
	enableIngestion bool,
	dbs *receive.MultiTSDB,
) error {
	// Note: the hashring configuration watcher
	// is the sender and thus closes the chan.
	// In the single-node case, which has no configuration
	// watcher, we close the chan ourselves.
	updates := make(chan []receive.HashringConfig, 1)
	algorithm := receive.HashringAlgorithm(conf.hashringsAlgorithm)

	// The Hashrings config file path is given initializing config watcher.
	if conf.hashringsFilePath != "" {
		cw, err := receive.NewConfigWatcher(log.With(logger, "component", "config-watcher"), reg, conf.hashringsFilePath, *conf.refreshInterval)
		if err != nil {
			return errors.Wrap(err, "failed to initialize config watcher")
		}

		// Check the hashring configuration on before running the watcher.
		if err := cw.ValidateConfig(); err != nil {
			cw.Stop()
			close(updates)
			return errors.Wrap(err, "failed to validate hashring configuration file")
		}

		ctx, cancel := context.WithCancel(context.Background())
		g.Add(func() error {
			return receive.ConfigFromWatcher(ctx, updates, cw)
		}, func(error) {
			cancel()
		})
	} else {
		var (
			cf  []receive.HashringConfig
			err error
		)
		// The Hashrings config file content given initialize configuration from content.
		if len(conf.hashringsFileContent) > 0 {
			cf, err = receive.ParseConfig([]byte(conf.hashringsFileContent))
			if err != nil {
				close(updates)
				return errors.Wrap(err, "failed to validate hashring configuration content")
			}
		}

		cancel := make(chan struct{})
		g.Add(func() error {
			defer close(updates)
			updates <- cf
			<-cancel
			return nil
		}, func(error) {
			close(cancel)
		})
	}

	cancel := make(chan struct{})
	g.Add(func() error {

		if enableIngestion {
			defer close(hashringChangedChan)
		}

		for {
			select {
			case c, ok := <-updates:
				if !ok {
					return nil
				}

				if c == nil {
					webHandler.Hashring(receive.SingleNodeHashring(conf.endpoint))
					level.Info(logger).Log("msg", "Empty hashring config. Set up single node hashring.")
				} else {
					h, err := receive.NewMultiHashring(algorithm, conf.replicationFactor, c)
					if err != nil {
						return errors.Wrap(err, "unable to create new hashring from config")
					}
					webHandler.Hashring(h)
					level.Info(logger).Log("msg", "Set up hashring for the given hashring config.")
				}

				if err := dbs.SetHashringConfig(c); err != nil {
					return errors.Wrap(err, "failed to set hashring config in MultiTSDB")
				}

				// If ingestion is enabled, send a signal to TSDB to flush.
				if enableIngestion {
					hashringChangedChan <- struct{}{}
				} else {
					// If not, just signal we are ready (this is important during first hashring load)
					statusProber.Ready()
				}
			case <-cancel:
				return nil
			}
		}
	}, func(err error) {
		close(cancel)
	},
	)
	return nil
}

// startTSDBAndUpload starts the multi-TSDB and sets up the rungroup to flush the TSDB and reload on hashring change.
// It also upload blocks to object store, if upload is enabled.
func startTSDBAndUpload(g *run.Group,
	logger log.Logger,
	reg *prometheus.Registry,
	dbs *receive.MultiTSDB,
	uploadC chan struct{},
	hashringChangedChan chan struct{},
	upload bool,
	uploadDone chan struct{},
	statusProber prober.Probe,
	bkt objstore.Bucket,
	hashringAlgorithm receive.HashringAlgorithm,
	disableFlushOnShutDown bool,
) error {

	log.With(logger, "component", "storage")
	dbUpdatesStarted := promauto.With(reg).NewCounter(prometheus.CounterOpts{
		Name: "thanos_receive_multi_db_updates_attempted_total",
		Help: "Number of Multi DB attempted reloads with flush and potential upload due to hashring changes",
	})
	dbUpdatesCompleted := promauto.With(reg).NewCounter(prometheus.CounterOpts{
		Name: "thanos_receive_multi_db_updates_completed_total",
		Help: "Number of Multi DB completed reloads with flush and potential upload due to hashring changes",
	})

	level.Debug(logger).Log("msg", "removing storage lock files if any")
	if err := dbs.RemoveLockFilesIfAny(); err != nil {
		return errors.Wrap(err, "remove storage lock files")
	}

	// TSDBs reload logic, listening on hashring changes.
	cancel := make(chan struct{})
	g.Add(func() error {
		defer close(uploadC)

		// Before quitting, ensure the WAL is flushed and the DBs are closed.
		defer func() {
			level.Info(logger).Log("msg", "shutting down storage")
			if !disableFlushOnShutDown {
				if err := dbs.Flush(); err != nil {
					level.Error(logger).Log("err", err, "msg", "failed to flush storage")
				} else {
					level.Info(logger).Log("msg", "storage is flushed successfully")
				}
			}
			if err := dbs.Close(); err != nil {
				level.Error(logger).Log("err", err, "msg", "failed to close storage")
				return
			}
			level.Info(logger).Log("msg", "storage is closed")
		}()

		var initialized bool
		for {
			select {
			case <-cancel:
				return nil
			case _, ok := <-hashringChangedChan:
				if !ok {
					return nil
				}

				// When using Ketama as the hashring algorithm, there is no need to flush the TSDB head.
				// If new receivers were added to the hashring, existing receivers will not need to
				// ingest additional series.
				// If receivers are removed from the hashring, existing receivers will only need
				// to ingest a subset of the series that were assigned to the removed receivers.
				// As a result, changing the hashring produces no churn, hence no need to force
				// head compaction and upload.
				flushHead := !initialized || hashringAlgorithm != receive.AlgorithmKetama
				if flushHead {
					msg := "hashring has changed; server is not ready to receive requests"
					statusProber.NotReady(errors.New(msg))
					level.Info(logger).Log("msg", msg)

					level.Info(logger).Log("msg", "updating storage")
					dbUpdatesStarted.Inc()
					if err := dbs.Flush(); err != nil {
						return errors.Wrap(err, "flushing storage")
					}
					if err := dbs.Open(); err != nil {
						return errors.Wrap(err, "opening storage")
					}
					if upload {
						uploadC <- struct{}{}
						<-uploadDone
					}
					dbUpdatesCompleted.Inc()
					statusProber.Ready()
					level.Info(logger).Log("msg", "storage started, and server is ready to receive requests")
					dbUpdatesCompleted.Inc()
				}
				initialized = true
			}
		}
	}, func(err error) {
		close(cancel)
	})

	if upload {
		logger := log.With(logger, "component", "uploader")
		upload := func(ctx context.Context) error {
			level.Debug(logger).Log("msg", "upload phase starting")
			start := time.Now()

			uploaded, err := dbs.Sync(ctx)
			if err != nil {
				level.Warn(logger).Log("msg", "upload failed", "elapsed", time.Since(start), "err", err)
				return err
			}
			level.Debug(logger).Log("msg", "upload phase done", "uploaded", uploaded, "elapsed", time.Since(start))
			return nil
		}
		{
			level.Info(logger).Log("msg", "upload enabled, starting initial sync")
			if err := upload(context.Background()); err != nil {
				return errors.Wrap(err, "initial upload failed")
			}
			level.Info(logger).Log("msg", "initial sync done")
		}
		{
			ctx, cancel := context.WithCancel(context.Background())
			g.Add(func() error {
				// Ensure we clean up everything properly.
				defer func() {
					runutil.CloseWithLogOnErr(logger, bkt, "bucket client")
				}()

				// Before quitting, ensure all blocks are uploaded.
				defer func() {
					<-uploadC // Closed by storage routine when it's done.
					level.Info(logger).Log("msg", "uploading the final cut block before exiting")
					ctx, cancel := context.WithCancel(context.Background())
					uploaded, err := dbs.Sync(ctx)
					if err != nil {
						cancel()
						level.Error(logger).Log("msg", "the final upload failed", "err", err)
						return
					}
					cancel()
					level.Info(logger).Log("msg", "the final cut block was uploaded", "uploaded", uploaded)
				}()

				defer close(uploadDone)

				// Run the uploader in a loop.
				tick := time.NewTicker(30 * time.Second)
				defer tick.Stop()

				for {
					select {
					case <-ctx.Done():
						return nil
					case <-uploadC:
						// Upload on demand.
						if err := upload(ctx); err != nil {
							level.Error(logger).Log("msg", "on demand upload failed", "err", err)
						}
						uploadDone <- struct{}{}
					case <-tick.C:
						if err := upload(ctx); err != nil {
							level.Error(logger).Log("msg", "recurring upload failed", "err", err)
						}
					}
				}
			}, func(error) {
				cancel()
			})
		}
	}

	return nil
}

func migrateLegacyStorage(logger log.Logger, dataDir, defaultTenantID string) error {
	defaultTenantDataDir := path.Join(dataDir, defaultTenantID)

	if _, err := os.Stat(defaultTenantDataDir); !os.IsNotExist(err) {
		level.Info(logger).Log("msg", "default tenant data dir already present, not attempting to migrate storage")
		return nil
	}

	if _, err := os.Stat(dataDir); os.IsNotExist(err) {
		level.Info(logger).Log("msg", "no existing storage found, no data migration attempted")
		return nil
	}

	level.Info(logger).Log("msg", "found legacy storage, migrating to multi-tsdb layout with default tenant", "defaultTenantID", defaultTenantID)

	files, err := os.ReadDir(dataDir)
	if err != nil {
		return errors.Wrapf(err, "read legacy data dir: %v", dataDir)
	}

	if err := os.MkdirAll(defaultTenantDataDir, 0750); err != nil {
		return errors.Wrapf(err, "create default tenant data dir: %v", defaultTenantDataDir)
	}

	for _, f := range files {
		from := path.Join(dataDir, f.Name())
		to := path.Join(defaultTenantDataDir, f.Name())
		if err := os.Rename(from, to); err != nil {
			return errors.Wrapf(err, "migrate file from %v to %v", from, to)
		}
	}

	return nil
}

type receiveConfig struct {
	httpBindAddr    *string
	httpGracePeriod *model.Duration
	httpTLSConfig   *string

	grpcConfig grpcConfig

<<<<<<< HEAD
	rwAddress          string
	rwServerCert       string
	rwServerKey        string
	rwServerClientCA   string
	rwClientCert       string
	rwClientKey        string
	rwClientSecure     bool
	rwClientServerCA   string
	rwClientServerName string
	rwClientSkipVerify bool
=======
	replicationAddr       string
	rwAddress             string
	rwServerCert          string
	rwServerKey           string
	rwServerClientCA      string
	rwClientCert          string
	rwClientKey           string
	rwClientSecure        bool
	rwClientServerCA      string
	rwClientServerName    string
	rwClientSkipVerify    bool
	rwServerTlsMinVersion string
>>>>>>> 62038110

	dataDir   string
	labelStrs []string

	objStoreConfig *extflag.PathOrContent
	retention      *model.Duration

	hashringsFilePath    string
	hashringsFileContent string
	hashringsAlgorithm   string

	refreshInterval     *model.Duration
	endpoint            string
	tenantHeader        string
	tenantField         string
	tenantLabelName     string
	defaultTenantID     string
	replicaHeader       string
	replicationFactor   uint64
	forwardTimeout      *model.Duration
	maxBackoff          *model.Duration
	compression         string
	replicationProtocol string

	tsdbMinBlockDuration         *model.Duration
	tsdbMaxBlockDuration         *model.Duration
	tsdbTooFarInFutureTimeWindow *model.Duration
	tsdbOutOfOrderTimeWindow     *model.Duration
	tsdbOutOfOrderCapMax         int64
	tsdbAllowOverlappingBlocks   bool
	tsdbMaxExemplars             int64
	tsdbMaxBytes                 units.Base2Bytes
	tsdbWriteQueueSize           int64
	tsdbMemorySnapshotOnShutdown bool
	tsdbDisableFlushOnShutdown   bool
	tsdbEnableNativeHistograms   bool

	walCompression       bool
	noLockFile           bool
	writerInterning      bool
	splitTenantLabelName string

	hashFunc string

	ignoreBlockSize       bool
	allowOutOfOrderUpload bool

	reqLogConfig      *extflag.PathOrContent
	relabelConfigPath *extflag.PathOrContent

	writeLimitsConfig       *extflag.PathOrContent
	storeRateLimits         store.SeriesSelectLimits
	limitsConfigReloadTimer time.Duration

	asyncForwardWorkerCount uint

<<<<<<< HEAD
	numTopMetricsPerTenant       int
	topMetricsMinimumCardinality uint64
	topMetricsUpdateInterval     time.Duration

=======
>>>>>>> 62038110
	featureList *[]string
}

func (rc *receiveConfig) registerFlag(cmd extkingpin.FlagClause) {
	rc.httpBindAddr, rc.httpGracePeriod, rc.httpTLSConfig = extkingpin.RegisterHTTPFlags(cmd)
	rc.grpcConfig.registerFlag(cmd)
	rc.storeRateLimits.RegisterFlags(cmd)

	cmd.Flag("remote-write.address", "Address to listen on for remote write requests.").
		Default("0.0.0.0:19291").StringVar(&rc.rwAddress)

	cmd.Flag("remote-write.server-tls-cert", "TLS Certificate for HTTP server, leave blank to disable TLS.").Default("").StringVar(&rc.rwServerCert)

	cmd.Flag("remote-write.server-tls-key", "TLS Key for the HTTP server, leave blank to disable TLS.").Default("").StringVar(&rc.rwServerKey)

	cmd.Flag("remote-write.server-tls-client-ca", "TLS CA to verify clients against. If no client CA is specified, there is no client verification on server side. (tls.NoClientCert)").Default("").StringVar(&rc.rwServerClientCA)

	cmd.Flag("remote-write.server-tls-min-version", "TLS version for the gRPC server, leave blank to default to TLS 1.3, allow values: [\"1.0\", \"1.1\", \"1.2\", \"1.3\"]").Default("1.3").StringVar(&rc.rwServerTlsMinVersion)

	cmd.Flag("remote-write.client-tls-cert", "TLS Certificates to use to identify this client to the server.").Default("").StringVar(&rc.rwClientCert)

	cmd.Flag("remote-write.client-tls-key", "TLS Key for the client's certificate.").Default("").StringVar(&rc.rwClientKey)

	cmd.Flag("remote-write.client-tls-secure", "Use TLS when talking to the other receivers.").Default("false").BoolVar(&rc.rwClientSecure)

	cmd.Flag("remote-write.client-tls-skip-verify", "Disable TLS certificate verification when talking to the other receivers i.e self signed, signed by fake CA.").Default("false").BoolVar(&rc.rwClientSkipVerify)

	cmd.Flag("remote-write.client-tls-ca", "TLS CA Certificates to use to verify servers.").Default("").StringVar(&rc.rwClientServerCA)

	cmd.Flag("remote-write.client-server-name", "Server name to verify the hostname on the returned TLS certificates. See https://tools.ietf.org/html/rfc4366#section-3.1").Default("").StringVar(&rc.rwClientServerName)

	cmd.Flag("tsdb.path", "Data directory of TSDB.").
		Default("./data").StringVar(&rc.dataDir)

	cmd.Flag("label", "External labels to announce. This flag will be removed in the future when handling multiple tsdb instances is added.").PlaceHolder("key=\"value\"").StringsVar(&rc.labelStrs)

	rc.objStoreConfig = extkingpin.RegisterCommonObjStoreFlags(cmd, "", false)

	rc.retention = extkingpin.ModelDuration(cmd.Flag("tsdb.retention", "How long to retain raw samples on local storage. 0d - disables the retention policy (i.e. infinite retention). For more details on how retention is enforced for individual tenants, please refer to the Tenant lifecycle management section in the Receive documentation: https://thanos.io/tip/components/receive.md/#tenant-lifecycle-management").Default("15d"))

	cmd.Flag("receive.hashrings-file", "Path to file that contains the hashring configuration. A watcher is initialized to watch changes and update the hashring dynamically.").PlaceHolder("<path>").StringVar(&rc.hashringsFilePath)

	cmd.Flag("receive.hashrings", "Alternative to 'receive.hashrings-file' flag (lower priority). Content of file that contains the hashring configuration.").PlaceHolder("<content>").StringVar(&rc.hashringsFileContent)

	hashringAlgorithmsHelptext := strings.Join([]string{string(receive.AlgorithmHashmod), string(receive.AlgorithmKetama)}, ", ")
	cmd.Flag("receive.hashrings-algorithm", "The algorithm used when distributing series in the hashrings. Must be one of "+hashringAlgorithmsHelptext+". Will be overwritten by the tenant-specific algorithm in the hashring config.").
		Default(string(receive.AlgorithmHashmod)).
		EnumVar(&rc.hashringsAlgorithm, string(receive.AlgorithmHashmod), string(receive.AlgorithmKetama))

	rc.refreshInterval = extkingpin.ModelDuration(cmd.Flag("receive.hashrings-file-refresh-interval", "Refresh interval to re-read the hashring configuration file. (used as a fallback)").
		Default("5m"))

	cmd.Flag("receive.local-endpoint", "Endpoint of local receive node. Used to identify the local node in the hashring configuration. If it's empty AND hashring configuration was provided, it means that receive will run in RoutingOnly mode.").StringVar(&rc.endpoint)

	cmd.Flag("receive.tenant-header", "HTTP header to determine tenant for write requests.").Default(tenancy.DefaultTenantHeader).StringVar(&rc.tenantHeader)

	cmd.Flag("receive.tenant-certificate-field", "Use TLS client's certificate field to determine tenant for write requests. Must be one of "+tenancy.CertificateFieldOrganization+", "+tenancy.CertificateFieldOrganizationalUnit+" or "+tenancy.CertificateFieldCommonName+". This setting will cause the receive.tenant-header flag value to be ignored.").Default("").EnumVar(&rc.tenantField, "", tenancy.CertificateFieldOrganization, tenancy.CertificateFieldOrganizationalUnit, tenancy.CertificateFieldCommonName)

	cmd.Flag("receive.default-tenant-id", "Default tenant ID to use when none is provided via a header.").Default(tenancy.DefaultTenant).StringVar(&rc.defaultTenantID)

	cmd.Flag("receive.split-tenant-label-name", "Label name through which the request will be split into multiple tenants. This takes precedence over the HTTP header.").Default("").StringVar(&rc.splitTenantLabelName)

	cmd.Flag("receive.tenant-label-name", "Label name through which the tenant will be announced.").Default(tenancy.DefaultTenantLabel).StringVar(&rc.tenantLabelName)

	cmd.Flag("receive.replica-header", "HTTP header specifying the replica number of a write request.").Default(receive.DefaultReplicaHeader).StringVar(&rc.replicaHeader)

	cmd.Flag("receive.forward.async-workers", "Number of concurrent workers processing forwarding of remote-write requests.").Default("5").UintVar(&rc.asyncForwardWorkerCount)
	compressionOptions := strings.Join([]string{snappy.Name, compressionNone}, ", ")
	cmd.Flag("receive.grpc-compression", "Compression algorithm to use for gRPC requests to other receivers. Must be one of: "+compressionOptions).Default(snappy.Name).EnumVar(&rc.compression, snappy.Name, compressionNone)

	cmd.Flag("receive.replication-factor", "How many times to replicate incoming write requests.").Default("1").Uint64Var(&rc.replicationFactor)

	replicationProtocols := []string{string(receive.ProtobufReplication), string(receive.CapNProtoReplication)}
	cmd.Flag("receive.replication-protocol", "The protocol to use for replicating remote-write requests. One of "+strings.Join(replicationProtocols, ", ")).
		Default(string(receive.ProtobufReplication)).
		EnumVar(&rc.replicationProtocol, replicationProtocols...)

	cmd.Flag("receive.capnproto-address", "Address for the Cap'n Proto server.").Default(fmt.Sprintf("0.0.0.0:%s", receive.DefaultCapNProtoPort)).StringVar(&rc.replicationAddr)

	rc.forwardTimeout = extkingpin.ModelDuration(cmd.Flag("receive-forward-timeout", "Timeout for each forward request.").Default("5s").Hidden())

	rc.maxBackoff = extkingpin.ModelDuration(cmd.Flag("receive-forward-max-backoff", "Maximum backoff for each forward fan-out request").Default("5s").Hidden())

	rc.relabelConfigPath = extflag.RegisterPathOrContent(cmd, "receive.relabel-config", "YAML file that contains relabeling configuration.", extflag.WithEnvSubstitution())

	rc.tsdbMinBlockDuration = extkingpin.ModelDuration(cmd.Flag("tsdb.min-block-duration", "Min duration for local TSDB blocks").Default("2h").Hidden())

	rc.tsdbMaxBlockDuration = extkingpin.ModelDuration(cmd.Flag("tsdb.max-block-duration", "Max duration for local TSDB blocks").Default("2h").Hidden())

	rc.tsdbTooFarInFutureTimeWindow = extkingpin.ModelDuration(cmd.Flag("tsdb.too-far-in-future.time-window",
		"Configures the allowed time window for ingesting samples too far in the future. Disabled (0s) by default"+
			"Please note enable this flag will reject samples in the future of receive local NTP time + configured duration due to clock skew in remote write clients.",
	).Default("0s"))

	rc.tsdbOutOfOrderTimeWindow = extkingpin.ModelDuration(cmd.Flag("tsdb.out-of-order.time-window",
		"[EXPERIMENTAL] Configures the allowed time window for ingestion of out-of-order samples. Disabled (0s) by default"+
			"Please note if you enable this option and you use compactor, make sure you have the --enable-vertical-compaction flag enabled, otherwise you might risk compactor halt.",
	).Default("0s").Hidden())

	cmd.Flag("tsdb.out-of-order.cap-max",
		"[EXPERIMENTAL] Configures the maximum capacity for out-of-order chunks (in samples). If set to <=0, default value 32 is assumed.",
	).Default("0").Hidden().Int64Var(&rc.tsdbOutOfOrderCapMax)

	cmd.Flag("tsdb.allow-overlapping-blocks", "Allow overlapping blocks, which in turn enables vertical compaction and vertical query merge. Does not do anything, enabled all the time.").Default("false").BoolVar(&rc.tsdbAllowOverlappingBlocks)

	cmd.Flag("tsdb.max-retention-bytes", "Maximum number of bytes that can be stored for blocks. A unit is required, supported units: B, KB, MB, GB, TB, PB, EB. Ex: \"512MB\". Based on powers-of-2, so 1KB is 1024B.").Default("0").BytesVar(&rc.tsdbMaxBytes)

	cmd.Flag("tsdb.wal-compression", "Compress the tsdb WAL.").Default("true").BoolVar(&rc.walCompression)

	cmd.Flag("tsdb.no-lockfile", "Do not create lockfile in TSDB data directory. In any case, the lockfiles will be deleted on next startup.").Default("false").BoolVar(&rc.noLockFile)

	cmd.Flag("tsdb.max-exemplars",
		"Enables support for ingesting exemplars and sets the maximum number of exemplars that will be stored per tenant."+
			" In case the exemplar storage becomes full (number of stored exemplars becomes equal to max-exemplars),"+
			" ingesting a new exemplar will evict the oldest exemplar from storage. 0 (or less) value of this flag disables exemplars storage.").
		Default("0").Int64Var(&rc.tsdbMaxExemplars)

	cmd.Flag("tsdb.write-queue-size",
		"[EXPERIMENTAL] Enables configuring the size of the chunk write queue used in the head chunks mapper. "+
			"A queue size of zero (default) disables this feature entirely.").
		Default("0").Hidden().Int64Var(&rc.tsdbWriteQueueSize)

	cmd.Flag("tsdb.memory-snapshot-on-shutdown",
		"[EXPERIMENTAL] Enables feature to snapshot in-memory chunks on shutdown for faster restarts.").
		Default("false").Hidden().BoolVar(&rc.tsdbMemorySnapshotOnShutdown)

	cmd.Flag("tsdb.disable-flush-on-shutdown",
		"[EXPERIMENTAL] disable flush on receive shutdown for rebuilding mempostings on restart.").
		Default("false").Hidden().BoolVar(&rc.tsdbDisableFlushOnShutdown)

	cmd.Flag("tsdb.enable-native-histograms",
		"[EXPERIMENTAL] Enables the ingestion of native histograms.").
		Default("false").Hidden().BoolVar(&rc.tsdbEnableNativeHistograms)

	cmd.Flag("writer.intern",
		"[EXPERIMENTAL] Enables string interning in receive writer, for more optimized memory usage.").
		Default("false").Hidden().BoolVar(&rc.writerInterning)

	cmd.Flag("hash-func", "Specify which hash function to use when calculating the hashes of produced files. If no function has been specified, it does not happen. This permits avoiding downloading some files twice albeit at some performance cost. Possible values are: \"\", \"SHA256\".").
		Default("").EnumVar(&rc.hashFunc, "SHA256", "")

	cmd.Flag("shipper.ignore-unequal-block-size", "If true receive will not require min and max block size flags to be set to the same value. Only use this if you want to keep long retention and compaction enabled, as in the worst case it can result in ~2h data loss for your Thanos bucket storage.").Default("false").Hidden().BoolVar(&rc.ignoreBlockSize)

	cmd.Flag("shipper.allow-out-of-order-uploads",
		"If true, shipper will skip failed block uploads in the given iteration and retry later. This means that some newer blocks might be uploaded sooner than older blocks."+
			"This can trigger compaction without those blocks and as a result will create an overlap situation. Set it to true if you have vertical compaction enabled and wish to upload blocks as soon as possible without caring"+
			"about order.").
		Default("false").Hidden().BoolVar(&rc.allowOutOfOrderUpload)

	rc.reqLogConfig = extkingpin.RegisterRequestLoggingFlags(cmd)

	rc.writeLimitsConfig = extflag.RegisterPathOrContent(cmd, "receive.limits-config", "YAML file that contains limit configuration.", extflag.WithEnvSubstitution(), extflag.WithHidden())
	cmd.Flag("receive.limits-config-reload-timer", "Minimum amount of time to pass for the limit configuration to be reloaded. Helps to avoid excessive reloads.").
		Default("1s").Hidden().DurationVar(&rc.limitsConfigReloadTimer)

<<<<<<< HEAD
	cmd.Flag("receive.num-top-metrics-per-tenant", "The number of top metrics to track for each tenant.").
		Default("30").IntVar(&rc.numTopMetricsPerTenant)
	cmd.Flag("receive.top-metrics-minimum-cardinality", "The minimum cardinality for a metric to be considered top metric.").
		Default("10000").Uint64Var(&rc.topMetricsMinimumCardinality)
	cmd.Flag("receive.top-metrics-update-interval", "The interval at which the top metrics are updated.").
		Default("5m").DurationVar(&rc.topMetricsUpdateInterval)
=======
>>>>>>> 62038110
	rc.featureList = cmd.Flag("enable-feature", "Comma separated experimental feature names to enable. The current list of features is "+metricNamesFilter+".").Default("").Strings()
}

// determineMode returns the ReceiverMode that this receiver is configured to run in.
// This is used to configure this Receiver's forwarding and ingesting behavior at runtime.
func (rc *receiveConfig) determineMode() receive.ReceiverMode {
	// Has the user provided some kind of hashring configuration?
	hashringSpecified := rc.hashringsFileContent != "" || rc.hashringsFilePath != ""
	// Has the user specified the --receive.local-endpoint flag?
	localEndpointSpecified := rc.endpoint != ""

	switch {
	case hashringSpecified && localEndpointSpecified:
		return receive.RouterIngestor
	case hashringSpecified && !localEndpointSpecified:
		// Be careful - if the hashring contains an address that routes to itself and does not specify a local
		// endpoint - you've just created an infinite loop / fork bomb :)
		return receive.RouterOnly
	default:
		// hashring configuration has not been provided so we ingest all metrics locally.
		return receive.IngestorOnly
	}
}<|MERGE_RESOLUTION|>--- conflicted
+++ resolved
@@ -18,7 +18,6 @@
 	"github.com/go-kit/log/level"
 	grpc_logging "github.com/grpc-ecosystem/go-grpc-middleware/v2/interceptors/logging"
 	"github.com/oklog/run"
-	"github.com/opentracing/opentracing-go"
 	"github.com/pkg/errors"
 	"github.com/prometheus/client_golang/prometheus"
 	"github.com/prometheus/client_golang/prometheus/promauto"
@@ -27,12 +26,10 @@
 	"github.com/prometheus/prometheus/model/relabel"
 	"github.com/prometheus/prometheus/tsdb"
 	"github.com/prometheus/prometheus/tsdb/wlog"
-	"google.golang.org/grpc"
-	"gopkg.in/yaml.v2"
-
 	"github.com/thanos-io/objstore"
 	"github.com/thanos-io/objstore/client"
 	objstoretracing "github.com/thanos-io/objstore/tracing/opentracing"
+	"google.golang.org/grpc"
 
 	"github.com/thanos-io/thanos/pkg/block/metadata"
 	"github.com/thanos-io/thanos/pkg/component"
@@ -149,11 +146,7 @@
 		}
 	}
 
-<<<<<<< HEAD
-	rwTLSConfig, err := tls.NewServerConfig(log.With(logger, "protocol", "HTTP"), conf.rwServerCert, conf.rwServerKey, conf.rwServerClientCA)
-=======
 	rwTLSConfig, err := tls.NewServerConfig(log.With(logger, "protocol", "HTTP"), conf.rwServerCert, conf.rwServerKey, conf.rwServerClientCA, conf.rwServerTlsMinVersion)
->>>>>>> 62038110
 	if err != nil {
 		return err
 	}
@@ -281,10 +274,7 @@
 		Limiter:              limiter,
 
 		AsyncForwardWorkerCount: conf.asyncForwardWorkerCount,
-<<<<<<< HEAD
-=======
 		ReplicationProtocol:     receive.ReplicationProtocol(conf.replicationProtocol),
->>>>>>> 62038110
 	})
 
 	grpcProbe := prober.NewGRPC()
@@ -856,18 +846,6 @@
 
 	grpcConfig grpcConfig
 
-<<<<<<< HEAD
-	rwAddress          string
-	rwServerCert       string
-	rwServerKey        string
-	rwServerClientCA   string
-	rwClientCert       string
-	rwClientKey        string
-	rwClientSecure     bool
-	rwClientServerCA   string
-	rwClientServerName string
-	rwClientSkipVerify bool
-=======
 	replicationAddr       string
 	rwAddress             string
 	rwServerCert          string
@@ -880,7 +858,6 @@
 	rwClientServerName    string
 	rwClientSkipVerify    bool
 	rwServerTlsMinVersion string
->>>>>>> 62038110
 
 	dataDir   string
 	labelStrs []string
@@ -937,13 +914,10 @@
 
 	asyncForwardWorkerCount uint
 
-<<<<<<< HEAD
 	numTopMetricsPerTenant       int
 	topMetricsMinimumCardinality uint64
 	topMetricsUpdateInterval     time.Duration
 
-=======
->>>>>>> 62038110
 	featureList *[]string
 }
 
@@ -1099,15 +1073,12 @@
 	cmd.Flag("receive.limits-config-reload-timer", "Minimum amount of time to pass for the limit configuration to be reloaded. Helps to avoid excessive reloads.").
 		Default("1s").Hidden().DurationVar(&rc.limitsConfigReloadTimer)
 
-<<<<<<< HEAD
 	cmd.Flag("receive.num-top-metrics-per-tenant", "The number of top metrics to track for each tenant.").
 		Default("30").IntVar(&rc.numTopMetricsPerTenant)
 	cmd.Flag("receive.top-metrics-minimum-cardinality", "The minimum cardinality for a metric to be considered top metric.").
 		Default("10000").Uint64Var(&rc.topMetricsMinimumCardinality)
 	cmd.Flag("receive.top-metrics-update-interval", "The interval at which the top metrics are updated.").
 		Default("5m").DurationVar(&rc.topMetricsUpdateInterval)
-=======
->>>>>>> 62038110
 	rc.featureList = cmd.Flag("enable-feature", "Comma separated experimental feature names to enable. The current list of features is "+metricNamesFilter+".").Default("").Strings()
 }
 
