// Copyright (c) The Thanos Authors.
// Licensed under the Apache License 2.0.

package main

import (
	"context"
	"net/url"
	"os"
	"path"
	"strings"
	"time"

	"google.golang.org/grpc"

	extflag "github.com/efficientgo/tools/extkingpin"
	"github.com/go-kit/log"
	"github.com/go-kit/log/level"
	grpc_logging "github.com/grpc-ecosystem/go-grpc-middleware/v2/interceptors/logging"
	"github.com/grpc-ecosystem/go-grpc-middleware/v2/interceptors/tags"
	"github.com/oklog/run"
	"github.com/opentracing/opentracing-go"
	"github.com/pkg/errors"
	"github.com/prometheus/client_golang/prometheus"
	"github.com/prometheus/client_golang/prometheus/promauto"
	"github.com/prometheus/common/model"
	"github.com/prometheus/prometheus/model/labels"
	"github.com/prometheus/prometheus/model/relabel"
	"github.com/prometheus/prometheus/tsdb"
	"github.com/thanos-io/objstore"
	"github.com/thanos-io/objstore/client"
	"gopkg.in/yaml.v2"

	"github.com/thanos-io/thanos/pkg/block/metadata"
	"github.com/thanos-io/thanos/pkg/component"
	"github.com/thanos-io/thanos/pkg/exemplars"
	"github.com/thanos-io/thanos/pkg/extgrpc"
	"github.com/thanos-io/thanos/pkg/extgrpc/snappy"
	"github.com/thanos-io/thanos/pkg/extkingpin"
	"github.com/thanos-io/thanos/pkg/extprom"
	"github.com/thanos-io/thanos/pkg/info"
	"github.com/thanos-io/thanos/pkg/info/infopb"
	"github.com/thanos-io/thanos/pkg/logging"
	"github.com/thanos-io/thanos/pkg/prober"
	"github.com/thanos-io/thanos/pkg/receive"
	"github.com/thanos-io/thanos/pkg/runutil"
	grpcserver "github.com/thanos-io/thanos/pkg/server/grpc"
	httpserver "github.com/thanos-io/thanos/pkg/server/http"
	"github.com/thanos-io/thanos/pkg/store"
	"github.com/thanos-io/thanos/pkg/store/labelpb"
	"github.com/thanos-io/thanos/pkg/tls"
)

const compressionNone = "none"

func registerReceive(app *extkingpin.App) {
	cmd := app.Command(component.Receive.String(), "Accept Prometheus remote write API requests and write to local tsdb.")

	conf := &receiveConfig{}
	conf.registerFlag(cmd)

	cmd.Setup(func(g *run.Group, logger log.Logger, reg *prometheus.Registry, tracer opentracing.Tracer, _ <-chan struct{}, _ bool) error {
		lset, err := parseFlagLabels(conf.labelStrs)
		if err != nil {
			return errors.Wrap(err, "parse labels")
		}

		if !model.LabelName.IsValid(model.LabelName(conf.tenantLabelName)) {
			return errors.Errorf("unsupported format for tenant label name, got %s", conf.tenantLabelName)
		}
		if len(lset) == 0 {
			return errors.New("no external labels configured for receive, uniquely identifying external labels must be configured (ideally with `receive_` prefix); see https://thanos.io/tip/thanos/storage.md#external-labels for details.")
		}

		tagOpts, grpcLogOpts, err := logging.ParsegRPCOptions("", conf.reqLogConfig)
		if err != nil {
			return errors.Wrap(err, "error while parsing config for request logging")
		}

		tsdbOpts := &tsdb.Options{
			MinBlockDuration:         int64(time.Duration(*conf.tsdbMinBlockDuration) / time.Millisecond),
			MaxBlockDuration:         int64(time.Duration(*conf.tsdbMaxBlockDuration) / time.Millisecond),
			RetentionDuration:        int64(time.Duration(*conf.retention) / time.Millisecond),
			NoLockfile:               conf.noLockFile,
			WALCompression:           conf.walCompression,
			AllowOverlappingBlocks:   conf.tsdbAllowOverlappingBlocks,
			MaxExemplars:             conf.tsdbMaxExemplars,
			EnableExemplarStorage:    true,
			HeadChunksWriteQueueSize: int(conf.tsdbWriteQueueSize),
		}

		// Are we running in IngestorOnly, RouterOnly or RouterIngestor mode?
		receiveMode := conf.determineMode()

		return runReceive(
			g,
			logger,
			reg,
			tracer,
			grpcLogOpts, tagOpts,
			tsdbOpts,
			lset,
			component.Receive,
			metadata.HashFunc(conf.hashFunc),
			receiveMode,
			conf,
		)
	})
}

func runReceive(
	g *run.Group,
	logger log.Logger,
	reg *prometheus.Registry,
	tracer opentracing.Tracer,
	grpcLogOpts []grpc_logging.Option,
	tagOpts []tags.Option,
	tsdbOpts *tsdb.Options,
	lset labels.Labels,
	comp component.SourceStoreAPI,
	hashFunc metadata.HashFunc,
	receiveMode receive.ReceiverMode,
	conf *receiveConfig,
) error {
	logger = log.With(logger, "component", "receive")

	level.Info(logger).Log("mode", receiveMode, "msg", "running receive")

	rwTLSConfig, err := tls.NewServerConfig(log.With(logger, "protocol", "HTTP"), conf.rwServerCert, conf.rwServerKey, conf.rwServerClientCA)
	if err != nil {
		return err
	}

	dialOpts, err := extgrpc.StoreClientGRPCOpts(
		logger,
		reg,
		tracer,
		*conf.grpcCert != "",
		*conf.grpcClientCA == "",
		conf.rwClientCert,
		conf.rwClientKey,
		conf.rwClientServerCA,
		conf.rwClientServerName,
	)
	if err != nil {
		return err
	}
	if conf.compression != compressionNone {
		dialOpts = append(dialOpts, grpc.WithDefaultCallOptions(grpc.UseCompressor(conf.compression)))
	}

	var bkt objstore.Bucket
	confContentYaml, err := conf.objStoreConfig.Content()
	if err != nil {
		return err
	}

	// Has this thanos receive instance been configured to ingest metrics into a local TSDB?
	enableIngestion := receiveMode == receive.IngestorOnly || receiveMode == receive.RouterIngestor

	upload := len(confContentYaml) > 0
	if enableIngestion {
		if upload {
			if tsdbOpts.MinBlockDuration != tsdbOpts.MaxBlockDuration {
				if !conf.ignoreBlockSize {
					return errors.Errorf("found that TSDB Max time is %d and Min time is %d. "+
						"Compaction needs to be disabled (tsdb.min-block-duration = tsdb.max-block-duration)", tsdbOpts.MaxBlockDuration, tsdbOpts.MinBlockDuration)
				}
				level.Warn(logger).Log("msg", "flag to ignore min/max block duration flags differing is being used. If the upload of a 2h block fails and a tsdb compaction happens that block may be missing from your Thanos bucket storage.")
			}
			// The background shipper continuously scans the data directory and uploads
			// new blocks to object storage service.
			bkt, err = client.NewBucket(logger, confContentYaml, reg, comp.String())
			if err != nil {
				return err
			}
		} else {
			level.Info(logger).Log("msg", "no supported bucket was configured, uploads will be disabled")
		}
	}

	// TODO(brancz): remove after a couple of versions
	// Migrate non-multi-tsdb capable storage to multi-tsdb disk layout.
	if err := migrateLegacyStorage(logger, conf.dataDir, conf.defaultTenantID); err != nil {
		return errors.Wrapf(err, "migrate legacy storage in %v to default tenant %v", conf.dataDir, conf.defaultTenantID)
	}

	relabelContentYaml, err := conf.relabelConfigPath.Content()
	if err != nil {
		return errors.Wrap(err, "get content of relabel configuration")
	}
	var relabelConfig []*relabel.Config
	if err := yaml.Unmarshal(relabelContentYaml, &relabelConfig); err != nil {
		return errors.Wrap(err, "parse relabel configuration")
	}

	var limitsConfig *receive.RootLimitsConfig
	if conf.limitsConfig != nil {
		limitsContentYaml, err := conf.limitsConfig.Content()
		if err != nil {
			return errors.Wrap(err, "get content of limit configuration")
		}
		limitsConfig, err = receive.ParseRootLimitConfig(limitsContentYaml)
		if err != nil {
			return errors.Wrap(err, "parse limit configuration")
		}
	}

	// Impose active series limit only if Receiver is in Router or RouterIngestor mode, and config is provided.
	seriesLimitSupported := (receiveMode == receive.RouterOnly || receiveMode == receive.RouterIngestor) && conf.maxPerTenantLimit != 0

	dbs := receive.NewMultiTSDB(
		conf.dataDir,
		logger,
		reg,
		tsdbOpts,
		lset,
		conf.tenantLabelName,
		bkt,
		conf.allowOutOfOrderUpload,
		hashFunc,
	)
	writer := receive.NewWriter(log.With(logger, "component", "receive-writer"), dbs)
	webHandler := receive.NewHandler(log.With(logger, "component", "receive-handler"), &receive.Options{
		Writer:                   writer,
		ListenAddress:            conf.rwAddress,
		Registry:                 reg,
		Endpoint:                 conf.endpoint,
		TenantHeader:             conf.tenantHeader,
		TenantField:              conf.tenantField,
		DefaultTenantID:          conf.defaultTenantID,
		ReplicaHeader:            conf.replicaHeader,
		ReplicationFactor:        conf.replicationFactor,
		RelabelConfigs:           relabelConfig,
		ReceiverMode:             receiveMode,
		Tracer:                   tracer,
		TLSConfig:                rwTLSConfig,
		DialOpts:                 dialOpts,
		ForwardTimeout:           time.Duration(*conf.forwardTimeout),
		TSDBStats:                dbs,
		LimitsConfig:             limitsConfig,
		SeriesLimitSupported:     seriesLimitSupported,
		MaxPerTenantLimit:        conf.maxPerTenantLimit,
		MetaMonitoringUrl:        conf.metaMonitoringUrl,
		MetaMonitoringHttpClient: conf.metaMonitoringHttpClient,
		MetaMonitoringLimitQuery: conf.metaMonitoringLimitQuery,
	})

	grpcProbe := prober.NewGRPC()
	httpProbe := prober.NewHTTP()
	statusProber := prober.Combine(
		httpProbe,
		grpcProbe,
		prober.NewInstrumentation(comp, logger, extprom.WrapRegistererWithPrefix("thanos_", reg)),
	)

	// Start all components while we wait for TSDB to open but only load
	// initial config and mark ourselves as ready after it completes.

	// hashringChangedChan signals when TSDB needs to be flushed and updated due to hashring config change.
	hashringChangedChan := make(chan struct{}, 1)

	if enableIngestion {
		// uploadC signals when new blocks should be uploaded.
		uploadC := make(chan struct{}, 1)
		// uploadDone signals when uploading has finished.
		uploadDone := make(chan struct{}, 1)

		level.Debug(logger).Log("msg", "setting up TSDB")
		{
			if err := startTSDBAndUpload(g, logger, reg, dbs, uploadC, hashringChangedChan, upload, uploadDone, statusProber, bkt, receive.HashringAlgorithm(conf.hashringsAlgorithm)); err != nil {
				return err
			}
		}
	}

	level.Debug(logger).Log("msg", "setting up hashring")
	{
		if err := setupHashring(g, logger, reg, conf, hashringChangedChan, webHandler, statusProber, enableIngestion); err != nil {
			return err
		}
	}

	level.Debug(logger).Log("msg", "setting up HTTP server")
	{
		srv := httpserver.New(logger, reg, comp, httpProbe,
			httpserver.WithListen(*conf.httpBindAddr),
			httpserver.WithGracePeriod(time.Duration(*conf.httpGracePeriod)),
			httpserver.WithTLSConfig(*conf.httpTLSConfig),
		)
		g.Add(func() error {
			statusProber.Healthy()
			return srv.ListenAndServe()
		}, func(err error) {
			statusProber.NotReady(err)
			defer statusProber.NotHealthy(err)

			srv.Shutdown(err)
		})
	}

	level.Debug(logger).Log("msg", "setting up gRPC server")
	{
		tlsCfg, err := tls.NewServerConfig(log.With(logger, "protocol", "gRPC"), *conf.grpcCert, *conf.grpcKey, *conf.grpcClientCA)
		if err != nil {
			return errors.Wrap(err, "setup gRPC server")
		}

		mts := store.NewMultiTSDBStore(
			logger,
			reg,
			comp,
			dbs.TSDBStores,
		)
		rw := store.ReadWriteTSDBStore{
			StoreServer:          mts,
			WriteableStoreServer: webHandler,
		}

		infoSrv := info.NewInfoServer(
			component.Receive.String(),
			info.WithLabelSetFunc(func() []labelpb.ZLabelSet { return mts.LabelSet() }),
			info.WithStoreInfoFunc(func() *infopb.StoreInfo {
				if httpProbe.IsReady() {
					minTime, maxTime := mts.TimeRange()
					return &infopb.StoreInfo{
						MinTime:          minTime,
						MaxTime:          maxTime,
						SupportsSharding: true,
					}
				}
				return nil
			}),
			info.WithExemplarsInfoFunc(),
		)

		srv := grpcserver.New(logger, &receive.UnRegisterer{Registerer: reg}, tracer, grpcLogOpts, tagOpts, comp, grpcProbe,
			grpcserver.WithServer(store.RegisterStoreServer(rw)),
			grpcserver.WithServer(store.RegisterWritableStoreServer(rw)),
			grpcserver.WithServer(exemplars.RegisterExemplarsServer(exemplars.NewMultiTSDB(dbs.TSDBExemplars))),
			grpcserver.WithServer(info.RegisterInfoServer(infoSrv)),
			grpcserver.WithListen(*conf.grpcBindAddr),
			grpcserver.WithGracePeriod(time.Duration(*conf.grpcGracePeriod)),
			grpcserver.WithTLSConfig(tlsCfg),
			grpcserver.WithMaxConnAge(*conf.grpcMaxConnAge),
		)

		g.Add(
			func() error {
				level.Info(logger).Log("msg", "listening for StoreAPI and WritableStoreAPI gRPC", "address", *conf.grpcBindAddr)
				statusProber.Healthy()
				return srv.ListenAndServe()
			},
			func(err error) {
				statusProber.NotReady(err)
				defer statusProber.NotHealthy(err)

				srv.Shutdown(err)
			},
		)
	}

	level.Debug(logger).Log("msg", "setting up receive HTTP handler")
	{
		g.Add(
			func() error {
				return errors.Wrap(webHandler.Run(), "error starting web server")
			},
			func(err error) {
				webHandler.Close()
			},
		)
	}

	if seriesLimitSupported {
		level.Info(logger).Log("msg", "setting up periodic (every 15s) meta-monitoring query for limiting cache")
		{
			ctx, cancel := context.WithCancel(context.Background())
			g.Add(func() error {
				return runutil.Repeat(15*time.Second, ctx.Done(), func() error {
					if err := webHandler.ActiveSeriesLimit.QueryMetaMonitoring(ctx, log.With(logger, "component", "receive-meta-monitoring")); err != nil {
						level.Error(logger).Log("msg", "failed to query meta-monitoring", "err", err.Error())
					}
					return nil
				})
			}, func(err error) {
				cancel()
			})
		}
	}

	level.Debug(logger).Log("msg", "setting up periodic tenant pruning")
	{
		ctx, cancel := context.WithCancel(context.Background())
		g.Add(func() error {
			return runutil.Repeat(2*time.Hour, ctx.Done(), func() error {
				if err := dbs.Prune(ctx); err != nil {
					level.Error(logger).Log("err", err)
				}
				return nil
			})
		}, func(err error) {
			cancel()
		})
	}

	level.Info(logger).Log("msg", "starting receiver")
	return nil
}

<<<<<<< HEAD
// setupAndRunGRPCServer sets up the configuration for the gRPC server.
// It also sets up a handler for reloading the server if tsdb reloads.
func setupAndRunGRPCServer(g *run.Group,
	logger log.Logger,
	reg *prometheus.Registry,
	tracer opentracing.Tracer,
	conf *receiveConfig,
	reloadGRPCServer chan struct{},
	comp component.SourceStoreAPI,
	dbs *receive.MultiTSDB,
	webHandler *receive.Handler,
	grpcLogOpts []grpc_logging.Option,
	tagOpts []tags.Option,
	grpcProbe *prober.GRPCProbe,
	isReady func() bool,
) error {

	var s *grpcserver.Server
	// startGRPCListening re-starts the gRPC server once it receives a signal.
	startGRPCListening := make(chan struct{})

	g.Add(func() error {
		defer close(startGRPCListening)

		tlsCfg, err := tls.NewServerConfig(log.With(logger, "protocol", "gRPC"), *conf.grpcCert, *conf.grpcKey, *conf.grpcClientCA)
		if err != nil {
			return errors.Wrap(err, "setup gRPC server")
		}

		for range reloadGRPCServer {
			if s != nil {
				s.Shutdown(errors.New("reload hashrings"))
			}

			mts := store.NewProxyStore(
				logger,
				reg,
				dbs.TSDBLocalClients,
				comp,
				labels.Labels{},
				10*time.Second, // TODO: What to set if we have local client here?
			)
			rw := store.ReadWriteTSDBStore{
				StoreServer:          mts,
				WriteableStoreServer: webHandler,
			}

			infoSrv := info.NewInfoServer(
				component.Receive.String(),
				info.WithLabelSetFunc(func() []labelpb.ZLabelSet { return mts.LabelSet() }),
				info.WithStoreInfoFunc(func() *infopb.StoreInfo {
					if isReady() {
						minTime, maxTime := mts.TimeRange()
						return &infopb.StoreInfo{
							MinTime:          minTime,
							MaxTime:          maxTime,
							SupportsSharding: true,
						}
					}
					return nil
				}),
				info.WithExemplarsInfoFunc(),
			)

			s = grpcserver.New(logger, &receive.UnRegisterer{Registerer: reg}, tracer, grpcLogOpts, tagOpts, comp, grpcProbe,
				grpcserver.WithServer(store.RegisterStoreServer(rw)),
				grpcserver.WithServer(store.RegisterWritableStoreServer(rw)),
				grpcserver.WithServer(exemplars.RegisterExemplarsServer(exemplars.NewMultiTSDB(dbs.TSDBExemplars))),
				grpcserver.WithServer(info.RegisterInfoServer(infoSrv)),
				grpcserver.WithListen(*conf.grpcBindAddr),
				grpcserver.WithGracePeriod(time.Duration(*conf.grpcGracePeriod)),
				grpcserver.WithTLSConfig(tlsCfg),
				grpcserver.WithMaxConnAge(*conf.grpcMaxConnAge),
			)
			startGRPCListening <- struct{}{}
		}
		if s != nil {
			s.Shutdown(err)
		}
		return nil
	}, func(error) {})

	// We need to be able to start and stop the gRPC server
	// whenever the DB changes, thus it needs its own run group.
	g.Add(func() error {
		for range startGRPCListening {
			level.Info(logger).Log("msg", "listening for StoreAPI and WritableStoreAPI gRPC", "address", *conf.grpcBindAddr)
			if err := s.ListenAndServe(); err != nil {
				return errors.Wrap(err, "serve gRPC")
			}
		}
		return nil
	}, func(error) {
		defer close(reloadGRPCServer)
	})

	return nil

}

=======
>>>>>>> 9237dd9f
// setupHashring sets up the hashring configuration provided.
// If no hashring is provided, we setup a single node hashring with local endpoint.
func setupHashring(g *run.Group,
	logger log.Logger,
	reg *prometheus.Registry,
	conf *receiveConfig,
	hashringChangedChan chan struct{},
	webHandler *receive.Handler,
	statusProber prober.Probe,
	enableIngestion bool,
) error {
	// Note: the hashring configuration watcher
	// is the sender and thus closes the chan.
	// In the single-node case, which has no configuration
	// watcher, we close the chan ourselves.
	updates := make(chan receive.Hashring, 1)
	algorithm := receive.HashringAlgorithm(conf.hashringsAlgorithm)

	// The Hashrings config file path is given initializing config watcher.
	if conf.hashringsFilePath != "" {
		cw, err := receive.NewConfigWatcher(log.With(logger, "component", "config-watcher"), reg, conf.hashringsFilePath, *conf.refreshInterval)
		if err != nil {
			return errors.Wrap(err, "failed to initialize config watcher")
		}

		// Check the hashring configuration on before running the watcher.
		if err := cw.ValidateConfig(); err != nil {
			cw.Stop()
			close(updates)
			return errors.Wrap(err, "failed to validate hashring configuration file")
		}

		ctx, cancel := context.WithCancel(context.Background())
		g.Add(func() error {
			level.Info(logger).Log("msg", "the hashring initialized with config watcher.")
			return receive.HashringFromConfigWatcher(ctx, algorithm, conf.replicationFactor, updates, cw)
		}, func(error) {
			cancel()
		})
	} else {
		var (
			ring receive.Hashring
			err  error
		)
		// The Hashrings config file content given initialize configuration from content.
		if len(conf.hashringsFileContent) > 0 {
			ring, err = receive.HashringFromConfig(algorithm, conf.replicationFactor, conf.hashringsFileContent)
			if err != nil {
				close(updates)
				return errors.Wrap(err, "failed to validate hashring configuration file")
			}
			level.Info(logger).Log("msg", "the hashring initialized directly with the given content through the flag.")
		} else {
			level.Info(logger).Log("msg", "the hashring file is not specified use single node hashring.")
			ring = receive.SingleNodeHashring(conf.endpoint)
		}

		cancel := make(chan struct{})
		g.Add(func() error {
			defer close(updates)
			updates <- ring
			<-cancel
			return nil
		}, func(error) {
			close(cancel)
		})
	}

	cancel := make(chan struct{})
	g.Add(func() error {

		if enableIngestion {
			defer close(hashringChangedChan)
		}

		for {
			select {
			case h, ok := <-updates:
				if !ok {
					return nil
				}
				webHandler.Hashring(h)
				// If ingestion is enabled, send a signal to TSDB to flush.
				if enableIngestion {
					hashringChangedChan <- struct{}{}
				} else {
					// If not, just signal we are ready (this is important during first hashring load)
					statusProber.Ready()
				}
			case <-cancel:
				return nil
			}
		}
	}, func(err error) {
		close(cancel)
	},
	)
	return nil
}

// startTSDBAndUpload starts the multi-TSDB and sets up the rungroup to flush the TSDB and reload on hashring change.
// It also upload blocks to object store, if upload is enabled.
func startTSDBAndUpload(g *run.Group,
	logger log.Logger,
	reg *prometheus.Registry,
	dbs *receive.MultiTSDB,
	uploadC chan struct{},
	hashringChangedChan chan struct{},
	upload bool,
	uploadDone chan struct{},
	statusProber prober.Probe,
	bkt objstore.Bucket,
	hashringAlgorithm receive.HashringAlgorithm,
) error {

	log.With(logger, "component", "storage")
	dbUpdatesStarted := promauto.With(reg).NewCounter(prometheus.CounterOpts{
		Name: "thanos_receive_multi_db_updates_attempted_total",
		Help: "Number of Multi DB attempted reloads with flush and potential upload due to hashring changes",
	})
	dbUpdatesCompleted := promauto.With(reg).NewCounter(prometheus.CounterOpts{
		Name: "thanos_receive_multi_db_updates_completed_total",
		Help: "Number of Multi DB completed reloads with flush and potential upload due to hashring changes",
	})

	level.Debug(logger).Log("msg", "removing storage lock files if any")
	if err := dbs.RemoveLockFilesIfAny(); err != nil {
		return errors.Wrap(err, "remove storage lock files")
	}

	// TSDBs reload logic, listening on hashring changes.
	cancel := make(chan struct{})
	g.Add(func() error {
		defer close(uploadC)

		// Before quitting, ensure the WAL is flushed and the DBs are closed.
		defer func() {
			level.Info(logger).Log("msg", "shutting down storage")
			if err := dbs.Flush(); err != nil {
				level.Error(logger).Log("err", err, "msg", "failed to flush storage")
			} else {
				level.Info(logger).Log("msg", "storage is flushed successfully")
			}
			if err := dbs.Close(); err != nil {
				level.Error(logger).Log("err", err, "msg", "failed to close storage")
				return
			}
			level.Info(logger).Log("msg", "storage is closed")
		}()

		var initialized bool
		for {
			select {
			case <-cancel:
				return nil
			case _, ok := <-hashringChangedChan:
				if !ok {
					return nil
				}

				// When using Ketama as the hashring algorithm, there is no need to flush the TSDB head.
				// If new receivers were added to the hashring, existing receivers will not need to
				// ingest additional series.
				// If receivers are removed from the hashring, existing receivers will only need
				// to ingest a subset of the series that were assigned to the removed receivers.
				// As a result, changing the hashring produces no churn, hence no need to force
				// head compaction and upload.
				flushHead := !initialized || hashringAlgorithm != receive.AlgorithmKetama
				if flushHead {
					msg := "hashring has changed; server is not ready to receive requests"
					statusProber.NotReady(errors.New(msg))
					level.Info(logger).Log("msg", msg)

					level.Info(logger).Log("msg", "updating storage")
					dbUpdatesStarted.Inc()
					if err := dbs.Flush(); err != nil {
						return errors.Wrap(err, "flushing storage")
					}
					if err := dbs.Open(); err != nil {
						return errors.Wrap(err, "opening storage")
					}
					if upload {
						uploadC <- struct{}{}
						<-uploadDone
					}
					dbUpdatesCompleted.Inc()
					statusProber.Ready()
					level.Info(logger).Log("msg", "storage started, and server is ready to receive requests")
					dbUpdatesCompleted.Inc()
				}
				initialized = true
			}
		}
	}, func(err error) {
		close(cancel)
	})

	if upload {
		logger := log.With(logger, "component", "uploader")
		upload := func(ctx context.Context) error {
			level.Debug(logger).Log("msg", "upload phase starting")
			start := time.Now()

			uploaded, err := dbs.Sync(ctx)
			if err != nil {
				level.Warn(logger).Log("msg", "upload failed", "elapsed", time.Since(start), "err", err)
				return err
			}
			level.Debug(logger).Log("msg", "upload phase done", "uploaded", uploaded, "elapsed", time.Since(start))
			return nil
		}
		{
			level.Info(logger).Log("msg", "upload enabled, starting initial sync")
			if err := upload(context.Background()); err != nil {
				return errors.Wrap(err, "initial upload failed")
			}
			level.Info(logger).Log("msg", "initial sync done")
		}
		{
			ctx, cancel := context.WithCancel(context.Background())
			g.Add(func() error {
				// Ensure we clean up everything properly.
				defer func() {
					runutil.CloseWithLogOnErr(logger, bkt, "bucket client")
				}()

				// Before quitting, ensure all blocks are uploaded.
				defer func() {
					<-uploadC // Closed by storage routine when it's done.
					level.Info(logger).Log("msg", "uploading the final cut block before exiting")
					ctx, cancel := context.WithCancel(context.Background())
					uploaded, err := dbs.Sync(ctx)
					if err != nil {
						cancel()
						level.Error(logger).Log("msg", "the final upload failed", "err", err)
						return
					}
					cancel()
					level.Info(logger).Log("msg", "the final cut block was uploaded", "uploaded", uploaded)
				}()

				defer close(uploadDone)

				// Run the uploader in a loop.
				tick := time.NewTicker(30 * time.Second)
				defer tick.Stop()

				for {
					select {
					case <-ctx.Done():
						return nil
					case <-uploadC:
						// Upload on demand.
						if err := upload(ctx); err != nil {
							level.Warn(logger).Log("msg", "on demand upload failed", "err", err)
						}
						uploadDone <- struct{}{}
					case <-tick.C:
						if err := upload(ctx); err != nil {
							level.Warn(logger).Log("msg", "recurring upload failed", "err", err)
						}
					}
				}
			}, func(error) {
				cancel()
			})
		}
	}

	return nil
}

func migrateLegacyStorage(logger log.Logger, dataDir, defaultTenantID string) error {
	defaultTenantDataDir := path.Join(dataDir, defaultTenantID)

	if _, err := os.Stat(defaultTenantDataDir); !os.IsNotExist(err) {
		level.Info(logger).Log("msg", "default tenant data dir already present, not attempting to migrate storage")
		return nil
	}

	if _, err := os.Stat(dataDir); os.IsNotExist(err) {
		level.Info(logger).Log("msg", "no existing storage found, no data migration attempted")
		return nil
	}

	level.Info(logger).Log("msg", "found legacy storage, migrating to multi-tsdb layout with default tenant", "defaultTenantID", defaultTenantID)

	files, err := os.ReadDir(dataDir)
	if err != nil {
		return errors.Wrapf(err, "read legacy data dir: %v", dataDir)
	}

	if err := os.MkdirAll(defaultTenantDataDir, 0750); err != nil {
		return errors.Wrapf(err, "create default tenant data dir: %v", defaultTenantDataDir)
	}

	for _, f := range files {
		from := path.Join(dataDir, f.Name())
		to := path.Join(defaultTenantDataDir, f.Name())
		if err := os.Rename(from, to); err != nil {
			return errors.Wrapf(err, "migrate file from %v to %v", from, to)
		}
	}

	return nil
}

type receiveConfig struct {
	httpBindAddr    *string
	httpGracePeriod *model.Duration
	httpTLSConfig   *string

	grpcBindAddr    *string
	grpcGracePeriod *model.Duration
	grpcCert        *string
	grpcKey         *string
	grpcClientCA    *string
	grpcMaxConnAge  *time.Duration

	rwAddress          string
	rwServerCert       string
	rwServerKey        string
	rwServerClientCA   string
	rwClientCert       string
	rwClientKey        string
	rwClientServerCA   string
	rwClientServerName string

	maxPerTenantLimit        uint64
	metaMonitoringLimitQuery string
	metaMonitoringUrl        *url.URL
	metaMonitoringHttpClient *extflag.PathOrContent

	dataDir   string
	labelStrs []string

	objStoreConfig *extflag.PathOrContent
	retention      *model.Duration

	hashringsFilePath    string
	hashringsFileContent string
	hashringsAlgorithm   string

	refreshInterval   *model.Duration
	endpoint          string
	tenantHeader      string
	tenantField       string
	tenantLabelName   string
	defaultTenantID   string
	replicaHeader     string
	replicationFactor uint64
	forwardTimeout    *model.Duration
	compression       string

	tsdbMinBlockDuration       *model.Duration
	tsdbMaxBlockDuration       *model.Duration
	tsdbAllowOverlappingBlocks bool
	tsdbMaxExemplars           int64
	tsdbWriteQueueSize         int64

	walCompression bool
	noLockFile     bool

	hashFunc string

	ignoreBlockSize       bool
	allowOutOfOrderUpload bool

	reqLogConfig      *extflag.PathOrContent
	relabelConfigPath *extflag.PathOrContent

	limitsConfig *extflag.PathOrContent
}

func (rc *receiveConfig) registerFlag(cmd extkingpin.FlagClause) {
	rc.httpBindAddr, rc.httpGracePeriod, rc.httpTLSConfig = extkingpin.RegisterHTTPFlags(cmd)
	rc.grpcBindAddr, rc.grpcGracePeriod, rc.grpcCert, rc.grpcKey, rc.grpcClientCA, rc.grpcMaxConnAge = extkingpin.RegisterGRPCFlags(cmd)

	cmd.Flag("remote-write.address", "Address to listen on for remote write requests.").
		Default("0.0.0.0:19291").StringVar(&rc.rwAddress)

	cmd.Flag("remote-write.server-tls-cert", "TLS Certificate for HTTP server, leave blank to disable TLS.").Default("").StringVar(&rc.rwServerCert)

	cmd.Flag("remote-write.server-tls-key", "TLS Key for the HTTP server, leave blank to disable TLS.").Default("").StringVar(&rc.rwServerKey)

	cmd.Flag("remote-write.server-tls-client-ca", "TLS CA to verify clients against. If no client CA is specified, there is no client verification on server side. (tls.NoClientCert)").Default("").StringVar(&rc.rwServerClientCA)

	cmd.Flag("remote-write.client-tls-cert", "TLS Certificates to use to identify this client to the server.").Default("").StringVar(&rc.rwClientCert)

	cmd.Flag("remote-write.client-tls-key", "TLS Key for the client's certificate.").Default("").StringVar(&rc.rwClientKey)

	cmd.Flag("remote-write.client-tls-ca", "TLS CA Certificates to use to verify servers.").Default("").StringVar(&rc.rwClientServerCA)

	cmd.Flag("remote-write.client-server-name", "Server name to verify the hostname on the returned TLS certificates. See https://tools.ietf.org/html/rfc4366#section-3.1").Default("").StringVar(&rc.rwClientServerName)

	cmd.Flag("tsdb.path", "Data directory of TSDB.").
		Default("./data").StringVar(&rc.dataDir)

	cmd.Flag("label", "External labels to announce. This flag will be removed in the future when handling multiple tsdb instances is added.").PlaceHolder("key=\"value\"").StringsVar(&rc.labelStrs)

	rc.objStoreConfig = extkingpin.RegisterCommonObjStoreFlags(cmd, "", false)

	rc.retention = extkingpin.ModelDuration(cmd.Flag("tsdb.retention", "How long to retain raw samples on local storage. 0d - disables this retention. For more details on how retention is enforced for individual tenants, please refer to the Tenant lifecycle management section in the Receive documentation: https://thanos.io/tip/components/receive.md/#tenant-lifecycle-management").Default("15d"))

	cmd.Flag("receive.hashrings-file", "Path to file that contains the hashring configuration. A watcher is initialized to watch changes and update the hashring dynamically.").PlaceHolder("<path>").StringVar(&rc.hashringsFilePath)

	cmd.Flag("receive.hashrings", "Alternative to 'receive.hashrings-file' flag (lower priority). Content of file that contains the hashring configuration.").PlaceHolder("<content>").StringVar(&rc.hashringsFileContent)

	hashringAlgorithmsHelptext := strings.Join([]string{string(receive.AlgorithmHashmod), string(receive.AlgorithmKetama)}, ", ")
	cmd.Flag("receive.hashrings-algorithm", "The algorithm used when distributing series in the hashrings. Must be one of "+hashringAlgorithmsHelptext).
		Default(string(receive.AlgorithmHashmod)).
		EnumVar(&rc.hashringsAlgorithm, string(receive.AlgorithmHashmod), string(receive.AlgorithmKetama))

	rc.refreshInterval = extkingpin.ModelDuration(cmd.Flag("receive.hashrings-file-refresh-interval", "Refresh interval to re-read the hashring configuration file. (used as a fallback)").
		Default("5m"))

	cmd.Flag("receive.local-endpoint", "Endpoint of local receive node. Used to identify the local node in the hashring configuration. If it's empty AND hashring configuration was provided, it means that receive will run in RoutingOnly mode.").StringVar(&rc.endpoint)

	cmd.Flag("receive.tenant-header", "HTTP header to determine tenant for write requests.").Default(receive.DefaultTenantHeader).StringVar(&rc.tenantHeader)

	cmd.Flag("receive.tenant-certificate-field", "Use TLS client's certificate field to determine tenant for write requests. Must be one of "+receive.CertificateFieldOrganization+", "+receive.CertificateFieldOrganizationalUnit+" or "+receive.CertificateFieldCommonName+". This setting will cause the receive.tenant-header flag value to be ignored.").Default("").EnumVar(&rc.tenantField, "", receive.CertificateFieldOrganization, receive.CertificateFieldOrganizationalUnit, receive.CertificateFieldCommonName)

	cmd.Flag("receive.default-tenant-id", "Default tenant ID to use when none is provided via a header.").Default(receive.DefaultTenant).StringVar(&rc.defaultTenantID)

	cmd.Flag("receive.tenant-label-name", "Label name through which the tenant will be announced.").Default(receive.DefaultTenantLabel).StringVar(&rc.tenantLabelName)

	cmd.Flag("receive.replica-header", "HTTP header specifying the replica number of a write request.").Default(receive.DefaultReplicaHeader).StringVar(&rc.replicaHeader)

	compressionOptions := strings.Join([]string{snappy.Name, compressionNone}, ", ")
	cmd.Flag("receive.grpc-compression", "Compression algorithm to use for gRPC requests to other receivers. Must be one of: "+compressionOptions).Default(snappy.Name).EnumVar(&rc.compression, snappy.Name, compressionNone)

	cmd.Flag("receive.replication-factor", "How many times to replicate incoming write requests.").Default("1").Uint64Var(&rc.replicationFactor)

	cmd.Flag("receive.tenant-limits.max-head-series", "The total number of active (head) series that a tenant is allowed to have within a Receive topology. For more details refer: https://thanos.io/tip/components/receive.md/#limiting").Hidden().Uint64Var(&rc.maxPerTenantLimit)

	cmd.Flag("receive.tenant-limits.meta-monitoring-url", "Meta-monitoring URL which is compatible with Prometheus Query API for active series limiting.").Hidden().URLVar(&rc.metaMonitoringUrl)

	cmd.Flag("receive.tenant-limits.meta-monitoring-query", "PromQL Query to execute against meta-monitoring, to get the current number of active series for each tenant, across Receive replicas.").Default("sum(prometheus_tsdb_head_series) by (tenant)").Hidden().StringVar(&rc.metaMonitoringLimitQuery)

	rc.metaMonitoringHttpClient = extflag.RegisterPathOrContent(cmd, "receive.tenant-limits.meta-monitoring-client", "YAML file or string with http client configs for meta-monitoring.", extflag.WithHidden())

	rc.forwardTimeout = extkingpin.ModelDuration(cmd.Flag("receive-forward-timeout", "Timeout for each forward request.").Default("5s").Hidden())

	rc.relabelConfigPath = extflag.RegisterPathOrContent(cmd, "receive.relabel-config", "YAML file that contains relabeling configuration.", extflag.WithEnvSubstitution())

	rc.tsdbMinBlockDuration = extkingpin.ModelDuration(cmd.Flag("tsdb.min-block-duration", "Min duration for local TSDB blocks").Default("2h").Hidden())

	rc.tsdbMaxBlockDuration = extkingpin.ModelDuration(cmd.Flag("tsdb.max-block-duration", "Max duration for local TSDB blocks").Default("2h").Hidden())

	cmd.Flag("tsdb.allow-overlapping-blocks", "Allow overlapping blocks, which in turn enables vertical compaction and vertical query merge.").Default("false").BoolVar(&rc.tsdbAllowOverlappingBlocks)

	cmd.Flag("tsdb.wal-compression", "Compress the tsdb WAL.").Default("true").BoolVar(&rc.walCompression)

	cmd.Flag("tsdb.no-lockfile", "Do not create lockfile in TSDB data directory. In any case, the lockfiles will be deleted on next startup.").Default("false").BoolVar(&rc.noLockFile)

	cmd.Flag("tsdb.max-exemplars",
		"Enables support for ingesting exemplars and sets the maximum number of exemplars that will be stored per tenant."+
			" In case the exemplar storage becomes full (number of stored exemplars becomes equal to max-exemplars),"+
			" ingesting a new exemplar will evict the oldest exemplar from storage. 0 (or less) value of this flag disables exemplars storage.").
		Default("0").Int64Var(&rc.tsdbMaxExemplars)

	cmd.Flag("tsdb.write-queue-size",
		"[EXPERIMENTAL] Enables configuring the size of the chunk write queue used in the head chunks mapper. "+
			"A queue size of zero (default) disables this feature entirely.").
		Default("0").Hidden().Int64Var(&rc.tsdbWriteQueueSize)

	cmd.Flag("hash-func", "Specify which hash function to use when calculating the hashes of produced files. If no function has been specified, it does not happen. This permits avoiding downloading some files twice albeit at some performance cost. Possible values are: \"\", \"SHA256\".").
		Default("").EnumVar(&rc.hashFunc, "SHA256", "")

	cmd.Flag("shipper.ignore-unequal-block-size", "If true receive will not require min and max block size flags to be set to the same value. Only use this if you want to keep long retention and compaction enabled, as in the worst case it can result in ~2h data loss for your Thanos bucket storage.").Default("false").Hidden().BoolVar(&rc.ignoreBlockSize)

	cmd.Flag("shipper.allow-out-of-order-uploads",
		"If true, shipper will skip failed block uploads in the given iteration and retry later. This means that some newer blocks might be uploaded sooner than older blocks."+
			"This can trigger compaction without those blocks and as a result will create an overlap situation. Set it to true if you have vertical compaction enabled and wish to upload blocks as soon as possible without caring"+
			"about order.").
		Default("false").Hidden().BoolVar(&rc.allowOutOfOrderUpload)

	rc.reqLogConfig = extkingpin.RegisterRequestLoggingFlags(cmd)

	rc.limitsConfig = extflag.RegisterPathOrContent(cmd, "receive.limits-config", "YAML file that contains limit configuration.", extflag.WithEnvSubstitution(), extflag.WithHidden())
}

// determineMode returns the ReceiverMode that this receiver is configured to run in.
// This is used to configure this Receiver's forwarding and ingesting behavior at runtime.
func (rc *receiveConfig) determineMode() receive.ReceiverMode {
	// Has the user provided some kind of hashring configuration?
	hashringSpecified := rc.hashringsFileContent != "" || rc.hashringsFilePath != ""
	// Has the user specified the --receive.local-endpoint flag?
	localEndpointSpecified := rc.endpoint != ""

	switch {
	case hashringSpecified && localEndpointSpecified:
		return receive.RouterIngestor
	case hashringSpecified && !localEndpointSpecified:
		// Be careful - if the hashring contains an address that routes to itself and does not specify a local
		// endpoint - you've just created an infinite loop / fork bomb :)
		return receive.RouterOnly
	default:
		// hashring configuration has not been provided so we ingest all metrics locally.
		return receive.IngestorOnly
	}
}<|MERGE_RESOLUTION|>--- conflicted
+++ resolved
@@ -306,11 +306,14 @@
 			return errors.Wrap(err, "setup gRPC server")
 		}
 
-		mts := store.NewMultiTSDBStore(
+		mts := store.NewProxyStore(
 			logger,
 			reg,
+			dbs.TSDBLocalClients,
 			comp,
-			dbs.TSDBStores,
+			labels.Labels{},
+			10*time.Second,
+			store.EagerRetrieval,
 		)
 		rw := store.ReadWriteTSDBStore{
 			StoreServer:          mts,
@@ -408,109 +411,6 @@
 	return nil
 }
 
-<<<<<<< HEAD
-// setupAndRunGRPCServer sets up the configuration for the gRPC server.
-// It also sets up a handler for reloading the server if tsdb reloads.
-func setupAndRunGRPCServer(g *run.Group,
-	logger log.Logger,
-	reg *prometheus.Registry,
-	tracer opentracing.Tracer,
-	conf *receiveConfig,
-	reloadGRPCServer chan struct{},
-	comp component.SourceStoreAPI,
-	dbs *receive.MultiTSDB,
-	webHandler *receive.Handler,
-	grpcLogOpts []grpc_logging.Option,
-	tagOpts []tags.Option,
-	grpcProbe *prober.GRPCProbe,
-	isReady func() bool,
-) error {
-
-	var s *grpcserver.Server
-	// startGRPCListening re-starts the gRPC server once it receives a signal.
-	startGRPCListening := make(chan struct{})
-
-	g.Add(func() error {
-		defer close(startGRPCListening)
-
-		tlsCfg, err := tls.NewServerConfig(log.With(logger, "protocol", "gRPC"), *conf.grpcCert, *conf.grpcKey, *conf.grpcClientCA)
-		if err != nil {
-			return errors.Wrap(err, "setup gRPC server")
-		}
-
-		for range reloadGRPCServer {
-			if s != nil {
-				s.Shutdown(errors.New("reload hashrings"))
-			}
-
-			mts := store.NewProxyStore(
-				logger,
-				reg,
-				dbs.TSDBLocalClients,
-				comp,
-				labels.Labels{},
-				10*time.Second, // TODO: What to set if we have local client here?
-			)
-			rw := store.ReadWriteTSDBStore{
-				StoreServer:          mts,
-				WriteableStoreServer: webHandler,
-			}
-
-			infoSrv := info.NewInfoServer(
-				component.Receive.String(),
-				info.WithLabelSetFunc(func() []labelpb.ZLabelSet { return mts.LabelSet() }),
-				info.WithStoreInfoFunc(func() *infopb.StoreInfo {
-					if isReady() {
-						minTime, maxTime := mts.TimeRange()
-						return &infopb.StoreInfo{
-							MinTime:          minTime,
-							MaxTime:          maxTime,
-							SupportsSharding: true,
-						}
-					}
-					return nil
-				}),
-				info.WithExemplarsInfoFunc(),
-			)
-
-			s = grpcserver.New(logger, &receive.UnRegisterer{Registerer: reg}, tracer, grpcLogOpts, tagOpts, comp, grpcProbe,
-				grpcserver.WithServer(store.RegisterStoreServer(rw)),
-				grpcserver.WithServer(store.RegisterWritableStoreServer(rw)),
-				grpcserver.WithServer(exemplars.RegisterExemplarsServer(exemplars.NewMultiTSDB(dbs.TSDBExemplars))),
-				grpcserver.WithServer(info.RegisterInfoServer(infoSrv)),
-				grpcserver.WithListen(*conf.grpcBindAddr),
-				grpcserver.WithGracePeriod(time.Duration(*conf.grpcGracePeriod)),
-				grpcserver.WithTLSConfig(tlsCfg),
-				grpcserver.WithMaxConnAge(*conf.grpcMaxConnAge),
-			)
-			startGRPCListening <- struct{}{}
-		}
-		if s != nil {
-			s.Shutdown(err)
-		}
-		return nil
-	}, func(error) {})
-
-	// We need to be able to start and stop the gRPC server
-	// whenever the DB changes, thus it needs its own run group.
-	g.Add(func() error {
-		for range startGRPCListening {
-			level.Info(logger).Log("msg", "listening for StoreAPI and WritableStoreAPI gRPC", "address", *conf.grpcBindAddr)
-			if err := s.ListenAndServe(); err != nil {
-				return errors.Wrap(err, "serve gRPC")
-			}
-		}
-		return nil
-	}, func(error) {
-		defer close(reloadGRPCServer)
-	})
-
-	return nil
-
-}
-
-=======
->>>>>>> 9237dd9f
 // setupHashring sets up the hashring configuration provided.
 // If no hashring is provided, we setup a single node hashring with local endpoint.
 func setupHashring(g *run.Group,
@@ -996,7 +896,7 @@
 // determineMode returns the ReceiverMode that this receiver is configured to run in.
 // This is used to configure this Receiver's forwarding and ingesting behavior at runtime.
 func (rc *receiveConfig) determineMode() receive.ReceiverMode {
-	// Has the user provided some kind of hashring configuration?
+	// Has the user provided some kind of hashring configuration?a
 	hashringSpecified := rc.hashringsFileContent != "" || rc.hashringsFilePath != ""
 	// Has the user specified the --receive.local-endpoint flag?
 	localEndpointSpecified := rc.endpoint != ""
