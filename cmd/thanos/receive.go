--- conflicted
+++ resolved
@@ -77,27 +77,16 @@
 		}
 
 		tsdbOpts := &tsdb.Options{
-<<<<<<< HEAD
-			MinBlockDuration:         int64(time.Duration(*conf.tsdbMinBlockDuration) / time.Millisecond),
-			MaxBlockDuration:         int64(time.Duration(*conf.tsdbMaxBlockDuration) / time.Millisecond),
-			RetentionDuration:        int64(time.Duration(*conf.retention) / time.Millisecond),
-			NoLockfile:               conf.noLockFile,
-			WALCompression:           conf.walCompression,
-			MaxExemplars:             conf.tsdbMaxExemplars,
-			EnableExemplarStorage:    true,
-			HeadChunksWriteQueueSize: int(conf.tsdbWriteQueueSize),
-			OutOfOrderTimeWindow:     int64(time.Duration(*conf.tsdbOutOfOrderTimeWindow) / time.Millisecond),
-=======
 			MinBlockDuration:               int64(time.Duration(*conf.tsdbMinBlockDuration) / time.Millisecond),
 			MaxBlockDuration:               int64(time.Duration(*conf.tsdbMaxBlockDuration) / time.Millisecond),
 			RetentionDuration:              int64(time.Duration(*conf.retention) / time.Millisecond),
+			OutOfOrderTimeWindow:           int64(time.Duration(*conf.tsdbOutOfOrderTimeWindow) / time.Millisecond),
 			NoLockfile:                     conf.noLockFile,
 			WALCompression:                 conf.walCompression,
 			MaxExemplars:                   conf.tsdbMaxExemplars,
 			EnableExemplarStorage:          true,
 			HeadChunksWriteQueueSize:       int(conf.tsdbWriteQueueSize),
 			EnableMemorySnapshotOnShutdown: conf.tsdbMemorySnapshotOnShutdown,
->>>>>>> 0e0f4fb7
 		}
 
 		// Are we running in IngestorOnly, RouterOnly or RouterIngestor mode?
@@ -785,21 +774,13 @@
 	forwardTimeout    *model.Duration
 	compression       string
 
-<<<<<<< HEAD
-	tsdbMinBlockDuration       *model.Duration
-	tsdbMaxBlockDuration       *model.Duration
-	tsdbOutOfOrderTimeWindow   *model.Duration
-	tsdbAllowOverlappingBlocks bool
-	tsdbMaxExemplars           int64
-	tsdbWriteQueueSize         int64
-=======
 	tsdbMinBlockDuration         *model.Duration
 	tsdbMaxBlockDuration         *model.Duration
+	tsdbOutOfOrderTimeWindow     *model.Duration
 	tsdbAllowOverlappingBlocks   bool
 	tsdbMaxExemplars             int64
 	tsdbWriteQueueSize           int64
 	tsdbMemorySnapshotOnShutdown bool
->>>>>>> 0e0f4fb7
 
 	walCompression bool
 	noLockFile     bool
@@ -882,7 +863,7 @@
 
 	rc.tsdbMaxBlockDuration = extkingpin.ModelDuration(cmd.Flag("tsdb.max-block-duration", "Max duration for local TSDB blocks").Default("2h").Hidden())
 
-	rc.tsdbOutOfOrderTimeWindow = extkingpin.ModelDuration(cmd.Flag("tsdb.out-of-order-time-window", "[EXPERIMENTAL] Configures the allowed time window for ingestion of out-of-order samples. Disabled (0s) by default").Default("0s").Hidden())
+	rc.tsdbOutOfOrderTimeWindow = extkingpin.ModelDuration(cmd.Flag("tsdb.out-of-order.time-window", "[EXPERIMENTAL] Configures the allowed time window for ingestion of out-of-order samples. Disabled (0s) by default").Default("0s").Hidden())
 
 	cmd.Flag("tsdb.allow-overlapping-blocks", "Allow overlapping blocks, which in turn enables vertical compaction and vertical query merge. Does not do anything, enabled all the time.").Default("false").BoolVar(&rc.tsdbAllowOverlappingBlocks)
 
