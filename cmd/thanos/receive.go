--- conflicted
+++ resolved
@@ -818,19 +818,6 @@
 
 	grpcConfig grpcConfig
 
-<<<<<<< HEAD
-	rwAddress             string
-	rwServerCert          string
-	rwServerKey           string
-	rwServerClientCA      string
-	rwServerTlsMinVersion string
-	rwClientCert          string
-	rwClientKey           string
-	rwClientSecure        bool
-	rwClientServerCA      string
-	rwClientServerName    string
-	rwClientSkipVerify    bool
-=======
 	replicationAddr    string
 	rwAddress          string
 	rwServerCert       string
@@ -842,7 +829,7 @@
 	rwClientServerCA   string
 	rwClientServerName string
 	rwClientSkipVerify bool
->>>>>>> 731e4607
+	rwServerTlsMinVersion string
 
 	dataDir   string
 	labelStrs []string
