// Copyright (c) The Thanos Authors.
// Licensed under the Apache License 2.0.

package main

import (
	"context"
	"io/ioutil"
	"net"
	"os"
	"path"
	"strings"
	"time"

	"github.com/go-kit/kit/log"
	"github.com/go-kit/kit/log/level"
	grpc_logging "github.com/grpc-ecosystem/go-grpc-middleware/v2/interceptors/logging"
	"github.com/grpc-ecosystem/go-grpc-middleware/v2/interceptors/tags"
	"github.com/oklog/run"
	"github.com/opentracing/opentracing-go"
	"github.com/pkg/errors"
	"github.com/prometheus/client_golang/prometheus"
	"github.com/prometheus/client_golang/prometheus/promauto"
	"github.com/prometheus/common/model"
	"github.com/prometheus/prometheus/pkg/labels"
	"github.com/prometheus/prometheus/tsdb"

	"github.com/thanos-io/thanos/pkg/block/metadata"
	"github.com/thanos-io/thanos/pkg/extkingpin"
	"github.com/thanos-io/thanos/pkg/logging"

	"github.com/thanos-io/thanos/pkg/component"
	"github.com/thanos-io/thanos/pkg/extflag"
	"github.com/thanos-io/thanos/pkg/extgrpc"
	"github.com/thanos-io/thanos/pkg/extprom"
	"github.com/thanos-io/thanos/pkg/objstore"
	"github.com/thanos-io/thanos/pkg/objstore/client"
	"github.com/thanos-io/thanos/pkg/prober"
	"github.com/thanos-io/thanos/pkg/receive"
	"github.com/thanos-io/thanos/pkg/runutil"
	grpcserver "github.com/thanos-io/thanos/pkg/server/grpc"
	httpserver "github.com/thanos-io/thanos/pkg/server/http"
	"github.com/thanos-io/thanos/pkg/store"
	"github.com/thanos-io/thanos/pkg/tls"
)

func registerReceive(app *extkingpin.App) {
	cmd := app.Command(component.Receive.String(), "Accept Prometheus remote write API requests and write to local tsdb.")

<<<<<<< HEAD
	httpBindAddr, httpGracePeriod := extkingpin.RegisterHTTPFlags(cmd)
	grpcBindAddr, grpcGracePeriod, grpcCert, grpcKey, grpcClientCA := extkingpin.RegisterGRPCFlags(cmd)

	rwAddress := cmd.Flag("remote-write.address", "Address to listen on for remote write requests.").
		Default("0.0.0.0:19291").String()
	rwServerCert := cmd.Flag("remote-write.server-tls-cert", "TLS Certificate for HTTP server, leave blank to disable TLS.").Default("").String()
	rwServerKey := cmd.Flag("remote-write.server-tls-key", "TLS Key for the HTTP server, leave blank to disable TLS.").Default("").String()
	rwServerClientCA := cmd.Flag("remote-write.server-tls-client-ca", "TLS CA to verify clients against. If no client CA is specified, there is no client verification on server side. (tls.NoClientCert)").Default("").String()
	rwClientCert := cmd.Flag("remote-write.client-tls-cert", "TLS Certificates to use to identify this client to the server.").Default("").String()
	rwClientKey := cmd.Flag("remote-write.client-tls-key", "TLS Key for the client's certificate.").Default("").String()
	rwClientServerCA := cmd.Flag("remote-write.client-tls-ca", "TLS CA Certificates to use to verify servers.").Default("").String()
	rwClientServerName := cmd.Flag("remote-write.client-server-name", "Server name to verify the hostname on the returned gRPC certificates. See https://tools.ietf.org/html/rfc4366#section-3.1").Default("").String()

	dataDir := cmd.Flag("tsdb.path", "Data directory of TSDB.").
		Default("./data").String()

	labelStrs := cmd.Flag("label", "External labels to announce. This flag will be removed in the future when handling multiple tsdb instances is added.").PlaceHolder("key=\"value\"").Strings()

	objStoreConfig := extkingpin.RegisterCommonObjStoreFlags(cmd, "", false)

	retention := extkingpin.ModelDuration(cmd.Flag("tsdb.retention", "How long to retain raw samples on local storage. 0d - disables this retention.").Default("15d"))

	hashringsFilePath := cmd.Flag("receive.hashrings-file", "Path to file that contains the hashring configuration. A watcher is initialized to watch changes and update the hashring dynamically.").PlaceHolder("<path>").String()
	hashringsFileContent := cmd.Flag("receive.hashrings", "Alternative to 'receive.hashrings-file' flag (lower priority). Content of file that contains the hashring configuration.").PlaceHolder("<content>").String()

	refreshInterval := extkingpin.ModelDuration(cmd.Flag("receive.hashrings-file-refresh-interval", "Refresh interval to re-read the hashring configuration file. (used as a fallback)").
		Default("5m"))

	localEndpoint := cmd.Flag("receive.local-endpoint", "Endpoint of local receive node. Used to identify the local node in the hashring configuration.").String()

	tenantHeader := cmd.Flag("receive.tenant-header", "HTTP header to determine tenant for write requests.").Default(receive.DefaultTenantHeader).String()

	defaultTenantID := cmd.Flag("receive.default-tenant-id", "Default tenant ID to use when none is provided via a header.").Default(receive.DefaultTenant).String()

	tenantLabelName := cmd.Flag("receive.tenant-label-name", "Label name through which the tenant will be announced.").Default(receive.DefaultTenantLabel).String()

	replicaHeader := cmd.Flag("receive.replica-header", "HTTP header specifying the replica number of a write request.").Default(receive.DefaultReplicaHeader).String()

	replicationFactor := cmd.Flag("receive.replication-factor", "How many times to replicate incoming write requests.").Default("1").Uint64()

	forwardTimeout := extkingpin.ModelDuration(cmd.Flag("receive-forward-timeout", "Timeout for each forward request.").Default("5s").Hidden())

	tsdbMinBlockDuration := extkingpin.ModelDuration(cmd.Flag("tsdb.min-block-duration", "Min duration for local TSDB blocks").Default("2h").Hidden())
	tsdbMaxBlockDuration := extkingpin.ModelDuration(cmd.Flag("tsdb.max-block-duration", "Max duration for local TSDB blocks").Default("2h").Hidden())
	tsdbAllowOverlappingBlocks := cmd.Flag("tsdb.allow-overlapping-blocks", "Allow overlapping blocks, which in turn enables vertical compaction and vertical query merge.").Default("false").Bool()
	walCompression := cmd.Flag("tsdb.wal-compression", "Compress the tsdb WAL.").Default("true").Bool()
	noLockFile := cmd.Flag("tsdb.no-lockfile", "Do not create lockfile in TSDB data directory. In any case, the lockfiles will be deleted on next startup.").Default("false").Bool()

	hashFunc := cmd.Flag("hash-func", "Specify which hash function to use when calculating the hashes of produced files. If no function has been specified, it does not happen. This permits avoiding downloading some files twice albeit at some performance cost. Possible values are: \"\", \"SHA256\".").
		Default("").Enum("SHA256", "")

	ignoreBlockSize := cmd.Flag("shipper.ignore-unequal-block-size", "If true receive will not require min and max block size flags to be set to the same value. Only use this if you want to keep long retention and compaction enabled, as in the worst case it can result in ~2h data loss for your Thanos bucket storage.").Default("false").Hidden().Bool()
	allowOutOfOrderUpload := cmd.Flag("shipper.allow-out-of-order-uploads",
		"If true, shipper will skip failed block uploads in the given iteration and retry later. This means that some newer blocks might be uploaded sooner than older blocks."+
			"This can trigger compaction without those blocks and as a result will create an overlap situation. Set it to true if you have vertical compaction enabled and wish to upload blocks as soon as possible without caring"+
			"about order.").
		Default("false").Hidden().Bool()
	samplesLimitPerEachWrite := cmd.Flag("receive.samples-limit-per-each-write", "Number of allowed samples for each write API call.").Default("5000").Uint64()

	reqLogConfig := extkingpin.RegisterRequestLoggingFlags(cmd)
=======
	conf := &receiveConfig{}
	conf.registerFlag(cmd)
>>>>>>> 74ea3b86

	cmd.Setup(func(g *run.Group, logger log.Logger, reg *prometheus.Registry, tracer opentracing.Tracer, _ <-chan struct{}, _ bool) error {
		lset, err := parseFlagLabels(conf.labelStrs)
		if err != nil {
			return errors.Wrap(err, "parse labels")
		}

		if len(lset) == 0 {
			return errors.New("no external labels configured for receive, uniquely identifying external labels must be configured (ideally with `receive_` prefix); see https://thanos.io/tip/thanos/storage.md#external-labels for details.")
		}

		tagOpts, grpcLogOpts, err := logging.ParsegRPCOptions("", conf.reqLogConfig)
		if err != nil {
			return errors.Wrap(err, "error while parsing config for request logging")
		}

		tsdbOpts := &tsdb.Options{
			MinBlockDuration:       int64(time.Duration(*conf.tsdbMinBlockDuration) / time.Millisecond),
			MaxBlockDuration:       int64(time.Duration(*conf.tsdbMaxBlockDuration) / time.Millisecond),
			RetentionDuration:      int64(time.Duration(*conf.retention) / time.Millisecond),
			NoLockfile:             conf.noLockFile,
			WALCompression:         conf.walCompression,
			AllowOverlappingBlocks: conf.tsdbAllowOverlappingBlocks,
		}

		// Local is empty, so try to generate a local endpoint
		// based on the hostname and the listening port.
		if conf.endpoint == "" {
			hostname, err := os.Hostname()
			if hostname == "" || err != nil {
				return errors.New("--receive.local-endpoint is empty and host could not be determined.")
			}
			parts := strings.Split(*conf.grpcBindAddr, ":")
			port := parts[len(parts)-1]
			conf.endpoint = net.JoinHostPort(hostname, port)
		}

		return runReceive(
			g,
			logger,
			reg,
			tracer,
			grpcLogOpts, tagOpts,
			tsdbOpts,
			lset,
			component.Receive,
<<<<<<< HEAD
			metadata.HashFunc(*hashFunc),
			*samplesLimitPerEachWrite,
=======
			metadata.HashFunc(conf.hashFunc),
			conf,
>>>>>>> 74ea3b86
		)
	})
}

func runReceive(
	g *run.Group,
	logger log.Logger,
	reg *prometheus.Registry,
	tracer opentracing.Tracer,
	grpcLogOpts []grpc_logging.Option,
	tagOpts []tags.Option,
	tsdbOpts *tsdb.Options,
	lset labels.Labels,
	comp component.SourceStoreAPI,
	hashFunc metadata.HashFunc,
<<<<<<< HEAD
	samplesLimitPerEachWrite uint64,
=======
	conf *receiveConfig,
>>>>>>> 74ea3b86
) error {
	logger = log.With(logger, "component", "receive")
	level.Warn(logger).Log("msg", "setting up receive")
	rwTLSConfig, err := tls.NewServerConfig(log.With(logger, "protocol", "HTTP"), conf.rwServerCert, conf.rwServerKey, conf.rwServerClientCA)
	if err != nil {
		return err
	}
	dialOpts, err := extgrpc.StoreClientGRPCOpts(
		logger,
		reg,
		tracer,
		conf.rwServerCert != "",
		conf.rwServerClientCA == "",
		conf.rwClientCert,
		conf.rwClientKey,
		conf.rwClientServerCA,
		conf.rwClientServerName,
	)
	if err != nil {
		return err
	}

	var bkt objstore.Bucket
	confContentYaml, err := conf.objStoreConfig.Content()
	if err != nil {
		return err
	}
	upload := len(confContentYaml) > 0
	if upload {
		if tsdbOpts.MinBlockDuration != tsdbOpts.MaxBlockDuration {
			if !conf.ignoreBlockSize {
				return errors.Errorf("found that TSDB Max time is %d and Min time is %d. "+
					"Compaction needs to be disabled (tsdb.min-block-duration = tsdb.max-block-duration)", tsdbOpts.MaxBlockDuration, tsdbOpts.MinBlockDuration)
			}
			level.Warn(logger).Log("msg", "flag to ignore min/max block duration flags differing is being used. If the upload of a 2h block fails and a tsdb compaction happens that block may be missing from your Thanos bucket storage.")
		}
		// The background shipper continuously scans the data directory and uploads
		// new blocks to object storage service.
		bkt, err = client.NewBucket(logger, confContentYaml, reg, comp.String())
		if err != nil {
			return err
		}
	} else {
		level.Info(logger).Log("msg", "no supported bucket was configured, uploads will be disabled")
	}

	// TODO(brancz): remove after a couple of versions
	// Migrate non-multi-tsdb capable storage to multi-tsdb disk layout.
	if err := migrateLegacyStorage(logger, conf.dataDir, conf.defaultTenantID); err != nil {
		return errors.Wrapf(err, "migrate legacy storage in %v to default tenant %v", conf.dataDir, conf.defaultTenantID)
	}

	dbs := receive.NewMultiTSDB(
		conf.dataDir,
		logger,
		reg,
		tsdbOpts,
		lset,
		conf.tenantLabelName,
		bkt,
		conf.allowOutOfOrderUpload,
		hashFunc,
	)
	writer := receive.NewWriter(log.With(logger, "component", "receive-writer"), dbs)
	webHandler := receive.NewHandler(log.With(logger, "component", "receive-handler"), &receive.Options{
<<<<<<< HEAD
		Writer:                   writer,
		ListenAddress:            rwAddress,
		Registry:                 reg,
		Endpoint:                 endpoint,
		TenantHeader:             tenantHeader,
		DefaultTenantID:          defaultTenantID,
		ReplicaHeader:            replicaHeader,
		ReplicationFactor:        replicationFactor,
		Tracer:                   tracer,
		TLSConfig:                rwTLSConfig,
		DialOpts:                 dialOpts,
		ForwardTimeout:           forwardTimeout,
		SamplesLimitPerEachWrite: samplesLimitPerEachWrite,
=======
		Writer:            writer,
		ListenAddress:     conf.rwAddress,
		Registry:          reg,
		Endpoint:          conf.endpoint,
		TenantHeader:      conf.tenantHeader,
		DefaultTenantID:   conf.defaultTenantID,
		ReplicaHeader:     conf.replicaHeader,
		ReplicationFactor: conf.replicationFactor,
		Tracer:            tracer,
		TLSConfig:         rwTLSConfig,
		DialOpts:          dialOpts,
		ForwardTimeout:    time.Duration(*conf.forwardTimeout),
>>>>>>> 74ea3b86
	})

	grpcProbe := prober.NewGRPC()
	httpProbe := prober.NewHTTP()
	statusProber := prober.Combine(
		httpProbe,
		grpcProbe,
		prober.NewInstrumentation(comp, logger, extprom.WrapRegistererWithPrefix("thanos_", reg)),
	)

	// Start all components while we wait for TSDB to open but only load
	// initial config and mark ourselves as ready after it completed.

	// dbReady signals when TSDB is ready and the Store gRPC server can start.
	dbReady := make(chan struct{}, 1)
	// hashringChangedChan signals when TSDB needs to be flushed and updated due to hashring config change.
	hashringChangedChan := make(chan struct{}, 1)
	// uploadC signals when new blocks should be uploaded.
	uploadC := make(chan struct{}, 1)
	// uploadDone signals when uploading has finished.
	uploadDone := make(chan struct{}, 1)

	level.Debug(logger).Log("msg", "setting up tsdb")
	{
		log.With(logger, "component", "storage")
		dbUpdatesStarted := promauto.With(reg).NewCounter(prometheus.CounterOpts{
			Name: "thanos_receive_multi_db_updates_attempted_total",
			Help: "Number of Multi DB attempted reloads with flush and potential upload due to hashring changes",
		})
		dbUpdatesCompleted := promauto.With(reg).NewCounter(prometheus.CounterOpts{
			Name: "thanos_receive_multi_db_updates_completed_total",
			Help: "Number of Multi DB completed reloads with flush and potential upload due to hashring changes",
		})

		level.Debug(logger).Log("msg", "removing storage lock files if any")
		if err := dbs.RemoveLockFilesIfAny(); err != nil {
			return errors.Wrap(err, "remove storage lock files")
		}

		// TSDBs reload logic, listening on hashring changes.
		cancel := make(chan struct{})
		g.Add(func() error {
			defer close(dbReady)
			defer close(uploadC)

			// Before quitting, ensure the WAL is flushed and the DBs are closed.
			defer func() {
				level.Info(logger).Log("msg", "shutting down storage")
				if err := dbs.Flush(); err != nil {
					level.Error(logger).Log("err", err, "msg", "failed to flush storage")
				} else {
					level.Info(logger).Log("msg", "storage is flushed successfully")
				}
				if err := dbs.Close(); err != nil {
					level.Error(logger).Log("err", err, "msg", "failed to close storage")
					return
				}
				level.Info(logger).Log("msg", "storage is closed")
			}()

			for {
				select {
				case <-cancel:
					return nil
				case _, ok := <-hashringChangedChan:
					if !ok {
						return nil
					}
					dbUpdatesStarted.Inc()
					level.Info(logger).Log("msg", "updating storage")

					if err := dbs.Flush(); err != nil {
						return errors.Wrap(err, "flushing storage")
					}
					if err := dbs.Open(); err != nil {
						return errors.Wrap(err, "opening storage")
					}
					if upload {
						uploadC <- struct{}{}
						<-uploadDone
					}
					statusProber.Ready()
					level.Info(logger).Log("msg", "storage started, and server is ready to receive web requests")
					dbUpdatesCompleted.Inc()
					dbReady <- struct{}{}
				}
			}
		}, func(err error) {
			close(cancel)
		})
	}

	level.Debug(logger).Log("msg", "setting up hashring")
	{
		// Note: the hashring configuration watcher
		// is the sender and thus closes the chan.
		// In the single-node case, which has no configuration
		// watcher, we close the chan ourselves.
		updates := make(chan receive.Hashring, 1)

		// The Hashrings config file path is given initializing config watcher.
		if conf.hashringsFilePath != "" {
			cw, err := receive.NewConfigWatcher(log.With(logger, "component", "config-watcher"), reg, conf.hashringsFilePath, *conf.refreshInterval)
			if err != nil {
				return errors.Wrap(err, "failed to initialize config watcher")
			}

			// Check the hashring configuration on before running the watcher.
			if err := cw.ValidateConfig(); err != nil {
				cw.Stop()
				close(updates)
				return errors.Wrap(err, "failed to validate hashring configuration file")
			}

			ctx, cancel := context.WithCancel(context.Background())
			g.Add(func() error {
				level.Info(logger).Log("msg", "the hashring initialized with config watcher.")
				return receive.HashringFromConfigWatcher(ctx, updates, cw)
			}, func(error) {
				cancel()
			})
		} else {
			var ring receive.Hashring
			// The Hashrings config file content given initialize configuration from content.
			if len(conf.hashringsFileContent) > 0 {
				ring, err = receive.HashringFromConfig(conf.hashringsFileContent)
				if err != nil {
					close(updates)
					return errors.Wrap(err, "failed to validate hashring configuration file")
				}
				level.Info(logger).Log("msg", "the hashring initialized directly with the given content through the flag.")
			} else {
				level.Info(logger).Log("msg", "the hashring file is not specified use single node hashring.")
				ring = receive.SingleNodeHashring(conf.endpoint)
			}

			cancel := make(chan struct{})
			g.Add(func() error {
				defer close(updates)
				updates <- ring
				<-cancel
				return nil
			}, func(error) {
				close(cancel)
			})
		}

		cancel := make(chan struct{})
		g.Add(func() error {
			defer close(hashringChangedChan)
			for {
				select {
				case h, ok := <-updates:
					if !ok {
						return nil
					}
					webHandler.Hashring(h)
					msg := "hashring has changed; server is not ready to receive web requests"
					statusProber.NotReady(errors.New(msg))
					level.Info(logger).Log("msg", msg)
					hashringChangedChan <- struct{}{}
				case <-cancel:
					return nil
				}
			}
		}, func(err error) {
			close(cancel)
		},
		)
	}

	level.Debug(logger).Log("msg", "setting up http server")
	srv := httpserver.New(logger, reg, comp, httpProbe,
		httpserver.WithListen(*conf.httpBindAddr),
		httpserver.WithGracePeriod(time.Duration(*conf.httpGracePeriod)),
		httpserver.WithTLSConfig(*conf.httpTLSConfig),
	)
	g.Add(func() error {
		statusProber.Healthy()

		return srv.ListenAndServe()
	}, func(err error) {
		statusProber.NotReady(err)
		defer statusProber.NotHealthy(err)

		srv.Shutdown(err)
	})

	level.Debug(logger).Log("msg", "setting up grpc server")
	{
		var s *grpcserver.Server
		startGRPC := make(chan struct{})
		g.Add(func() error {
			defer close(startGRPC)

			tlsCfg, err := tls.NewServerConfig(log.With(logger, "protocol", "gRPC"), *conf.grpcCert, *conf.grpcKey, *conf.grpcClientCA)
			if err != nil {
				return errors.Wrap(err, "setup gRPC server")
			}

			for range dbReady {
				if s != nil {
					s.Shutdown(errors.New("reload hashrings"))
				}

				rw := store.ReadWriteTSDBStore{
					StoreServer: store.NewMultiTSDBStore(
						logger,
						reg,
						comp,
						dbs.TSDBStores,
					),
					WriteableStoreServer: webHandler,
				}

				s = grpcserver.New(logger, &receive.UnRegisterer{Registerer: reg}, tracer, grpcLogOpts, tagOpts, comp, grpcProbe,
					grpcserver.WithServer(store.RegisterStoreServer(rw)),
					grpcserver.WithServer(store.RegisterWritableStoreServer(rw)),
					grpcserver.WithListen(*conf.grpcBindAddr),
					grpcserver.WithGracePeriod(time.Duration(*conf.grpcGracePeriod)),
					grpcserver.WithTLSConfig(tlsCfg),
				)
				startGRPC <- struct{}{}
			}
			if s != nil {
				s.Shutdown(err)
			}
			return nil
		}, func(error) {})
		// We need to be able to start and stop the gRPC server
		// whenever the DB changes, thus it needs its own run group.
		g.Add(func() error {
			for range startGRPC {
				level.Info(logger).Log("msg", "listening for StoreAPI and WritableStoreAPI gRPC", "address", *conf.grpcBindAddr)
				if err := s.ListenAndServe(); err != nil {
					return errors.Wrap(err, "serve gRPC")
				}
			}
			return nil
		}, func(error) {})
	}

	level.Debug(logger).Log("msg", "setting up receive http handler")
	{
		g.Add(
			func() error {
				return errors.Wrap(webHandler.Run(), "error starting web server")
			},
			func(err error) {
				webHandler.Close()
			},
		)
	}

	if upload {
		logger := log.With(logger, "component", "uploader")
		upload := func(ctx context.Context) error {
			level.Debug(logger).Log("msg", "upload phase starting")
			start := time.Now()

			uploaded, err := dbs.Sync(ctx)
			if err != nil {
				level.Warn(logger).Log("msg", "upload failed", "elapsed", time.Since(start), "err", err)
				return err
			}
			level.Debug(logger).Log("msg", "upload phase done", "uploaded", uploaded, "elapsed", time.Since(start))
			return nil
		}
		{
			level.Info(logger).Log("msg", "upload enabled, starting initial sync")
			if err := upload(context.Background()); err != nil {
				return errors.Wrap(err, "initial upload failed")
			}
			level.Info(logger).Log("msg", "initial sync done")
		}
		{
			ctx, cancel := context.WithCancel(context.Background())
			g.Add(func() error {
				// Ensure we clean up everything properly.
				defer func() {
					runutil.CloseWithLogOnErr(logger, bkt, "bucket client")
				}()

				// Before quitting, ensure all blocks are uploaded.
				defer func() {
					<-uploadC // Closed by storage routine when it's done.
					level.Info(logger).Log("msg", "uploading the final cut block before exiting")
					ctx, cancel := context.WithCancel(context.Background())
					uploaded, err := dbs.Sync(ctx)
					if err != nil {
						cancel()
						level.Error(logger).Log("msg", "the final upload failed", "err", err)
						return
					}
					cancel()
					level.Info(logger).Log("msg", "the final cut block was uploaded", "uploaded", uploaded)
				}()

				defer close(uploadDone)

				// Run the uploader in a loop.
				tick := time.NewTicker(30 * time.Second)
				defer tick.Stop()

				for {
					select {
					case <-ctx.Done():
						return nil
					case <-uploadC:
						// Upload on demand.
						if err := upload(ctx); err != nil {
							level.Warn(logger).Log("msg", "on demand upload failed", "err", err)
						}
						uploadDone <- struct{}{}
					case <-tick.C:
						if err := upload(ctx); err != nil {
							level.Warn(logger).Log("msg", "recurring upload failed", "err", err)
						}
					}
				}
			}, func(error) {
				cancel()
			})
		}
	}

	level.Info(logger).Log("msg", "starting receiver")
	return nil
}

func migrateLegacyStorage(logger log.Logger, dataDir, defaultTenantID string) error {
	defaultTenantDataDir := path.Join(dataDir, defaultTenantID)

	if _, err := os.Stat(defaultTenantDataDir); !os.IsNotExist(err) {
		level.Info(logger).Log("msg", "default tenant data dir already present, not attempting to migrate storage")
		return nil
	}

	if _, err := os.Stat(dataDir); os.IsNotExist(err) {
		level.Info(logger).Log("msg", "no existing storage found, no data migration attempted")
		return nil
	}

	level.Info(logger).Log("msg", "found legacy storage, migrating to multi-tsdb layout with default tenant", "defaultTenantID", defaultTenantID)

	files, err := ioutil.ReadDir(dataDir)
	if err != nil {
		return errors.Wrapf(err, "read legacy data dir: %v", dataDir)
	}

	if err := os.MkdirAll(defaultTenantDataDir, 0750); err != nil {
		return errors.Wrapf(err, "create default tenant data dir: %v", defaultTenantDataDir)
	}

	for _, f := range files {
		from := path.Join(dataDir, f.Name())
		to := path.Join(defaultTenantDataDir, f.Name())
		if err := os.Rename(from, to); err != nil {
			return errors.Wrapf(err, "migrate file from %v to %v", from, to)
		}
	}

	return nil
}

type receiveConfig struct {
	httpBindAddr    *string
	httpGracePeriod *model.Duration
	httpTLSConfig   *string

	grpcBindAddr    *string
	grpcGracePeriod *model.Duration
	grpcCert        *string
	grpcKey         *string
	grpcClientCA    *string

	rwAddress          string
	rwServerCert       string
	rwServerKey        string
	rwServerClientCA   string
	rwClientCert       string
	rwClientKey        string
	rwClientServerCA   string
	rwClientServerName string

	dataDir   string
	labelStrs []string

	objStoreConfig *extflag.PathOrContent
	retention      *model.Duration

	hashringsFilePath    string
	hashringsFileContent string

	refreshInterval   *model.Duration
	endpoint          string
	tenantHeader      string
	defaultTenantID   string
	tenantLabelName   string
	replicaHeader     string
	replicationFactor uint64
	forwardTimeout    *model.Duration

	tsdbMinBlockDuration       *model.Duration
	tsdbMaxBlockDuration       *model.Duration
	tsdbAllowOverlappingBlocks bool

	walCompression bool
	noLockFile     bool

	hashFunc string

	ignoreBlockSize       bool
	allowOutOfOrderUpload bool

	reqLogConfig *extflag.PathOrContent
}

func (rc *receiveConfig) registerFlag(cmd extkingpin.FlagClause) {
	rc.httpBindAddr, rc.httpGracePeriod, rc.httpTLSConfig = extkingpin.RegisterHTTPFlags(cmd)
	rc.grpcBindAddr, rc.grpcGracePeriod, rc.grpcCert, rc.grpcKey, rc.grpcClientCA = extkingpin.RegisterGRPCFlags(cmd)

	cmd.Flag("remote-write.address", "Address to listen on for remote write requests.").
		Default("0.0.0.0:19291").StringVar(&rc.rwAddress)

	cmd.Flag("remote-write.server-tls-cert", "TLS Certificate for HTTP server, leave blank to disable TLS.").Default("").StringVar(&rc.rwServerCert)

	cmd.Flag("remote-write.server-tls-key", "TLS Key for the HTTP server, leave blank to disable TLS.").Default("").StringVar(&rc.rwServerKey)

	cmd.Flag("remote-write.server-tls-client-ca", "TLS CA to verify clients against. If no client CA is specified, there is no client verification on server side. (tls.NoClientCert)").Default("").StringVar(&rc.rwServerClientCA)

	cmd.Flag("remote-write.client-tls-cert", "TLS Certificates to use to identify this client to the server.").Default("").StringVar(&rc.rwClientCert)

	cmd.Flag("remote-write.client-tls-key", "TLS Key for the client's certificate.").Default("").StringVar(&rc.rwClientKey)

	cmd.Flag("remote-write.client-tls-ca", "TLS CA Certificates to use to verify servers.").Default("").StringVar(&rc.rwClientServerCA)

	cmd.Flag("remote-write.client-server-name", "Server name to verify the hostname on the returned TLS certificates. See https://tools.ietf.org/html/rfc4366#section-3.1").Default("").StringVar(&rc.rwClientServerName)

	cmd.Flag("tsdb.path", "Data directory of TSDB.").
		Default("./data").StringVar(&rc.dataDir)

	cmd.Flag("label", "External labels to announce. This flag will be removed in the future when handling multiple tsdb instances is added.").PlaceHolder("key=\"value\"").StringsVar(&rc.labelStrs)

	rc.objStoreConfig = extkingpin.RegisterCommonObjStoreFlags(cmd, "", false)

	rc.retention = extkingpin.ModelDuration(cmd.Flag("tsdb.retention", "How long to retain raw samples on local storage. 0d - disables this retention.").Default("15d"))

	cmd.Flag("receive.hashrings-file", "Path to file that contains the hashring configuration. A watcher is initialized to watch changes and update the hashring dynamically.").PlaceHolder("<path>").StringVar(&rc.hashringsFilePath)

	cmd.Flag("receive.hashrings", "Alternative to 'receive.hashrings-file' flag (lower priority). Content of file that contains the hashring configuration.").PlaceHolder("<content>").StringVar(&rc.hashringsFileContent)

	rc.refreshInterval = extkingpin.ModelDuration(cmd.Flag("receive.hashrings-file-refresh-interval", "Refresh interval to re-read the hashring configuration file. (used as a fallback)").
		Default("5m"))

	cmd.Flag("receive.local-endpoint", "Endpoint of local receive node. Used to identify the local node in the hashring configuration.").StringVar(&rc.endpoint)

	cmd.Flag("receive.tenant-header", "HTTP header to determine tenant for write requests.").Default(receive.DefaultTenantHeader).StringVar(&rc.tenantHeader)

	cmd.Flag("receive.default-tenant-id", "Default tenant ID to use when none is provided via a header.").Default(receive.DefaultTenant).StringVar(&rc.defaultTenantID)

	cmd.Flag("receive.tenant-label-name", "Label name through which the tenant will be announced.").Default(receive.DefaultTenantLabel).StringVar(&rc.tenantLabelName)

	cmd.Flag("receive.replica-header", "HTTP header specifying the replica number of a write request.").Default(receive.DefaultReplicaHeader).StringVar(&rc.replicaHeader)

	cmd.Flag("receive.replication-factor", "How many times to replicate incoming write requests.").Default("1").Uint64Var(&rc.replicationFactor)

	rc.forwardTimeout = extkingpin.ModelDuration(cmd.Flag("receive-forward-timeout", "Timeout for each forward request.").Default("5s").Hidden())

	rc.tsdbMinBlockDuration = extkingpin.ModelDuration(cmd.Flag("tsdb.min-block-duration", "Min duration for local TSDB blocks").Default("2h").Hidden())

	rc.tsdbMaxBlockDuration = extkingpin.ModelDuration(cmd.Flag("tsdb.max-block-duration", "Max duration for local TSDB blocks").Default("2h").Hidden())

	cmd.Flag("tsdb.allow-overlapping-blocks", "Allow overlapping blocks, which in turn enables vertical compaction and vertical query merge.").Default("false").BoolVar(&rc.tsdbAllowOverlappingBlocks)

	cmd.Flag("tsdb.wal-compression", "Compress the tsdb WAL.").Default("true").BoolVar(&rc.walCompression)

	cmd.Flag("tsdb.no-lockfile", "Do not create lockfile in TSDB data directory. In any case, the lockfiles will be deleted on next startup.").Default("false").BoolVar(&rc.noLockFile)

	cmd.Flag("hash-func", "Specify which hash function to use when calculating the hashes of produced files. If no function has been specified, it does not happen. This permits avoiding downloading some files twice albeit at some performance cost. Possible values are: \"\", \"SHA256\".").
		Default("").EnumVar(&rc.hashFunc, "SHA256", "")

	cmd.Flag("shipper.ignore-unequal-block-size", "If true receive will not require min and max block size flags to be set to the same value. Only use this if you want to keep long retention and compaction enabled, as in the worst case it can result in ~2h data loss for your Thanos bucket storage.").Default("false").Hidden().BoolVar(&rc.ignoreBlockSize)

	cmd.Flag("shipper.allow-out-of-order-uploads",
		"If true, shipper will skip failed block uploads in the given iteration and retry later. This means that some newer blocks might be uploaded sooner than older blocks."+
			"This can trigger compaction without those blocks and as a result will create an overlap situation. Set it to true if you have vertical compaction enabled and wish to upload blocks as soon as possible without caring"+
			"about order.").
		Default("false").Hidden().BoolVar(&rc.allowOutOfOrderUpload)

	rc.reqLogConfig = extkingpin.RegisterRequestLoggingFlags(cmd)
}<|MERGE_RESOLUTION|>--- conflicted
+++ resolved
@@ -47,71 +47,8 @@
 func registerReceive(app *extkingpin.App) {
 	cmd := app.Command(component.Receive.String(), "Accept Prometheus remote write API requests and write to local tsdb.")
 
-<<<<<<< HEAD
-	httpBindAddr, httpGracePeriod := extkingpin.RegisterHTTPFlags(cmd)
-	grpcBindAddr, grpcGracePeriod, grpcCert, grpcKey, grpcClientCA := extkingpin.RegisterGRPCFlags(cmd)
-
-	rwAddress := cmd.Flag("remote-write.address", "Address to listen on for remote write requests.").
-		Default("0.0.0.0:19291").String()
-	rwServerCert := cmd.Flag("remote-write.server-tls-cert", "TLS Certificate for HTTP server, leave blank to disable TLS.").Default("").String()
-	rwServerKey := cmd.Flag("remote-write.server-tls-key", "TLS Key for the HTTP server, leave blank to disable TLS.").Default("").String()
-	rwServerClientCA := cmd.Flag("remote-write.server-tls-client-ca", "TLS CA to verify clients against. If no client CA is specified, there is no client verification on server side. (tls.NoClientCert)").Default("").String()
-	rwClientCert := cmd.Flag("remote-write.client-tls-cert", "TLS Certificates to use to identify this client to the server.").Default("").String()
-	rwClientKey := cmd.Flag("remote-write.client-tls-key", "TLS Key for the client's certificate.").Default("").String()
-	rwClientServerCA := cmd.Flag("remote-write.client-tls-ca", "TLS CA Certificates to use to verify servers.").Default("").String()
-	rwClientServerName := cmd.Flag("remote-write.client-server-name", "Server name to verify the hostname on the returned gRPC certificates. See https://tools.ietf.org/html/rfc4366#section-3.1").Default("").String()
-
-	dataDir := cmd.Flag("tsdb.path", "Data directory of TSDB.").
-		Default("./data").String()
-
-	labelStrs := cmd.Flag("label", "External labels to announce. This flag will be removed in the future when handling multiple tsdb instances is added.").PlaceHolder("key=\"value\"").Strings()
-
-	objStoreConfig := extkingpin.RegisterCommonObjStoreFlags(cmd, "", false)
-
-	retention := extkingpin.ModelDuration(cmd.Flag("tsdb.retention", "How long to retain raw samples on local storage. 0d - disables this retention.").Default("15d"))
-
-	hashringsFilePath := cmd.Flag("receive.hashrings-file", "Path to file that contains the hashring configuration. A watcher is initialized to watch changes and update the hashring dynamically.").PlaceHolder("<path>").String()
-	hashringsFileContent := cmd.Flag("receive.hashrings", "Alternative to 'receive.hashrings-file' flag (lower priority). Content of file that contains the hashring configuration.").PlaceHolder("<content>").String()
-
-	refreshInterval := extkingpin.ModelDuration(cmd.Flag("receive.hashrings-file-refresh-interval", "Refresh interval to re-read the hashring configuration file. (used as a fallback)").
-		Default("5m"))
-
-	localEndpoint := cmd.Flag("receive.local-endpoint", "Endpoint of local receive node. Used to identify the local node in the hashring configuration.").String()
-
-	tenantHeader := cmd.Flag("receive.tenant-header", "HTTP header to determine tenant for write requests.").Default(receive.DefaultTenantHeader).String()
-
-	defaultTenantID := cmd.Flag("receive.default-tenant-id", "Default tenant ID to use when none is provided via a header.").Default(receive.DefaultTenant).String()
-
-	tenantLabelName := cmd.Flag("receive.tenant-label-name", "Label name through which the tenant will be announced.").Default(receive.DefaultTenantLabel).String()
-
-	replicaHeader := cmd.Flag("receive.replica-header", "HTTP header specifying the replica number of a write request.").Default(receive.DefaultReplicaHeader).String()
-
-	replicationFactor := cmd.Flag("receive.replication-factor", "How many times to replicate incoming write requests.").Default("1").Uint64()
-
-	forwardTimeout := extkingpin.ModelDuration(cmd.Flag("receive-forward-timeout", "Timeout for each forward request.").Default("5s").Hidden())
-
-	tsdbMinBlockDuration := extkingpin.ModelDuration(cmd.Flag("tsdb.min-block-duration", "Min duration for local TSDB blocks").Default("2h").Hidden())
-	tsdbMaxBlockDuration := extkingpin.ModelDuration(cmd.Flag("tsdb.max-block-duration", "Max duration for local TSDB blocks").Default("2h").Hidden())
-	tsdbAllowOverlappingBlocks := cmd.Flag("tsdb.allow-overlapping-blocks", "Allow overlapping blocks, which in turn enables vertical compaction and vertical query merge.").Default("false").Bool()
-	walCompression := cmd.Flag("tsdb.wal-compression", "Compress the tsdb WAL.").Default("true").Bool()
-	noLockFile := cmd.Flag("tsdb.no-lockfile", "Do not create lockfile in TSDB data directory. In any case, the lockfiles will be deleted on next startup.").Default("false").Bool()
-
-	hashFunc := cmd.Flag("hash-func", "Specify which hash function to use when calculating the hashes of produced files. If no function has been specified, it does not happen. This permits avoiding downloading some files twice albeit at some performance cost. Possible values are: \"\", \"SHA256\".").
-		Default("").Enum("SHA256", "")
-
-	ignoreBlockSize := cmd.Flag("shipper.ignore-unequal-block-size", "If true receive will not require min and max block size flags to be set to the same value. Only use this if you want to keep long retention and compaction enabled, as in the worst case it can result in ~2h data loss for your Thanos bucket storage.").Default("false").Hidden().Bool()
-	allowOutOfOrderUpload := cmd.Flag("shipper.allow-out-of-order-uploads",
-		"If true, shipper will skip failed block uploads in the given iteration and retry later. This means that some newer blocks might be uploaded sooner than older blocks."+
-			"This can trigger compaction without those blocks and as a result will create an overlap situation. Set it to true if you have vertical compaction enabled and wish to upload blocks as soon as possible without caring"+
-			"about order.").
-		Default("false").Hidden().Bool()
-	samplesLimitPerEachWrite := cmd.Flag("receive.samples-limit-per-each-write", "Number of allowed samples for each write API call.").Default("5000").Uint64()
-
-	reqLogConfig := extkingpin.RegisterRequestLoggingFlags(cmd)
-=======
 	conf := &receiveConfig{}
 	conf.registerFlag(cmd)
->>>>>>> 74ea3b86
 
 	cmd.Setup(func(g *run.Group, logger log.Logger, reg *prometheus.Registry, tracer opentracing.Tracer, _ <-chan struct{}, _ bool) error {
 		lset, err := parseFlagLabels(conf.labelStrs)
@@ -158,13 +95,8 @@
 			tsdbOpts,
 			lset,
 			component.Receive,
-<<<<<<< HEAD
-			metadata.HashFunc(*hashFunc),
-			*samplesLimitPerEachWrite,
-=======
 			metadata.HashFunc(conf.hashFunc),
 			conf,
->>>>>>> 74ea3b86
 		)
 	})
 }
@@ -180,11 +112,7 @@
 	lset labels.Labels,
 	comp component.SourceStoreAPI,
 	hashFunc metadata.HashFunc,
-<<<<<<< HEAD
-	samplesLimitPerEachWrite uint64,
-=======
 	conf *receiveConfig,
->>>>>>> 74ea3b86
 ) error {
 	logger = log.With(logger, "component", "receive")
 	level.Warn(logger).Log("msg", "setting up receive")
@@ -250,34 +178,19 @@
 	)
 	writer := receive.NewWriter(log.With(logger, "component", "receive-writer"), dbs)
 	webHandler := receive.NewHandler(log.With(logger, "component", "receive-handler"), &receive.Options{
-<<<<<<< HEAD
 		Writer:                   writer,
-		ListenAddress:            rwAddress,
+		ListenAddress:            conf.rwAddress,
 		Registry:                 reg,
-		Endpoint:                 endpoint,
-		TenantHeader:             tenantHeader,
-		DefaultTenantID:          defaultTenantID,
-		ReplicaHeader:            replicaHeader,
-		ReplicationFactor:        replicationFactor,
+		Endpoint:                 conf.endpoint,
+		TenantHeader:             conf.tenantHeader,
+		DefaultTenantID:          conf.defaultTenantID,
+		ReplicaHeader:            conf.replicaHeader,
+		ReplicationFactor:        conf.replicationFactor,
 		Tracer:                   tracer,
 		TLSConfig:                rwTLSConfig,
 		DialOpts:                 dialOpts,
-		ForwardTimeout:           forwardTimeout,
-		SamplesLimitPerEachWrite: samplesLimitPerEachWrite,
-=======
-		Writer:            writer,
-		ListenAddress:     conf.rwAddress,
-		Registry:          reg,
-		Endpoint:          conf.endpoint,
-		TenantHeader:      conf.tenantHeader,
-		DefaultTenantID:   conf.defaultTenantID,
-		ReplicaHeader:     conf.replicaHeader,
-		ReplicationFactor: conf.replicationFactor,
-		Tracer:            tracer,
-		TLSConfig:         rwTLSConfig,
-		DialOpts:          dialOpts,
-		ForwardTimeout:    time.Duration(*conf.forwardTimeout),
->>>>>>> 74ea3b86
+		ForwardTimeout:           time.Duration(*conf.forwardTimeout),
+		SamplesLimitPerEachWrite: conf.samplesLimitPerEachWrite,
 	})
 
 	grpcProbe := prober.NewGRPC()
@@ -672,14 +585,15 @@
 	hashringsFilePath    string
 	hashringsFileContent string
 
-	refreshInterval   *model.Duration
-	endpoint          string
-	tenantHeader      string
-	defaultTenantID   string
-	tenantLabelName   string
-	replicaHeader     string
-	replicationFactor uint64
-	forwardTimeout    *model.Duration
+	refreshInterval          *model.Duration
+	endpoint                 string
+	tenantHeader             string
+	defaultTenantID          string
+	tenantLabelName          string
+	replicaHeader            string
+	replicationFactor        uint64
+	forwardTimeout           *model.Duration
+	samplesLimitPerEachWrite uint64
 
 	tsdbMinBlockDuration       *model.Duration
 	tsdbMaxBlockDuration       *model.Duration
@@ -744,6 +658,8 @@
 	cmd.Flag("receive.replica-header", "HTTP header specifying the replica number of a write request.").Default(receive.DefaultReplicaHeader).StringVar(&rc.replicaHeader)
 
 	cmd.Flag("receive.replication-factor", "How many times to replicate incoming write requests.").Default("1").Uint64Var(&rc.replicationFactor)
+
+	cmd.Flag("receive.samples-limit-per-each-write", "Number of allowed samples for each write API call.").Default("5000").Uint64Var(&rc.samplesLimitPerEachWrite)
 
 	rc.forwardTimeout = extkingpin.ModelDuration(cmd.Flag("receive-forward-timeout", "Timeout for each forward request.").Default("5s").Hidden())
 
