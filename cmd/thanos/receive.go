// Copyright (c) The Thanos Authors.
// Licensed under the Apache License 2.0.

package main

import (
	"context"
	"os"
	"path"
	"strings"
	"time"

	"github.com/alecthomas/units"
	extflag "github.com/efficientgo/tools/extkingpin"
	"github.com/go-kit/log"
	"github.com/go-kit/log/level"
	grpc_logging "github.com/grpc-ecosystem/go-grpc-middleware/v2/interceptors/logging"
	"github.com/oklog/run"
	"github.com/opentracing/opentracing-go"
	"github.com/pkg/errors"
	"github.com/prometheus/client_golang/prometheus"
	"github.com/prometheus/client_golang/prometheus/promauto"
	"github.com/prometheus/common/model"
	"github.com/prometheus/prometheus/model/labels"
	"github.com/prometheus/prometheus/model/relabel"
	"github.com/prometheus/prometheus/tsdb"
	"github.com/prometheus/prometheus/tsdb/wlog"
	"google.golang.org/grpc"
	"gopkg.in/yaml.v2"

	"github.com/thanos-io/objstore"
	"github.com/thanos-io/objstore/client"
	objstoretracing "github.com/thanos-io/objstore/tracing/opentracing"

	"github.com/thanos-io/thanos/pkg/block/metadata"
	"github.com/thanos-io/thanos/pkg/component"
	"github.com/thanos-io/thanos/pkg/exemplars"
	"github.com/thanos-io/thanos/pkg/extgrpc"
	"github.com/thanos-io/thanos/pkg/extgrpc/snappy"
	"github.com/thanos-io/thanos/pkg/extkingpin"
	"github.com/thanos-io/thanos/pkg/extprom"
	"github.com/thanos-io/thanos/pkg/info"
	"github.com/thanos-io/thanos/pkg/info/infopb"
	"github.com/thanos-io/thanos/pkg/logging"
	"github.com/thanos-io/thanos/pkg/prober"
	"github.com/thanos-io/thanos/pkg/receive"
	"github.com/thanos-io/thanos/pkg/runutil"
	grpcserver "github.com/thanos-io/thanos/pkg/server/grpc"
	httpserver "github.com/thanos-io/thanos/pkg/server/http"
	"github.com/thanos-io/thanos/pkg/store"
	"github.com/thanos-io/thanos/pkg/store/labelpb"
	"github.com/thanos-io/thanos/pkg/tenancy"
	"github.com/thanos-io/thanos/pkg/tls"
)

const (
	compressionNone   = "none"
	metricNamesFilter = "metric-names-filter"
)

func registerReceive(app *extkingpin.App) {
	cmd := app.Command(component.Receive.String(), "Accept Prometheus remote write API requests and write to local tsdb.")

	conf := &receiveConfig{}
	conf.registerFlag(cmd)

	cmd.Setup(func(g *run.Group, logger log.Logger, reg *prometheus.Registry, tracer opentracing.Tracer, _ <-chan struct{}, debugLogging bool) error {
		lset, err := parseFlagLabels(conf.labelStrs)
		if err != nil {
			return errors.Wrap(err, "parse labels")
		}

		if !model.LabelName.IsValid(model.LabelName(conf.tenantLabelName)) {
			return errors.Errorf("unsupported format for tenant label name, got %s", conf.tenantLabelName)
		}
		if lset.Len() == 0 {
			return errors.New("no external labels configured for receive, uniquely identifying external labels must be configured (ideally with `receive_` prefix); see https://thanos.io/tip/thanos/storage.md#external-labels for details.")
		}

		grpcLogOpts, logFilterMethods, err := logging.ParsegRPCOptions(conf.reqLogConfig)

		if err != nil {
			return errors.Wrap(err, "error while parsing config for request logging")
		}

		tsdbOpts := &tsdb.Options{
			MinBlockDuration:               int64(time.Duration(*conf.tsdbMinBlockDuration) / time.Millisecond),
			MaxBlockDuration:               int64(time.Duration(*conf.tsdbMaxBlockDuration) / time.Millisecond),
			RetentionDuration:              int64(time.Duration(*conf.retention) / time.Millisecond),
			OutOfOrderTimeWindow:           int64(time.Duration(*conf.tsdbOutOfOrderTimeWindow) / time.Millisecond),
			MaxBytes:                       int64(conf.tsdbMaxBytes),
			OutOfOrderCapMax:               conf.tsdbOutOfOrderCapMax,
			NoLockfile:                     conf.noLockFile,
			WALCompression:                 wlog.ParseCompressionType(conf.walCompression, string(wlog.CompressionSnappy)),
			MaxExemplars:                   conf.tsdbMaxExemplars,
			EnableExemplarStorage:          conf.tsdbMaxExemplars > 0,
			HeadChunksWriteQueueSize:       int(conf.tsdbWriteQueueSize),
			EnableMemorySnapshotOnShutdown: conf.tsdbMemorySnapshotOnShutdown,
			EnableNativeHistograms:         conf.tsdbEnableNativeHistograms,
		}

		// Are we running in IngestorOnly, RouterOnly or RouterIngestor mode?
		receiveMode := conf.determineMode()

		return runReceive(
			g,
			logger,
			debugLogging,
			reg,
			tracer,
			grpcLogOpts,
			logFilterMethods,
			tsdbOpts,
			lset,
			component.Receive,
			metadata.HashFunc(conf.hashFunc),
			receiveMode,
			conf,
		)
	})
}

func runReceive(
	g *run.Group,
	logger log.Logger,
	debugLogging bool,
	reg *prometheus.Registry,
	tracer opentracing.Tracer,
	grpcLogOpts []grpc_logging.Option,
	logFilterMethods []string,
	tsdbOpts *tsdb.Options,
	lset labels.Labels,
	comp component.SourceStoreAPI,
	hashFunc metadata.HashFunc,
	receiveMode receive.ReceiverMode,
	conf *receiveConfig,
) error {
	logger = log.With(logger, "component", "receive")

	level.Info(logger).Log("mode", receiveMode, "msg", "running receive")

<<<<<<< HEAD
	rwTLSConfig, err := tls.NewServerConfig(log.With(logger, "protocol", "HTTP"), conf.rwServerCert, conf.rwServerKey, conf.rwServerClientCA, conf.rwServerTlsMinVersion)
=======
	multiTSDBOptions := []receive.MultiTSDBOption{}
	for _, feature := range *conf.featureList {
		if feature == metricNamesFilter {
			multiTSDBOptions = append(multiTSDBOptions, receive.WithMetricNameFilterEnabled())
			level.Info(logger).Log("msg", "metric name filter feature enabled")
		}
	}

	rwTLSConfig, err := tls.NewServerConfig(log.With(logger, "protocol", "HTTP"), conf.rwServerCert, conf.rwServerKey, conf.rwServerClientCA)
>>>>>>> 55d0e09f
	if err != nil {
		return err
	}

	dialOpts, err := extgrpc.StoreClientGRPCOpts(
		logger,
		reg,
		tracer,
		conf.rwClientSecure,
		conf.rwClientSkipVerify,
		conf.rwClientCert,
		conf.rwClientKey,
		conf.rwClientServerCA,
		conf.rwClientServerName,
	)
	if err != nil {
		return err
	}
	if conf.compression != compressionNone {
		dialOpts = append(dialOpts, grpc.WithDefaultCallOptions(grpc.UseCompressor(conf.compression)))
	}

	var bkt objstore.Bucket
	confContentYaml, err := conf.objStoreConfig.Content()
	if err != nil {
		return err
	}

	// Has this thanos receive instance been configured to ingest metrics into a local TSDB?
	enableIngestion := receiveMode == receive.IngestorOnly || receiveMode == receive.RouterIngestor

	upload := len(confContentYaml) > 0
	if enableIngestion {
		if upload {
			if tsdbOpts.MinBlockDuration != tsdbOpts.MaxBlockDuration {
				if !conf.ignoreBlockSize {
					return errors.Errorf("found that TSDB Max time is %d and Min time is %d. "+
						"Compaction needs to be disabled (tsdb.min-block-duration = tsdb.max-block-duration)", tsdbOpts.MaxBlockDuration, tsdbOpts.MinBlockDuration)
				}
				level.Warn(logger).Log("msg", "flag to ignore min/max block duration flags differing is being used. If the upload of a 2h block fails and a tsdb compaction happens that block may be missing from your Thanos bucket storage.")
			}
			// The background shipper continuously scans the data directory and uploads
			// new blocks to object storage service.
			bkt, err = client.NewBucket(logger, confContentYaml, comp.String())
			if err != nil {
				return err
			}
			bkt = objstoretracing.WrapWithTraces(objstore.WrapWithMetrics(bkt, extprom.WrapRegistererWithPrefix("thanos_", reg), bkt.Name()))
		} else {
			level.Info(logger).Log("msg", "no supported bucket was configured, uploads will be disabled")
		}
	}

	// TODO(brancz): remove after a couple of versions
	// Migrate non-multi-tsdb capable storage to multi-tsdb disk layout.
	if err := migrateLegacyStorage(logger, conf.dataDir, conf.defaultTenantID); err != nil {
		return errors.Wrapf(err, "migrate legacy storage in %v to default tenant %v", conf.dataDir, conf.defaultTenantID)
	}

	relabelContentYaml, err := conf.relabelConfigPath.Content()
	if err != nil {
		return errors.Wrap(err, "get content of relabel configuration")
	}
	var relabelConfig []*relabel.Config
	if err := yaml.Unmarshal(relabelContentYaml, &relabelConfig); err != nil {
		return errors.Wrap(err, "parse relabel configuration")
	}

	dbs := receive.NewMultiTSDB(
		conf.dataDir,
		logger,
		reg,
		tsdbOpts,
		lset,
		conf.tenantLabelName,
		bkt,
		conf.allowOutOfOrderUpload,
		hashFunc,
		multiTSDBOptions...,
	)
	writer := receive.NewWriter(log.With(logger, "component", "receive-writer"), dbs, &receive.WriterOptions{
		Intern:                   conf.writerInterning,
		TooFarInFutureTimeWindow: int64(time.Duration(*conf.tsdbTooFarInFutureTimeWindow)),
	})

	var limitsConfig *receive.RootLimitsConfig
	if conf.writeLimitsConfig != nil {
		limitsContentYaml, err := conf.writeLimitsConfig.Content()
		if err != nil {
			return errors.Wrap(err, "get content of limit configuration")
		}
		limitsConfig, err = receive.ParseRootLimitConfig(limitsContentYaml)
		if err != nil {
			return errors.Wrap(err, "parse limit configuration")
		}
	}
	limiter, err := receive.NewLimiter(conf.writeLimitsConfig, reg, receiveMode, log.With(logger, "component", "receive-limiter"), conf.limitsConfigReloadTimer)
	if err != nil {
		return errors.Wrap(err, "creating limiter")
	}

	webHandler := receive.NewHandler(log.With(logger, "component", "receive-handler"), &receive.Options{
		Writer:               writer,
		ListenAddress:        conf.rwAddress,
		Registry:             reg,
		Endpoint:             conf.endpoint,
		TenantHeader:         conf.tenantHeader,
		TenantField:          conf.tenantField,
		DefaultTenantID:      conf.defaultTenantID,
		ReplicaHeader:        conf.replicaHeader,
		ReplicationFactor:    conf.replicationFactor,
		RelabelConfigs:       relabelConfig,
		ReceiverMode:         receiveMode,
		Tracer:               tracer,
		TLSConfig:            rwTLSConfig,
		SplitTenantLabelName: conf.splitTenantLabelName,
		DialOpts:             dialOpts,
		ForwardTimeout:       time.Duration(*conf.forwardTimeout),
		MaxBackoff:           time.Duration(*conf.maxBackoff),
		TSDBStats:            dbs,
		Limiter:              limiter,

		AsyncForwardWorkerCount: conf.asyncForwardWorkerCount,
	})

	grpcProbe := prober.NewGRPC()
	httpProbe := prober.NewHTTP()
	statusProber := prober.Combine(
		httpProbe,
		grpcProbe,
		prober.NewInstrumentation(comp, logger, extprom.WrapRegistererWithPrefix("thanos_", reg)),
	)

	// Start all components while we wait for TSDB to open but only load
	// initial config and mark ourselves as ready after it completes.

	// hashringChangedChan signals when TSDB needs to be flushed and updated due to hashring config change.
	hashringChangedChan := make(chan struct{}, 1)

	if enableIngestion {
		// uploadC signals when new blocks should be uploaded.
		uploadC := make(chan struct{}, 1)
		// uploadDone signals when uploading has finished.
		uploadDone := make(chan struct{}, 1)

		level.Debug(logger).Log("msg", "setting up TSDB")
		{
			if err := startTSDBAndUpload(g, logger, reg, dbs, uploadC, hashringChangedChan, upload, uploadDone, statusProber, bkt, receive.HashringAlgorithm(conf.hashringsAlgorithm)); err != nil {
				return err
			}
		}
	}

	level.Debug(logger).Log("msg", "setting up hashring")
	{
		if err := setupHashring(g, logger, reg, conf, hashringChangedChan, webHandler, statusProber, enableIngestion, dbs); err != nil {
			return err
		}
	}

	level.Debug(logger).Log("msg", "setting up HTTP server")
	{
		srv := httpserver.New(logger, reg, comp, httpProbe,
			httpserver.WithListen(*conf.httpBindAddr),
			httpserver.WithGracePeriod(time.Duration(*conf.httpGracePeriod)),
			httpserver.WithTLSConfig(*conf.httpTLSConfig),
		)
		g.Add(func() error {
			statusProber.Healthy()
			return srv.ListenAndServe()
		}, func(err error) {
			statusProber.NotReady(err)
			defer statusProber.NotHealthy(err)

			srv.Shutdown(err)
		})
	}

	level.Debug(logger).Log("msg", "setting up gRPC server")
	{
		tlsCfg, err := tls.NewServerConfig(log.With(logger, "protocol", "gRPC"), conf.grpcConfig.tlsSrvCert, conf.grpcConfig.tlsSrvKey, conf.grpcConfig.tlsSrvClientCA, conf.grpcConfig.tlsMinVersion)
		if err != nil {
			return errors.Wrap(err, "setup gRPC server")
		}

		options := []store.ProxyStoreOption{
			store.WithProxyStoreDebugLogging(debugLogging),
			store.WithoutDedup(),
		}

		proxy := store.NewProxyStore(
			logger,
			reg,
			dbs.TSDBLocalClients,
			comp,
			labels.Labels{},
			0,
			store.LazyRetrieval,
			options...,
		)
		mts := store.NewLimitedStoreServer(store.NewInstrumentedStoreServer(reg, proxy), reg, conf.storeRateLimits)
		rw := store.ReadWriteTSDBStore{
			StoreServer:          mts,
			WriteableStoreServer: webHandler,
		}

		infoSrv := info.NewInfoServer(
			component.Receive.String(),
			info.WithLabelSetFunc(func() []labelpb.ZLabelSet { return proxy.LabelSet() }),
			info.WithStoreInfoFunc(func() (*infopb.StoreInfo, error) {
				if httpProbe.IsReady() {
					minTime, maxTime := proxy.TimeRange()
					return &infopb.StoreInfo{
						MinTime:                      minTime,
						MaxTime:                      maxTime,
						SupportsSharding:             true,
						SupportsWithoutReplicaLabels: true,
						TsdbInfos:                    proxy.TSDBInfos(),
					}, nil
				}
				return nil, errors.New("Not ready")
			}),
			info.WithExemplarsInfoFunc(),
		)

		srv := grpcserver.New(logger, receive.NewUnRegisterer(reg), tracer, grpcLogOpts, logFilterMethods, comp, grpcProbe,
			grpcserver.WithServer(store.RegisterStoreServer(rw, logger)),
			grpcserver.WithServer(store.RegisterWritableStoreServer(rw)),
			grpcserver.WithServer(exemplars.RegisterExemplarsServer(exemplars.NewMultiTSDB(dbs.TSDBExemplars))),
			grpcserver.WithServer(info.RegisterInfoServer(infoSrv)),
			grpcserver.WithListen(conf.grpcConfig.bindAddress),
			grpcserver.WithGracePeriod(conf.grpcConfig.gracePeriod),
			grpcserver.WithMaxConnAge(conf.grpcConfig.maxConnectionAge),
			grpcserver.WithTLSConfig(tlsCfg),
		)

		g.Add(
			func() error {
				level.Info(logger).Log("msg", "listening for StoreAPI and WritableStoreAPI gRPC", "address", conf.grpcConfig.bindAddress)
				statusProber.Healthy()
				return srv.ListenAndServe()
			},
			func(err error) {
				statusProber.NotReady(err)
				defer statusProber.NotHealthy(err)

				srv.Shutdown(err)
			},
		)
	}

	level.Debug(logger).Log("msg", "setting up receive HTTP handler")
	{
		g.Add(
			func() error {
				return errors.Wrap(webHandler.Run(), "error starting web server")
			},
			func(err error) {
				webHandler.Close()
			},
		)
	}

	if limitsConfig.AreHeadSeriesLimitsConfigured() {
		level.Info(logger).Log("msg", "setting up periodic (every 15s) meta-monitoring query for limiting cache")
		{
			ctx, cancel := context.WithCancel(context.Background())
			g.Add(func() error {
				return runutil.Repeat(15*time.Second, ctx.Done(), func() error {
					if err := limiter.HeadSeriesLimiter().QueryMetaMonitoring(ctx); err != nil {
						level.Error(logger).Log("msg", "failed to query meta-monitoring", "err", err.Error())
					}
					return nil
				})
			}, func(err error) {
				cancel()
			})
		}
	}

	level.Debug(logger).Log("msg", "setting up periodic tenant pruning")
	{
		ctx, cancel := context.WithCancel(context.Background())
		g.Add(func() error {
			pruneInterval := 2 * time.Duration(tsdbOpts.MaxBlockDuration) * time.Millisecond
			return runutil.Repeat(time.Minute, ctx.Done(), func() error {
				currentTime := time.Now()
				currentTotalMinutes := currentTime.Hour()*60 + currentTime.Minute()
				if currentTotalMinutes%int(pruneInterval.Minutes()) != 0 {
					return nil
				}
				if err := dbs.Prune(ctx); err != nil {
					level.Error(logger).Log("err", err)
				}
				return nil
			})
		}, func(err error) {
			cancel()
		})
	}

	{
		if limiter.CanReload() {
			ctx, cancel := context.WithCancel(context.Background())
			g.Add(func() error {
				level.Debug(logger).Log("msg", "limits config initialized with file watcher.")
				if err := limiter.StartConfigReloader(ctx); err != nil {
					return err
				}
				<-ctx.Done()
				return nil
			}, func(err error) {
				cancel()
			})
		}
	}

	level.Info(logger).Log("msg", "starting receiver")
	return nil
}

// setupHashring sets up the hashring configuration provided.
// If no hashring is provided, we setup a single node hashring with local endpoint.
func setupHashring(g *run.Group,
	logger log.Logger,
	reg *prometheus.Registry,
	conf *receiveConfig,
	hashringChangedChan chan struct{},
	webHandler *receive.Handler,
	statusProber prober.Probe,
	enableIngestion bool,
	dbs *receive.MultiTSDB,
) error {
	// Note: the hashring configuration watcher
	// is the sender and thus closes the chan.
	// In the single-node case, which has no configuration
	// watcher, we close the chan ourselves.
	updates := make(chan []receive.HashringConfig, 1)
	algorithm := receive.HashringAlgorithm(conf.hashringsAlgorithm)

	// The Hashrings config file path is given initializing config watcher.
	if conf.hashringsFilePath != "" {
		cw, err := receive.NewConfigWatcher(log.With(logger, "component", "config-watcher"), reg, conf.hashringsFilePath, *conf.refreshInterval)
		if err != nil {
			return errors.Wrap(err, "failed to initialize config watcher")
		}

		// Check the hashring configuration on before running the watcher.
		if err := cw.ValidateConfig(); err != nil {
			cw.Stop()
			close(updates)
			return errors.Wrap(err, "failed to validate hashring configuration file")
		}

		ctx, cancel := context.WithCancel(context.Background())
		g.Add(func() error {
			return receive.ConfigFromWatcher(ctx, updates, cw)
		}, func(error) {
			cancel()
		})
	} else {
		var (
			cf  []receive.HashringConfig
			err error
		)
		// The Hashrings config file content given initialize configuration from content.
		if len(conf.hashringsFileContent) > 0 {
			cf, err = receive.ParseConfig([]byte(conf.hashringsFileContent))
			if err != nil {
				close(updates)
				return errors.Wrap(err, "failed to validate hashring configuration content")
			}
		}

		cancel := make(chan struct{})
		g.Add(func() error {
			defer close(updates)
			updates <- cf
			<-cancel
			return nil
		}, func(error) {
			close(cancel)
		})
	}

	cancel := make(chan struct{})
	g.Add(func() error {

		if enableIngestion {
			defer close(hashringChangedChan)
		}

		for {
			select {
			case c, ok := <-updates:
				if !ok {
					return nil
				}

				if c == nil {
					webHandler.Hashring(receive.SingleNodeHashring(conf.endpoint))
					level.Info(logger).Log("msg", "Empty hashring config. Set up single node hashring.")
				} else {
					h, err := receive.NewMultiHashring(algorithm, conf.replicationFactor, c)
					if err != nil {
						return errors.Wrap(err, "unable to create new hashring from config")
					}
					webHandler.Hashring(h)
					level.Info(logger).Log("msg", "Set up hashring for the given hashring config.")
				}

				if err := dbs.SetHashringConfig(c); err != nil {
					return errors.Wrap(err, "failed to set hashring config in MultiTSDB")
				}

				// If ingestion is enabled, send a signal to TSDB to flush.
				if enableIngestion {
					hashringChangedChan <- struct{}{}
				} else {
					// If not, just signal we are ready (this is important during first hashring load)
					statusProber.Ready()
				}
			case <-cancel:
				return nil
			}
		}
	}, func(err error) {
		close(cancel)
	},
	)
	return nil
}

// startTSDBAndUpload starts the multi-TSDB and sets up the rungroup to flush the TSDB and reload on hashring change.
// It also upload blocks to object store, if upload is enabled.
func startTSDBAndUpload(g *run.Group,
	logger log.Logger,
	reg *prometheus.Registry,
	dbs *receive.MultiTSDB,
	uploadC chan struct{},
	hashringChangedChan chan struct{},
	upload bool,
	uploadDone chan struct{},
	statusProber prober.Probe,
	bkt objstore.Bucket,
	hashringAlgorithm receive.HashringAlgorithm,
) error {

	log.With(logger, "component", "storage")
	dbUpdatesStarted := promauto.With(reg).NewCounter(prometheus.CounterOpts{
		Name: "thanos_receive_multi_db_updates_attempted_total",
		Help: "Number of Multi DB attempted reloads with flush and potential upload due to hashring changes",
	})
	dbUpdatesCompleted := promauto.With(reg).NewCounter(prometheus.CounterOpts{
		Name: "thanos_receive_multi_db_updates_completed_total",
		Help: "Number of Multi DB completed reloads with flush and potential upload due to hashring changes",
	})

	level.Debug(logger).Log("msg", "removing storage lock files if any")
	if err := dbs.RemoveLockFilesIfAny(); err != nil {
		return errors.Wrap(err, "remove storage lock files")
	}

	// TSDBs reload logic, listening on hashring changes.
	cancel := make(chan struct{})
	g.Add(func() error {
		defer close(uploadC)

		// Before quitting, ensure the WAL is flushed and the DBs are closed.
		defer func() {
			level.Info(logger).Log("msg", "shutting down storage")
			if err := dbs.Flush(); err != nil {
				level.Error(logger).Log("err", err, "msg", "failed to flush storage")
			} else {
				level.Info(logger).Log("msg", "storage is flushed successfully")
			}
			if err := dbs.Close(); err != nil {
				level.Error(logger).Log("err", err, "msg", "failed to close storage")
				return
			}
			level.Info(logger).Log("msg", "storage is closed")
		}()

		var initialized bool
		for {
			select {
			case <-cancel:
				return nil
			case _, ok := <-hashringChangedChan:
				if !ok {
					return nil
				}

				// When using Ketama as the hashring algorithm, there is no need to flush the TSDB head.
				// If new receivers were added to the hashring, existing receivers will not need to
				// ingest additional series.
				// If receivers are removed from the hashring, existing receivers will only need
				// to ingest a subset of the series that were assigned to the removed receivers.
				// As a result, changing the hashring produces no churn, hence no need to force
				// head compaction and upload.
				flushHead := !initialized || hashringAlgorithm != receive.AlgorithmKetama
				if flushHead {
					msg := "hashring has changed; server is not ready to receive requests"
					statusProber.NotReady(errors.New(msg))
					level.Info(logger).Log("msg", msg)

					level.Info(logger).Log("msg", "updating storage")
					dbUpdatesStarted.Inc()
					if err := dbs.Flush(); err != nil {
						return errors.Wrap(err, "flushing storage")
					}
					if err := dbs.Open(); err != nil {
						return errors.Wrap(err, "opening storage")
					}
					if upload {
						uploadC <- struct{}{}
						<-uploadDone
					}
					dbUpdatesCompleted.Inc()
					statusProber.Ready()
					level.Info(logger).Log("msg", "storage started, and server is ready to receive requests")
					dbUpdatesCompleted.Inc()
				}
				initialized = true
			}
		}
	}, func(err error) {
		close(cancel)
	})

	if upload {
		logger := log.With(logger, "component", "uploader")
		upload := func(ctx context.Context) error {
			level.Debug(logger).Log("msg", "upload phase starting")
			start := time.Now()

			uploaded, err := dbs.Sync(ctx)
			if err != nil {
				level.Warn(logger).Log("msg", "upload failed", "elapsed", time.Since(start), "err", err)
				return err
			}
			level.Debug(logger).Log("msg", "upload phase done", "uploaded", uploaded, "elapsed", time.Since(start))
			return nil
		}
		{
			level.Info(logger).Log("msg", "upload enabled, starting initial sync")
			if err := upload(context.Background()); err != nil {
				return errors.Wrap(err, "initial upload failed")
			}
			level.Info(logger).Log("msg", "initial sync done")
		}
		{
			ctx, cancel := context.WithCancel(context.Background())
			g.Add(func() error {
				// Ensure we clean up everything properly.
				defer func() {
					runutil.CloseWithLogOnErr(logger, bkt, "bucket client")
				}()

				// Before quitting, ensure all blocks are uploaded.
				defer func() {
					<-uploadC // Closed by storage routine when it's done.
					level.Info(logger).Log("msg", "uploading the final cut block before exiting")
					ctx, cancel := context.WithCancel(context.Background())
					uploaded, err := dbs.Sync(ctx)
					if err != nil {
						cancel()
						level.Error(logger).Log("msg", "the final upload failed", "err", err)
						return
					}
					cancel()
					level.Info(logger).Log("msg", "the final cut block was uploaded", "uploaded", uploaded)
				}()

				defer close(uploadDone)

				// Run the uploader in a loop.
				tick := time.NewTicker(30 * time.Second)
				defer tick.Stop()

				for {
					select {
					case <-ctx.Done():
						return nil
					case <-uploadC:
						// Upload on demand.
						if err := upload(ctx); err != nil {
							level.Error(logger).Log("msg", "on demand upload failed", "err", err)
						}
						uploadDone <- struct{}{}
					case <-tick.C:
						if err := upload(ctx); err != nil {
							level.Error(logger).Log("msg", "recurring upload failed", "err", err)
						}
					}
				}
			}, func(error) {
				cancel()
			})
		}
	}

	return nil
}

func migrateLegacyStorage(logger log.Logger, dataDir, defaultTenantID string) error {
	defaultTenantDataDir := path.Join(dataDir, defaultTenantID)

	if _, err := os.Stat(defaultTenantDataDir); !os.IsNotExist(err) {
		level.Info(logger).Log("msg", "default tenant data dir already present, not attempting to migrate storage")
		return nil
	}

	if _, err := os.Stat(dataDir); os.IsNotExist(err) {
		level.Info(logger).Log("msg", "no existing storage found, no data migration attempted")
		return nil
	}

	level.Info(logger).Log("msg", "found legacy storage, migrating to multi-tsdb layout with default tenant", "defaultTenantID", defaultTenantID)

	files, err := os.ReadDir(dataDir)
	if err != nil {
		return errors.Wrapf(err, "read legacy data dir: %v", dataDir)
	}

	if err := os.MkdirAll(defaultTenantDataDir, 0750); err != nil {
		return errors.Wrapf(err, "create default tenant data dir: %v", defaultTenantDataDir)
	}

	for _, f := range files {
		from := path.Join(dataDir, f.Name())
		to := path.Join(defaultTenantDataDir, f.Name())
		if err := os.Rename(from, to); err != nil {
			return errors.Wrapf(err, "migrate file from %v to %v", from, to)
		}
	}

	return nil
}

type receiveConfig struct {
	httpBindAddr    *string
	httpGracePeriod *model.Duration
	httpTLSConfig   *string

	grpcConfig grpcConfig

	rwAddress             string
	rwServerCert          string
	rwServerKey           string
	rwServerClientCA      string
	rwServerTlsMinVersion string
	rwClientCert          string
	rwClientKey           string
	rwClientSecure        bool
	rwClientServerCA      string
	rwClientServerName    string
	rwClientSkipVerify    bool

	dataDir   string
	labelStrs []string

	objStoreConfig *extflag.PathOrContent
	retention      *model.Duration

	hashringsFilePath    string
	hashringsFileContent string
	hashringsAlgorithm   string

	refreshInterval   *model.Duration
	endpoint          string
	tenantHeader      string
	tenantField       string
	tenantLabelName   string
	defaultTenantID   string
	replicaHeader     string
	replicationFactor uint64
	forwardTimeout    *model.Duration
	maxBackoff        *model.Duration
	compression       string

	tsdbMinBlockDuration         *model.Duration
	tsdbMaxBlockDuration         *model.Duration
	tsdbTooFarInFutureTimeWindow *model.Duration
	tsdbOutOfOrderTimeWindow     *model.Duration
	tsdbOutOfOrderCapMax         int64
	tsdbAllowOverlappingBlocks   bool
	tsdbMaxExemplars             int64
	tsdbMaxBytes                 units.Base2Bytes
	tsdbWriteQueueSize           int64
	tsdbMemorySnapshotOnShutdown bool
	tsdbEnableNativeHistograms   bool

	walCompression       bool
	noLockFile           bool
	writerInterning      bool
	splitTenantLabelName string

	hashFunc string

	ignoreBlockSize       bool
	allowOutOfOrderUpload bool

	reqLogConfig      *extflag.PathOrContent
	relabelConfigPath *extflag.PathOrContent

	writeLimitsConfig       *extflag.PathOrContent
	storeRateLimits         store.SeriesSelectLimits
	limitsConfigReloadTimer time.Duration

	asyncForwardWorkerCount uint

	featureList *[]string
}

func (rc *receiveConfig) registerFlag(cmd extkingpin.FlagClause) {
	rc.httpBindAddr, rc.httpGracePeriod, rc.httpTLSConfig = extkingpin.RegisterHTTPFlags(cmd)
	rc.grpcConfig.registerFlag(cmd)
	rc.storeRateLimits.RegisterFlags(cmd)

	cmd.Flag("remote-write.address", "Address to listen on for remote write requests.").
		Default("0.0.0.0:19291").StringVar(&rc.rwAddress)

	cmd.Flag("remote-write.server-tls-cert", "TLS Certificate for HTTP server, leave blank to disable TLS.").Default("").StringVar(&rc.rwServerCert)

	cmd.Flag("remote-write.server-tls-key", "TLS Key for the HTTP server, leave blank to disable TLS.").Default("").StringVar(&rc.rwServerKey)

	cmd.Flag("remote-write.server-tls-client-ca", "TLS CA to verify clients against. If no client CA is specified, there is no client verification on server side. (tls.NoClientCert)").Default("").StringVar(&rc.rwServerClientCA)

	cmd.Flag("remote-write.server-tls-min-version", "TLS version for the gRPC server, leave blank to default to TLS 1.3, allow values: [\"1.0\", \"1.1\", \"1.2\", \"1.3\"]").Default("1.3").StringVar(&rc.rwServerTlsMinVersion)

	cmd.Flag("remote-write.client-tls-cert", "TLS Certificates to use to identify this client to the server.").Default("").StringVar(&rc.rwClientCert)

	cmd.Flag("remote-write.client-tls-key", "TLS Key for the client's certificate.").Default("").StringVar(&rc.rwClientKey)

	cmd.Flag("remote-write.client-tls-secure", "Use TLS when talking to the other receivers.").Default("false").BoolVar(&rc.rwClientSecure)

	cmd.Flag("remote-write.client-tls-skip-verify", "Disable TLS certificate verification when talking to the other receivers i.e self signed, signed by fake CA.").Default("false").BoolVar(&rc.rwClientSkipVerify)

	cmd.Flag("remote-write.client-tls-ca", "TLS CA Certificates to use to verify servers.").Default("").StringVar(&rc.rwClientServerCA)

	cmd.Flag("remote-write.client-server-name", "Server name to verify the hostname on the returned TLS certificates. See https://tools.ietf.org/html/rfc4366#section-3.1").Default("").StringVar(&rc.rwClientServerName)

	cmd.Flag("tsdb.path", "Data directory of TSDB.").
		Default("./data").StringVar(&rc.dataDir)

	cmd.Flag("label", "External labels to announce. This flag will be removed in the future when handling multiple tsdb instances is added.").PlaceHolder("key=\"value\"").StringsVar(&rc.labelStrs)

	rc.objStoreConfig = extkingpin.RegisterCommonObjStoreFlags(cmd, "", false)

	rc.retention = extkingpin.ModelDuration(cmd.Flag("tsdb.retention", "How long to retain raw samples on local storage. 0d - disables the retention policy (i.e. infinite retention). For more details on how retention is enforced for individual tenants, please refer to the Tenant lifecycle management section in the Receive documentation: https://thanos.io/tip/components/receive.md/#tenant-lifecycle-management").Default("15d"))

	cmd.Flag("receive.hashrings-file", "Path to file that contains the hashring configuration. A watcher is initialized to watch changes and update the hashring dynamically.").PlaceHolder("<path>").StringVar(&rc.hashringsFilePath)

	cmd.Flag("receive.hashrings", "Alternative to 'receive.hashrings-file' flag (lower priority). Content of file that contains the hashring configuration.").PlaceHolder("<content>").StringVar(&rc.hashringsFileContent)

	hashringAlgorithmsHelptext := strings.Join([]string{string(receive.AlgorithmHashmod), string(receive.AlgorithmKetama)}, ", ")
	cmd.Flag("receive.hashrings-algorithm", "The algorithm used when distributing series in the hashrings. Must be one of "+hashringAlgorithmsHelptext+". Will be overwritten by the tenant-specific algorithm in the hashring config.").
		Default(string(receive.AlgorithmHashmod)).
		EnumVar(&rc.hashringsAlgorithm, string(receive.AlgorithmHashmod), string(receive.AlgorithmKetama))

	rc.refreshInterval = extkingpin.ModelDuration(cmd.Flag("receive.hashrings-file-refresh-interval", "Refresh interval to re-read the hashring configuration file. (used as a fallback)").
		Default("5m"))

	cmd.Flag("receive.local-endpoint", "Endpoint of local receive node. Used to identify the local node in the hashring configuration. If it's empty AND hashring configuration was provided, it means that receive will run in RoutingOnly mode.").StringVar(&rc.endpoint)

	cmd.Flag("receive.tenant-header", "HTTP header to determine tenant for write requests.").Default(tenancy.DefaultTenantHeader).StringVar(&rc.tenantHeader)

	cmd.Flag("receive.tenant-certificate-field", "Use TLS client's certificate field to determine tenant for write requests. Must be one of "+tenancy.CertificateFieldOrganization+", "+tenancy.CertificateFieldOrganizationalUnit+" or "+tenancy.CertificateFieldCommonName+". This setting will cause the receive.tenant-header flag value to be ignored.").Default("").EnumVar(&rc.tenantField, "", tenancy.CertificateFieldOrganization, tenancy.CertificateFieldOrganizationalUnit, tenancy.CertificateFieldCommonName)

	cmd.Flag("receive.default-tenant-id", "Default tenant ID to use when none is provided via a header.").Default(tenancy.DefaultTenant).StringVar(&rc.defaultTenantID)

	cmd.Flag("receive.split-tenant-label-name", "Label name through which the request will be split into multiple tenants. This takes precedence over the HTTP header.").Default("").StringVar(&rc.splitTenantLabelName)

	cmd.Flag("receive.tenant-label-name", "Label name through which the tenant will be announced.").Default(tenancy.DefaultTenantLabel).StringVar(&rc.tenantLabelName)

	cmd.Flag("receive.replica-header", "HTTP header specifying the replica number of a write request.").Default(receive.DefaultReplicaHeader).StringVar(&rc.replicaHeader)

	cmd.Flag("receive.forward.async-workers", "Number of concurrent workers processing forwarding of remote-write requests.").Default("5").UintVar(&rc.asyncForwardWorkerCount)
	compressionOptions := strings.Join([]string{snappy.Name, compressionNone}, ", ")
	cmd.Flag("receive.grpc-compression", "Compression algorithm to use for gRPC requests to other receivers. Must be one of: "+compressionOptions).Default(snappy.Name).EnumVar(&rc.compression, snappy.Name, compressionNone)

	cmd.Flag("receive.replication-factor", "How many times to replicate incoming write requests.").Default("1").Uint64Var(&rc.replicationFactor)

	rc.forwardTimeout = extkingpin.ModelDuration(cmd.Flag("receive-forward-timeout", "Timeout for each forward request.").Default("5s").Hidden())

	rc.maxBackoff = extkingpin.ModelDuration(cmd.Flag("receive-forward-max-backoff", "Maximum backoff for each forward fan-out request").Default("5s").Hidden())

	rc.relabelConfigPath = extflag.RegisterPathOrContent(cmd, "receive.relabel-config", "YAML file that contains relabeling configuration.", extflag.WithEnvSubstitution())

	rc.tsdbMinBlockDuration = extkingpin.ModelDuration(cmd.Flag("tsdb.min-block-duration", "Min duration for local TSDB blocks").Default("2h").Hidden())

	rc.tsdbMaxBlockDuration = extkingpin.ModelDuration(cmd.Flag("tsdb.max-block-duration", "Max duration for local TSDB blocks").Default("2h").Hidden())

	rc.tsdbTooFarInFutureTimeWindow = extkingpin.ModelDuration(cmd.Flag("tsdb.too-far-in-future.time-window",
		"Configures the allowed time window for ingesting samples too far in the future. Disabled (0s) by default"+
			"Please note enable this flag will reject samples in the future of receive local NTP time + configured duration due to clock skew in remote write clients.",
	).Default("0s"))

	rc.tsdbOutOfOrderTimeWindow = extkingpin.ModelDuration(cmd.Flag("tsdb.out-of-order.time-window",
		"[EXPERIMENTAL] Configures the allowed time window for ingestion of out-of-order samples. Disabled (0s) by default"+
			"Please note if you enable this option and you use compactor, make sure you have the --enable-vertical-compaction flag enabled, otherwise you might risk compactor halt.",
	).Default("0s").Hidden())

	cmd.Flag("tsdb.out-of-order.cap-max",
		"[EXPERIMENTAL] Configures the maximum capacity for out-of-order chunks (in samples). If set to <=0, default value 32 is assumed.",
	).Default("0").Hidden().Int64Var(&rc.tsdbOutOfOrderCapMax)

	cmd.Flag("tsdb.allow-overlapping-blocks", "Allow overlapping blocks, which in turn enables vertical compaction and vertical query merge. Does not do anything, enabled all the time.").Default("false").BoolVar(&rc.tsdbAllowOverlappingBlocks)

	cmd.Flag("tsdb.max-retention-bytes", "Maximum number of bytes that can be stored for blocks. A unit is required, supported units: B, KB, MB, GB, TB, PB, EB. Ex: \"512MB\". Based on powers-of-2, so 1KB is 1024B.").Default("0").BytesVar(&rc.tsdbMaxBytes)

	cmd.Flag("tsdb.wal-compression", "Compress the tsdb WAL.").Default("true").BoolVar(&rc.walCompression)

	cmd.Flag("tsdb.no-lockfile", "Do not create lockfile in TSDB data directory. In any case, the lockfiles will be deleted on next startup.").Default("false").BoolVar(&rc.noLockFile)

	cmd.Flag("tsdb.max-exemplars",
		"Enables support for ingesting exemplars and sets the maximum number of exemplars that will be stored per tenant."+
			" In case the exemplar storage becomes full (number of stored exemplars becomes equal to max-exemplars),"+
			" ingesting a new exemplar will evict the oldest exemplar from storage. 0 (or less) value of this flag disables exemplars storage.").
		Default("0").Int64Var(&rc.tsdbMaxExemplars)

	cmd.Flag("tsdb.write-queue-size",
		"[EXPERIMENTAL] Enables configuring the size of the chunk write queue used in the head chunks mapper. "+
			"A queue size of zero (default) disables this feature entirely.").
		Default("0").Hidden().Int64Var(&rc.tsdbWriteQueueSize)

	cmd.Flag("tsdb.memory-snapshot-on-shutdown",
		"[EXPERIMENTAL] Enables feature to snapshot in-memory chunks on shutdown for faster restarts.").
		Default("false").Hidden().BoolVar(&rc.tsdbMemorySnapshotOnShutdown)

	cmd.Flag("tsdb.enable-native-histograms",
		"[EXPERIMENTAL] Enables the ingestion of native histograms.").
		Default("false").Hidden().BoolVar(&rc.tsdbEnableNativeHistograms)

	cmd.Flag("writer.intern",
		"[EXPERIMENTAL] Enables string interning in receive writer, for more optimized memory usage.").
		Default("false").Hidden().BoolVar(&rc.writerInterning)

	cmd.Flag("hash-func", "Specify which hash function to use when calculating the hashes of produced files. If no function has been specified, it does not happen. This permits avoiding downloading some files twice albeit at some performance cost. Possible values are: \"\", \"SHA256\".").
		Default("").EnumVar(&rc.hashFunc, "SHA256", "")

	cmd.Flag("shipper.ignore-unequal-block-size", "If true receive will not require min and max block size flags to be set to the same value. Only use this if you want to keep long retention and compaction enabled, as in the worst case it can result in ~2h data loss for your Thanos bucket storage.").Default("false").Hidden().BoolVar(&rc.ignoreBlockSize)

	cmd.Flag("shipper.allow-out-of-order-uploads",
		"If true, shipper will skip failed block uploads in the given iteration and retry later. This means that some newer blocks might be uploaded sooner than older blocks."+
			"This can trigger compaction without those blocks and as a result will create an overlap situation. Set it to true if you have vertical compaction enabled and wish to upload blocks as soon as possible without caring"+
			"about order.").
		Default("false").Hidden().BoolVar(&rc.allowOutOfOrderUpload)

	rc.reqLogConfig = extkingpin.RegisterRequestLoggingFlags(cmd)

	rc.writeLimitsConfig = extflag.RegisterPathOrContent(cmd, "receive.limits-config", "YAML file that contains limit configuration.", extflag.WithEnvSubstitution(), extflag.WithHidden())
	cmd.Flag("receive.limits-config-reload-timer", "Minimum amount of time to pass for the limit configuration to be reloaded. Helps to avoid excessive reloads.").
		Default("1s").Hidden().DurationVar(&rc.limitsConfigReloadTimer)

	rc.featureList = cmd.Flag("enable-feature", "Comma separated experimental feature names to enable. The current list of features is "+metricNamesFilter+".").Default("").Strings()
}

// determineMode returns the ReceiverMode that this receiver is configured to run in.
// This is used to configure this Receiver's forwarding and ingesting behavior at runtime.
func (rc *receiveConfig) determineMode() receive.ReceiverMode {
	// Has the user provided some kind of hashring configuration?
	hashringSpecified := rc.hashringsFileContent != "" || rc.hashringsFilePath != ""
	// Has the user specified the --receive.local-endpoint flag?
	localEndpointSpecified := rc.endpoint != ""

	switch {
	case hashringSpecified && localEndpointSpecified:
		return receive.RouterIngestor
	case hashringSpecified && !localEndpointSpecified:
		// Be careful - if the hashring contains an address that routes to itself and does not specify a local
		// endpoint - you've just created an infinite loop / fork bomb :)
		return receive.RouterOnly
	default:
		// hashring configuration has not been provided so we ingest all metrics locally.
		return receive.IngestorOnly
	}
}<|MERGE_RESOLUTION|>--- conflicted
+++ resolved
@@ -139,9 +139,6 @@
 
 	level.Info(logger).Log("mode", receiveMode, "msg", "running receive")
 
-<<<<<<< HEAD
-	rwTLSConfig, err := tls.NewServerConfig(log.With(logger, "protocol", "HTTP"), conf.rwServerCert, conf.rwServerKey, conf.rwServerClientCA, conf.rwServerTlsMinVersion)
-=======
 	multiTSDBOptions := []receive.MultiTSDBOption{}
 	for _, feature := range *conf.featureList {
 		if feature == metricNamesFilter {
@@ -150,8 +147,7 @@
 		}
 	}
 
-	rwTLSConfig, err := tls.NewServerConfig(log.With(logger, "protocol", "HTTP"), conf.rwServerCert, conf.rwServerKey, conf.rwServerClientCA)
->>>>>>> 55d0e09f
+	rwTLSConfig, err := tls.NewServerConfig(log.With(logger, "protocol", "HTTP"), conf.rwServerCert, conf.rwServerKey, conf.rwServerClientCA, conf.rwServerTlsMinVersion)
 	if err != nil {
 		return err
 	}
