--- conflicted
+++ resolved
@@ -42,7 +42,6 @@
 	"github.com/thanos-io/thanos/pkg/logging"
 	"github.com/thanos-io/thanos/pkg/prober"
 	"github.com/thanos-io/thanos/pkg/receive"
-	"github.com/thanos-io/thanos/pkg/receive/limits"
 	"github.com/thanos-io/thanos/pkg/runutil"
 	grpcserver "github.com/thanos-io/thanos/pkg/server/grpc"
 	httpserver "github.com/thanos-io/thanos/pkg/server/http"
@@ -194,24 +193,6 @@
 		return errors.Wrap(err, "parse relabel configuration")
 	}
 
-<<<<<<< HEAD
-	// Impose active series limit only if Receiver is in Router or RouterIngestor mode, and config is provided.
-	seriesLimitSupported := (receiveMode == receive.RouterOnly || receiveMode == receive.RouterIngestor) && conf.maxPerTenantLimit != 0
-=======
-	var limitsConfig *receive.RootLimitsConfig
-	if conf.limitsConfig != nil {
-		limitsContentYaml, err := conf.limitsConfig.Content()
-		if err != nil {
-			return errors.Wrap(err, "get content of limit configuration")
-		}
-		limitsConfig, err = receive.ParseRootLimitConfig(limitsContentYaml)
-		if err != nil {
-			return errors.Wrap(err, "parse limit configuration")
-		}
-	}
-	limiter := receive.NewLimiter(limitsConfig, reg, receiveMode, log.With(logger, "component", "receive-limiter"))
->>>>>>> ebd06fc8
-
 	dbs := receive.NewMultiTSDB(
 		conf.dataDir,
 		logger,
@@ -225,36 +206,23 @@
 	)
 	writer := receive.NewWriter(log.With(logger, "component", "receive-writer"), dbs)
 
-	limiter, err := limits.NewLimiter(conf.limitsConfig, reg, logger)
+	var limitsConfig *receive.RootLimitsConfig
+	if conf.limitsConfig != nil {
+		limitsContentYaml, err := conf.limitsConfig.Content()
+		if err != nil {
+			return errors.Wrap(err, "get content of limit configuration")
+		}
+		limitsConfig, err = receive.ParseRootLimitConfig(limitsContentYaml)
+		if err != nil {
+			return errors.Wrap(err, "parse limit configuration")
+		}
+	}
+	limiter, err := receive.NewLimiter(conf.limitsConfig, reg, receiveMode, log.With(logger, "component", "receive-limiter"))
 	if err != nil {
 		return errors.Wrap(err, "creating limiter")
 	}
 
 	webHandler := receive.NewHandler(log.With(logger, "component", "receive-handler"), &receive.Options{
-<<<<<<< HEAD
-		Writer:                   writer,
-		ListenAddress:            conf.rwAddress,
-		Registry:                 reg,
-		Endpoint:                 conf.endpoint,
-		TenantHeader:             conf.tenantHeader,
-		TenantField:              conf.tenantField,
-		DefaultTenantID:          conf.defaultTenantID,
-		ReplicaHeader:            conf.replicaHeader,
-		ReplicationFactor:        conf.replicationFactor,
-		RelabelConfigs:           relabelConfig,
-		ReceiverMode:             receiveMode,
-		Tracer:                   tracer,
-		TLSConfig:                rwTLSConfig,
-		DialOpts:                 dialOpts,
-		ForwardTimeout:           time.Duration(*conf.forwardTimeout),
-		TSDBStats:                dbs,
-		Limiter:                  limiter,
-		SeriesLimitSupported:     seriesLimitSupported,
-		MaxPerTenantLimit:        conf.maxPerTenantLimit,
-		MetaMonitoringUrl:        conf.metaMonitoringUrl,
-		MetaMonitoringHttpClient: conf.metaMonitoringHttpClient,
-		MetaMonitoringLimitQuery: conf.metaMonitoringLimitQuery,
-=======
 		Writer:            writer,
 		ListenAddress:     conf.rwAddress,
 		Registry:          reg,
@@ -272,7 +240,6 @@
 		ForwardTimeout:    time.Duration(*conf.forwardTimeout),
 		TSDBStats:         dbs,
 		Limiter:           limiter,
->>>>>>> ebd06fc8
 	})
 	{
 		ctx, cancel := context.WithCancel(context.Background())
