--- conflicted
+++ resolved
@@ -111,14 +111,18 @@
 	confContentYaml []byte,
 	m *promMetadata,
 ) (*shipper.Shipper, error) {
-	bkt, err := client.NewBucket(logger, confContentYaml, component.Sidecar.String())
+	bkt, err := client.NewBucket(logger, confContentYaml, component.Sidecar.String(), nil)
 	if err != nil {
 		return nil, err
 	}
 	bkt = objstoretracing.WrapWithTraces(objstore.WrapWithMetrics(bkt, extprom.WrapRegistererWithPrefix("thanos_", reg), bkt.Name()))
-	level.Debug(logger).Log("msg", "Bucket created")
-
-	defer runutil.CloseWithLogOnErr(logger, bkt, "bucket client")
+
+	// Ensure we close up everything properly.
+	defer func() {
+		if err != nil {
+			runutil.CloseWithLogOnErr(logger, bkt, "bucket client")
+		}
+	}()
 
 	uploadCompactedFunc := func() bool { return conf.shipper.uploadCompacted }
 
@@ -398,28 +402,18 @@
 		})
 	}
 	if uploads {
-<<<<<<< HEAD
 		shipperUp := promauto.With(reg).NewGauge(prometheus.GaugeOpts{
 			Name: "thanos_sidecar_shipper_up",
 			Help: "Boolean indicator whether the sidecar shipper is running.",
 		})
 		shipperUp.Set(0)
-=======
-		// The background shipper continuously scans the data directory and uploads
-		// new blocks to Google Cloud Storage or an S3-compatible storage service.
-		bkt, err := client.NewBucket(logger, confContentYaml, component.Sidecar.String(), nil)
-		if err != nil {
-			return err
-		}
-		bkt = objstoretracing.WrapWithTraces(objstore.WrapWithMetrics(bkt, extprom.WrapRegistererWithPrefix("thanos_", reg), bkt.Name()))
->>>>>>> 1a559f9d
-
-		if !conf.shipper.retryInit {
-			// We don't want to retry shipper initialization, therefore we do it here and crash if it fails.
+
+		if !conf.shipper.retryInit { // We don't want to retry shipper initialization.
 			if m.shipper, err = initShipper(logger, reg, conf, confContentYaml, m); err != nil {
 				level.Error(logger).Log("err", err, "msg", "Failed to initialize shipper.")
 				return err
 			}
+
 			shipperUp.Set(1)
 		}
 
@@ -443,8 +437,7 @@
 			}
 
 			return runutil.Repeat(30*time.Second, ctx.Done(), func() error {
-				if conf.shipper.retryInit && m.shipper == nil {
-					// We want to retry shipper initialization and it's not initialized yet.
+				if conf.shipper.retryInit && m.shipper == nil { // We want to retry shipper initialization.
 					if m.shipper, err = initShipper(logger, reg, conf, confContentYaml, m); err != nil {
 						level.Warn(logger).Log("err", err, "msg", "Failed to create bucket. Sidecar will start without upload feature and will retry later.")
 						return nil // Allow sidecar to start without shipper
@@ -457,16 +450,6 @@
 				if uploaded, err := m.shipper.Sync(ctx); err != nil {
 					level.Warn(logger).Log("err", err, "uploaded", uploaded)
 				}
-<<<<<<< HEAD
-
-				minTime, _, err := m.shipper.Timestamps()
-				if err != nil {
-					level.Warn(logger).Log("msg", "reading timestamps failed", "err", err)
-					return nil
-				}
-				m.UpdateTimestamps(minTime, math.MaxInt64)
-=======
->>>>>>> 1a559f9d
 				return nil
 			})
 		}, func(error) {
