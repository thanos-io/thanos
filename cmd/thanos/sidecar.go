--- conflicted
+++ resolved
@@ -85,12 +85,12 @@
 	if err != nil {
 		return errors.Wrap(err, "getting http client config")
 	}
-	httpClientConfig, err := thanoshttp.NewClientConfigFromYAML(httpConfContentYaml)
+	httpClientConfig, err := httpconfig.NewClientConfigFromYAML(httpConfContentYaml)
 	if err != nil {
 		return errors.Wrap(err, "parsing http config YAML")
 	}
 
-	httpClient, err := thanoshttp.NewHTTPClient(*httpClientConfig, "thanos-sidecar")
+	httpClient, err := httpconfig.NewHTTPClient(*httpClientConfig, "thanos-sidecar")
 	if err != nil {
 		return errors.Wrap(err, "Improper http client config")
 	}
@@ -238,14 +238,7 @@
 		})
 	}
 	{
-<<<<<<< HEAD
-		c := promclient.NewWithTracingClient(logger, httpClient, thanoshttp.ThanosUserAgent)
-=======
-		t := exthttp.NewTransport()
-		t.MaxIdleConnsPerHost = conf.connection.maxIdleConnsPerHost
-		t.MaxIdleConns = conf.connection.maxIdleConns
-		c := promclient.NewClient(&http.Client{Transport: tracing.HTTPTripperware(logger, t)}, logger, httpconfig.ThanosUserAgent)
->>>>>>> 102d294f
+		c := promclient.NewWithTracingClient(logger, httpClient, httpconfig.ThanosUserAgent)
 
 		promStore, err := store.NewPrometheusStore(logger, reg, c, conf.prometheus.url, component.Sidecar, m.Labels, m.Timestamps, m.Version)
 		if err != nil {
