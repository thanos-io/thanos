// Copyright (c) The Thanos Authors.
// Licensed under the Apache License 2.0.

package main

import (
	"context"
	"os"
	"path/filepath"
	"sort"
	"sync"
	"time"

	extflag "github.com/efficientgo/tools/extkingpin"
	"github.com/go-kit/log"
	"github.com/go-kit/log/level"
	"github.com/oklog/run"
	"github.com/oklog/ulid"
	"github.com/pkg/errors"
	"github.com/prometheus/client_golang/prometheus"
	"github.com/prometheus/client_golang/prometheus/promauto"
	"github.com/prometheus/prometheus/tsdb"
	"github.com/prometheus/prometheus/tsdb/chunkenc"

	"github.com/thanos-io/thanos/pkg/block"
	"github.com/thanos-io/thanos/pkg/block/metadata"
	"github.com/thanos-io/thanos/pkg/compact/downsample"
	"github.com/thanos-io/thanos/pkg/component"
	"github.com/thanos-io/thanos/pkg/errutil"
	"github.com/thanos-io/thanos/pkg/extprom"
	"github.com/thanos-io/thanos/pkg/objstore"
	"github.com/thanos-io/thanos/pkg/objstore/client"
	"github.com/thanos-io/thanos/pkg/prober"
	"github.com/thanos-io/thanos/pkg/runutil"
	httpserver "github.com/thanos-io/thanos/pkg/server/http"
)

type DownsampleMetrics struct {
	downsamples        *prometheus.CounterVec
	downsampleFailures *prometheus.CounterVec
	downsampleDuration *prometheus.HistogramVec
}

func newDownsampleMetrics(reg *prometheus.Registry) *DownsampleMetrics {
	m := new(DownsampleMetrics)

	m.downsamples = promauto.With(reg).NewCounterVec(prometheus.CounterOpts{
		Name: "thanos_compact_downsample_total",
		Help: "Total number of downsampling attempts.",
	}, []string{"group"})
	m.downsampleFailures = promauto.With(reg).NewCounterVec(prometheus.CounterOpts{
		Name: "thanos_compact_downsample_failures_total",
		Help: "Total number of failed downsampling attempts.",
	}, []string{"group"})
	m.downsampleDuration = promauto.With(reg).NewHistogramVec(prometheus.HistogramOpts{
		Name:    "thanos_compact_downsample_duration_seconds",
		Help:    "Duration of downsample runs",
		Buckets: []float64{60, 300, 900, 1800, 3600, 7200, 14400}, // 1m, 5m, 15m, 30m, 60m, 120m, 240m
	}, []string{"group"})

	return m
}

func RunDownsample(
	g *run.Group,
	logger log.Logger,
	reg *prometheus.Registry,
	httpBindAddr string,
	httpTLSConfig string,
	httpGracePeriod time.Duration,
	dataDir string,
	downsampleConcurrency int,
	objStoreConfig *extflag.PathOrContent,
	comp component.Component,
	hashFunc metadata.HashFunc,
) error {
	confContentYaml, err := objStoreConfig.Content()
	if err != nil {
		return err
	}

	bkt, err := client.NewBucket(logger, confContentYaml, reg, component.Downsample.String())
	if err != nil {
		return err
	}

	metaFetcher, err := block.NewMetaFetcher(logger, block.FetcherConcurrency, bkt, "", extprom.WrapRegistererWithPrefix("thanos_", reg), []block.MetadataFilter{
		block.NewDeduplicateFilter(block.FetcherConcurrency),
	}, nil)
	if err != nil {
		return errors.Wrap(err, "create meta fetcher")
	}

	// Ensure we close up everything properly.
	defer func() {
		if err != nil {
			runutil.CloseWithLogOnErr(logger, bkt, "bucket client")
		}
	}()

	httpProbe := prober.NewHTTP()
	statusProber := prober.Combine(
		httpProbe,
		prober.NewInstrumentation(comp, logger, extprom.WrapRegistererWithPrefix("thanos_", reg)),
	)

	metrics := newDownsampleMetrics(reg)
	// Start cycle of syncing blocks from the bucket and garbage collecting the bucket.
	{
		ctx, cancel := context.WithCancel(context.Background())

		g.Add(func() error {
			defer runutil.CloseWithLogOnErr(logger, bkt, "bucket client")
			statusProber.Ready()

			level.Info(logger).Log("msg", "start first pass of downsampling")
			metas, _, err := metaFetcher.Fetch(ctx)
			if err != nil {
				return errors.Wrap(err, "sync before first pass of downsampling")
			}

			for _, meta := range metas {
				groupKey := meta.Thanos.GroupKey()
				metrics.downsamples.WithLabelValues(groupKey)
				metrics.downsampleFailures.WithLabelValues(groupKey)
			}
			if err := downsampleBucket(ctx, logger, metrics, bkt, metas, dataDir, downsampleConcurrency, hashFunc); err != nil {
				return errors.Wrap(err, "downsampling failed")
			}

			level.Info(logger).Log("msg", "start second pass of downsampling")
			metas, _, err = metaFetcher.Fetch(ctx)
			if err != nil {
				return errors.Wrap(err, "sync before second pass of downsampling")
			}
			if err := downsampleBucket(ctx, logger, metrics, bkt, metas, dataDir, downsampleConcurrency, hashFunc); err != nil {
				return errors.Wrap(err, "downsampling failed")
			}

			return nil
		}, func(error) {
			cancel()
		})
	}

	srv := httpserver.New(logger, reg, comp, httpProbe,
		httpserver.WithListen(httpBindAddr),
		httpserver.WithGracePeriod(httpGracePeriod),
		httpserver.WithTLSConfig(httpTLSConfig),
	)

	g.Add(func() error {
		statusProber.Healthy()

		return srv.ListenAndServe()
	}, func(err error) {
		statusProber.NotReady(err)
		defer statusProber.NotHealthy(err)

		srv.Shutdown(err)
	})

	level.Info(logger).Log("msg", "starting downsample node")
	return nil
}

func downsampleBucket(
	ctx context.Context,
	logger log.Logger,
	metrics *DownsampleMetrics,
	bkt objstore.Bucket,
	metas map[ulid.ULID]*metadata.Meta,
	dir string,
	downsampleConcurrency int,
	hashFunc metadata.HashFunc,
) (rerr error) {
	if err := os.MkdirAll(dir, 0750); err != nil {
		return errors.Wrap(err, "create dir")
	}

	defer func() {
		// Leave the downsample directory for inspection if it is a halt error
		// or if it is not then so that possibly we would not have to download everything again.
		if rerr != nil {
			return
		}
		if err := os.RemoveAll(dir); err != nil {
			level.Error(logger).Log("msg", "failed to remove downsample cache directory", "path", dir, "err", err)
		}
	}()

	// mapping from a hash over all source IDs to blocks. We don't need to downsample a block
	// if a downsampled version with the same hash already exists.
	sources5m := map[ulid.ULID]struct{}{}
	sources1h := map[ulid.ULID]struct{}{}

	for _, m := range metas {
		switch m.Thanos.Downsample.Resolution {
		case downsample.ResLevel0:
			continue
		case downsample.ResLevel1:
			for _, id := range m.Compaction.Sources {
				sources5m[id] = struct{}{}
			}
		case downsample.ResLevel2:
			for _, id := range m.Compaction.Sources {
				sources1h[id] = struct{}{}
			}
		default:
			return errors.Errorf("unexpected downsampling resolution %d", m.Thanos.Downsample.Resolution)
		}
	}

	ignoreDirs := []string{}
	for ulid := range metas {
		ignoreDirs = append(ignoreDirs, ulid.String())
	}

	if err := runutil.DeleteAll(dir, ignoreDirs...); err != nil {
		level.Warn(logger).Log("msg", "failed deleting potentially outdated directories/files, some disk space usage might have leaked. Continuing", "err", err, "dir", dir)
	}

	metasULIDS := make([]ulid.ULID, 0, len(metas))
	for k := range metas {
		metasULIDS = append(metasULIDS, k)
	}
	sort.Slice(metasULIDS, func(i, j int) bool {
		return metasULIDS[i].Compare(metasULIDS[j]) < 0
	})

	var (
		wg                      sync.WaitGroup
		metaCh                  = make(chan *metadata.Meta)
		downsampleErrs          errutil.MultiError
		errCh                   = make(chan error, downsampleConcurrency)
		workerCtx, workerCancel = context.WithCancel(ctx)
	)

	defer workerCancel()

	level.Debug(logger).Log("msg", "downsampling bucket", "concurrency", downsampleConcurrency)
	for i := 0; i < downsampleConcurrency; i++ {
		wg.Add(1)
		go func() {
			defer wg.Done()
			for m := range metaCh {
				resolution := downsample.ResLevel1
				errMsg := "downsampling to 5 min"
				if m.Thanos.Downsample.Resolution == downsample.ResLevel1 {
					resolution = downsample.ResLevel2
					errMsg = "downsampling to 60 min"
				}
<<<<<<< HEAD
				if err := processDownsampling(ctx, logger, bkt, m, dir, resolution, hashFunc, metrics); err != nil {
					metrics.downsampleFailures.WithLabelValues(m.Thanos.GroupKey()).Inc()
					return errors.Wrap(err, errMsg)
=======
				if err := processDownsampling(workerCtx, logger, bkt, m, dir, resolution, hashFunc, metrics); err != nil {
					metrics.downsampleFailures.WithLabelValues(compact.DefaultGroupKey(m.Thanos)).Inc()
					errCh <- errors.Wrap(err, errMsg)
>>>>>>> 58c42200
				}
				metrics.downsamples.WithLabelValues(m.Thanos.GroupKey()).Inc()
			}
		}()
	}

	// Workers scheduled, distribute blocks.
metaSendLoop:
	for _, mk := range metasULIDS {
		m := metas[mk]

		switch m.Thanos.Downsample.Resolution {
		case downsample.ResLevel2:
			continue

		case downsample.ResLevel0:
			missing := false
			for _, id := range m.Compaction.Sources {
				if _, ok := sources5m[id]; !ok {
					missing = true
					break
				}
			}
			if !missing {
				continue
			}
			// Only downsample blocks once we are sure to get roughly 2 chunks out of it.
			// NOTE(fabxc): this must match with at which block size the compactor creates downsampled
			// blocks. Otherwise we may never downsample some data.
			if m.MaxTime-m.MinTime < downsample.DownsampleRange0 {
				continue
			}

		case downsample.ResLevel1:
			missing := false
			for _, id := range m.Compaction.Sources {
				if _, ok := sources1h[id]; !ok {
					missing = true
					break
				}
			}
			if !missing {
				continue
			}
			// Only downsample blocks once we are sure to get roughly 2 chunks out of it.
			// NOTE(fabxc): this must match with at which block size the compactor creates downsampled
			// blocks. Otherwise we may never downsample some data.
			if m.MaxTime-m.MinTime < downsample.DownsampleRange1 {
				continue
			}
		}

		select {
		case <-workerCtx.Done():
			downsampleErrs.Add(workerCtx.Err())
			break metaSendLoop
		case metaCh <- m:
		case downsampleErr := <-errCh:
			downsampleErrs.Add(downsampleErr)
			break metaSendLoop
		}
	}

	close(metaCh)
	wg.Wait()
	workerCancel()
	close(errCh)

	// Collect any other error reported by the workers.
	for downsampleErr := range errCh {
		downsampleErrs.Add(downsampleErr)
	}

	return downsampleErrs.Err()
}

func processDownsampling(
	ctx context.Context,
	logger log.Logger,
	bkt objstore.Bucket,
	m *metadata.Meta,
	dir string,
	resolution int64,
	hashFunc metadata.HashFunc,
	metrics *DownsampleMetrics,
) error {
	begin := time.Now()
	bdir := filepath.Join(dir, m.ULID.String())

	err := block.Download(ctx, logger, bkt, m.ULID, bdir)
	if err != nil {
		return errors.Wrapf(err, "download block %s", m.ULID)
	}
	level.Info(logger).Log("msg", "downloaded block", "id", m.ULID, "duration", time.Since(begin), "duration_ms", time.Since(begin).Milliseconds())

	if err := block.VerifyIndex(logger, filepath.Join(bdir, block.IndexFilename), m.MinTime, m.MaxTime); err != nil {
		return errors.Wrap(err, "input block index not valid")
	}

	begin = time.Now()

	var pool chunkenc.Pool
	if m.Thanos.Downsample.Resolution == 0 {
		pool = chunkenc.NewPool()
	} else {
		pool = downsample.NewPool()
	}

	b, err := tsdb.OpenBlock(logger, bdir, pool)
	if err != nil {
		return errors.Wrapf(err, "open block %s", m.ULID)
	}
	defer runutil.CloseWithLogOnErr(log.With(logger, "outcome", "potential left mmap file handlers left"), b, "tsdb reader")

	id, err := downsample.Downsample(logger, m, b, dir, resolution)
	if err != nil {
		return errors.Wrapf(err, "downsample block %s to window %d", m.ULID, resolution)
	}
	resdir := filepath.Join(dir, id.String())

	downsampleDuration := time.Since(begin)
	level.Info(logger).Log("msg", "downsampled block",
		"from", m.ULID, "to", id, "duration", downsampleDuration, "duration_ms", downsampleDuration.Milliseconds())
	metrics.downsampleDuration.WithLabelValues(m.Thanos.GroupKey()).Observe(downsampleDuration.Seconds())

	if err := block.VerifyIndex(logger, filepath.Join(resdir, block.IndexFilename), m.MinTime, m.MaxTime); err != nil {
		return errors.Wrap(err, "output block index not valid")
	}

	begin = time.Now()

	err = block.Upload(ctx, logger, bkt, resdir, hashFunc)
	if err != nil {
		return errors.Wrapf(err, "upload downsampled block %s", id)
	}

	level.Info(logger).Log("msg", "uploaded block", "id", id, "duration", time.Since(begin), "duration_ms", time.Since(begin).Milliseconds())

	// It is not harmful if these fails.
	if err := os.RemoveAll(bdir); err != nil {
		level.Warn(logger).Log("msg", "failed to clean directory", "dir", bdir, "err", err)
	}
	if err := os.RemoveAll(resdir); err != nil {
		level.Warn(logger).Log("msg", "failed to clean directory", "resdir", bdir, "err", err)
	}

	return nil
}<|MERGE_RESOLUTION|>--- conflicted
+++ resolved
@@ -250,15 +250,10 @@
 					resolution = downsample.ResLevel2
 					errMsg = "downsampling to 60 min"
 				}
-<<<<<<< HEAD
-				if err := processDownsampling(ctx, logger, bkt, m, dir, resolution, hashFunc, metrics); err != nil {
-					metrics.downsampleFailures.WithLabelValues(m.Thanos.GroupKey()).Inc()
-					return errors.Wrap(err, errMsg)
-=======
 				if err := processDownsampling(workerCtx, logger, bkt, m, dir, resolution, hashFunc, metrics); err != nil {
-					metrics.downsampleFailures.WithLabelValues(compact.DefaultGroupKey(m.Thanos)).Inc()
+          metrics.downsampleFailures.WithLabelValues(m.Thanos.GroupKey()).Inc()
 					errCh <- errors.Wrap(err, errMsg)
->>>>>>> 58c42200
+
 				}
 				metrics.downsamples.WithLabelValues(m.Thanos.GroupKey()).Inc()
 			}
