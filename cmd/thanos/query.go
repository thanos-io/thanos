// Copyright (c) The Thanos Authors.
// Licensed under the Apache License 2.0.

package main

import (
	"context"
	"fmt"
	"math"
	"net/http"
	"strings"
	"time"

	extflag "github.com/efficientgo/tools/extkingpin"
	"google.golang.org/grpc"

	"github.com/go-kit/log"
	"github.com/go-kit/log/level"
	grpc_logging "github.com/grpc-ecosystem/go-grpc-middleware/v2/interceptors/logging"
	"github.com/oklog/run"
	"github.com/opentracing/opentracing-go"
	"github.com/pkg/errors"
	"github.com/prometheus/client_golang/prometheus"
	"github.com/prometheus/client_golang/prometheus/promauto"
	"github.com/prometheus/common/route"
	"github.com/prometheus/prometheus/discovery"
	"github.com/prometheus/prometheus/discovery/file"
	"github.com/prometheus/prometheus/discovery/targetgroup"
	"github.com/prometheus/prometheus/model/labels"
	"github.com/prometheus/prometheus/promql"
	"github.com/thanos-io/promql-engine/api"

	apiv1 "github.com/thanos-io/thanos/pkg/api/query"
	"github.com/thanos-io/thanos/pkg/api/query/querypb"
	"github.com/thanos-io/thanos/pkg/block"
	"github.com/thanos-io/thanos/pkg/compact/downsample"
	"github.com/thanos-io/thanos/pkg/component"
	"github.com/thanos-io/thanos/pkg/discovery/cache"
	"github.com/thanos-io/thanos/pkg/discovery/dns"
	"github.com/thanos-io/thanos/pkg/exemplars"
	"github.com/thanos-io/thanos/pkg/extgrpc"
	"github.com/thanos-io/thanos/pkg/extgrpc/snappy"
	"github.com/thanos-io/thanos/pkg/extkingpin"
	"github.com/thanos-io/thanos/pkg/extprom"
	extpromhttp "github.com/thanos-io/thanos/pkg/extprom/http"
	"github.com/thanos-io/thanos/pkg/gate"
	"github.com/thanos-io/thanos/pkg/info"
	"github.com/thanos-io/thanos/pkg/info/infopb"
	"github.com/thanos-io/thanos/pkg/logging"
	"github.com/thanos-io/thanos/pkg/metadata"
	"github.com/thanos-io/thanos/pkg/prober"
	"github.com/thanos-io/thanos/pkg/query"
	"github.com/thanos-io/thanos/pkg/rules"
	"github.com/thanos-io/thanos/pkg/runutil"
	grpcserver "github.com/thanos-io/thanos/pkg/server/grpc"
	httpserver "github.com/thanos-io/thanos/pkg/server/http"
	"github.com/thanos-io/thanos/pkg/store"
	"github.com/thanos-io/thanos/pkg/store/labelpb"
	"github.com/thanos-io/thanos/pkg/targets"
	"github.com/thanos-io/thanos/pkg/tenancy"
	"github.com/thanos-io/thanos/pkg/tls"
	"github.com/thanos-io/thanos/pkg/ui"
)

const (
	promqlNegativeOffset = "promql-negative-offset"
	promqlAtModifier     = "promql-at-modifier"
	queryPushdown        = "query-pushdown"
)

type queryMode string

const (
	queryModeLocal       queryMode = "local"
	queryModeDistributed queryMode = "distributed"
)

// registerQuery registers a query command.
func registerQuery(app *extkingpin.App) {
	comp := component.Query
	cmd := app.Command(comp.String(), "Query node exposing PromQL enabled Query API with data retrieved from multiple store nodes.")

	httpBindAddr, httpGracePeriod, httpTLSConfig := extkingpin.RegisterHTTPFlags(cmd)

	var grpcServerConfig grpcConfig
	grpcServerConfig.registerFlag(cmd)

	secure := cmd.Flag("grpc-client-tls-secure", "Use TLS when talking to the gRPC server").Default("false").Bool()
	skipVerify := cmd.Flag("grpc-client-tls-skip-verify", "Disable TLS certificate verification i.e self signed, signed by fake CA").Default("false").Bool()
	cert := cmd.Flag("grpc-client-tls-cert", "TLS Certificates to use to identify this client to the server").Default("").String()
	key := cmd.Flag("grpc-client-tls-key", "TLS Key for the client's certificate").Default("").String()
	caCert := cmd.Flag("grpc-client-tls-ca", "TLS CA Certificates to use to verify gRPC servers").Default("").String()
	serverName := cmd.Flag("grpc-client-server-name", "Server name to verify the hostname on the returned gRPC certificates. See https://tools.ietf.org/html/rfc4366#section-3.1").Default("").String()
	compressionOptions := strings.Join([]string{snappy.Name, compressionNone}, ", ")
	grpcCompression := cmd.Flag("grpc-compression", "Compression algorithm to use for gRPC requests to other clients. Must be one of: "+compressionOptions).Default(compressionNone).Enum(snappy.Name, compressionNone)

	webRoutePrefix := cmd.Flag("web.route-prefix", "Prefix for API and UI endpoints. This allows thanos UI to be served on a sub-path. Defaults to the value of --web.external-prefix. This option is analogous to --web.route-prefix of Prometheus.").Default("").String()
	webExternalPrefix := cmd.Flag("web.external-prefix", "Static prefix for all HTML links and redirect URLs in the UI query web interface. Actual endpoints are still served on / or the web.route-prefix. This allows thanos UI to be served behind a reverse proxy that strips a URL sub-path.").Default("").String()
	webPrefixHeaderName := cmd.Flag("web.prefix-header", "Name of HTTP request header used for dynamic prefixing of UI links and redirects. This option is ignored if web.external-prefix argument is set. Security risk: enable this option only if a reverse proxy in front of thanos is resetting the header. The --web.prefix-header=X-Forwarded-Prefix option can be useful, for example, if Thanos UI is served via Traefik reverse proxy with PathPrefixStrip option enabled, which sends the stripped prefix value in X-Forwarded-Prefix header. This allows thanos UI to be served on a sub-path.").Default("").String()
	webDisableCORS := cmd.Flag("web.disable-cors", "Whether to disable CORS headers to be set by Thanos. By default Thanos sets CORS headers to be allowed by all.").Default("false").Bool()

	queryTimeout := extkingpin.ModelDuration(cmd.Flag("query.timeout", "Maximum time to process query by query node.").
		Default("2m"))

	defaultEngine := cmd.Flag("query.promql-engine", "Default PromQL engine to use.").Default(string(apiv1.PromqlEnginePrometheus)).
		Enum(string(apiv1.PromqlEnginePrometheus), string(apiv1.PromqlEngineThanos))
	extendedFunctionsEnabled := cmd.Flag("query.enable-x-functions", "Whether to enable extended rate functions (xrate, xincrease and xdelta). Only has effect when used with Thanos engine.").Default("false").Bool()
	promqlQueryMode := cmd.Flag("query.mode", "PromQL query mode. One of: local, distributed.").
		Default(string(queryModeLocal)).
		Enum(string(queryModeLocal), string(queryModeDistributed))

	maxConcurrentQueries := cmd.Flag("query.max-concurrent", "Maximum number of queries processed concurrently by query node.").
		Default("20").Int()

	lookbackDelta := cmd.Flag("query.lookback-delta", "The maximum lookback duration for retrieving metrics during expression evaluations. PromQL always evaluates the query for the certain timestamp (query range timestamps are deduced by step). Since scrape intervals might be different, PromQL looks back for given amount of time to get latest sample. If it exceeds the maximum lookback delta it assumes series is stale and returns none (a gap). This is why lookback delta should be set to at least 2 times of the slowest scrape interval. If unset it will use the promql default of 5m.").Duration()
	dynamicLookbackDelta := cmd.Flag("query.dynamic-lookback-delta", "Allow for larger lookback duration for queries based on resolution.").Hidden().Default("true").Bool()

	maxConcurrentSelects := cmd.Flag("query.max-concurrent-select", "Maximum number of select requests made concurrently per a query.").
		Default("4").Int()

	queryConnMetricLabels := cmd.Flag("query.conn-metric.label", "Optional selection of query connection metric labels to be collected from endpoint set").
		Default(string(query.ExternalLabels), string(query.StoreType)).
		Enums(string(query.ExternalLabels), string(query.StoreType))

	queryReplicaLabels := cmd.Flag("query.replica-label", "Labels to treat as a replica indicator along which data is deduplicated. Still you will be able to query without deduplication using 'dedup=false' parameter. Data includes time series, recording rules, and alerting rules.").
		Strings()

	instantDefaultMaxSourceResolution := extkingpin.ModelDuration(cmd.Flag("query.instant.default.max_source_resolution", "default value for max_source_resolution for instant queries. If not set, defaults to 0s only taking raw resolution into account. 1h can be a good value if you use instant queries over time ranges that incorporate times outside of your raw-retention.").Default("0s").Hidden())

	defaultMetadataTimeRange := cmd.Flag("query.metadata.default-time-range", "The default metadata time range duration for retrieving labels through Labels and Series API when the range parameters are not specified. The zero value means range covers the time since the beginning.").Default("0s").Duration()

	selectorLabels := cmd.Flag("selector-label", "Query selector labels that will be exposed in info endpoint (repeated).").
		PlaceHolder("<name>=\"<value>\"").Strings()

	endpoints := extkingpin.Addrs(cmd.Flag("endpoint", "Addresses of statically configured Thanos API servers (repeatable). The scheme may be prefixed with 'dns+' or 'dnssrv+' to detect Thanos API servers through respective DNS lookups.").
		PlaceHolder("<endpoint>"))

	endpointGroups := extkingpin.Addrs(cmd.Flag("endpoint-group", "Experimental: DNS name of statically configured Thanos API server groups (repeatable). Targets resolved from the DNS name will be queried in a round-robin, instead of a fanout manner. This flag should be used when connecting a Thanos Query to HA groups of Thanos components.").
		PlaceHolder("<endpoint-group>"))

	stores := extkingpin.Addrs(cmd.Flag("store", "Deprecation Warning - This flag is deprecated and replaced with `endpoint`. Addresses of statically configured store API servers (repeatable). The scheme may be prefixed with 'dns+' or 'dnssrv+' to detect store API servers through respective DNS lookups.").
		PlaceHolder("<store>"))

	// TODO(bwplotka): Hidden because we plan to extract discovery to separate API: https://github.com/thanos-io/thanos/issues/2600.
	ruleEndpoints := extkingpin.Addrs(cmd.Flag("rule", "Deprecation Warning - This flag is deprecated and replaced with `endpoint`. Experimental: Addresses of statically configured rules API servers (repeatable). The scheme may be prefixed with 'dns+' or 'dnssrv+' to detect rule API servers through respective DNS lookups.").
		Hidden().PlaceHolder("<rule>"))

	metadataEndpoints := extkingpin.Addrs(cmd.Flag("metadata", "Deprecation Warning - This flag is deprecated and replaced with `endpoint`. Experimental: Addresses of statically configured metadata API servers (repeatable). The scheme may be prefixed with 'dns+' or 'dnssrv+' to detect metadata API servers through respective DNS lookups.").
		Hidden().PlaceHolder("<metadata>"))

	exemplarEndpoints := extkingpin.Addrs(cmd.Flag("exemplar", "Deprecation Warning - This flag is deprecated and replaced with `endpoint`. Experimental: Addresses of statically configured exemplars API servers (repeatable). The scheme may be prefixed with 'dns+' or 'dnssrv+' to detect exemplars API servers through respective DNS lookups.").
		Hidden().PlaceHolder("<exemplar>"))

	// TODO(atunik): Hidden because we plan to extract discovery to separate API: https://github.com/thanos-io/thanos/issues/2600.
	targetEndpoints := extkingpin.Addrs(cmd.Flag("target", "Deprecation Warning - This flag is deprecated and replaced with `endpoint`. Experimental: Addresses of statically configured target API servers (repeatable). The scheme may be prefixed with 'dns+' or 'dnssrv+' to detect target API servers through respective DNS lookups.").
		Hidden().PlaceHolder("<target>"))

	strictStores := cmd.Flag("store-strict", "Deprecation Warning - This flag is deprecated and replaced with `endpoint-strict`. Addresses of only statically configured store API servers that are always used, even if the health check fails. Useful if you have a caching layer on top.").
		PlaceHolder("<staticstore>").Strings()

	strictEndpoints := cmd.Flag("endpoint-strict", "Addresses of only statically configured Thanos API servers that are always used, even if the health check fails. Useful if you have a caching layer on top.").
		PlaceHolder("<staticendpoint>").Strings()

	strictEndpointGroups := extkingpin.Addrs(cmd.Flag("endpoint-group-strict", "Experimental: DNS name of statically configured Thanos API server groups (repeatable) that are always used, even if the health check fails.").
		PlaceHolder("<endpoint-group-strict>"))

	fileSDFiles := cmd.Flag("store.sd-files", "Path to files that contain addresses of store API servers. The path can be a glob pattern (repeatable).").
		PlaceHolder("<path>").Strings()

	fileSDInterval := extkingpin.ModelDuration(cmd.Flag("store.sd-interval", "Refresh interval to re-read file SD files. It is used as a resync fallback.").
		Default("5m"))

	// TODO(bwplotka): Grab this from TTL at some point.
	dnsSDInterval := extkingpin.ModelDuration(cmd.Flag("store.sd-dns-interval", "Interval between DNS resolutions.").
		Default("30s"))

	dnsSDResolver := cmd.Flag("store.sd-dns-resolver", fmt.Sprintf("Resolver to use. Possible options: [%s, %s]", dns.GolangResolverType, dns.MiekgdnsResolverType)).
		Default(string(dns.MiekgdnsResolverType)).Hidden().String()

	unhealthyStoreTimeout := extkingpin.ModelDuration(cmd.Flag("store.unhealthy-timeout", "Timeout before an unhealthy store is cleaned from the store UI page.").Default("5m"))

	endpointInfoTimeout := extkingpin.ModelDuration(cmd.Flag("endpoint.info-timeout", "Timeout of gRPC Info requests.").Default("5s").Hidden())

	enableAutodownsampling := cmd.Flag("query.auto-downsampling", "Enable automatic adjustment (step / 5) to what source of data should be used in store gateways if no max_source_resolution param is specified.").
		Default("false").Bool()

	enableQueryPartialResponse := cmd.Flag("query.partial-response", "Enable partial response for queries if no partial_response param is specified. --no-query.partial-response for disabling.").
		Default("true").Bool()

	enableRulePartialResponse := cmd.Flag("rule.partial-response", "Enable partial response for rules endpoint. --no-rule.partial-response for disabling.").
		Hidden().Default("true").Bool()

	enableTargetPartialResponse := cmd.Flag("target.partial-response", "Enable partial response for targets endpoint. --no-target.partial-response for disabling.").
		Hidden().Default("true").Bool()

	enableMetricMetadataPartialResponse := cmd.Flag("metric-metadata.partial-response", "Enable partial response for metric metadata endpoint. --no-metric-metadata.partial-response for disabling.").
		Hidden().Default("true").Bool()

	activeQueryDir := cmd.Flag("query.active-query-path", "Directory to log currently active queries in the queries.active file.").Default("").String()

	featureList := cmd.Flag("enable-feature", "Comma separated experimental feature names to enable.The current list of features is empty.").Hidden().Default("").Strings()

	enableExemplarPartialResponse := cmd.Flag("exemplar.partial-response", "Enable partial response for exemplar endpoint. --no-exemplar.partial-response for disabling.").
		Hidden().Default("true").Bool()

	defaultEvaluationInterval := extkingpin.ModelDuration(cmd.Flag("query.default-evaluation-interval", "Set default evaluation interval for sub queries.").Default("1m"))

	defaultRangeQueryStep := extkingpin.ModelDuration(cmd.Flag("query.default-step", "Set default step for range queries. Default step is only used when step is not set in UI. In such cases, Thanos UI will use default step to calculate resolution (resolution = max(rangeSeconds / 250, defaultStep)). This will not work from Grafana, but Grafana has __step variable which can be used.").
		Default("1s"))

	storeResponseTimeout := extkingpin.ModelDuration(cmd.Flag("store.response-timeout", "If a Store doesn't send any data in this specified duration then a Store will be ignored and partial data will be returned if it's enabled. 0 disables timeout.").Default("0ms"))

	storeSelectorRelabelConf := *extflag.RegisterPathOrContent(
		cmd,
		"selector.relabel-config",
		"YAML file with relabeling configuration that allows selecting blocks to query based on their external labels. It follows the Thanos sharding relabel-config syntax. For format details see: https://thanos.io/tip/thanos/sharding.md/#relabelling ",
		extflag.WithEnvSubstitution(),
	)

	reqLogConfig := extkingpin.RegisterRequestLoggingFlags(cmd)

	alertQueryURL := cmd.Flag("alert.query-url", "The external Thanos Query URL that would be set in all alerts 'Source' field.").String()
	grpcProxyStrategy := cmd.Flag("grpc.proxy-strategy", "Strategy to use when proxying Series requests to leaf nodes. Hidden and only used for testing, will be removed after lazy becomes the default.").Default(string(store.EagerRetrieval)).Hidden().Enum(string(store.EagerRetrieval), string(store.LazyRetrieval))

	queryTelemetryDurationQuantiles := cmd.Flag("query.telemetry.request-duration-seconds-quantiles", "The quantiles for exporting metrics about the request duration quantiles.").Default("0.1", "0.25", "0.75", "1.25", "1.75", "2.5", "3", "5", "10").Float64List()
	queryTelemetrySamplesQuantiles := cmd.Flag("query.telemetry.request-samples-quantiles", "The quantiles for exporting metrics about the samples count quantiles.").Default("100", "1000", "10000", "100000", "1000000").Float64List()
	queryTelemetrySeriesQuantiles := cmd.Flag("query.telemetry.request-series-seconds-quantiles", "The quantiles for exporting metrics about the series count quantiles.").Default("10", "100", "1000", "10000", "100000").Float64List()

	tenantHeader := cmd.Flag("query.tenant-header", "HTTP header to determine tenant.").Default(tenancy.DefaultTenantHeader).String()
	defaultTenant := cmd.Flag("query.default-tenant-id", "Default tenant ID to use if tenant header is not present").Default(tenancy.DefaultTenant).String()
	tenantCertField := cmd.Flag("query.tenant-certificate-field", "Use TLS client's certificate field to determine tenant for write requests. Must be one of "+tenancy.CertificateFieldOrganization+", "+tenancy.CertificateFieldOrganizationalUnit+" or "+tenancy.CertificateFieldCommonName+". This setting will cause the query.tenant-header flag value to be ignored.").Default("").Enum("", tenancy.CertificateFieldOrganization, tenancy.CertificateFieldOrganizationalUnit, tenancy.CertificateFieldCommonName)
	enforceTenancy := cmd.Flag("query.enforce-tenancy", "Enforce tenancy on Query APIs. Responses are returned only if the label value of the configured tenant-label-name and the value of the tenant header matches.").Default("false").Bool()
	tenantLabel := cmd.Flag("query.tenant-label-name", "Label name to use when enforcing tenancy (if --query.enforce-tenancy is enabled).").Default(tenancy.DefaultTenantLabel).String()

	var storeRateLimits store.SeriesSelectLimits
	storeRateLimits.RegisterFlags(cmd)

	cmd.Setup(func(g *run.Group, logger log.Logger, reg *prometheus.Registry, tracer opentracing.Tracer, _ <-chan struct{}, debugLogging bool) error {
		selectorLset, err := parseFlagLabels(*selectorLabels)
		if err != nil {
			return errors.Wrap(err, "parse federation labels")
		}

		for _, feature := range *featureList {
			if feature == promqlAtModifier {
				level.Warn(logger).Log("msg", "This option for --enable-feature is now permanently enabled and therefore a no-op.", "option", promqlAtModifier)
			}
			if feature == promqlNegativeOffset {
				level.Warn(logger).Log("msg", "This option for --enable-feature is now permanently enabled and therefore a no-op.", "option", promqlNegativeOffset)
			}
			if feature == queryPushdown {
				level.Warn(logger).Log("msg", "This option for --enable-feature is now permanently deprecated and therefore ignored.", "option", queryPushdown)
			}
		}

		httpLogOpts, err := logging.ParseHTTPOptions(reqLogConfig)
		if err != nil {
			return errors.Wrap(err, "error while parsing config for request logging")
		}

		grpcLogOpts, logFilterMethods, err := logging.ParsegRPCOptions(reqLogConfig)

		if err != nil {
			return errors.Wrap(err, "error while parsing config for request logging")
		}

		var fileSD *file.Discovery
		if len(*fileSDFiles) > 0 {
			conf := &file.SDConfig{
				Files:           *fileSDFiles,
				RefreshInterval: *fileSDInterval,
			}
			var err error
			if fileSD, err = file.NewDiscovery(conf, logger, conf.NewDiscovererMetrics(reg, discovery.NewRefreshMetrics(reg))); err != nil {
				return err
			}
		}

		if *webRoutePrefix == "" {
			*webRoutePrefix = *webExternalPrefix
		}

		if *webRoutePrefix != *webExternalPrefix {
			level.Warn(logger).Log("msg", "different values for --web.route-prefix and --web.external-prefix detected, web UI may not work without a reverse-proxy.")
		}

		tsdbRelabelConfig, err := storeSelectorRelabelConf.Content()
		if err != nil {
			return errors.Wrap(err, "error while parsing tsdb selector configuration")
		}
		tsdbSelector, err := block.ParseRelabelConfig(tsdbRelabelConfig, block.SelectorSupportedRelabelActions)
		if err != nil {
			return err
		}

		return runQuery(
			g,
			logger,
			debugLogging,
			reg,
			tracer,
			httpLogOpts,
			grpcLogOpts,
			logFilterMethods,
			grpcServerConfig,
			*grpcCompression,
			*secure,
			*skipVerify,
			*cert,
			*key,
			*caCert,
			*serverName,
			*httpBindAddr,
			*httpTLSConfig,
			time.Duration(*httpGracePeriod),
			*webRoutePrefix,
			*webExternalPrefix,
			*webPrefixHeaderName,
			*maxConcurrentQueries,
			*maxConcurrentSelects,
			time.Duration(*defaultRangeQueryStep),
			time.Duration(*queryTimeout),
			*lookbackDelta,
			*dynamicLookbackDelta,
			time.Duration(*defaultEvaluationInterval),
			time.Duration(*storeResponseTimeout),
			*queryConnMetricLabels,
			*queryReplicaLabels,
			selectorLset,
			getFlagsMap(cmd.Flags()),
			*endpoints,
			*endpointGroups,
			*stores,
			*ruleEndpoints,
			*targetEndpoints,
			*metadataEndpoints,
			*exemplarEndpoints,
			*enableAutodownsampling,
			*enableQueryPartialResponse,
			*enableRulePartialResponse,
			*enableTargetPartialResponse,
			*enableMetricMetadataPartialResponse,
			*enableExemplarPartialResponse,
			*activeQueryDir,
			fileSD,
			time.Duration(*dnsSDInterval),
			*dnsSDResolver,
			time.Duration(*unhealthyStoreTimeout),
			time.Duration(*endpointInfoTimeout),
			time.Duration(*instantDefaultMaxSourceResolution),
			*defaultMetadataTimeRange,
			*strictStores,
			*strictEndpoints,
			*strictEndpointGroups,
			*webDisableCORS,
			*alertQueryURL,
			*grpcProxyStrategy,
			component.Query,
			*queryTelemetryDurationQuantiles,
			*queryTelemetrySamplesQuantiles,
			*queryTelemetrySeriesQuantiles,
			*defaultEngine,
			storeRateLimits,
			*extendedFunctionsEnabled,
			store.NewTSDBSelector(tsdbSelector),
			queryMode(*promqlQueryMode),
			*tenantHeader,
			*defaultTenant,
			*tenantCertField,
			*enforceTenancy,
			*tenantLabel,
		)
	})
}

// runQuery starts a server that exposes PromQL Query API. It is responsible for querying configured
// store nodes, merging and duplicating the data to satisfy user query.
func runQuery(
	g *run.Group,
	logger log.Logger,
	debugLogging bool,
	reg *prometheus.Registry,
	tracer opentracing.Tracer,
	httpLogOpts []logging.Option,
	grpcLogOpts []grpc_logging.Option,
	logFilterMethods []string,
	grpcServerConfig grpcConfig,
	grpcCompression string,
	secure bool,
	skipVerify bool,
	cert string,
	key string,
	caCert string,
	serverName string,
	httpBindAddr string,
	httpTLSConfig string,
	httpGracePeriod time.Duration,
	webRoutePrefix string,
	webExternalPrefix string,
	webPrefixHeaderName string,
	maxConcurrentQueries int,
	maxConcurrentSelects int,
	defaultRangeQueryStep time.Duration,
	queryTimeout time.Duration,
	lookbackDelta time.Duration,
	dynamicLookbackDelta bool,
	defaultEvaluationInterval time.Duration,
	storeResponseTimeout time.Duration,
	queryConnMetricLabels []string,
	queryReplicaLabels []string,
	selectorLset labels.Labels,
	flagsMap map[string]string,
	endpointAddrs []string,
	endpointGroupAddrs []string,
	storeAddrs []string,
	ruleAddrs []string,
	targetAddrs []string,
	metadataAddrs []string,
	exemplarAddrs []string,
	enableAutodownsampling bool,
	enableQueryPartialResponse bool,
	enableRulePartialResponse bool,
	enableTargetPartialResponse bool,
	enableMetricMetadataPartialResponse bool,
	enableExemplarPartialResponse bool,
	activeQueryDir string,
	fileSD *file.Discovery,
	dnsSDInterval time.Duration,
	dnsSDResolver string,
	unhealthyStoreTimeout time.Duration,
	endpointInfoTimeout time.Duration,
	instantDefaultMaxSourceResolution time.Duration,
	defaultMetadataTimeRange time.Duration,
	strictStores []string,
	strictEndpoints []string,
	strictEndpointGroups []string,
	disableCORS bool,
	alertQueryURL string,
	grpcProxyStrategy string,
	comp component.Component,
	queryTelemetryDurationQuantiles []float64,
	queryTelemetrySamplesQuantiles []float64,
	queryTelemetrySeriesQuantiles []float64,
	defaultEngine string,
	storeRateLimits store.SeriesSelectLimits,
	extendedFunctionsEnabled bool,
	tsdbSelector *store.TSDBSelector,
	queryMode queryMode,
	tenantHeader string,
	defaultTenant string,
	tenantCertField string,
	enforceTenancy bool,
	tenantLabel string,
) error {
	if alertQueryURL == "" {
		lastColon := strings.LastIndex(httpBindAddr, ":")
		if lastColon != -1 {
			alertQueryURL = fmt.Sprintf("http://localhost:%s", httpBindAddr[lastColon+1:])
		}
		// NOTE(GiedriusS): default is set in config.ts.
	}
	// TODO(bplotka in PR #513 review): Move arguments into struct.
	duplicatedStores := promauto.With(reg).NewCounter(prometheus.CounterOpts{
		Name: "thanos_query_duplicated_store_addresses_total",
		Help: "The number of times a duplicated store addresses is detected from the different configs in query",
	})

	dialOpts, err := extgrpc.StoreClientGRPCOpts(logger, reg, tracer, secure, skipVerify, cert, key, caCert, serverName)
	if err != nil {
		return errors.Wrap(err, "building gRPC client")
	}
	if grpcCompression != compressionNone {
		dialOpts = append(dialOpts, grpc.WithDefaultCallOptions(grpc.UseCompressor(grpcCompression)))
	}

	fileSDCache := cache.New()
	dnsStoreProvider := dns.NewProvider(
		logger,
		extprom.WrapRegistererWithPrefix("thanos_query_store_apis_", reg),
		dns.ResolverType(dnsSDResolver),
	)

	for _, store := range strictStores {
		if dns.IsDynamicNode(store) {
			return errors.Errorf("%s is a dynamically specified store i.e. it uses SD and that is not permitted under strict mode. Use --store for this", store)
		}
	}

	for _, endpoint := range strictEndpoints {
		if dns.IsDynamicNode(endpoint) {
			return errors.Errorf("%s is a dynamically specified endpoint i.e. it uses SD and that is not permitted under strict mode. Use --endpoint for this", endpoint)
		}
	}

	// Register resolver for the "thanos:///" scheme for endpoint-groups
	dns.RegisterGRPCResolver(
		dns.NewProvider(
			logger,
			extprom.WrapRegistererWithPrefix("thanos_query_endpoint_groups_", reg),
			dns.ResolverType(dnsSDResolver),
		),
		dnsSDInterval,
	)

	dnsEndpointProvider := dns.NewProvider(
		logger,
		extprom.WrapRegistererWithPrefix("thanos_query_endpoints_", reg),
		dns.ResolverType(dnsSDResolver),
	)

	dnsRuleProvider := dns.NewProvider(
		logger,
		extprom.WrapRegistererWithPrefix("thanos_query_rule_apis_", reg),
		dns.ResolverType(dnsSDResolver),
	)

	dnsTargetProvider := dns.NewProvider(
		logger,
		extprom.WrapRegistererWithPrefix("thanos_query_target_apis_", reg),
		dns.ResolverType(dnsSDResolver),
	)

	dnsMetadataProvider := dns.NewProvider(
		logger,
		extprom.WrapRegistererWithPrefix("thanos_query_metadata_apis_", reg),
		dns.ResolverType(dnsSDResolver),
	)

	dnsExemplarProvider := dns.NewProvider(
		logger,
		extprom.WrapRegistererWithPrefix("thanos_query_exemplar_apis_", reg),
		dns.ResolverType(dnsSDResolver),
	)

	options := []store.ProxyStoreOption{
		store.WithTSDBSelector(tsdbSelector),
		store.WithProxyStoreDebugLogging(debugLogging),
	}

	var (
		endpoints = prepareEndpointSet(
			g,
			logger,
			reg,
			[]*dns.Provider{
				dnsStoreProvider,
				dnsRuleProvider,
				dnsExemplarProvider,
				dnsMetadataProvider,
				dnsTargetProvider,
				dnsEndpointProvider,
			},
			duplicatedStores,
			strictStores,
			strictEndpoints,
			endpointGroupAddrs,
			strictEndpointGroups,
			dialOpts,
			unhealthyStoreTimeout,
			endpointInfoTimeout,
			queryConnMetricLabels...,
		)

		proxyStore       = store.NewProxyStore(logger, reg, endpoints.GetStoreClients, component.Query, selectorLset, storeResponseTimeout, store.RetrievalStrategy(grpcProxyStrategy), options...)
		seriesProxy      = store.NewLimitedStoreServer(store.NewInstrumentedStoreServer(reg, proxyStore), reg, storeRateLimits)
		rulesProxy       = rules.NewProxy(logger, endpoints.GetRulesClients)
		targetsProxy     = targets.NewProxy(logger, endpoints.GetTargetsClients)
		metadataProxy    = metadata.NewProxy(logger, endpoints.GetMetricMetadataClients)
		exemplarsProxy   = exemplars.NewProxy(logger, endpoints.GetExemplarsStores, selectorLset)
		queryableCreator = query.NewQueryableCreator(
			logger,
			extprom.WrapRegistererWithPrefix("thanos_query_", reg),
			seriesProxy,
			maxConcurrentSelects,
			queryTimeout,
		)
	)

	// Run File Service Discovery and update the store set when the files are modified.
	if fileSD != nil {
		var fileSDUpdates chan []*targetgroup.Group
		ctxRun, cancelRun := context.WithCancel(context.Background())

		fileSDUpdates = make(chan []*targetgroup.Group)

		g.Add(func() error {
			fileSD.Run(ctxRun, fileSDUpdates)
			return nil
		}, func(error) {
			cancelRun()
		})

		ctxUpdate, cancelUpdate := context.WithCancel(context.Background())
		g.Add(func() error {
			for {
				select {
				case update := <-fileSDUpdates:
					// Discoverers sometimes send nil updates so need to check for it to avoid panics.
					if update == nil {
						continue
					}
					fileSDCache.Update(update)
					endpoints.Update(ctxUpdate)

					if err := dnsStoreProvider.Resolve(ctxUpdate, append(fileSDCache.Addresses(), storeAddrs...)); err != nil {
						level.Error(logger).Log("msg", "failed to resolve addresses for storeAPIs", "err", err)
					}

					// Rules apis do not support file service discovery as of now.
				case <-ctxUpdate.Done():
					return nil
				}
			}
		}, func(error) {
			cancelUpdate()
		})
	}
	// Periodically update the addresses from static flags and file SD by resolving them using DNS SD if necessary.
	{
		ctx, cancel := context.WithCancel(context.Background())
		g.Add(func() error {
			return runutil.Repeat(dnsSDInterval, ctx.Done(), func() error {
				resolveCtx, resolveCancel := context.WithTimeout(ctx, dnsSDInterval)
				defer resolveCancel()
				if err := dnsStoreProvider.Resolve(resolveCtx, append(fileSDCache.Addresses(), storeAddrs...)); err != nil {
					level.Error(logger).Log("msg", "failed to resolve addresses for storeAPIs", "err", err)
				}
				if err := dnsRuleProvider.Resolve(resolveCtx, ruleAddrs); err != nil {
					level.Error(logger).Log("msg", "failed to resolve addresses for rulesAPIs", "err", err)
				}
				if err := dnsTargetProvider.Resolve(ctx, targetAddrs); err != nil {
					level.Error(logger).Log("msg", "failed to resolve addresses for targetsAPIs", "err", err)
				}
				if err := dnsMetadataProvider.Resolve(resolveCtx, metadataAddrs); err != nil {
					level.Error(logger).Log("msg", "failed to resolve addresses for metadataAPIs", "err", err)
				}
				if err := dnsExemplarProvider.Resolve(resolveCtx, exemplarAddrs); err != nil {
					level.Error(logger).Log("msg", "failed to resolve addresses for exemplarsAPI", "err", err)
				}
				if err := dnsEndpointProvider.Resolve(resolveCtx, endpointAddrs); err != nil {
					level.Error(logger).Log("msg", "failed to resolve addresses passed using endpoint flag", "err", err)

				}
				return nil
			})
		}, func(error) {
			cancel()
		})
	}

	grpcProbe := prober.NewGRPC()
	httpProbe := prober.NewHTTP()
	statusProber := prober.Combine(
		httpProbe,
		grpcProbe,
		prober.NewInstrumentation(comp, logger, extprom.WrapRegistererWithPrefix("thanos_", reg)),
	)

	engineOpts := promql.EngineOpts{
		Logger: logger,
		Reg:    reg,
		// TODO(bwplotka): Expose this as a flag: https://github.com/thanos-io/thanos/issues/703.
		MaxSamples:    math.MaxInt32,
		Timeout:       queryTimeout,
		LookbackDelta: lookbackDelta,
		NoStepSubqueryIntervalFn: func(int64) int64 {
			return defaultEvaluationInterval.Milliseconds()
		},
		EnableNegativeOffset: true,
		EnableAtModifier:     true,
	}

	// An active query tracker will be added only if the user specifies a non-default path.
	// Otherwise, the nil active query tracker from existing engine options will be used.
	if activeQueryDir != "" {
		engineOpts.ActiveQueryTracker = promql.NewActiveQueryTracker(activeQueryDir, maxConcurrentQueries, logger)
	}

	var remoteEngineEndpoints api.RemoteEndpoints
	if queryMode != queryModeLocal {
		level.Info(logger).Log("msg", "Distributed query mode enabled, using Thanos as the default query engine.")
		defaultEngine = string(apiv1.PromqlEngineThanos)
		remoteEngineEndpoints = query.NewRemoteEndpoints(logger, endpoints.GetQueryAPIClients, query.Opts{
			AutoDownsample:        enableAutodownsampling,
			ReplicaLabels:         queryReplicaLabels,
			Timeout:               queryTimeout,
			EnablePartialResponse: enableQueryPartialResponse,
		})
	}

	engineFactory := apiv1.NewQueryEngineFactory(
		engineOpts,
		remoteEngineEndpoints,
		extendedFunctionsEnabled,
	)

	lookbackDeltaCreator := LookbackDeltaFactory(engineOpts, dynamicLookbackDelta)

	// Start query API + UI HTTP server.
	{
		router := route.New()

		// RoutePrefix must always start with '/'.
		webRoutePrefix = "/" + strings.Trim(webRoutePrefix, "/")

		// Redirect from / to /webRoutePrefix.
		if webRoutePrefix != "/" {
			router.Get("/", func(w http.ResponseWriter, r *http.Request) {
				http.Redirect(w, r, webRoutePrefix+"/graph", http.StatusFound)
			})
			router.Get(webRoutePrefix, func(w http.ResponseWriter, r *http.Request) {
				http.Redirect(w, r, webRoutePrefix+"/graph", http.StatusFound)
			})
			router = router.WithPrefix(webRoutePrefix)
		}

		// Configure Request Logging for HTTP calls.
		logMiddleware := logging.NewHTTPServerMiddleware(logger, httpLogOpts...)

		ins := extpromhttp.NewTenantInstrumentationMiddleware(tenantHeader, defaultTenant, reg, nil)
		// TODO(bplotka in PR #513 review): pass all flags, not only the flags needed by prefix rewriting.
		ui.NewQueryUI(logger, endpoints, webExternalPrefix, webPrefixHeaderName, alertQueryURL, tenantHeader, defaultTenant, enforceTenancy).Register(router, ins)

		api := apiv1.NewQueryAPI(
			logger,
			endpoints.GetEndpointStatus,
			engineFactory,
			apiv1.PromqlEngineType(defaultEngine),
			lookbackDeltaCreator,
			queryableCreator,
			// NOTE: Will share the same replica label as the query for now.
			rules.NewGRPCClientWithDedup(rulesProxy, queryReplicaLabels),
			targets.NewGRPCClientWithDedup(targetsProxy, queryReplicaLabels),
			metadata.NewGRPCClient(metadataProxy),
			exemplars.NewGRPCClientWithDedup(exemplarsProxy, queryReplicaLabels),
			enableAutodownsampling,
			enableQueryPartialResponse,
			enableRulePartialResponse,
			enableTargetPartialResponse,
			enableMetricMetadataPartialResponse,
			enableExemplarPartialResponse,
			queryReplicaLabels,
			flagsMap,
			defaultRangeQueryStep,
			instantDefaultMaxSourceResolution,
			defaultMetadataTimeRange,
			disableCORS,
			gate.New(
				extprom.WrapRegistererWithPrefix("thanos_query_concurrent_", reg),
				maxConcurrentQueries,
				gate.Queries,
			),
			store.NewSeriesStatsAggregatorFactory(
				reg,
				queryTelemetryDurationQuantiles,
				queryTelemetrySamplesQuantiles,
				queryTelemetrySeriesQuantiles,
			),
			reg,
			tenantHeader,
			defaultTenant,
			tenantCertField,
			enforceTenancy,
			tenantLabel,
		)

		api.Register(router.WithPrefix("/api/v1"), tracer, logger, ins, logMiddleware)

		srv := httpserver.New(logger, reg, comp, httpProbe,
			httpserver.WithListen(httpBindAddr),
			httpserver.WithGracePeriod(httpGracePeriod),
			httpserver.WithTLSConfig(httpTLSConfig),
		)
		srv.Handle("/", router)

		g.Add(func() error {
			statusProber.Healthy()

			return srv.ListenAndServe()
		}, func(err error) {
			statusProber.NotReady(err)
			defer statusProber.NotHealthy(err)

			srv.Shutdown(err)
		})
	}
	// Start query (proxy) gRPC StoreAPI.
	{
		tlsCfg, err := tls.NewServerConfig(log.With(logger, "protocol", "gRPC"), grpcServerConfig.tlsSrvCert, grpcServerConfig.tlsSrvKey, grpcServerConfig.tlsSrvClientCA)
		if err != nil {
			return errors.Wrap(err, "setup gRPC server")
		}

		infoSrv := info.NewInfoServer(
			component.Query.String(),
<<<<<<< HEAD
			info.WithLabelSetFunc(func() []labelpb.LabelSet { return proxy.LabelSet() }),
=======
			info.WithLabelSetFunc(func() []labelpb.ZLabelSet { return proxyStore.LabelSet() }),
>>>>>>> dfeaf6e2
			info.WithStoreInfoFunc(func() (*infopb.StoreInfo, error) {
				if httpProbe.IsReady() {
					mint, maxt := proxyStore.TimeRange()
					return &infopb.StoreInfo{
						MinTime:                      mint,
						MaxTime:                      maxt,
						SupportsSharding:             true,
						SupportsWithoutReplicaLabels: true,
						TsdbInfos:                    proxyStore.TSDBInfos(),
					}, nil
				}
				return nil, errors.New("Not ready")
			}),
			info.WithExemplarsInfoFunc(),
			info.WithRulesInfoFunc(),
			info.WithMetricMetadataInfoFunc(),
			info.WithTargetsInfoFunc(),
			info.WithQueryAPIInfoFunc(),
		)

		defaultEngineType := querypb.EngineType(querypb.EngineType_value[defaultEngine])
		grpcAPI := apiv1.NewGRPCAPI(time.Now, queryReplicaLabels, queryableCreator, engineFactory, defaultEngineType, lookbackDeltaCreator, instantDefaultMaxSourceResolution)
		s := grpcserver.New(logger, reg, tracer, grpcLogOpts, logFilterMethods, comp, grpcProbe,
			grpcserver.WithServer(apiv1.RegisterQueryServer(grpcAPI)),
			grpcserver.WithServer(store.RegisterStoreServer(seriesProxy, logger)),
			grpcserver.WithServer(rules.RegisterRulesServer(rulesProxy)),
			grpcserver.WithServer(targets.RegisterTargetsServer(targetsProxy)),
			grpcserver.WithServer(metadata.RegisterMetadataServer(metadataProxy)),
			grpcserver.WithServer(exemplars.RegisterExemplarsServer(exemplarsProxy)),
			grpcserver.WithServer(info.RegisterInfoServer(infoSrv)),
			grpcserver.WithListen(grpcServerConfig.bindAddress),
			grpcserver.WithGracePeriod(grpcServerConfig.gracePeriod),
			grpcserver.WithMaxConnAge(grpcServerConfig.maxConnectionAge),
			grpcserver.WithTLSConfig(tlsCfg),
		)

		g.Add(func() error {
			statusProber.Ready()
			return s.ListenAndServe()
		}, func(error) {
			statusProber.NotReady(err)
			s.Shutdown(err)
			endpoints.Close()
		})
	}

	level.Info(logger).Log("msg", "starting query node")
	return nil
}

func removeDuplicateEndpointSpecs(logger log.Logger, duplicatedStores prometheus.Counter, specs []*query.GRPCEndpointSpec) []*query.GRPCEndpointSpec {
	set := make(map[string]*query.GRPCEndpointSpec)
	for _, spec := range specs {
		addr := spec.Addr()
		if _, ok := set[addr]; ok {
			level.Warn(logger).Log("msg", "Duplicate store address is provided", "addr", addr)
			duplicatedStores.Inc()
		}
		set[addr] = spec
	}
	deduplicated := make([]*query.GRPCEndpointSpec, 0, len(set))
	for _, value := range set {
		deduplicated = append(deduplicated, value)
	}
	return deduplicated
}

func prepareEndpointSet(
	g *run.Group,
	logger log.Logger,
	reg *prometheus.Registry,
	dnsProviders []*dns.Provider,
	duplicatedStores prometheus.Counter,
	strictStores []string,
	strictEndpoints []string,
	endpointGroupAddrs []string,
	strictEndpointGroups []string,
	dialOpts []grpc.DialOption,
	unhealthyStoreTimeout time.Duration,
	endpointInfoTimeout time.Duration,
	queryConnMetricLabels ...string,
) *query.EndpointSet {
	endpointSet := query.NewEndpointSet(
		time.Now,
		logger,
		reg,
		func() (specs []*query.GRPCEndpointSpec) {
			// Add strict & static nodes.
			for _, addr := range strictStores {
				specs = append(specs, query.NewGRPCEndpointSpec(addr, true))
			}

			for _, addr := range strictEndpoints {
				specs = append(specs, query.NewGRPCEndpointSpec(addr, true))
			}

			for _, dnsProvider := range dnsProviders {
				var tmpSpecs []*query.GRPCEndpointSpec

				for _, addr := range dnsProvider.Addresses() {
					tmpSpecs = append(tmpSpecs, query.NewGRPCEndpointSpec(addr, false))
				}
				tmpSpecs = removeDuplicateEndpointSpecs(logger, duplicatedStores, tmpSpecs)
				specs = append(specs, tmpSpecs...)
			}

			for _, eg := range endpointGroupAddrs {
				spec := query.NewGRPCEndpointSpec(fmt.Sprintf("thanos:///%s", eg), false, extgrpc.EndpointGroupGRPCOpts()...)
				specs = append(specs, spec)
			}

			for _, eg := range strictEndpointGroups {
				spec := query.NewGRPCEndpointSpec(fmt.Sprintf("thanos:///%s", eg), true, extgrpc.EndpointGroupGRPCOpts()...)
				specs = append(specs, spec)
			}

			return specs
		},
		dialOpts,
		unhealthyStoreTimeout,
		endpointInfoTimeout,
		queryConnMetricLabels...,
	)

	// Periodically update the store set with the addresses we see in our cluster.
	{
		ctx, cancel := context.WithCancel(context.Background())
		g.Add(func() error {
			return runutil.Repeat(5*time.Second, ctx.Done(), func() error {
				endpointSet.Update(ctx)
				return nil
			})
		}, func(error) {
			cancel()
		})
	}

	return endpointSet
}

// LookbackDeltaFactory creates from 1 to 3 lookback deltas depending on
// dynamicLookbackDelta and eo.LookbackDelta and returns a function
// that returns appropriate lookback delta for given maxSourceResolutionMillis.
func LookbackDeltaFactory(
	eo promql.EngineOpts,
	dynamicLookbackDelta bool,
) func(int64) time.Duration {
	resolutions := []int64{downsample.ResLevel0}
	if dynamicLookbackDelta {
		resolutions = []int64{downsample.ResLevel0, downsample.ResLevel1, downsample.ResLevel2}
	}
	var (
		lds = make([]time.Duration, len(resolutions))
		ld  = eo.LookbackDelta.Milliseconds()
	)

	lookbackDelta := eo.LookbackDelta
	for i, r := range resolutions {
		if ld < r {
			lookbackDelta = time.Duration(r) * time.Millisecond
		}

		lds[i] = lookbackDelta
	}
	return func(maxSourceResolutionMillis int64) time.Duration {
		for i := len(resolutions) - 1; i >= 1; i-- {
			left := resolutions[i-1]
			if resolutions[i-1] < ld {
				left = ld
			}
			if left < maxSourceResolutionMillis {
				return lds[i]
			}
		}
		return lds[0]
	}
}<|MERGE_RESOLUTION|>--- conflicted
+++ resolved
@@ -793,11 +793,7 @@
 
 		infoSrv := info.NewInfoServer(
 			component.Query.String(),
-<<<<<<< HEAD
-			info.WithLabelSetFunc(func() []labelpb.LabelSet { return proxy.LabelSet() }),
-=======
-			info.WithLabelSetFunc(func() []labelpb.ZLabelSet { return proxyStore.LabelSet() }),
->>>>>>> dfeaf6e2
+			info.WithLabelSetFunc(func() []labelpb.LabelSet { return proxyStore.LabelSet() }),
 			info.WithStoreInfoFunc(func() (*infopb.StoreInfo, error) {
 				if httpProbe.IsReady() {
 					mint, maxt := proxyStore.TimeRange()
