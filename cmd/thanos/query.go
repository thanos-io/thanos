package main

import (
	"context"
	"crypto/tls"
	"crypto/x509"
	"fmt"
	"io/ioutil"
	"math"
	"net"
	"net/http"
	"path"
	"time"

	"github.com/go-kit/kit/log"
	"github.com/go-kit/kit/log/level"
	grpc_middleware "github.com/grpc-ecosystem/go-grpc-middleware"
	grpc_prometheus "github.com/grpc-ecosystem/go-grpc-prometheus"
	"github.com/improbable-eng/thanos/pkg/cluster"
	"github.com/improbable-eng/thanos/pkg/component"
	"github.com/improbable-eng/thanos/pkg/discovery/cache"
	"github.com/improbable-eng/thanos/pkg/discovery/dns"
	"github.com/improbable-eng/thanos/pkg/extprom"
	"github.com/improbable-eng/thanos/pkg/query"
	v1 "github.com/improbable-eng/thanos/pkg/query/api"
	"github.com/improbable-eng/thanos/pkg/runutil"
	"github.com/improbable-eng/thanos/pkg/store"
	"github.com/improbable-eng/thanos/pkg/store/storepb"
	"github.com/improbable-eng/thanos/pkg/tracing"
	"github.com/improbable-eng/thanos/pkg/ui"
	"github.com/oklog/run"
	opentracing "github.com/opentracing/opentracing-go"
	"github.com/pkg/errors"
	"github.com/prometheus/client_golang/prometheus"
	"github.com/prometheus/common/route"
	"github.com/prometheus/prometheus/discovery/file"
	"github.com/prometheus/prometheus/discovery/targetgroup"
	"github.com/prometheus/prometheus/promql"
	"github.com/prometheus/tsdb/labels"
	"google.golang.org/grpc"
	"google.golang.org/grpc/credentials"
	kingpin "gopkg.in/alecthomas/kingpin.v2"
)

// registerQuery registers a query command.
func registerQuery(m map[string]setupFunc, app *kingpin.Application, name string) {
	cmd := app.Command(name, "query node exposing PromQL enabled Query API with data retrieved from multiple store nodes")

	grpcBindAddr, httpBindAddr, srvCert, srvKey, srvClientCA, newPeerFn := regCommonServerFlags(cmd)

	httpAdvertiseAddr := cmd.Flag("http-advertise-address", "Explicit (external) host:port address to advertise for HTTP QueryAPI in gossip cluster. If empty, 'http-address' will be used.").
		String()

	secure := cmd.Flag("grpc-client-tls-secure", "Use TLS when talking to the gRPC server").Default("false").Bool()
	cert := cmd.Flag("grpc-client-tls-cert", "TLS Certificates to use to identify this client to the server").Default("").String()
	key := cmd.Flag("grpc-client-tls-key", "TLS Key for the client's certificate").Default("").String()
	caCert := cmd.Flag("grpc-client-tls-ca", "TLS CA Certificates to use to verify gRPC servers").Default("").String()
	serverName := cmd.Flag("grpc-client-server-name", "Server name to verify the hostname on the returned gRPC certificates. See https://tools.ietf.org/html/rfc4366#section-3.1").Default("").String()

	webRoutePrefix := cmd.Flag("web.route-prefix", "Prefix for API and UI endpoints. This allows thanos UI to be served on a sub-path. This option is analogous to --web.route-prefix of Promethus.").Default("").String()
	webExternalPrefix := cmd.Flag("web.external-prefix", "Static prefix for all HTML links and redirect URLs in the UI query web interface. Actual endpoints are still served on / or the web.route-prefix. This allows thanos UI to be served behind a reverse proxy that strips a URL sub-path.").Default("").String()
	webPrefixHeaderName := cmd.Flag("web.prefix-header", "Name of HTTP request header used for dynamic prefixing of UI links and redirects. This option is ignored if web.external-prefix argument is set. Security risk: enable this option only if a reverse proxy in front of thanos is resetting the header. The --web.prefix-header=X-Forwarded-Prefix option can be useful, for example, if Thanos UI is served via Traefik reverse proxy with PathPrefixStrip option enabled, which sends the stripped prefix value in X-Forwarded-Prefix header. This allows thanos UI to be served on a sub-path.").Default("").String()

	maxConcurrentQueries := cmd.Flag("query.max-concurrent", "Maximum number of queries processed concurrently by query node.").
		Default("20").Int()

	replicaLabel := cmd.Flag("query.replica-label", "Label to treat as a replica indicator along which data is deduplicated. Still you will be able to query without deduplication using 'dedup=false' parameter.").
		String()

	selectorLabels := cmd.Flag("selector-label", "Query selector labels that will be exposed in info endpoint (repeated).").
		PlaceHolder("<name>=\"<value>\"").Strings()

	stores := cmd.Flag("store", "Addresses of statically configured store API servers (repeatable). The scheme may be prefixed with 'dns+' or 'dnssrv+' to detect store API servers through respective DNS lookups.").
		PlaceHolder("<store>").Strings()

	fileSDFiles := cmd.Flag("store.sd-files", "Path to files that contain addresses of store API servers. The path can be a glob pattern (repeatable).").
		PlaceHolder("<path>").Strings()

	fileSDInterval := modelDuration(cmd.Flag("store.sd-interval", "Refresh interval to re-read file SD files. It is used as a resync fallback.").
		Default("5m"))

	// TODO(bwplotka): Grab this from TTL at some point.
	dnsSDInterval := modelDuration(cmd.Flag("store.sd-dns-interval", "Interval between DNS resolutions.").
		Default("30s"))

	dnsSDResolver := cmd.Flag("store.sd-dns-resolver", fmt.Sprintf("Resolver to use. Possible options: [%s, %s]", dns.GolangResolverType, dns.MiekgdnsResolverType)).
		Default(string(dns.GolangResolverType)).Hidden().String()

	unhealthyStoreTimeout := modelDuration(cmd.Flag("store.unhealthy-timeout", "Timeout before an unhealthy store is cleaned from the store UI page.").Default("5m"))

	enableAutodownsampling := cmd.Flag("query.auto-downsampling", "Enable automatic adjustment (step / 5) to what source of data should be used in store gateways if no max_source_resolution param is specified.").
		Default("false").Bool()

	enablePartialResponse := cmd.Flag("query.partial-response", "Enable partial response for queries if no partial_response param is specified.").
		Default("true").Bool()

<<<<<<< HEAD
	promqlTimeout := modelDuration(cmd.Flag("promql.timeout", "Maximum time to execute PromQL in query node.").
		Default("2m"))

	queryTimeout := modelDuration(cmd.Flag("query.timeout", "Maximum time to process request by query node. If a request to one of the stores has timed out and query.timeout < promql.timeout then a partial response will be returned. If query.timeout >= promql.timeout then only timeout error will be returned.").
		Default("2m"))
=======
	defaultEvaluationInterval := modelDuration(cmd.Flag("query.default-evaluation-interval", "Set default evaluation interval for sub queries.").Default("1m"))
>>>>>>> e6d5b49b

	storeResponseTimeout := modelDuration(cmd.Flag("store.response-timeout", "If a Store doesn't send any data in this specified duration then a Store will be ignored and partial data will be returned if it's enabled. 0 disables timeout.").Default("0ms"))

	m[name] = func(g *run.Group, logger log.Logger, reg *prometheus.Registry, tracer opentracing.Tracer, _ bool) error {
		peer, err := newPeerFn(logger, reg, true, *httpAdvertiseAddr, true)
		if err != nil {
			return errors.Wrap(err, "new cluster peer")
		}
		selectorLset, err := parseFlagLabels(*selectorLabels)
		if err != nil {
			return errors.Wrap(err, "parse federation labels")
		}

		lookupStores := map[string]struct{}{}
		for _, s := range *stores {
			if _, ok := lookupStores[s]; ok {
				return errors.Errorf("Address %s is duplicated for --store flag.", s)
			}

			lookupStores[s] = struct{}{}
		}

		var fileSD *file.Discovery
		if len(*fileSDFiles) > 0 {
			conf := &file.SDConfig{
				Files:           *fileSDFiles,
				RefreshInterval: *fileSDInterval,
			}
			fileSD = file.NewDiscovery(conf, logger)
		}

		promql.SetDefaultEvaluationInterval(time.Duration(*defaultEvaluationInterval))

		return runQuery(
			g,
			logger,
			reg,
			tracer,
			*grpcBindAddr,
			*srvCert,
			*srvKey,
			*srvClientCA,
			*secure,
			*cert,
			*key,
			*caCert,
			*serverName,
			*httpBindAddr,
			*webRoutePrefix,
			*webExternalPrefix,
			*webPrefixHeaderName,
			*maxConcurrentQueries,
			time.Duration(*promqlTimeout),
			time.Duration(*storeResponseTimeout),
			time.Duration(*queryTimeout),
			*replicaLabel,
			peer,
			selectorLset,
			*stores,
			*enableAutodownsampling,
			*enablePartialResponse,
			fileSD,
			time.Duration(*dnsSDInterval),
			*dnsSDResolver,
			time.Duration(*unhealthyStoreTimeout),
		)
	}
}

func storeClientGRPCOpts(logger log.Logger, reg *prometheus.Registry, tracer opentracing.Tracer, secure bool, cert, key, caCert string, serverName string) ([]grpc.DialOption, error) {
	grpcMets := grpc_prometheus.NewClientMetrics()
	grpcMets.EnableClientHandlingTimeHistogram(
		grpc_prometheus.WithHistogramBuckets([]float64{
			0.001, 0.01, 0.05, 0.1, 0.2, 0.4, 0.8, 1.6, 3.2, 6.4,
		}),
	)
	dialOpts := []grpc.DialOption{
		// We want to make sure that we can receive huge gRPC messages from storeAPI.
		// On TCP level we can be fine, but the gRPC overhead for huge messages could be significant.
		// Current limit is ~2GB.
		// TODO(bplotka): Split sent chunks on store node per max 4MB chunks if needed.
		grpc.WithDefaultCallOptions(grpc.MaxCallRecvMsgSize(math.MaxInt32)),
		grpc.WithUnaryInterceptor(
			grpc_middleware.ChainUnaryClient(
				grpcMets.UnaryClientInterceptor(),
				tracing.UnaryClientInterceptor(tracer),
			),
		),
		grpc.WithStreamInterceptor(
			grpc_middleware.ChainStreamClient(
				grpcMets.StreamClientInterceptor(),
				tracing.StreamClientInterceptor(tracer),
			),
		),
	}

	if reg != nil {
		reg.MustRegister(grpcMets)
	}

	if !secure {
		return append(dialOpts, grpc.WithInsecure()), nil
	}

	level.Info(logger).Log("msg", "Enabling client to server TLS")

	var certPool *x509.CertPool

	if caCert != "" {
		caPEM, err := ioutil.ReadFile(caCert)
		if err != nil {
			return nil, errors.Wrap(err, "reading client CA")
		}

		certPool = x509.NewCertPool()
		if !certPool.AppendCertsFromPEM(caPEM) {
			return nil, errors.Wrap(err, "building client CA")
		}
		level.Info(logger).Log("msg", "TLS Client using provided certificate pool")
	} else {
		var err error
		certPool, err = x509.SystemCertPool()
		if err != nil {
			return nil, errors.Wrap(err, "reading system certificate pool")
		}
		level.Info(logger).Log("msg", "TLS Client using system certificate pool")
	}

	tlsCfg := &tls.Config{
		RootCAs: certPool,
	}

	if serverName != "" {
		tlsCfg.ServerName = serverName
	}

	if cert != "" {
		cert, err := tls.LoadX509KeyPair(cert, key)
		if err != nil {
			return nil, errors.Wrap(err, "client credentials")
		}
		tlsCfg.Certificates = []tls.Certificate{cert}
		level.Info(logger).Log("msg", "TLS Client authentication enabled")
	}

	creds := credentials.NewTLS(tlsCfg)

	return append(dialOpts, grpc.WithTransportCredentials(creds)), nil
}

// runQuery starts a server that exposes PromQL Query API. It is responsible for querying configured
// store nodes, merging and duplicating the data to satisfy user query.
func runQuery(
	g *run.Group,
	logger log.Logger,
	reg *prometheus.Registry,
	tracer opentracing.Tracer,
	grpcBindAddr string,
	srvCert string,
	srvKey string,
	srvClientCA string,
	secure bool,
	cert string,
	key string,
	caCert string,
	serverName string,
	httpBindAddr string,
	webRoutePrefix string,
	webExternalPrefix string,
	webPrefixHeaderName string,
	maxConcurrentQueries int,
	promqlTimeout time.Duration,
	storeResponseTimeout time.Duration,
	queryTimeout time.Duration,
	replicaLabel string,
	peer cluster.Peer,
	selectorLset labels.Labels,
	storeAddrs []string,
	enableAutodownsampling bool,
	enablePartialResponse bool,
	fileSD *file.Discovery,
	dnsSDInterval time.Duration,
	dnsSDResolver string,
	unhealthyStoreTimeout time.Duration,
) error {
	// TODO(bplotka in PR #513 review): Move arguments into struct.
	duplicatedStores := prometheus.NewCounter(prometheus.CounterOpts{
		Name: "thanos_query_duplicated_store_address",
		Help: "The number of times a duplicated store addresses is detected from the different configs in query",
	})
	reg.MustRegister(duplicatedStores)

	dialOpts, err := storeClientGRPCOpts(logger, reg, tracer, secure, cert, key, caCert, serverName)
	if err != nil {
		return errors.Wrap(err, "building gRPC client")
	}

	fileSDCache := cache.New()
	dnsProvider := dns.NewProvider(
		logger,
		extprom.WrapRegistererWithPrefix("thanos_querier_store_apis_", reg),
		dns.ResolverType(dnsSDResolver),
	)

	var (
		stores = query.NewStoreSet(
			logger,
			reg,
			func() (specs []query.StoreSpec) {
				// Add store specs from gossip.
				for id, ps := range peer.PeerStates(cluster.PeerTypesStoreAPIs()...) {
					if ps.StoreAPIAddr == "" {
						level.Error(logger).Log("msg", "Gossip found peer that propagates empty address, ignoring.", "lset", fmt.Sprintf("%v", ps.Metadata.Labels))
						continue
					}

					specs = append(specs, &gossipSpec{id: id, addr: ps.StoreAPIAddr, stateFetcher: peer})
				}

				// Add DNS resolved addresses from static flags and file SD.
				for _, addr := range dnsProvider.Addresses() {
					specs = append(specs, query.NewGRPCStoreSpec(addr))
				}

				specs = removeDuplicateStoreSpecs(logger, duplicatedStores, specs)

				return specs
			},
			dialOpts,
			unhealthyStoreTimeout,
		)
		proxy            = store.NewProxyStore(logger, stores.Get, component.Query, selectorLset, storeResponseTimeout, queryTimeout)
		queryableCreator = query.NewQueryableCreator(logger, proxy, replicaLabel)
		engine           = promql.NewEngine(
			promql.EngineOpts{
				Logger:        logger,
				Reg:           reg,
				MaxConcurrent: maxConcurrentQueries,
				// TODO(bwplotka): Expose this as a flag: https://github.com/improbable-eng/thanos/issues/703
				MaxSamples: math.MaxInt32,
				Timeout:    promqlTimeout,
			},
		)
	)
	// Periodically update the store set with the addresses we see in our cluster.
	{
		ctx, cancel := context.WithCancel(context.Background())
		g.Add(func() error {
			return runutil.Repeat(5*time.Second, ctx.Done(), func() error {
				stores.Update(ctx)
				return nil
			})
		}, func(error) {
			cancel()
			stores.Close()
		})
	}
	// Run File Service Discovery and update the store set when the files are modified.
	if fileSD != nil {
		var fileSDUpdates chan []*targetgroup.Group
		ctxRun, cancelRun := context.WithCancel(context.Background())

		fileSDUpdates = make(chan []*targetgroup.Group)

		g.Add(func() error {
			fileSD.Run(ctxRun, fileSDUpdates)
			return nil
		}, func(error) {
			cancelRun()
		})

		ctxUpdate, cancelUpdate := context.WithCancel(context.Background())
		g.Add(func() error {
			for {
				select {
				case update := <-fileSDUpdates:
					// Discoverers sometimes send nil updates so need to check for it to avoid panics.
					if update == nil {
						continue
					}
					fileSDCache.Update(update)
					stores.Update(ctxUpdate)
					dnsProvider.Resolve(ctxUpdate, append(fileSDCache.Addresses(), storeAddrs...))
				case <-ctxUpdate.Done():
					return nil
				}
			}
		}, func(error) {
			cancelUpdate()
			close(fileSDUpdates)
		})
	}
	{
		ctx, cancel := context.WithCancel(context.Background())
		g.Add(func() error {
			// New gossip cluster.
			if err := peer.Join(cluster.PeerTypeQuery, cluster.PeerMetadata{}); err != nil {
				return errors.Wrap(err, "join cluster")
			}

			<-ctx.Done()
			return nil
		}, func(error) {
			cancel()
			peer.Close(5 * time.Second)
		})
	}
	// Periodically update the addresses from static flags and file SD by resolving them using DNS SD if necessary.
	{
		ctx, cancel := context.WithCancel(context.Background())
		g.Add(func() error {
			return runutil.Repeat(dnsSDInterval, ctx.Done(), func() error {
				dnsProvider.Resolve(ctx, append(fileSDCache.Addresses(), storeAddrs...))
				return nil
			})
		}, func(error) {
			cancel()
		})
	}
	// Start query API + UI HTTP server.
	{
		router := route.New()

		// redirect from / to /webRoutePrefix
		if webRoutePrefix != "" {
			router.Get("/", func(w http.ResponseWriter, r *http.Request) {
				http.Redirect(w, r, webRoutePrefix, http.StatusFound)
			})
		}

		flagsMap := map[string]string{
			// TODO(bplotka in PR #513 review): pass all flags, not only the flags needed by prefix rewriting.
			"web.external-prefix": webExternalPrefix,
			"web.prefix-header":   webPrefixHeaderName,
		}

		ui.NewQueryUI(logger, stores, flagsMap).Register(router.WithPrefix(webRoutePrefix))

		api := v1.NewAPI(logger, reg, engine, queryableCreator, enableAutodownsampling, enablePartialResponse)

		api.Register(router.WithPrefix(path.Join(webRoutePrefix, "/api/v1")), tracer, logger)

		router.Get("/-/healthy", func(w http.ResponseWriter, r *http.Request) {
			w.WriteHeader(http.StatusOK)
			if _, err := fmt.Fprintf(w, "Thanos Querier is Healthy.\n"); err != nil {
				level.Error(logger).Log("msg", "Could not write health check response.")
			}
		})

		mux := http.NewServeMux()
		registerMetrics(mux, reg)
		registerProfile(mux)
		mux.Handle("/", router)

		l, err := net.Listen("tcp", httpBindAddr)
		if err != nil {
			return errors.Wrapf(err, "listen HTTP on address %s", httpBindAddr)
		}

		g.Add(func() error {
			level.Info(logger).Log("msg", "Listening for query and metrics", "address", httpBindAddr)
			return errors.Wrap(http.Serve(l, mux), "serve query")
		}, func(error) {
			runutil.CloseWithLogOnErr(logger, l, "query and metric listener")
		})
	}
	// Start query (proxy) gRPC StoreAPI.
	{
		l, err := net.Listen("tcp", grpcBindAddr)
		if err != nil {
			return errors.Wrapf(err, "listen gRPC on address")
		}
		logger := log.With(logger, "component", component.Query.String())

		opts, err := defaultGRPCServerOpts(logger, reg, tracer, srvCert, srvKey, srvClientCA)
		if err != nil {
			return errors.Wrapf(err, "build gRPC server")
		}

		s := grpc.NewServer(opts...)
		storepb.RegisterStoreServer(s, proxy)

		g.Add(func() error {
			level.Info(logger).Log("msg", "Listening for StoreAPI gRPC", "address", grpcBindAddr)
			return errors.Wrap(s.Serve(l), "serve gRPC")
		}, func(error) {
			s.Stop()
			runutil.CloseWithLogOnErr(logger, l, "store gRPC listener")
		})
	}

	level.Info(logger).Log("msg", "starting query node")
	return nil
}

func removeDuplicateStoreSpecs(logger log.Logger, duplicatedStores prometheus.Counter, specs []query.StoreSpec) []query.StoreSpec {
	set := make(map[string]query.StoreSpec)
	for _, spec := range specs {
		addr := spec.Addr()
		if _, ok := set[addr]; ok {
			level.Warn(logger).Log("msg", "Duplicate store address is provided - %v", addr)
			duplicatedStores.Inc()
		}
		set[addr] = spec
	}
	deduplicated := make([]query.StoreSpec, 0, len(set))
	for _, value := range set {
		deduplicated = append(deduplicated, value)
	}
	return deduplicated
}

type gossipSpec struct {
	id   string
	addr string

	stateFetcher cluster.PeerStateFetcher
}

func (s *gossipSpec) Addr() string {
	return s.addr
}

// Metadata method for gossip store tries get current peer state.
func (s *gossipSpec) Metadata(_ context.Context, _ storepb.StoreClient) (labels []storepb.Label, mint int64, maxt int64, err error) {
	state, ok := s.stateFetcher.PeerState(s.id)
	if !ok {
		return nil, 0, 0, errors.Errorf("peer %s is no longer in gossip cluster", s.id)
	}
	return state.Metadata.Labels, state.Metadata.MinTime, state.Metadata.MaxTime, nil
}<|MERGE_RESOLUTION|>--- conflicted
+++ resolved
@@ -94,15 +94,14 @@
 	enablePartialResponse := cmd.Flag("query.partial-response", "Enable partial response for queries if no partial_response param is specified.").
 		Default("true").Bool()
 
-<<<<<<< HEAD
 	promqlTimeout := modelDuration(cmd.Flag("promql.timeout", "Maximum time to execute PromQL in query node.").
 		Default("2m"))
 
 	queryTimeout := modelDuration(cmd.Flag("query.timeout", "Maximum time to process request by query node. If a request to one of the stores has timed out and query.timeout < promql.timeout then a partial response will be returned. If query.timeout >= promql.timeout then only timeout error will be returned.").
 		Default("2m"))
-=======
+
 	defaultEvaluationInterval := modelDuration(cmd.Flag("query.default-evaluation-interval", "Set default evaluation interval for sub queries.").Default("1m"))
->>>>>>> e6d5b49b
+
 
 	storeResponseTimeout := modelDuration(cmd.Flag("store.response-timeout", "If a Store doesn't send any data in this specified duration then a Store will be ignored and partial data will be returned if it's enabled. 0 disables timeout.").Default("0ms"))
 
