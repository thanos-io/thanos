// Copyright (c) The Thanos Authors.
// Licensed under the Apache License 2.0.

package main

import (
	"context"
	"fmt"
	"math"
	"net/http"
	"strings"
	"time"

	"github.com/go-kit/kit/log"
	"github.com/go-kit/kit/log/level"
	"github.com/oklog/run"
	opentracing "github.com/opentracing/opentracing-go"
	"github.com/pkg/errors"
	"github.com/prometheus/client_golang/prometheus"
	"github.com/prometheus/client_golang/prometheus/promauto"
	"github.com/prometheus/common/route"
	"github.com/prometheus/prometheus/discovery/file"
	"github.com/prometheus/prometheus/discovery/targetgroup"
	"github.com/prometheus/prometheus/pkg/labels"
	"github.com/prometheus/prometheus/promql"
	kingpin "gopkg.in/alecthomas/kingpin.v2"

	"github.com/thanos-io/thanos/pkg/component"
	"github.com/thanos-io/thanos/pkg/discovery/cache"
	"github.com/thanos-io/thanos/pkg/discovery/dns"
	"github.com/thanos-io/thanos/pkg/extgrpc"
	"github.com/thanos-io/thanos/pkg/extprom"
	extpromhttp "github.com/thanos-io/thanos/pkg/extprom/http"
	"github.com/thanos-io/thanos/pkg/prober"
	"github.com/thanos-io/thanos/pkg/query"
	v1 "github.com/thanos-io/thanos/pkg/query/api"
	"github.com/thanos-io/thanos/pkg/runutil"
	grpcserver "github.com/thanos-io/thanos/pkg/server/grpc"
	httpserver "github.com/thanos-io/thanos/pkg/server/http"
	"github.com/thanos-io/thanos/pkg/store"
	"github.com/thanos-io/thanos/pkg/tls"
	"github.com/thanos-io/thanos/pkg/ui"
)

// registerQuery registers a query command.
func registerQuery(m map[string]setupFunc, app *kingpin.Application) {
	comp := component.Query
	cmd := app.Command(comp.String(), "query node exposing PromQL enabled Query API with data retrieved from multiple store nodes")

	httpBindAddr, httpGracePeriod := regHTTPFlags(cmd)
	grpcBindAddr, grpcGracePeriod, grpcCert, grpcKey, grpcClientCA := regGRPCFlags(cmd)

	secure := cmd.Flag("grpc-client-tls-secure", "Use TLS when talking to the gRPC server").Default("false").Bool()
	cert := cmd.Flag("grpc-client-tls-cert", "TLS Certificates to use to identify this client to the server").Default("").String()
	key := cmd.Flag("grpc-client-tls-key", "TLS Key for the client's certificate").Default("").String()
	caCert := cmd.Flag("grpc-client-tls-ca", "TLS CA Certificates to use to verify gRPC servers").Default("").String()
	serverName := cmd.Flag("grpc-client-server-name", "Server name to verify the hostname on the returned gRPC certificates. See https://tools.ietf.org/html/rfc4366#section-3.1").Default("").String()

	webRoutePrefix := cmd.Flag("web.route-prefix", "Prefix for API and UI endpoints. This allows thanos UI to be served on a sub-path. This option is analogous to --web.route-prefix of Promethus.").Default("").String()
	webExternalPrefix := cmd.Flag("web.external-prefix", "Static prefix for all HTML links and redirect URLs in the UI query web interface. Actual endpoints are still served on / or the web.route-prefix. This allows thanos UI to be served behind a reverse proxy that strips a URL sub-path.").Default("").String()
	webPrefixHeaderName := cmd.Flag("web.prefix-header", "Name of HTTP request header used for dynamic prefixing of UI links and redirects. This option is ignored if web.external-prefix argument is set. Security risk: enable this option only if a reverse proxy in front of thanos is resetting the header. The --web.prefix-header=X-Forwarded-Prefix option can be useful, for example, if Thanos UI is served via Traefik reverse proxy with PathPrefixStrip option enabled, which sends the stripped prefix value in X-Forwarded-Prefix header. This allows thanos UI to be served on a sub-path.").Default("").String()

	queryTimeout := modelDuration(cmd.Flag("query.timeout", "Maximum time to process query by query node.").
		Default("2m"))

	maxConcurrentQueries := cmd.Flag("query.max-concurrent", "Maximum number of queries processed concurrently by query node.").
		Default("20").Int()

	queryReplicaLabels := cmd.Flag("query.replica-label", "Labels to treat as a replica indicator along which data is deduplicated. Still you will be able to query without deduplication using 'dedup=false' parameter. Data includes time series, recording rules, and alerting rules.").
		Strings()

	instantDefaultMaxSourceResolution := modelDuration(cmd.Flag("query.instant.default.max_source_resolution", "default value for max_source_resolution for instant queries. If not set, defaults to 0s only taking raw resolution into account. 1h can be a good value if you use instant queries over time ranges that incorporate times outside of your raw-retention.").Default("0s").Hidden())

	selectorLabels := cmd.Flag("selector-label", "Query selector labels that will be exposed in info endpoint (repeated).").
		PlaceHolder("<name>=\"<value>\"").Strings()

	stores := cmd.Flag("store", "Addresses of statically configured store API servers (repeatable). The scheme may be prefixed with 'dns+' or 'dnssrv+' to detect store API servers through respective DNS lookups.").
		PlaceHolder("<store>").Strings()

<<<<<<< HEAD
	rules := cmd.Flag("rule", "Addresses of statically configured rules API servers (repeatable). The scheme may be prefixed with 'dns+' or 'dnssrv+' to detect rule API servers through respective DNS lookups.").
		PlaceHolder("<rule>").Strings()
=======
	strictStores := cmd.Flag("store-strict", "Addresses of only statically configured store API servers that are always used, even if the health check fails. Useful if you have a caching layer on top.").
		PlaceHolder("<staticstore>").Strings()
>>>>>>> d1ef032b

	fileSDFiles := cmd.Flag("store.sd-files", "Path to files that contain addresses of store API servers. The path can be a glob pattern (repeatable).").
		PlaceHolder("<path>").Strings()

	fileSDInterval := modelDuration(cmd.Flag("store.sd-interval", "Refresh interval to re-read file SD files. It is used as a resync fallback.").
		Default("5m"))

	// TODO(bwplotka): Grab this from TTL at some point.
	dnsSDInterval := modelDuration(cmd.Flag("store.sd-dns-interval", "Interval between DNS resolutions.").
		Default("30s"))

	dnsSDResolver := cmd.Flag("store.sd-dns-resolver", fmt.Sprintf("Resolver to use. Possible options: [%s, %s]", dns.GolangResolverType, dns.MiekgdnsResolverType)).
		Default(string(dns.GolangResolverType)).Hidden().String()

	unhealthyStoreTimeout := modelDuration(cmd.Flag("store.unhealthy-timeout", "Timeout before an unhealthy store is cleaned from the store UI page.").Default("5m"))

	enableAutodownsampling := cmd.Flag("query.auto-downsampling", "Enable automatic adjustment (step / 5) to what source of data should be used in store gateways if no max_source_resolution param is specified.").
		Default("false").Bool()

	enablePartialResponse := cmd.Flag("query.partial-response", "Enable partial response for queries if no partial_response param is specified. --no-query.partial-response for disabling.").
		Default("true").Bool()

	defaultEvaluationInterval := modelDuration(cmd.Flag("query.default-evaluation-interval", "Set default evaluation interval for sub queries.").Default("1m"))

	storeResponseTimeout := modelDuration(cmd.Flag("store.response-timeout", "If a Store doesn't send any data in this specified duration then a Store will be ignored and partial data will be returned if it's enabled. 0 disables timeout.").Default("0ms"))

	m[comp.String()] = func(g *run.Group, logger log.Logger, reg *prometheus.Registry, tracer opentracing.Tracer, _ <-chan struct{}, _ bool) error {
		selectorLset, err := parseFlagLabels(*selectorLabels)
		if err != nil {
			return errors.Wrap(err, "parse federation labels")
		}

		if dup := firstDuplicate(*stores); dup != "" {
			return errors.Errorf("Address %s is duplicated for --store flag.", dup)
		}

		if dup := firstDuplicate(*rules); dup != "" {
			return errors.Errorf("Address %s is duplicated for --rule flag.", dup)
		}

		var fileSD *file.Discovery
		if len(*fileSDFiles) > 0 {
			conf := &file.SDConfig{
				Files:           *fileSDFiles,
				RefreshInterval: *fileSDInterval,
			}
			fileSD = file.NewDiscovery(conf, logger)
		}

		promql.SetDefaultEvaluationInterval(time.Duration(*defaultEvaluationInterval))

		return runQuery(
			g,
			logger,
			reg,
			tracer,
			*grpcBindAddr,
			time.Duration(*grpcGracePeriod),
			*grpcCert,
			*grpcKey,
			*grpcClientCA,
			*secure,
			*cert,
			*key,
			*caCert,
			*serverName,
			*httpBindAddr,
			time.Duration(*httpGracePeriod),
			*webRoutePrefix,
			*webExternalPrefix,
			*webPrefixHeaderName,
			*maxConcurrentQueries,
			time.Duration(*queryTimeout),
			time.Duration(*storeResponseTimeout),
			*queryReplicaLabels,
			selectorLset,
			*stores,
			*rules,
			*enableAutodownsampling,
			*enablePartialResponse,
			fileSD,
			time.Duration(*dnsSDInterval),
			*dnsSDResolver,
			time.Duration(*unhealthyStoreTimeout),
			time.Duration(*instantDefaultMaxSourceResolution),
			*strictStores,
			component.Query,
		)
	}
}

// runQuery starts a server that exposes PromQL Query API. It is responsible for querying configured
// store nodes, merging and duplicating the data to satisfy user query.
func runQuery(
	g *run.Group,
	logger log.Logger,
	reg *prometheus.Registry,
	tracer opentracing.Tracer,
	grpcBindAddr string,
	grpcGracePeriod time.Duration,
	grpcCert string,
	grpcKey string,
	grpcClientCA string,
	secure bool,
	cert string,
	key string,
	caCert string,
	serverName string,
	httpBindAddr string,
	httpGracePeriod time.Duration,
	webRoutePrefix string,
	webExternalPrefix string,
	webPrefixHeaderName string,
	maxConcurrentQueries int,
	queryTimeout time.Duration,
	storeResponseTimeout time.Duration,
	queryReplicaLabels []string,
	selectorLset labels.Labels,
	storeAddrs []string,
	ruleAddrs []string,
	enableAutodownsampling bool,
	enablePartialResponse bool,
	fileSD *file.Discovery,
	dnsSDInterval time.Duration,
	dnsSDResolver string,
	unhealthyStoreTimeout time.Duration,
	instantDefaultMaxSourceResolution time.Duration,
	strictStores []string,
	comp component.Component,
) error {
	// TODO(bplotka in PR #513 review): Move arguments into struct.
	duplicatedStores := promauto.With(reg).NewCounter(prometheus.CounterOpts{
		Name: "thanos_query_duplicated_store_addresses_total",
		Help: "The number of times a duplicated store addresses is detected from the different configs in query",
	})

	dialOpts, err := extgrpc.StoreClientGRPCOpts(logger, reg, tracer, secure, cert, key, caCert, serverName)
	if err != nil {
		return errors.Wrap(err, "building gRPC client")
	}

	fileSDCache := cache.New()
	dnsStoreProvider := dns.NewProvider(
		logger,
		extprom.WrapRegistererWithPrefix("thanos_querier_store_apis_", reg),
		dns.ResolverType(dnsSDResolver),
	)

<<<<<<< HEAD
	dnsRuleProvider := dns.NewProvider(
		logger,
		extprom.WrapRegistererWithPrefix("thanos_querier_rule_apis_", reg),
		dns.ResolverType(dnsSDResolver),
	)
=======
	for _, store := range strictStores {
		if dns.IsDynamicNode(store) {
			return errors.Errorf("%s is a dynamically specified store i.e. it uses SD and that is not permitted under strict mode. Use --store for this", store)
		}
	}
>>>>>>> d1ef032b

	var (
		stores = query.NewStoreSet(
			logger,
			reg,
			func() (specs []query.StoreSpec) {
<<<<<<< HEAD
				// Add DNS resolved addresses from static flags and file SD.
				for _, addr := range dnsStoreProvider.Addresses() {
					specs = append(specs, query.NewGRPCStoreSpec(addr))
=======
				// Add DNS resolved addresses.
				for _, addr := range dnsProvider.Addresses() {
					specs = append(specs, query.NewGRPCStoreSpec(addr, false))
				}
				// Add strict & static nodes.
				for _, addr := range strictStores {
					specs = append(specs, query.NewGRPCStoreSpec(addr, true))
>>>>>>> d1ef032b
				}

				specs = removeDuplicateStoreSpecs(logger, duplicatedStores, specs)

				return specs
			},
			func() (specs []query.RuleSpec) {
				for _, addr := range dnsRuleProvider.Addresses() {
					specs = append(specs, query.NewGRPCStoreSpec(addr))
				}

				// NOTE(s-urbaniak): No need to remove duplicates, as rule apis are a subset of store apis.
				// hence, any duplicates will be tracked in the store api set.

				return specs
			},
			dialOpts,
			unhealthyStoreTimeout,
		)
		proxy            = store.NewProxyStore(logger, reg, stores.Get, stores.GetRulesClients, component.Query, selectorLset, storeResponseTimeout)
		queryableCreator = query.NewQueryableCreator(logger, proxy)
		engine           = promql.NewEngine(
			promql.EngineOpts{
				Logger:        logger,
				Reg:           reg,
				MaxConcurrent: maxConcurrentQueries,
				// TODO(bwplotka): Expose this as a flag: https://github.com/thanos-io/thanos/issues/703.
				MaxSamples: math.MaxInt32,
				Timeout:    queryTimeout,
			},
		)
	)
	// Periodically update the store set with the addresses we see in our cluster.
	{
		ctx, cancel := context.WithCancel(context.Background())
		g.Add(func() error {
			return runutil.Repeat(5*time.Second, ctx.Done(), func() error {
				stores.Update(ctx)
				return nil
			})
		}, func(error) {
			cancel()
			stores.Close()
		})
	}
	// Run File Service Discovery and update the store set when the files are modified.
	if fileSD != nil {
		var fileSDUpdates chan []*targetgroup.Group
		ctxRun, cancelRun := context.WithCancel(context.Background())

		fileSDUpdates = make(chan []*targetgroup.Group)

		g.Add(func() error {
			fileSD.Run(ctxRun, fileSDUpdates)
			return nil
		}, func(error) {
			cancelRun()
		})

		ctxUpdate, cancelUpdate := context.WithCancel(context.Background())
		g.Add(func() error {
			for {
				select {
				case update := <-fileSDUpdates:
					// Discoverers sometimes send nil updates so need to check for it to avoid panics.
					if update == nil {
						continue
					}
					fileSDCache.Update(update)
					stores.Update(ctxUpdate)
					dnsStoreProvider.Resolve(ctxUpdate, append(fileSDCache.Addresses(), storeAddrs...))
					// Rules apis do not support file service discovery as of now.
				case <-ctxUpdate.Done():
					return nil
				}
			}
		}, func(error) {
			cancelUpdate()
			close(fileSDUpdates)
		})
	}
	// Periodically update the addresses from static flags and file SD by resolving them using DNS SD if necessary.
	{
		ctx, cancel := context.WithCancel(context.Background())
		g.Add(func() error {
			return runutil.Repeat(dnsSDInterval, ctx.Done(), func() error {
				dnsStoreProvider.Resolve(ctx, append(fileSDCache.Addresses(), storeAddrs...))
				dnsRuleProvider.Resolve(ctx, ruleAddrs)
				return nil
			})
		}, func(error) {
			cancel()
		})
	}

	grpcProbe := prober.NewGRPC()
	httpProbe := prober.NewHTTP()
	statusProber := prober.Combine(
		httpProbe,
		grpcProbe,
		prober.NewInstrumentation(comp, logger, extprom.WrapRegistererWithPrefix("thanos_", reg)),
	)

	// Start query API + UI HTTP server.
	{
		router := route.New()

		// RoutePrefix must always start with '/'.
		webRoutePrefix = "/" + strings.Trim(webRoutePrefix, "/")

		// Redirect from / to /webRoutePrefix.
		if webRoutePrefix != "/" {
			router.Get("/", func(w http.ResponseWriter, r *http.Request) {
				http.Redirect(w, r, webRoutePrefix, http.StatusFound)
			})
			router = router.WithPrefix(webRoutePrefix)
		}

		ins := extpromhttp.NewInstrumentationMiddleware(reg)
		// TODO(bplotka in PR #513 review): pass all flags, not only the flags needed by prefix rewriting.
		ui.NewQueryUI(logger, reg, stores, webExternalPrefix, webPrefixHeaderName).Register(router, ins)

<<<<<<< HEAD
		api := v1.NewAPI(logger, reg, engine, queryableCreator, enableAutodownsampling, enablePartialResponse, queryReplicaLabels, instantDefaultMaxSourceResolution, query.NewRulesRetriever(proxy))
=======
		api := v1.NewAPI(logger, reg, stores, engine, queryableCreator, enableAutodownsampling, enablePartialResponse, replicaLabels, instantDefaultMaxSourceResolution)
>>>>>>> d1ef032b

		api.Register(router.WithPrefix("/api/v1"), tracer, logger, ins)

		srv := httpserver.New(logger, reg, comp, httpProbe,
			httpserver.WithListen(httpBindAddr),
			httpserver.WithGracePeriod(httpGracePeriod),
		)
		srv.Handle("/", router)

		g.Add(func() error {
			statusProber.Healthy()

			return srv.ListenAndServe()
		}, func(err error) {
			statusProber.NotReady(err)
			defer statusProber.NotHealthy(err)

			srv.Shutdown(err)
		})
	}
	// Start query (proxy) gRPC StoreAPI.
	{
		tlsCfg, err := tls.NewServerConfig(log.With(logger, "protocol", "gRPC"), grpcCert, grpcKey, grpcClientCA)
		if err != nil {
			return errors.Wrap(err, "setup gRPC server")
		}

		s := grpcserver.New(logger, reg, tracer, comp, grpcProbe, proxy, proxy,
			grpcserver.WithListen(grpcBindAddr),
			grpcserver.WithGracePeriod(grpcGracePeriod),
			grpcserver.WithTLSConfig(tlsCfg),
		)

		g.Add(func() error {
			statusProber.Ready()
			return s.ListenAndServe()
		}, func(error) {
			statusProber.NotReady(err)
			s.Shutdown(err)
		})
	}

	level.Info(logger).Log("msg", "starting query node")
	return nil
}

func removeDuplicateStoreSpecs(logger log.Logger, duplicatedStores prometheus.Counter, specs []query.StoreSpec) []query.StoreSpec {
	set := make(map[string]query.StoreSpec)
	for _, spec := range specs {
		addr := spec.Addr()
		if _, ok := set[addr]; ok {
			level.Warn(logger).Log("msg", "Duplicate store address is provided - %v", addr)
			duplicatedStores.Inc()
		}
		set[addr] = spec
	}
	deduplicated := make([]query.StoreSpec, 0, len(set))
	for _, value := range set {
		deduplicated = append(deduplicated, value)
	}
	return deduplicated
}

// firstDuplicate returns the first duplicate string in the given string slice
// or empty string if none was found.
func firstDuplicate(ss []string) string {
	set := map[string]struct{}{}

	for _, s := range ss {
		if _, ok := set[s]; ok {
			return s
		}

		set[s] = struct{}{}
	}

	return ""
}<|MERGE_RESOLUTION|>--- conflicted
+++ resolved
@@ -77,13 +77,11 @@
 	stores := cmd.Flag("store", "Addresses of statically configured store API servers (repeatable). The scheme may be prefixed with 'dns+' or 'dnssrv+' to detect store API servers through respective DNS lookups.").
 		PlaceHolder("<store>").Strings()
 
-<<<<<<< HEAD
 	rules := cmd.Flag("rule", "Addresses of statically configured rules API servers (repeatable). The scheme may be prefixed with 'dns+' or 'dnssrv+' to detect rule API servers through respective DNS lookups.").
 		PlaceHolder("<rule>").Strings()
-=======
+
 	strictStores := cmd.Flag("store-strict", "Addresses of only statically configured store API servers that are always used, even if the health check fails. Useful if you have a caching layer on top.").
 		PlaceHolder("<staticstore>").Strings()
->>>>>>> d1ef032b
 
 	fileSDFiles := cmd.Flag("store.sd-files", "Path to files that contain addresses of store API servers. The path can be a glob pattern (repeatable).").
 		PlaceHolder("<path>").Strings()
@@ -232,38 +230,30 @@
 		dns.ResolverType(dnsSDResolver),
 	)
 
-<<<<<<< HEAD
 	dnsRuleProvider := dns.NewProvider(
 		logger,
 		extprom.WrapRegistererWithPrefix("thanos_querier_rule_apis_", reg),
 		dns.ResolverType(dnsSDResolver),
 	)
-=======
+
 	for _, store := range strictStores {
 		if dns.IsDynamicNode(store) {
 			return errors.Errorf("%s is a dynamically specified store i.e. it uses SD and that is not permitted under strict mode. Use --store for this", store)
 		}
 	}
->>>>>>> d1ef032b
 
 	var (
 		stores = query.NewStoreSet(
 			logger,
 			reg,
 			func() (specs []query.StoreSpec) {
-<<<<<<< HEAD
-				// Add DNS resolved addresses from static flags and file SD.
+				// Add DNS resolved addresses.
 				for _, addr := range dnsStoreProvider.Addresses() {
-					specs = append(specs, query.NewGRPCStoreSpec(addr))
-=======
-				// Add DNS resolved addresses.
-				for _, addr := range dnsProvider.Addresses() {
 					specs = append(specs, query.NewGRPCStoreSpec(addr, false))
 				}
 				// Add strict & static nodes.
 				for _, addr := range strictStores {
 					specs = append(specs, query.NewGRPCStoreSpec(addr, true))
->>>>>>> d1ef032b
 				}
 
 				specs = removeDuplicateStoreSpecs(logger, duplicatedStores, specs)
@@ -272,7 +262,7 @@
 			},
 			func() (specs []query.RuleSpec) {
 				for _, addr := range dnsRuleProvider.Addresses() {
-					specs = append(specs, query.NewGRPCStoreSpec(addr))
+					specs = append(specs, query.NewGRPCStoreSpec(addr, false))
 				}
 
 				// NOTE(s-urbaniak): No need to remove duplicates, as rule apis are a subset of store apis.
@@ -386,11 +376,7 @@
 		// TODO(bplotka in PR #513 review): pass all flags, not only the flags needed by prefix rewriting.
 		ui.NewQueryUI(logger, reg, stores, webExternalPrefix, webPrefixHeaderName).Register(router, ins)
 
-<<<<<<< HEAD
-		api := v1.NewAPI(logger, reg, engine, queryableCreator, enableAutodownsampling, enablePartialResponse, queryReplicaLabels, instantDefaultMaxSourceResolution, query.NewRulesRetriever(proxy))
-=======
-		api := v1.NewAPI(logger, reg, stores, engine, queryableCreator, enableAutodownsampling, enablePartialResponse, replicaLabels, instantDefaultMaxSourceResolution)
->>>>>>> d1ef032b
+		api := v1.NewAPI(logger, reg, stores, engine, queryableCreator, enableAutodownsampling, enablePartialResponse, queryReplicaLabels, instantDefaultMaxSourceResolution, query.NewRulesRetriever(proxy))
 
 		api.Register(router.WithPrefix("/api/v1"), tracer, logger, ins)
 
