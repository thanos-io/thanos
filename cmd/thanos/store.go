--- conflicted
+++ resolved
@@ -431,18 +431,10 @@
 			if httpProbe.IsReady() {
 				mint, maxt := bs.TimeRange()
 				return &infopb.StoreInfo{
-<<<<<<< HEAD
-					MinTime:                        mint,
-					MaxTime:                        maxt,
-					SupportsSharding:               true,
-					SendsSortedSeries:              true,
-					SendsSortedSeriesWithoutLabels: true,
-=======
 					MinTime:                      mint,
 					MaxTime:                      maxt,
 					SupportsSharding:             true,
 					SupportsWithoutReplicaLabels: true,
->>>>>>> acabb6e5
 				}
 			}
 			return nil
