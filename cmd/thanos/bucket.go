--- conflicted
+++ resolved
@@ -58,23 +58,13 @@
 	verifyIDWhitelist := verify.Flag("id-whitelist", "Block IDs to verify (and optionally repair) only. "+
 		"If none is specified, all blocks will be verified. Repeated field").Strings()
 	m[name+" verify"] = func(g *run.Group, logger log.Logger, reg *prometheus.Registry, _ opentracing.Tracer, _ bool) error {
-<<<<<<< HEAD
-		bkt, err := client.NewBucket(logger, gcsBucket, *s3Config, *azureConfig, reg, name)
-=======
 		bkt, err := client.NewBucket(logger, *bucketConf, reg, name)
->>>>>>> 829f0f66
 		if err != nil {
 			return err
 		}
 		defer runutil.CloseWithLogOnErr(logger, bkt, "bucket client")
 
-<<<<<<< HEAD
-		backupS3Config := *s3Config
-		backupS3Config.Bucket = *verifyBackupS3Bucket
-		backupBkt, err := client.NewBucket(logger, verifyBackupGCSBucket, backupS3Config, *azureConfig, reg, name)
-=======
 		backupBkt, err := client.NewBucket(logger, *backupBucketConf, reg, name)
->>>>>>> 829f0f66
 		if err == client.ErrNotFound {
 			if *verifyRepair {
 				return errors.Wrap(err, "repair is specified, so backup client is required")
@@ -134,11 +124,7 @@
 	lsOutput := ls.Flag("output", "Format in which to print each block's information. May be 'json' or custom template.").
 		Short('o').Default("").String()
 	m[name+" ls"] = func(g *run.Group, logger log.Logger, reg *prometheus.Registry, _ opentracing.Tracer, _ bool) error {
-<<<<<<< HEAD
-		bkt, err := client.NewBucket(logger, gcsBucket, *s3Config, *azureConfig, reg, name)
-=======
 		bkt, err := client.NewBucket(logger, *bucketConf, reg, name)
->>>>>>> 829f0f66
 		if err != nil {
 			return err
 		}
