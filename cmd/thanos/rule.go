// Copyright (c) The Thanos Authors.
// Licensed under the Apache License 2.0.

package main

import (
	"context"
	"math/rand"
	"net/http"
	"net/url"
	"os"
	"path/filepath"
	"sort"
	"strconv"
	"strings"
	"time"

	extflag "github.com/efficientgo/tools/extkingpin"
	"github.com/go-kit/log"
	"github.com/go-kit/log/level"
	grpc_logging "github.com/grpc-ecosystem/go-grpc-middleware/v2/interceptors/logging"
	"github.com/grpc-ecosystem/go-grpc-middleware/v2/interceptors/tags"
	"github.com/oklog/run"
	"github.com/opentracing/opentracing-go"
	"github.com/pkg/errors"
	"github.com/prometheus/client_golang/prometheus"
	"github.com/prometheus/client_golang/prometheus/promauto"
	"github.com/prometheus/common/model"
	"github.com/prometheus/common/route"
	"github.com/prometheus/prometheus/config"
	"github.com/prometheus/prometheus/model/labels"
	"github.com/prometheus/prometheus/model/relabel"
	"github.com/prometheus/prometheus/notifier"
	"github.com/prometheus/prometheus/promql"
	"github.com/prometheus/prometheus/rules"
	"github.com/prometheus/prometheus/storage"
	"github.com/prometheus/prometheus/storage/remote"
	"github.com/prometheus/prometheus/tsdb"
	"github.com/prometheus/prometheus/tsdb/agent"
	"github.com/prometheus/prometheus/util/strutil"
	"github.com/thanos-io/objstore/client"
	"gopkg.in/yaml.v2"

	"github.com/thanos-io/thanos/pkg/alert"
	v1 "github.com/thanos-io/thanos/pkg/api/rule"
	"github.com/thanos-io/thanos/pkg/block/metadata"
	"github.com/thanos-io/thanos/pkg/component"
	"github.com/thanos-io/thanos/pkg/discovery/dns"
	"github.com/thanos-io/thanos/pkg/errutil"
	"github.com/thanos-io/thanos/pkg/extkingpin"
	"github.com/thanos-io/thanos/pkg/extprom"
	extpromhttp "github.com/thanos-io/thanos/pkg/extprom/http"
	"github.com/thanos-io/thanos/pkg/httpconfig"
	"github.com/thanos-io/thanos/pkg/info"
	"github.com/thanos-io/thanos/pkg/info/infopb"
	"github.com/thanos-io/thanos/pkg/logging"
	"github.com/thanos-io/thanos/pkg/prober"
	"github.com/thanos-io/thanos/pkg/promclient"
	thanosrules "github.com/thanos-io/thanos/pkg/rules"
	"github.com/thanos-io/thanos/pkg/runutil"
	grpcserver "github.com/thanos-io/thanos/pkg/server/grpc"
	httpserver "github.com/thanos-io/thanos/pkg/server/http"
	"github.com/thanos-io/thanos/pkg/shipper"
	"github.com/thanos-io/thanos/pkg/store"
	"github.com/thanos-io/thanos/pkg/store/labelpb"
	"github.com/thanos-io/thanos/pkg/store/storepb"
	"github.com/thanos-io/thanos/pkg/tls"
	"github.com/thanos-io/thanos/pkg/tracing"
	"github.com/thanos-io/thanos/pkg/ui"
)

type ruleConfig struct {
	http    httpConfig
	grpc    grpcConfig
	web     webConfig
	shipper shipperConfig

	query           queryConfig
	queryConfigYAML []byte

	alertmgr               alertMgrConfig
	alertmgrsConfigYAML    []byte
	alertQueryURL          *url.URL
	alertRelabelConfigYAML []byte

	rwConfig *extflag.PathOrContent

	resendDelay       time.Duration
	evalInterval      time.Duration
	outageTolerance   time.Duration
	forGracePeriod    time.Duration
	ruleFiles         []string
	objStoreConfig    *extflag.PathOrContent
	dataDir           string
	lset              labels.Labels
	ignoredLabelNames []string
<<<<<<< HEAD
	storeRateLimits   store.RateLimits
=======
	storeRateLimits   store.SeriesSelectLimits
>>>>>>> 1e16ba53
}

func (rc *ruleConfig) registerFlag(cmd extkingpin.FlagClause) {
	rc.http.registerFlag(cmd)
	rc.grpc.registerFlag(cmd)
	rc.web.registerFlag(cmd)
	rc.shipper.registerFlag(cmd)
	rc.query.registerFlag(cmd)
	rc.alertmgr.registerFlag(cmd)
	rc.storeRateLimits.RegisterFlags(cmd)
}

// registerRule registers a rule command.
func registerRule(app *extkingpin.App) {
	comp := component.Rule
	cmd := app.Command(comp.String(), "Ruler evaluating Prometheus rules against given Query nodes, exposing Store API and storing old blocks in bucket.")

	conf := &ruleConfig{}
	conf.registerFlag(cmd)

	labelStrs := cmd.Flag("label", "Labels to be applied to all generated metrics (repeated). Similar to external labels for Prometheus, used to identify ruler and its blocks as unique source.").
		PlaceHolder("<name>=\"<value>\"").Strings()
	tsdbBlockDuration := extkingpin.ModelDuration(cmd.Flag("tsdb.block-duration", "Block duration for TSDB block.").
		Default("2h"))
	tsdbRetention := extkingpin.ModelDuration(cmd.Flag("tsdb.retention", "Block retention time on local disk.").
		Default("48h"))
	noLockFile := cmd.Flag("tsdb.no-lockfile", "Do not create lockfile in TSDB data directory. In any case, the lockfiles will be deleted on next startup.").Default("false").Bool()
	walCompression := cmd.Flag("tsdb.wal-compression", "Compress the tsdb WAL.").Default("true").Bool()

	cmd.Flag("data-dir", "data directory").Default("data/").StringVar(&conf.dataDir)
	cmd.Flag("rule-file", "Rule files that should be used by rule manager. Can be in glob format (repeated). Note that rules are not automatically detected, use SIGHUP or do HTTP POST /-/reload to re-read them.").
		Default("rules/").StringsVar(&conf.ruleFiles)
	cmd.Flag("resend-delay", "Minimum amount of time to wait before resending an alert to Alertmanager.").
		Default("1m").DurationVar(&conf.resendDelay)
	cmd.Flag("eval-interval", "The default evaluation interval to use.").
		Default("1m").DurationVar(&conf.evalInterval)
	cmd.Flag("for-outage-tolerance", "Max time to tolerate prometheus outage for restoring \"for\" state of alert.").
		Default("1h").DurationVar(&conf.outageTolerance)
	cmd.Flag("for-grace-period", "Minimum duration between alert and restored \"for\" state. This is maintained only for alerts with configured \"for\" time greater than grace period.").
		Default("10m").DurationVar(&conf.forGracePeriod)
	cmd.Flag("restore-ignored-label", "Label names to be ignored when restoring alerts from the remote storage. This is only used in stateless mode.").
		StringsVar(&conf.ignoredLabelNames)

	conf.rwConfig = extflag.RegisterPathOrContent(cmd, "remote-write.config", "YAML config for the remote-write configurations, that specify servers where samples should be sent to (see https://prometheus.io/docs/prometheus/latest/configuration/configuration/#remote_write). This automatically enables stateless mode for ruler and no series will be stored in the ruler's TSDB. If an empty config (or file) is provided, the flag is ignored and ruler is run with its own TSDB.", extflag.WithEnvSubstitution())

	reqLogDecision := cmd.Flag("log.request.decision", "Deprecation Warning - This flag would be soon deprecated, and replaced with `request.logging-config`. Request Logging for logging the start and end of requests. By default this flag is disabled. LogFinishCall: Logs the finish call of the requests. LogStartAndFinishCall: Logs the start and finish call of the requests. NoLogCall: Disable request logging.").Default("").Enum("NoLogCall", "LogFinishCall", "LogStartAndFinishCall", "")

	conf.objStoreConfig = extkingpin.RegisterCommonObjStoreFlags(cmd, "", false)

	reqLogConfig := extkingpin.RegisterRequestLoggingFlags(cmd)

	var err error
	cmd.Setup(func(g *run.Group, logger log.Logger, reg *prometheus.Registry, tracer opentracing.Tracer, reload <-chan struct{}, _ bool) error {
		conf.lset, err = parseFlagLabels(*labelStrs)
		if err != nil {
			return errors.Wrap(err, "parse labels")
		}

		conf.alertQueryURL, err = url.Parse(*conf.alertmgr.alertQueryURL)
		if err != nil {
			return errors.Wrap(err, "parse alert query url")
		}

		tsdbOpts := &tsdb.Options{
			MinBlockDuration:  int64(time.Duration(*tsdbBlockDuration) / time.Millisecond),
			MaxBlockDuration:  int64(time.Duration(*tsdbBlockDuration) / time.Millisecond),
			RetentionDuration: int64(time.Duration(*tsdbRetention) / time.Millisecond),
			NoLockfile:        *noLockFile,
			WALCompression:    *walCompression,
		}

		agentOpts := &agent.Options{
			WALCompression: *walCompression,
			NoLockfile:     *noLockFile,
		}

		// Parse and check query configuration.
		lookupQueries := map[string]struct{}{}
		for _, q := range conf.query.addrs {
			if _, ok := lookupQueries[q]; ok {
				return errors.Errorf("Address %s is duplicated for --query flag.", q)
			}

			lookupQueries[q] = struct{}{}
		}

		conf.queryConfigYAML, err = conf.query.configPath.Content()
		if err != nil {
			return err
		}
		if len(conf.query.sdFiles) == 0 && len(conf.query.addrs) == 0 && len(conf.queryConfigYAML) == 0 {
			return errors.New("no --query parameter was given")
		}
		if (len(conf.query.sdFiles) != 0 || len(conf.query.addrs) != 0) && len(conf.queryConfigYAML) != 0 {
			return errors.New("--query/--query.sd-files and --query.config* parameters cannot be defined at the same time")
		}

		// Parse and check alerting configuration.
		conf.alertmgrsConfigYAML, err = conf.alertmgr.configPath.Content()
		if err != nil {
			return err
		}
		if len(conf.alertmgrsConfigYAML) != 0 && len(conf.alertmgr.alertmgrURLs) != 0 {
			return errors.New("--alertmanagers.url and --alertmanagers.config* parameters cannot be defined at the same time")
		}

		conf.alertRelabelConfigYAML, err = conf.alertmgr.alertRelabelConfigPath.Content()
		if err != nil {
			return err
		}

		httpLogOpts, err := logging.ParseHTTPOptions(*reqLogDecision, reqLogConfig)
		if err != nil {
			return errors.Wrap(err, "error while parsing config for request logging")
		}

		tagOpts, grpcLogOpts, err := logging.ParsegRPCOptions(*reqLogDecision, reqLogConfig)
		if err != nil {
			return errors.Wrap(err, "error while parsing config for request logging")
		}

		return runRule(g,
			logger,
			reg,
			tracer,
			comp,
			*conf,
			reload,
			getFlagsMap(cmd.Flags()),
			httpLogOpts,
			grpcLogOpts,
			tagOpts,
			tsdbOpts,
			agentOpts,
		)
	})
}

// RuleMetrics defines Thanos Ruler metrics.
type RuleMetrics struct {
	configSuccess     prometheus.Gauge
	configSuccessTime prometheus.Gauge
	duplicatedQuery   prometheus.Counter
	rulesLoaded       *prometheus.GaugeVec
	ruleEvalWarnings  *prometheus.CounterVec
}

func newRuleMetrics(reg *prometheus.Registry) *RuleMetrics {
	m := new(RuleMetrics)

	factory := promauto.With(reg)
	m.configSuccess = factory.NewGauge(prometheus.GaugeOpts{
		Name: "thanos_rule_config_last_reload_successful",
		Help: "Whether the last configuration reload attempt was successful.",
	})
	m.configSuccessTime = factory.NewGauge(prometheus.GaugeOpts{
		Name: "thanos_rule_config_last_reload_success_timestamp_seconds",
		Help: "Timestamp of the last successful configuration reload.",
	})
	m.duplicatedQuery = factory.NewCounter(prometheus.CounterOpts{
		Name: "thanos_rule_duplicated_query_addresses_total",
		Help: "The number of times a duplicated query addresses is detected from the different configs in rule.",
	})
	m.rulesLoaded = factory.NewGaugeVec(
		prometheus.GaugeOpts{
			Name: "thanos_rule_loaded_rules",
			Help: "Loaded rules partitioned by file and group.",
		},
		[]string{"strategy", "file", "group"},
	)
	m.ruleEvalWarnings = factory.NewCounterVec(
		prometheus.CounterOpts{
			Name: "thanos_rule_evaluation_with_warnings_total",
			Help: "The total number of rule evaluation that were successful but had warnings which can indicate partial error.",
		}, []string{"strategy"},
	)
	m.ruleEvalWarnings.WithLabelValues(strings.ToLower(storepb.PartialResponseStrategy_ABORT.String()))
	m.ruleEvalWarnings.WithLabelValues(strings.ToLower(storepb.PartialResponseStrategy_WARN.String()))

	return m
}

// runRule runs a rule evaluation component that continuously evaluates alerting and recording
// rules. It sends alert notifications and writes TSDB data for results like a regular Prometheus server.
func runRule(
	g *run.Group,
	logger log.Logger,
	reg *prometheus.Registry,
	tracer opentracing.Tracer,
	comp component.Component,
	conf ruleConfig,
	reloadSignal <-chan struct{},
	flagsMap map[string]string,
	httpLogOpts []logging.Option,
	grpcLogOpts []grpc_logging.Option,
	tagOpts []tags.Option,
	tsdbOpts *tsdb.Options,
	agentOpts *agent.Options,
) error {
	metrics := newRuleMetrics(reg)

	var queryCfg []httpconfig.Config
	var err error
	if len(conf.queryConfigYAML) > 0 {
		queryCfg, err = httpconfig.LoadConfigs(conf.queryConfigYAML)
		if err != nil {
			return err
		}
	} else {
		queryCfg, err = httpconfig.BuildConfig(conf.query.addrs)
		if err != nil {
			return errors.Wrap(err, "query configuration")
		}

		// Build the query configuration from the legacy query flags.
		var fileSDConfigs []httpconfig.FileSDConfig
		if len(conf.query.sdFiles) > 0 {
			fileSDConfigs = append(fileSDConfigs, httpconfig.FileSDConfig{
				Files:           conf.query.sdFiles,
				RefreshInterval: model.Duration(conf.query.sdInterval),
			})
			queryCfg = append(queryCfg,
				httpconfig.Config{
					EndpointsConfig: httpconfig.EndpointsConfig{
						Scheme:        "http",
						FileSDConfigs: fileSDConfigs,
					},
				},
			)
		}
	}

	queryProvider := dns.NewProvider(
		logger,
		extprom.WrapRegistererWithPrefix("thanos_rule_query_apis_", reg),
		dns.ResolverType(conf.query.dnsSDResolver),
	)
	var (
		queryClients []*httpconfig.Client
		promClients  []*promclient.Client
	)
	queryClientMetrics := extpromhttp.NewClientMetrics(extprom.WrapRegistererWith(prometheus.Labels{"client": "query"}, reg))
	for _, cfg := range queryCfg {
		cfg.HTTPClientConfig.ClientMetrics = queryClientMetrics
		c, err := httpconfig.NewHTTPClient(cfg.HTTPClientConfig, "query")
		if err != nil {
			return err
		}
		c.Transport = tracing.HTTPTripperware(logger, c.Transport)
		queryClient, err := httpconfig.NewClient(logger, cfg.EndpointsConfig, c, queryProvider.Clone())
		if err != nil {
			return err
		}
		queryClients = append(queryClients, queryClient)
		promClients = append(promClients, promclient.NewClient(queryClient, logger, "thanos-rule"))
		// Discover and resolve query addresses.
		addDiscoveryGroups(g, queryClient, conf.query.dnsSDInterval)
	}
	var (
		appendable storage.Appendable
		queryable  storage.Queryable
		tsdbDB     *tsdb.DB
		agentDB    *agent.DB
	)

	rwCfgYAML, err := conf.rwConfig.Content()
	if err != nil {
		return err
	}

	if len(rwCfgYAML) > 0 {
		var rwCfg struct {
			RemoteWriteConfigs []*config.RemoteWriteConfig `yaml:"remote_write,omitempty"`
		}
		if err := yaml.Unmarshal(rwCfgYAML, &rwCfg); err != nil {
			return errors.Wrapf(err, "failed to parse remote write config %v", string(rwCfgYAML))
		}

		// flushDeadline is set to 1m, but it is for metadata watcher only so not used here.
		remoteStore := remote.NewStorage(logger, reg, func() (int64, error) {
			return 0, nil
		}, conf.dataDir, 1*time.Minute, nil)
		if err := remoteStore.ApplyConfig(&config.Config{
			GlobalConfig: config.GlobalConfig{
				ExternalLabels: labelsTSDBToProm(conf.lset),
			},
			RemoteWriteConfigs: rwCfg.RemoteWriteConfigs,
		}); err != nil {
			return errors.Wrap(err, "applying config to remote storage")
		}

		agentDB, err = agent.Open(logger, reg, remoteStore, conf.dataDir, agentOpts)
		if err != nil {
			return errors.Wrap(err, "start remote write agent db")
		}
		fanoutStore := storage.NewFanout(logger, agentDB, remoteStore)
		appendable = fanoutStore
		// Use a separate queryable to restore the ALERTS firing states.
		// We cannot use remoteStore directly because it uses remote read for
		// query. However, remote read is not implemented in Thanos Receiver.
		queryable = thanosrules.NewPromClientsQueryable(logger, queryClients, promClients, conf.query.httpMethod, conf.query.step, conf.ignoredLabelNames)
	} else {
		tsdbDB, err = tsdb.Open(conf.dataDir, log.With(logger, "component", "tsdb"), reg, tsdbOpts, nil)
		if err != nil {
			return errors.Wrap(err, "open TSDB")
		}

		level.Debug(logger).Log("msg", "removing storage lock file if any")
		if err := removeLockfileIfAny(logger, conf.dataDir); err != nil {
			return errors.Wrap(err, "remove storage lock files")
		}

		{
			done := make(chan struct{})
			g.Add(func() error {
				<-done
				return tsdbDB.Close()
			}, func(error) {
				close(done)
			})
		}
		appendable = tsdbDB
		queryable = tsdbDB
	}

	// Build the Alertmanager clients.
	var alertingCfg alert.AlertingConfig
	if len(conf.alertmgrsConfigYAML) > 0 {
		alertingCfg, err = alert.LoadAlertingConfig(conf.alertmgrsConfigYAML)
		if err != nil {
			return err
		}
	} else {
		// Build the Alertmanager configuration from the legacy flags.
		for _, addr := range conf.alertmgr.alertmgrURLs {
			cfg, err := alert.BuildAlertmanagerConfig(addr, conf.alertmgr.alertmgrsTimeout)
			if err != nil {
				return err
			}
			alertingCfg.Alertmanagers = append(alertingCfg.Alertmanagers, cfg)
		}
	}

	if len(alertingCfg.Alertmanagers) == 0 {
		level.Warn(logger).Log("msg", "no alertmanager configured")
	}

	var alertRelabelConfigs []*relabel.Config
	if len(conf.alertRelabelConfigYAML) > 0 {
		alertRelabelConfigs, err = alert.LoadRelabelConfigs(conf.alertRelabelConfigYAML)
		if err != nil {
			return err
		}
	}

	amProvider := dns.NewProvider(
		logger,
		extprom.WrapRegistererWithPrefix("thanos_rule_alertmanagers_", reg),
		dns.ResolverType(conf.query.dnsSDResolver),
	)
	var alertmgrs []*alert.Alertmanager
	amClientMetrics := extpromhttp.NewClientMetrics(
		extprom.WrapRegistererWith(prometheus.Labels{"client": "alertmanager"}, reg),
	)
	for _, cfg := range alertingCfg.Alertmanagers {
		cfg.HTTPClientConfig.ClientMetrics = amClientMetrics
		c, err := httpconfig.NewHTTPClient(cfg.HTTPClientConfig, "alertmanager")
		if err != nil {
			return err
		}
		c.Transport = tracing.HTTPTripperware(logger, c.Transport)
		// Each Alertmanager client has a different list of targets thus each needs its own DNS provider.
		amClient, err := httpconfig.NewClient(logger, cfg.EndpointsConfig, c, amProvider.Clone())
		if err != nil {
			return err
		}
		// Discover and resolve Alertmanager addresses.
		addDiscoveryGroups(g, amClient, conf.alertmgr.alertmgrsDNSSDInterval)

		alertmgrs = append(alertmgrs, alert.NewAlertmanager(logger, amClient, time.Duration(cfg.Timeout), cfg.APIVersion))
	}

	var (
		ruleMgr *thanosrules.Manager
		alertQ  = alert.NewQueue(logger, reg, 10000, 100, labelsTSDBToProm(conf.lset), conf.alertmgr.alertExcludeLabels, alertRelabelConfigs)
	)
	{
		// Run rule evaluation and alert notifications.
		notifyFunc := func(ctx context.Context, expr string, alerts ...*rules.Alert) {
			res := make([]*notifier.Alert, 0, len(alerts))
			for _, alrt := range alerts {
				// Only send actually firing alerts.
				if alrt.State == rules.StatePending {
					continue
				}
				a := &notifier.Alert{
					StartsAt:     alrt.FiredAt,
					Labels:       alrt.Labels,
					Annotations:  alrt.Annotations,
					GeneratorURL: conf.alertQueryURL.String() + strutil.TableLinkForExpression(expr),
				}
				if !alrt.ResolvedAt.IsZero() {
					a.EndsAt = alrt.ResolvedAt
				} else {
					a.EndsAt = alrt.ValidUntil
				}
				res = append(res, a)
			}
			alertQ.Push(res)
		}

		ctx, cancel := context.WithCancel(context.Background())
		logger = log.With(logger, "component", "rules")
		ruleMgr = thanosrules.NewManager(
			tracing.ContextWithTracer(ctx, tracer),
			reg,
			conf.dataDir,
			rules.ManagerOptions{
				NotifyFunc:      notifyFunc,
				Logger:          logger,
				Appendable:      appendable,
				ExternalURL:     nil,
				Queryable:       queryable,
				ResendDelay:     conf.resendDelay,
				OutageTolerance: conf.outageTolerance,
				ForGracePeriod:  conf.forGracePeriod,
			},
			queryFuncCreator(logger, queryClients, promClients, metrics.duplicatedQuery, metrics.ruleEvalWarnings, conf.query.httpMethod),
			conf.lset,
			// In our case the querying URL is the external URL because in Prometheus
			// --web.external-url points to it i.e. it points at something where the user
			// could execute the alert or recording rule's expression and get results.
			conf.alertQueryURL.String(),
		)

		// Schedule rule manager that evaluates rules.
		g.Add(func() error {
			ruleMgr.Run()
			<-ctx.Done()

			return nil
		}, func(err error) {
			cancel()
			ruleMgr.Stop()
		})
	}
	// Run the alert sender.
	{
		sdr := alert.NewSender(logger, reg, alertmgrs)
		ctx, cancel := context.WithCancel(context.Background())
		ctx = tracing.ContextWithTracer(ctx, tracer)

		g.Add(func() error {
			for {
				tracing.DoInSpan(ctx, "/send_alerts", func(ctx context.Context) {
					sdr.Send(ctx, alertQ.Pop(ctx.Done()))
				})

				select {
				case <-ctx.Done():
					return ctx.Err()
				default:
				}
			}
		}, func(error) {
			cancel()
		})
	}

	// Handle reload and termination interrupts.
	reloadWebhandler := make(chan chan error)
	{
		ctx, cancel := context.WithCancel(context.Background())
		g.Add(func() error {
			// Initialize rules.
			if err := reloadRules(logger, conf.ruleFiles, ruleMgr, conf.evalInterval, metrics); err != nil {
				level.Error(logger).Log("msg", "initialize rules failed", "err", err)
				return err
			}
			for {
				select {
				case <-reloadSignal:
					if err := reloadRules(logger, conf.ruleFiles, ruleMgr, conf.evalInterval, metrics); err != nil {
						level.Error(logger).Log("msg", "reload rules by sighup failed", "err", err)
					}
				case reloadMsg := <-reloadWebhandler:
					err := reloadRules(logger, conf.ruleFiles, ruleMgr, conf.evalInterval, metrics)
					if err != nil {
						level.Error(logger).Log("msg", "reload rules by webhandler failed", "err", err)
					}
					reloadMsg <- err
				case <-ctx.Done():
					return ctx.Err()
				}
			}
		}, func(error) {
			cancel()
		})
	}

	grpcProbe := prober.NewGRPC()
	httpProbe := prober.NewHTTP()
	statusProber := prober.Combine(
		httpProbe,
		grpcProbe,
		prober.NewInstrumentation(comp, logger, extprom.WrapRegistererWithPrefix("thanos_", reg)),
	)

	// Start gRPC server.
	tlsCfg, err := tls.NewServerConfig(log.With(logger, "protocol", "gRPC"), conf.grpc.tlsSrvCert, conf.grpc.tlsSrvKey, conf.grpc.tlsSrvClientCA)
	if err != nil {
		return errors.Wrap(err, "setup gRPC server")
	}

	options := []grpcserver.Option{
		grpcserver.WithServer(thanosrules.RegisterRulesServer(ruleMgr)),
		grpcserver.WithListen(conf.grpc.bindAddress),
		grpcserver.WithGracePeriod(time.Duration(conf.grpc.gracePeriod)),
		grpcserver.WithTLSConfig(tlsCfg),
	}
	infoOptions := []info.ServerOptionFunc{info.WithRulesInfoFunc()}
	if tsdbDB != nil {
		tsdbStore := store.NewTSDBStore(logger, tsdbDB, component.Rule, conf.lset)
		infoOptions = append(
			infoOptions,
			info.WithLabelSetFunc(func() []labelpb.ZLabelSet {
				return tsdbStore.LabelSet()
			}),
			info.WithStoreInfoFunc(func() *infopb.StoreInfo {
				if httpProbe.IsReady() {
					mint, maxt := tsdbStore.TimeRange()
					return &infopb.StoreInfo{
						MinTime:                        mint,
						MaxTime:                        maxt,
						SupportsSharding:               true,
						SendsSortedSeries:              true,
						SendsSortedSeriesWithoutLabels: true,
					}
				}
				return nil
			}),
		)
<<<<<<< HEAD
		storeServer := store.NewRateLimitedStoreServer(store.NewInstrumentedStoreServer(reg, tsdbStore), conf.storeRateLimits)
=======
		storeServer := store.NewLimitedStoreServer(store.NewInstrumentedStoreServer(reg, tsdbStore), reg, conf.storeRateLimits)
>>>>>>> 1e16ba53
		options = append(options, grpcserver.WithServer(store.RegisterStoreServer(storeServer, logger)))
	}

	options = append(options, grpcserver.WithServer(
		info.RegisterInfoServer(info.NewInfoServer(component.Rule.String(), infoOptions...)),
	))
	s := grpcserver.New(logger, reg, tracer, grpcLogOpts, tagOpts, comp, grpcProbe, options...)

	g.Add(func() error {
		statusProber.Ready()
		return s.ListenAndServe()
	}, func(err error) {
		statusProber.NotReady(err)
		s.Shutdown(err)
	})

	// Start UI & metrics HTTP server.
	{
		router := route.New()

		// RoutePrefix must always start with '/'.
		conf.web.routePrefix = "/" + strings.Trim(conf.web.routePrefix, "/")

		// Redirect from / to /webRoutePrefix.
		if conf.web.routePrefix != "/" {
			router.Get("/", func(w http.ResponseWriter, r *http.Request) {
				http.Redirect(w, r, conf.web.routePrefix, http.StatusFound)
			})
			router = router.WithPrefix(conf.web.routePrefix)
		}

		router.Post("/-/reload", func(w http.ResponseWriter, r *http.Request) {
			reloadMsg := make(chan error)
			reloadWebhandler <- reloadMsg
			if err := <-reloadMsg; err != nil {
				http.Error(w, err.Error(), http.StatusInternalServerError)
			}
		})

		ins := extpromhttp.NewInstrumentationMiddleware(reg, nil)

		// Configure Request Logging for HTTP calls.
		logMiddleware := logging.NewHTTPServerMiddleware(logger, httpLogOpts...)

		// TODO(bplotka in PR #513 review): pass all flags, not only the flags needed by prefix rewriting.
		ui.NewRuleUI(logger, reg, ruleMgr, conf.alertQueryURL.String(), conf.web.externalPrefix, conf.web.prefixHeaderName).Register(router, ins)

		api := v1.NewRuleAPI(logger, reg, thanosrules.NewGRPCClient(ruleMgr), ruleMgr, conf.web.disableCORS, flagsMap)
		api.Register(router.WithPrefix("/api/v1"), tracer, logger, ins, logMiddleware)

		srv := httpserver.New(logger, reg, comp, httpProbe,
			httpserver.WithListen(conf.http.bindAddress),
			httpserver.WithGracePeriod(time.Duration(conf.http.gracePeriod)),
			httpserver.WithTLSConfig(conf.http.tlsConfig),
		)
		srv.Handle("/", router)

		g.Add(func() error {
			statusProber.Healthy()

			return srv.ListenAndServe()
		}, func(err error) {
			statusProber.NotReady(err)
			defer statusProber.NotHealthy(err)

			srv.Shutdown(err)
		})
	}

	confContentYaml, err := conf.objStoreConfig.Content()
	if err != nil {
		return err
	}

	if len(confContentYaml) > 0 {
		// The background shipper continuously scans the data directory and uploads
		// new blocks to Google Cloud Storage or an S3-compatible storage service.
		bkt, err := client.NewBucket(logger, confContentYaml, reg, component.Rule.String())
		if err != nil {
			return err
		}

		// Ensure we close up everything properly.
		defer func() {
			if err != nil {
				runutil.CloseWithLogOnErr(logger, bkt, "bucket client")
			}
		}()

		s := shipper.New(logger, reg, conf.dataDir, bkt, func() labels.Labels { return conf.lset }, metadata.RulerSource, false, conf.shipper.allowOutOfOrderUpload, metadata.HashFunc(conf.shipper.hashFunc))

		ctx, cancel := context.WithCancel(context.Background())

		g.Add(func() error {
			defer runutil.CloseWithLogOnErr(logger, bkt, "bucket client")

			return runutil.Repeat(30*time.Second, ctx.Done(), func() error {
				if _, err := s.Sync(ctx); err != nil {
					level.Warn(logger).Log("err", err)
				}
				return nil
			})
		}, func(error) {
			cancel()
		})
	} else {
		level.Info(logger).Log("msg", "no supported bucket was configured, uploads will be disabled")
	}

	level.Info(logger).Log("msg", "starting rule node")
	return nil
}

func removeLockfileIfAny(logger log.Logger, dataDir string) error {
	absdir, err := filepath.Abs(dataDir)
	if err != nil {
		return err
	}
	if err := os.Remove(filepath.Join(absdir, "lock")); err != nil {
		if os.IsNotExist(err) {
			return nil
		}
		return err
	}
	level.Info(logger).Log("msg", "a leftover lockfile found and removed")
	return nil
}

func parseFlagLabels(s []string) (labels.Labels, error) {
	var lset labels.Labels
	for _, l := range s {
		parts := strings.SplitN(l, "=", 2)
		if len(parts) != 2 {
			return nil, errors.Errorf("unrecognized label %q", l)
		}
		if !model.LabelName.IsValid(model.LabelName(parts[0])) {
			return nil, errors.Errorf("unsupported format for label %s", l)
		}
		val, err := strconv.Unquote(parts[1])
		if err != nil {
			return nil, errors.Wrap(err, "unquote label value")
		}
		lset = append(lset, labels.Label{Name: parts[0], Value: val})
	}
	sort.Sort(lset)
	return lset, nil
}

func labelsTSDBToProm(lset labels.Labels) (res labels.Labels) {
	for _, l := range lset {
		res = append(res, labels.Label{
			Name:  l.Name,
			Value: l.Value,
		})
	}
	return res
}

func queryFuncCreator(
	logger log.Logger,
	queriers []*httpconfig.Client,
	promClients []*promclient.Client,
	duplicatedQuery prometheus.Counter,
	ruleEvalWarnings *prometheus.CounterVec,
	httpMethod string,
) func(partialResponseStrategy storepb.PartialResponseStrategy) rules.QueryFunc {

	// queryFunc returns query function that hits the HTTP query API of query peers in randomized order until we get a result
	// back or the context get canceled.
	return func(partialResponseStrategy storepb.PartialResponseStrategy) rules.QueryFunc {
		var spanID string

		switch partialResponseStrategy {
		case storepb.PartialResponseStrategy_WARN:
			spanID = "/rule_instant_query HTTP[client]"
		case storepb.PartialResponseStrategy_ABORT:
			spanID = "/rule_instant_query_part_resp_abort HTTP[client]"
		default:
			// Programming error will be caught by tests.
			panic(errors.Errorf("unknown partial response strategy %v", partialResponseStrategy).Error())
		}

		return func(ctx context.Context, q string, t time.Time) (promql.Vector, error) {
			for _, i := range rand.Perm(len(queriers)) {
				promClient := promClients[i]
				endpoints := thanosrules.RemoveDuplicateQueryEndpoints(logger, duplicatedQuery, queriers[i].Endpoints())
				for _, i := range rand.Perm(len(endpoints)) {
					span, ctx := tracing.StartSpan(ctx, spanID)
					v, warns, err := promClient.PromqlQueryInstant(ctx, endpoints[i], q, t, promclient.QueryOptions{
						Deduplicate:             true,
						PartialResponseStrategy: partialResponseStrategy,
						Method:                  httpMethod,
					})
					span.Finish()

					if err != nil {
						level.Error(logger).Log("err", err, "query", q)
						continue
					}
					if len(warns) > 0 {
						ruleEvalWarnings.WithLabelValues(strings.ToLower(partialResponseStrategy.String())).Inc()
						// TODO(bwplotka): Propagate those to UI, probably requires changing rule manager code ):
						level.Warn(logger).Log("warnings", strings.Join(warns, ", "), "query", q)
					}
					return v, nil
				}
			}
			return nil, errors.Errorf("no query API server reachable")
		}
	}
}

func addDiscoveryGroups(g *run.Group, c *httpconfig.Client, interval time.Duration) {
	ctx, cancel := context.WithCancel(context.Background())
	g.Add(func() error {
		c.Discover(ctx)
		return nil
	}, func(error) {
		cancel()
	})

	g.Add(func() error {
		return runutil.Repeat(interval, ctx.Done(), func() error {
			return c.Resolve(ctx)
		})
	}, func(error) {
		cancel()
	})
}

func reloadRules(logger log.Logger,
	ruleFiles []string,
	ruleMgr *thanosrules.Manager,
	evalInterval time.Duration,
	metrics *RuleMetrics) error {
	level.Debug(logger).Log("msg", "configured rule files", "files", strings.Join(ruleFiles, ","))
	var (
		errs      errutil.MultiError
		files     []string
		seenFiles = make(map[string]struct{})
	)
	for _, pat := range ruleFiles {
		fs, err := filepath.Glob(pat)
		if err != nil {
			// The only error can be a bad pattern.
			errs.Add(errors.Wrapf(err, "retrieving rule files failed. Ignoring file. pattern %s", pat))
			continue
		}

		for _, fp := range fs {
			if _, ok := seenFiles[fp]; ok {
				continue
			}
			files = append(files, fp)
			seenFiles[fp] = struct{}{}
		}
	}

	level.Info(logger).Log("msg", "reload rule files", "numFiles", len(files))

	if err := ruleMgr.Update(evalInterval, files); err != nil {
		metrics.configSuccess.Set(0)
		errs.Add(errors.Wrap(err, "reloading rules failed"))
		return errs.Err()
	}

	metrics.configSuccess.Set(1)
	metrics.configSuccessTime.Set(float64(time.Now().UnixNano()) / 1e9)

	metrics.rulesLoaded.Reset()
	for _, group := range ruleMgr.RuleGroups() {
		metrics.rulesLoaded.WithLabelValues(group.PartialResponseStrategy.String(), group.OriginalFile, group.Name()).Set(float64(len(group.Rules())))
	}
	return errs.Err()
}<|MERGE_RESOLUTION|>--- conflicted
+++ resolved
@@ -94,11 +94,7 @@
 	dataDir           string
 	lset              labels.Labels
 	ignoredLabelNames []string
-<<<<<<< HEAD
-	storeRateLimits   store.RateLimits
-=======
 	storeRateLimits   store.SeriesSelectLimits
->>>>>>> 1e16ba53
 }
 
 func (rc *ruleConfig) registerFlag(cmd extkingpin.FlagClause) {
@@ -641,11 +637,7 @@
 				return nil
 			}),
 		)
-<<<<<<< HEAD
-		storeServer := store.NewRateLimitedStoreServer(store.NewInstrumentedStoreServer(reg, tsdbStore), conf.storeRateLimits)
-=======
 		storeServer := store.NewLimitedStoreServer(store.NewInstrumentedStoreServer(reg, tsdbStore), reg, conf.storeRateLimits)
->>>>>>> 1e16ba53
 		options = append(options, grpcserver.WithServer(store.RegisterStoreServer(storeServer, logger)))
 	}
 
