package main

import (
	"context"
	"fmt"
	"math/rand"
	"net/http"
	"net/url"
	"os"
	"os/signal"
	"path"
	"path/filepath"
	"strconv"
	"strings"
	"syscall"
	"time"

	"github.com/go-kit/kit/log"
	"github.com/go-kit/kit/log/level"
	"github.com/oklog/run"
	"github.com/opentracing/opentracing-go"
	"github.com/pkg/errors"
	"github.com/prometheus/client_golang/prometheus"
	"github.com/prometheus/common/model"
	"github.com/prometheus/common/route"
	"github.com/prometheus/prometheus/discovery/file"
	"github.com/prometheus/prometheus/discovery/targetgroup"
	"github.com/prometheus/prometheus/pkg/labels"
	"github.com/prometheus/prometheus/promql"
	"github.com/prometheus/prometheus/rules"
	"github.com/prometheus/prometheus/storage/tsdb"
	"github.com/prometheus/prometheus/util/strutil"
	"github.com/thanos-io/thanos/pkg/alert"
	"github.com/thanos-io/thanos/pkg/alertmanager"
	"github.com/thanos-io/thanos/pkg/block/metadata"
	"github.com/thanos-io/thanos/pkg/component"
	"github.com/thanos-io/thanos/pkg/discovery/cache"
	"github.com/thanos-io/thanos/pkg/discovery/dns"
	"github.com/thanos-io/thanos/pkg/extflag"
	"github.com/thanos-io/thanos/pkg/extprom"
	extpromhttp "github.com/thanos-io/thanos/pkg/extprom/http"
	"github.com/thanos-io/thanos/pkg/objstore/client"
	"github.com/thanos-io/thanos/pkg/prober"
	"github.com/thanos-io/thanos/pkg/promclient"
	thanosrule "github.com/thanos-io/thanos/pkg/rule"
	v1 "github.com/thanos-io/thanos/pkg/rule/api"
	"github.com/thanos-io/thanos/pkg/runutil"
	grpcserver "github.com/thanos-io/thanos/pkg/server/grpc"
	httpserver "github.com/thanos-io/thanos/pkg/server/http"
	"github.com/thanos-io/thanos/pkg/shipper"
	"github.com/thanos-io/thanos/pkg/store"
	"github.com/thanos-io/thanos/pkg/store/storepb"
	"github.com/thanos-io/thanos/pkg/tls"
	"github.com/thanos-io/thanos/pkg/tracing"
	"github.com/thanos-io/thanos/pkg/ui"
	"gopkg.in/alecthomas/kingpin.v2"
)

// registerRule registers a rule command.
func registerRule(m map[string]setupFunc, app *kingpin.Application) {
	comp := component.Rule
	cmd := app.Command(comp.String(), "ruler evaluating Prometheus rules against given Query nodes, exposing Store API and storing old blocks in bucket")

	httpBindAddr, httpGracePeriod := regHTTPFlags(cmd)
	grpcBindAddr, grpcGracePeriod, grpcCert, grpcKey, grpcClientCA := regGRPCFlags(cmd)

	labelStrs := cmd.Flag("label", "Labels to be applied to all generated metrics (repeated). Similar to external labels for Prometheus, used to identify ruler and its blocks as unique source.").
		PlaceHolder("<name>=\"<value>\"").Strings()

	dataDir := cmd.Flag("data-dir", "data directory").Default("data/").String()

	ruleFiles := cmd.Flag("rule-file", "Rule files that should be used by rule manager. Can be in glob format (repeated).").
		Default("rules/").Strings()
	resendDelay := modelDuration(cmd.Flag("resend-delay", "Minimum amount of time to wait before resending an alert to Alertmanager.").
		Default("1m"))
	evalInterval := modelDuration(cmd.Flag("eval-interval", "The default evaluation interval to use.").
		Default("30s"))
	tsdbBlockDuration := modelDuration(cmd.Flag("tsdb.block-duration", "Block duration for TSDB block.").
		Default("2h"))
	tsdbRetention := modelDuration(cmd.Flag("tsdb.retention", "Block retention time on local disk.").
		Default("48h"))

	walCompression := cmd.Flag("tsdb.wal-compression", "Compress the tsdb WAL.").Default("true").Bool()

	alertmgrs := cmd.Flag("alertmanagers.url", "Alertmanager replica URLs to push firing alerts. Ruler claims success if push to at least one alertmanager from discovered succeeds. The scheme should not be empty e.g `http` might be used. The scheme may be prefixed with 'dns+' or 'dnssrv+' to detect Alertmanager IPs through respective DNS lookups. The port defaults to 9093 or the SRV record's value. The URL path is used as a prefix for the regular Alertmanager API path.").
		Strings()
	alertmgrsTimeout := cmd.Flag("alertmanagers.send-timeout", "Timeout for sending alerts to Alertmanager").Default("10s").Duration()
	alertmgrsConfig := extflag.RegisterPathOrContent(cmd, "alertmanagers.config", "YAML file that contains alerting configuration. See format details: https://thanos.io/components/rule.md/#configuration. If defined, it takes precedence over the '--alertmanagers.url' and '--alertmanagers.send-timeout' flags.", false)
	alertmgrsDNSSDInterval := modelDuration(cmd.Flag("alertmanagers.sd-dns-interval", "Interval between DNS resolutions of Alertmanager hosts.").
		Default("30s"))

	alertQueryURL := cmd.Flag("alert.query-url", "The external Thanos Query URL that would be set in all alerts 'Source' field").String()

	alertExcludeLabels := cmd.Flag("alert.label-drop", "Labels by name to drop before sending to alertmanager. This allows alert to be deduplicated on replica label (repeated). Similar Prometheus alert relabelling").
		Strings()
	webRoutePrefix := cmd.Flag("web.route-prefix", "Prefix for API and UI endpoints. This allows thanos UI to be served on a sub-path. This option is analogous to --web.route-prefix of Promethus.").Default("").String()
	webExternalPrefix := cmd.Flag("web.external-prefix", "Static prefix for all HTML links and redirect URLs in the UI query web interface. Actual endpoints are still served on / or the web.route-prefix. This allows thanos UI to be served behind a reverse proxy that strips a URL sub-path.").Default("").String()
	webPrefixHeaderName := cmd.Flag("web.prefix-header", "Name of HTTP request header used for dynamic prefixing of UI links and redirects. This option is ignored if web.external-prefix argument is set. Security risk: enable this option only if a reverse proxy in front of thanos is resetting the header. The --web.prefix-header=X-Forwarded-Prefix option can be useful, for example, if Thanos UI is served via Traefik reverse proxy with PathPrefixStrip option enabled, which sends the stripped prefix value in X-Forwarded-Prefix header. This allows thanos UI to be served on a sub-path.").Default("").String()

	objStoreConfig := regCommonObjStoreFlags(cmd, "", false)

	queries := cmd.Flag("query", "Addresses of statically configured query API servers (repeatable). The scheme may be prefixed with 'dns+' or 'dnssrv+' to detect query API servers through respective DNS lookups.").
		PlaceHolder("<query>").Strings()

	fileSDFiles := cmd.Flag("query.sd-files", "Path to file that contain addresses of query peers. The path can be a glob pattern (repeatable).").
		PlaceHolder("<path>").Strings()

	fileSDInterval := modelDuration(cmd.Flag("query.sd-interval", "Refresh interval to re-read file SD files. (used as a fallback)").
		Default("5m"))

	dnsSDInterval := modelDuration(cmd.Flag("query.sd-dns-interval", "Interval between DNS resolutions.").
		Default("30s"))

	dnsSDResolver := cmd.Flag("query.sd-dns-resolver", "Resolver to use. Possible options: [golang, miekgdns]").
		Default("golang").Hidden().String()

	m[comp.String()] = func(g *run.Group, logger log.Logger, reg *prometheus.Registry, tracer opentracing.Tracer, _ bool) error {
		lset, err := parseFlagLabels(*labelStrs)
		if err != nil {
			return errors.Wrap(err, "parse labels")
		}
		alertQueryURL, err := url.Parse(*alertQueryURL)
		if err != nil {
			return errors.Wrap(err, "parse alert query url")
		}

		tsdbOpts := &tsdb.Options{
			MinBlockDuration:  *tsdbBlockDuration,
			MaxBlockDuration:  *tsdbBlockDuration,
			RetentionDuration: *tsdbRetention,
			NoLockfile:        true,
			WALCompression:    *walCompression,
		}

		lookupQueries := map[string]struct{}{}
		for _, q := range *queries {
			if _, ok := lookupQueries[q]; ok {
				return errors.Errorf("Address %s is duplicated for --query flag.", q)
			}

			lookupQueries[q] = struct{}{}
		}

		var fileSD *file.Discovery
		if len(*fileSDFiles) > 0 {
			conf := &file.SDConfig{
				Files:           *fileSDFiles,
				RefreshInterval: *fileSDInterval,
			}
			fileSD = file.NewDiscovery(conf, logger)
		}

		if fileSD == nil && len(*queries) == 0 {
			return errors.Errorf("No --query parameter was given.")
		}

		return runRule(g,
			logger,
			reg,
			tracer,
			lset,
			*alertmgrs,
			*alertmgrsTimeout,
			alertmgrsConfig,
			time.Duration(*alertmgrsDNSSDInterval),
			*grpcBindAddr,
			time.Duration(*grpcGracePeriod),
			*grpcCert,
			*grpcKey,
			*grpcClientCA,
			*httpBindAddr,
			time.Duration(*httpGracePeriod),
			*webRoutePrefix,
			*webExternalPrefix,
			*webPrefixHeaderName,
			time.Duration(*resendDelay),
			time.Duration(*evalInterval),
			*dataDir,
			*ruleFiles,
			objStoreConfig,
			tsdbOpts,
			alertQueryURL,
			*alertExcludeLabels,
			*queries,
			fileSD,
			time.Duration(*dnsSDInterval),
			*dnsSDResolver,
			comp,
		)
	}
}

// runRule runs a rule evaluation component that continuously evaluates alerting and recording
// rules. It sends alert notifications and writes TSDB data for results like a regular Prometheus server.
func runRule(
	g *run.Group,
	logger log.Logger,
	reg *prometheus.Registry,
	tracer opentracing.Tracer,
	lset labels.Labels,
	alertmgrURLs []string,
	alertmgrsTimeout time.Duration,
	alertmgrsConfig *extflag.PathOrContent,
	alertmgrsDNSSDInterval time.Duration,
	grpcBindAddr string,
	grpcGracePeriod time.Duration,
	grpcCert string,
	grpcKey string,
	grpcClientCA string,
	httpBindAddr string,
	httpGracePeriod time.Duration,
	webRoutePrefix string,
	webExternalPrefix string,
	webPrefixHeaderName string,
	resendDelay time.Duration,
	evalInterval time.Duration,
	dataDir string,
	ruleFiles []string,
	objStoreConfig *extflag.PathOrContent,
	tsdbOpts *tsdb.Options,
	alertQueryURL *url.URL,
	alertExcludeLabels []string,
	queryAddrs []string,
	fileSD *file.Discovery,
	dnsSDInterval time.Duration,
	dnsSDResolver string,
	comp component.Component,
) error {
	configSuccess := prometheus.NewGauge(prometheus.GaugeOpts{
		Name: "thanos_rule_config_last_reload_successful",
		Help: "Whether the last configuration reload attempt was successful.",
	})
	configSuccessTime := prometheus.NewGauge(prometheus.GaugeOpts{
		Name: "thanos_rule_config_last_reload_success_timestamp_seconds",
		Help: "Timestamp of the last successful configuration reload.",
	})
	duplicatedQuery := prometheus.NewCounter(prometheus.CounterOpts{
		Name: "thanos_rule_duplicated_query_address",
		Help: "The number of times a duplicated query addresses is detected from the different configs in rule",
	})
	rulesLoaded := prometheus.NewGaugeVec(
		prometheus.GaugeOpts{
			Name: "thanos_rule_loaded_rules",
			Help: "Loaded rules partitioned by file and group",
		},
		[]string{"strategy", "file", "group"},
	)
	ruleEvalWarnings := prometheus.NewCounterVec(
		prometheus.CounterOpts{
			Name: "thanos_rule_evaluation_with_warnings_total",
			Help: "The total number of rule evaluation that were successful but had warnings which can indicate partial error.",
		}, []string{"strategy"},
	)
	ruleEvalWarnings.WithLabelValues(strings.ToLower(storepb.PartialResponseStrategy_ABORT.String()))
	ruleEvalWarnings.WithLabelValues(strings.ToLower(storepb.PartialResponseStrategy_WARN.String()))

	reg.MustRegister(configSuccess)
	reg.MustRegister(configSuccessTime)
	reg.MustRegister(duplicatedQuery)
	reg.MustRegister(rulesLoaded)
	reg.MustRegister(ruleEvalWarnings)

	for _, addr := range queryAddrs {
		if addr == "" {
			return errors.New("static querier address cannot be empty")
		}
	}

	db, err := tsdb.Open(dataDir, log.With(logger, "component", "tsdb"), reg, tsdbOpts)
	if err != nil {
		return errors.Wrap(err, "open TSDB")
	}
	{
		done := make(chan struct{})
		g.Add(func() error {
			<-done
			return db.Close()
		}, func(error) {
			close(done)
		})
	}

	// FileSD query addresses.
	fileSDCache := cache.New()

	dnsProvider := dns.NewProvider(
		logger,
		extprom.WrapRegistererWithPrefix("thanos_ruler_query_apis_", reg),
		dns.ResolverType(dnsSDResolver),
	)

	// Build the Alertmanager clients.
	alertmgrsConfigYAML, err := alertmgrsConfig.Content()
	if err != nil {
		return err
	}
	var (
		alertingCfg alert.AlertingConfig
		alertmgrs   []*alert.Alertmanager
	)
	if len(alertmgrsConfigYAML) > 0 {
		if len(alertmgrURLs) != 0 {
			return errors.New("--alertmanagers.url and --alertmanagers.config* flags cannot be defined at the same time")
		}
		alertingCfg, err = alert.LoadAlertingConfig(alertmgrsConfigYAML)
		if err != nil {
			return err
		}
	} else {
		// Build the Alertmanager configuration from the legacy flags.
		for _, addr := range alertmgrURLs {
			cfg, err := alert.BuildAlertmanagerConfig(logger, addr, alertmgrsTimeout)
			if err != nil {
				return err
			}
			alertingCfg.Alertmanagers = append(alertingCfg.Alertmanagers, cfg)
		}
	}

	if len(alertingCfg.Alertmanagers) == 0 {
		level.Warn(logger).Log("msg", "no alertmanager configured")
	}

	amProvider := dns.NewProvider(
		logger,
		extprom.WrapRegistererWithPrefix("thanos_ruler_alertmanagers_", reg),
		dns.ResolverType(dnsSDResolver),
	)
	for _, cfg := range alertingCfg.Alertmanagers {
		// Each Alertmanager client has a different list of targets thus each needs its own DNS provider.
		am, err := alert.NewAlertmanager(logger, cfg, amProvider.Clone())
		if err != nil {
			return err
		}
		alertmgrs = append(alertmgrs, am)
	}

	// Run rule evaluation and alert notifications.
	var (
<<<<<<< HEAD
		alertmgrs = alertmanager.NewAlertmanagerSet(logger, alertmgrURLs, dns.ResolverType(dnsSDResolver))
		alertQ    = alert.NewQueue(logger, reg, 10000, 100, labelsTSDBToProm(lset), alertExcludeLabels)
		ruleMgr   = thanosrule.NewManager(dataDir)
=======
		alertQ  = alert.NewQueue(logger, reg, 10000, 100, labelsTSDBToProm(lset), alertExcludeLabels)
		ruleMgr = thanosrule.NewManager(dataDir)
>>>>>>> 1d71579f
	)
	{
		notify := func(ctx context.Context, expr string, alerts ...*rules.Alert) {
			res := make([]*alert.Alert, 0, len(alerts))
			for _, alrt := range alerts {
				// Only send actually firing alerts.
				if alrt.State == rules.StatePending {
					continue
				}
				a := &alert.Alert{
					StartsAt:     alrt.FiredAt,
					Labels:       alrt.Labels,
					Annotations:  alrt.Annotations,
					GeneratorURL: alertQueryURL.String() + strutil.TableLinkForExpression(expr),
				}
				if !alrt.ResolvedAt.IsZero() {
					a.EndsAt = alrt.ResolvedAt
				} else {
					a.EndsAt = alrt.ValidUntil
				}
				res = append(res, a)
			}
			alertQ.Push(res)
		}
		st := tsdb.Adapter(db, 0)

		opts := rules.ManagerOptions{
			NotifyFunc:  notify,
			Logger:      log.With(logger, "component", "rules"),
			Appendable:  st,
			ExternalURL: nil,
			TSDB:        st,
			ResendDelay: resendDelay,
		}

		// TODO(bwplotka): Hide this behind thanos rules.Manager.
		for _, strategy := range storepb.PartialResponseStrategy_value {
			s := storepb.PartialResponseStrategy(strategy)

			ctx, cancel := context.WithCancel(context.Background())
			ctx = tracing.ContextWithTracer(ctx, tracer)

			opts := opts
			opts.Registerer = extprom.WrapRegistererWith(prometheus.Labels{"strategy": strings.ToLower(s.String())}, reg)
			opts.Context = ctx
			opts.QueryFunc = queryFunc(logger, dnsProvider, duplicatedQuery, ruleEvalWarnings, s)

			mgr := rules.NewManager(&opts)
			ruleMgr.SetRuleManager(s, mgr)
			g.Add(func() error {
				mgr.Run()
				<-ctx.Done()

				return nil
			}, func(error) {
				cancel()
				mgr.Stop()
			})
		}
	}
	// Discover and resolve Alertmanager addresses.
	{
<<<<<<< HEAD
		// TODO(bwplotka): https://github.com/thanos-io/thanos/issues/660.
		sdr := alert.NewSender(logger, reg, alertmgrs.Get, nil, alertmgrsTimeout)
=======
		for i := range alertmgrs {
			am := alertmgrs[i]
			ctx, cancel := context.WithCancel(context.Background())
			g.Add(func() error {
				am.Discover(ctx)
				return nil
			}, func(error) {
				cancel()
			})

			g.Add(func() error {
				return runutil.Repeat(alertmgrsDNSSDInterval, ctx.Done(), func() error {
					am.Resolve(ctx)
					return nil
				})
			}, func(error) {
				cancel()
			})
		}
	}
	// Run the alert sender.
	{
		clients := make([]alert.AlertmanagerClient, len(alertmgrs))
		for i := range alertmgrs {
			clients[i] = alertmgrs[i]
		}
		sdr := alert.NewSender(logger, reg, clients)
>>>>>>> 1d71579f
		ctx, cancel := context.WithCancel(context.Background())

		g.Add(func() error {
			for {
				sdr.Send(ctx, alertQ.Pop(ctx.Done()))

				select {
				case <-ctx.Done():
					return ctx.Err()
				default:
				}
			}
		}, func(error) {
			cancel()
		})
	}
<<<<<<< HEAD
	{
		ctx, cancel := context.WithCancel(context.Background())

		g.Add(func() error {
			return runutil.Repeat(30*time.Second, ctx.Done(), func() error {
				if err := alertmgrs.Update(ctx); err != nil {
					level.Error(logger).Log("msg", "refreshing alertmanagers failed", "err", err)
					alertMngrAddrResolutionErrors.Inc()
				}
				return nil
			})
		}, func(error) {
			cancel()
		})
	}
=======
>>>>>>> 1d71579f
	// Run File Service Discovery and update the query addresses when the files are modified.
	if fileSD != nil {
		var fileSDUpdates chan []*targetgroup.Group
		ctxRun, cancelRun := context.WithCancel(context.Background())

		fileSDUpdates = make(chan []*targetgroup.Group)

		g.Add(func() error {
			fileSD.Run(ctxRun, fileSDUpdates)
			return nil
		}, func(error) {
			cancelRun()
		})

		ctxUpdate, cancelUpdate := context.WithCancel(context.Background())
		g.Add(func() error {
			for {
				select {
				case update := <-fileSDUpdates:
					// Discoverers sometimes send nil updates so need to check for it to avoid panics.
					if update == nil {
						continue
					}
					fileSDCache.Update(update)
				case <-ctxUpdate.Done():
					return nil
				}
			}
		}, func(error) {
			cancelUpdate()
			close(fileSDUpdates)
		})
	}

	// Handle reload and termination interrupts.
	reload := make(chan struct{}, 1)
	{
		cancel := make(chan struct{})
		reload <- struct{}{} // Initial reload.

		g.Add(func() error {
			for {
				select {
				case <-cancel:
					return errors.New("canceled")
				case <-reload:
				}

				level.Debug(logger).Log("msg", "configured rule files", "files", strings.Join(ruleFiles, ","))
				var files []string
				for _, pat := range ruleFiles {
					fs, err := filepath.Glob(pat)
					if err != nil {
						// The only error can be a bad pattern.
						level.Error(logger).Log("msg", "retrieving rule files failed. Ignoring file.", "pattern", pat, "err", err)
						continue
					}

					files = append(files, fs...)
				}

				level.Info(logger).Log("msg", "reload rule files", "numFiles", len(files))

				if err := ruleMgr.Update(evalInterval, files); err != nil {
					configSuccess.Set(0)
					level.Error(logger).Log("msg", "reloading rules failed", "err", err)
					continue
				}

				configSuccess.Set(1)
				configSuccessTime.Set(float64(time.Now().UnixNano()) / 1e9)

				rulesLoaded.Reset()
				for _, group := range ruleMgr.RuleGroups() {
					rulesLoaded.WithLabelValues(group.PartialResponseStrategy.String(), group.File(), group.Name()).Set(float64(len(group.Rules())))
				}

			}
		}, func(error) {
			close(cancel)
		})
	}
	{
		cancel := make(chan struct{})

		g.Add(func() error {
			c := make(chan os.Signal, 1)
			for {
				signal.Notify(c, syscall.SIGHUP)
				select {
				case <-c:
					select {
					case reload <- struct{}{}:
					default:
					}
				case <-cancel:
					return errors.New("canceled")
				}
			}
		}, func(error) {
			close(cancel)
		})
	}
	// Periodically update the addresses from static flags and file SD by resolving them using DNS SD if necessary.
	{
		ctx, cancel := context.WithCancel(context.Background())
		g.Add(func() error {
			return runutil.Repeat(dnsSDInterval, ctx.Done(), func() error {
				dnsProvider.Resolve(ctx, append(fileSDCache.Addresses(), queryAddrs...))
				return nil
			})
		}, func(error) {
			cancel()
		})
	}
	statusProber := prober.New(comp, logger, prometheus.WrapRegistererWithPrefix("thanos_", reg))
	// Start gRPC server.
	{
		store := store.NewTSDBStore(logger, reg, db, component.Rule, lset)

		tlsCfg, err := tls.NewServerConfig(log.With(logger, "protocol", "gRPC"), grpcCert, grpcKey, grpcClientCA)
		if err != nil {
			return errors.Wrap(err, "setup gRPC server")
		}

		s := grpcserver.New(logger, reg, tracer, comp, store,
			grpcserver.WithListen(grpcBindAddr),
			grpcserver.WithGracePeriod(grpcGracePeriod),
			grpcserver.WithTLSConfig(tlsCfg),
		)

		g.Add(func() error {
			statusProber.Ready()
			return s.ListenAndServe()
		}, func(err error) {
			statusProber.NotReady(err)
			s.Shutdown(err)
		})
	}
	// Start UI & metrics HTTP server.
	{
		router := route.New()

		// Redirect from / to /webRoutePrefix.
		if webRoutePrefix != "" {
			router.Get("/", func(w http.ResponseWriter, r *http.Request) {
				http.Redirect(w, r, webRoutePrefix, http.StatusFound)
			})
		}

		router.WithPrefix(webRoutePrefix).Post("/-/reload", func(w http.ResponseWriter, r *http.Request) {
			reload <- struct{}{}
		})

		flagsMap := map[string]string{
			// TODO(bplotka in PR #513 review): pass all flags, not only the flags needed by prefix rewriting.
			"web.external-prefix": webExternalPrefix,
			"web.prefix-header":   webPrefixHeaderName,
		}

		ins := extpromhttp.NewInstrumentationMiddleware(reg)

		ui.NewRuleUI(logger, reg, ruleMgr, alertQueryURL.String(), flagsMap).Register(router.WithPrefix(webRoutePrefix), ins)

		api := v1.NewAPI(logger, reg, ruleMgr)
		api.Register(router.WithPrefix(path.Join(webRoutePrefix, "/api/v1")), tracer, logger, ins)

		// Initiate HTTP listener providing metrics endpoint and readiness/liveness probes.
		srv := httpserver.New(logger, reg, comp, statusProber,
			httpserver.WithListen(httpBindAddr),
			httpserver.WithGracePeriod(httpGracePeriod),
		)
		srv.Handle("/", router)

		g.Add(func() error {
			statusProber.Healthy()

			return srv.ListenAndServe()
		}, func(err error) {
			statusProber.NotReady(err)
			defer statusProber.NotHealthy(err)

			srv.Shutdown(err)
		})
	}

	confContentYaml, err := objStoreConfig.Content()
	if err != nil {
		return err
	}

	if len(confContentYaml) > 0 {
		// The background shipper continuously scans the data directory and uploads
		// new blocks to Google Cloud Storage or an S3-compatible storage service.
		bkt, err := client.NewBucket(logger, confContentYaml, reg, component.Rule.String())
		if err != nil {
			return err
		}

		// Ensure we close up everything properly.
		defer func() {
			if err != nil {
				runutil.CloseWithLogOnErr(logger, bkt, "bucket client")
			}
		}()

		s := shipper.New(logger, nil, dataDir, bkt, func() labels.Labels { return lset }, metadata.RulerSource)

		ctx, cancel := context.WithCancel(context.Background())

		g.Add(func() error {
			defer runutil.CloseWithLogOnErr(logger, bkt, "bucket client")

			return runutil.Repeat(30*time.Second, ctx.Done(), func() error {
				if _, err := s.Sync(ctx); err != nil {
					level.Warn(logger).Log("err", err)
				}
				return nil
			})
		}, func(error) {
			cancel()
		})
	} else {
		level.Info(logger).Log("msg", "no supported bucket was configured, uploads will be disabled")
	}

	level.Info(logger).Log("msg", "starting rule node")
	return nil
}

func parseFlagLabels(s []string) (labels.Labels, error) {
	var lset labels.Labels
	for _, l := range s {
		parts := strings.SplitN(l, "=", 2)
		if len(parts) != 2 {
			return nil, errors.Errorf("unrecognized label %q", l)
		}
		if !model.LabelName.IsValid(model.LabelName(string(parts[0]))) {
			return nil, errors.Errorf("unsupported format for label %s", l)
		}
		val, err := strconv.Unquote(parts[1])
		if err != nil {
			return nil, errors.Wrap(err, "unquote label value")
		}
		lset = append(lset, labels.Label{Name: parts[0], Value: val})
	}
	return lset, nil
}

func labelsTSDBToProm(lset labels.Labels) (res labels.Labels) {
	for _, l := range lset {
		res = append(res, labels.Label{
			Name:  l.Name,
			Value: l.Value,
		})
	}
	return res
}

func removeDuplicateQueryAddrs(logger log.Logger, duplicatedQueriers prometheus.Counter, addrs []string) []string {
	set := make(map[string]struct{})
	deduplicated := make([]string, 0, len(addrs))
	for _, addr := range addrs {
		if _, ok := set[addr]; ok {
			level.Warn(logger).Log("msg", "duplicate query address is provided - %v", addr)
			duplicatedQueriers.Inc()
			continue
		}
		deduplicated = append(deduplicated, addr)
		set[addr] = struct{}{}
	}
	return deduplicated
}

// queryFunc returns query function that hits the HTTP query API of query peers in randomized order until we get a result
// back or the context get canceled.
func queryFunc(
	logger log.Logger,
	dnsProvider *dns.Provider,
	duplicatedQuery prometheus.Counter,
	ruleEvalWarnings *prometheus.CounterVec,
	partialResponseStrategy storepb.PartialResponseStrategy,
) rules.QueryFunc {
	var spanID string

	switch partialResponseStrategy {
	case storepb.PartialResponseStrategy_WARN:
		spanID = "/rule_instant_query HTTP[client]"
	case storepb.PartialResponseStrategy_ABORT:
		spanID = "/rule_instant_query_part_resp_abort HTTP[client]"
	default:
		// Programming error will be caught by tests.
		panic(errors.Errorf("unknown partial response strategy %v", partialResponseStrategy).Error())
	}

	return func(ctx context.Context, q string, t time.Time) (promql.Vector, error) {
		// Add DNS resolved addresses from static flags and file SD.
		// TODO(bwplotka): Consider generating addresses in *url.URL.
		addrs := dnsProvider.Addresses()

		addrs = removeDuplicateQueryAddrs(logger, duplicatedQuery, addrs)

		for _, i := range rand.Perm(len(addrs)) {
			u, err := url.Parse(fmt.Sprintf("http://%s", addrs[i]))
			if err != nil {
				return nil, errors.Wrapf(err, "url parse %s", addrs[i])
			}

			span, ctx := tracing.StartSpan(ctx, spanID)
			v, warns, err := promclient.PromqlQueryInstant(ctx, logger, u, q, t, promclient.QueryOptions{
				Deduplicate:             true,
				PartialResponseStrategy: partialResponseStrategy,
			})
			span.Finish()

			if err != nil {
				level.Error(logger).Log("err", err, "query", q)
			} else {
				if len(warns) > 0 {
					ruleEvalWarnings.WithLabelValues(strings.ToLower(partialResponseStrategy.String())).Inc()
					// TODO(bwplotka): Propagate those to UI, probably requires changing rule manager code ):
					level.Warn(logger).Log("warnings", strings.Join(warns, ", "), "query", q)
				}
				return v, nil
			}
		}
		return nil, errors.Errorf("no query peer reachable")
	}
}<|MERGE_RESOLUTION|>--- conflicted
+++ resolved
@@ -337,14 +337,9 @@
 
 	// Run rule evaluation and alert notifications.
 	var (
-<<<<<<< HEAD
 		alertmgrs = alertmanager.NewAlertmanagerSet(logger, alertmgrURLs, dns.ResolverType(dnsSDResolver))
 		alertQ    = alert.NewQueue(logger, reg, 10000, 100, labelsTSDBToProm(lset), alertExcludeLabels)
 		ruleMgr   = thanosrule.NewManager(dataDir)
-=======
-		alertQ  = alert.NewQueue(logger, reg, 10000, 100, labelsTSDBToProm(lset), alertExcludeLabels)
-		ruleMgr = thanosrule.NewManager(dataDir)
->>>>>>> 1d71579f
 	)
 	{
 		notify := func(ctx context.Context, expr string, alerts ...*rules.Alert) {
@@ -407,38 +402,8 @@
 	}
 	// Discover and resolve Alertmanager addresses.
 	{
-<<<<<<< HEAD
 		// TODO(bwplotka): https://github.com/thanos-io/thanos/issues/660.
 		sdr := alert.NewSender(logger, reg, alertmgrs.Get, nil, alertmgrsTimeout)
-=======
-		for i := range alertmgrs {
-			am := alertmgrs[i]
-			ctx, cancel := context.WithCancel(context.Background())
-			g.Add(func() error {
-				am.Discover(ctx)
-				return nil
-			}, func(error) {
-				cancel()
-			})
-
-			g.Add(func() error {
-				return runutil.Repeat(alertmgrsDNSSDInterval, ctx.Done(), func() error {
-					am.Resolve(ctx)
-					return nil
-				})
-			}, func(error) {
-				cancel()
-			})
-		}
-	}
-	// Run the alert sender.
-	{
-		clients := make([]alert.AlertmanagerClient, len(alertmgrs))
-		for i := range alertmgrs {
-			clients[i] = alertmgrs[i]
-		}
-		sdr := alert.NewSender(logger, reg, clients)
->>>>>>> 1d71579f
 		ctx, cancel := context.WithCancel(context.Background())
 
 		g.Add(func() error {
@@ -455,7 +420,7 @@
 			cancel()
 		})
 	}
-<<<<<<< HEAD
+
 	{
 		ctx, cancel := context.WithCancel(context.Background())
 
@@ -471,8 +436,7 @@
 			cancel()
 		})
 	}
-=======
->>>>>>> 1d71579f
+  
 	// Run File Service Discovery and update the query addresses when the files are modified.
 	if fileSD != nil {
 		var fileSDUpdates chan []*targetgroup.Group
