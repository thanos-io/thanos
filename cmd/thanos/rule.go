// Copyright (c) The Thanos Authors.
// Licensed under the Apache License 2.0.

package main

import (
	"context"
	"math/rand"
	"net/http"
	"net/url"
	"os"
	"path/filepath"
	"sort"
	"strconv"
	"strings"
	"time"

	"github.com/go-kit/kit/log"
	"github.com/go-kit/kit/log/level"
	grpc_logging "github.com/grpc-ecosystem/go-grpc-middleware/v2/interceptors/logging"
	"github.com/grpc-ecosystem/go-grpc-middleware/v2/interceptors/tags"
	"github.com/oklog/run"
	"github.com/opentracing/opentracing-go"
	"github.com/pkg/errors"
	"github.com/prometheus/client_golang/prometheus"
	"github.com/prometheus/client_golang/prometheus/promauto"
	"github.com/prometheus/common/model"
	"github.com/prometheus/common/route"
	"github.com/prometheus/prometheus/pkg/labels"
	"github.com/prometheus/prometheus/promql"
	"github.com/prometheus/prometheus/rules"
	"github.com/prometheus/prometheus/tsdb"
	"github.com/prometheus/prometheus/util/strutil"
	"github.com/thanos-io/thanos/pkg/errutil"
	"github.com/thanos-io/thanos/pkg/extkingpin"

	"github.com/thanos-io/thanos/pkg/alert"
	v1 "github.com/thanos-io/thanos/pkg/api/rule"
	"github.com/thanos-io/thanos/pkg/block/metadata"
	"github.com/thanos-io/thanos/pkg/component"
	"github.com/thanos-io/thanos/pkg/discovery/dns"
	"github.com/thanos-io/thanos/pkg/extflag"
	"github.com/thanos-io/thanos/pkg/extprom"
	extpromhttp "github.com/thanos-io/thanos/pkg/extprom/http"
	http_util "github.com/thanos-io/thanos/pkg/http"
	"github.com/thanos-io/thanos/pkg/logging"
	"github.com/thanos-io/thanos/pkg/objstore/client"
	"github.com/thanos-io/thanos/pkg/prober"
	"github.com/thanos-io/thanos/pkg/promclient"
	"github.com/thanos-io/thanos/pkg/query"
	thanosrules "github.com/thanos-io/thanos/pkg/rules"
	"github.com/thanos-io/thanos/pkg/runutil"
	grpcserver "github.com/thanos-io/thanos/pkg/server/grpc"
	httpserver "github.com/thanos-io/thanos/pkg/server/http"
	"github.com/thanos-io/thanos/pkg/shipper"
	"github.com/thanos-io/thanos/pkg/store"
	"github.com/thanos-io/thanos/pkg/store/storepb"
	"github.com/thanos-io/thanos/pkg/tls"
	"github.com/thanos-io/thanos/pkg/tracing"
	"github.com/thanos-io/thanos/pkg/ui"
	"github.com/thanos-io/thanos/pkg/ui/config"
)

// registerRule registers a rule command.
func registerRule(app *extkingpin.App) {
	comp := component.Rule
	cmd := app.Command(comp.String(), "Ruler evaluating Prometheus rules against given Query nodes, exposing Store API and storing old blocks in bucket.")

	httpBindAddr, httpGracePeriod := extkingpin.RegisterHTTPFlags(cmd)
	grpcBindAddr, grpcGracePeriod, grpcCert, grpcKey, grpcClientCA := extkingpin.RegisterGRPCFlags(cmd)

	labelStrs := cmd.Flag("label", "Labels to be applied to all generated metrics (repeated). Similar to external labels for Prometheus, used to identify ruler and its blocks as unique source.").
		PlaceHolder("<name>=\"<value>\"").Strings()

	dataDir := cmd.Flag("data-dir", "data directory").Default("data/").String()

	ruleFiles := cmd.Flag("rule-file", "Rule files that should be used by rule manager. Can be in glob format (repeated).").
		Default("rules/").Strings()
	resendDelay := extkingpin.ModelDuration(cmd.Flag("resend-delay", "Minimum amount of time to wait before resending an alert to Alertmanager.").
		Default("1m"))
	evalInterval := extkingpin.ModelDuration(cmd.Flag("eval-interval", "The default evaluation interval to use.").
		Default("30s"))
	tsdbBlockDuration := extkingpin.ModelDuration(cmd.Flag("tsdb.block-duration", "Block duration for TSDB block.").
		Default("2h"))
	tsdbRetention := extkingpin.ModelDuration(cmd.Flag("tsdb.retention", "Block retention time on local disk.").
		Default("48h"))
	noLockFile := cmd.Flag("tsdb.no-lockfile", "Do not create lockfile in TSDB data directory. In any case, the lockfiles will be deleted on next startup.").Default("false").Bool()
	walCompression := cmd.Flag("tsdb.wal-compression", "Compress the tsdb WAL.").Default("true").Bool()

	alertmgrs := cmd.Flag("alertmanagers.url", "Alertmanager replica URLs to push firing alerts. Ruler claims success if push to at least one alertmanager from discovered succeeds. The scheme should not be empty e.g `http` might be used. The scheme may be prefixed with 'dns+' or 'dnssrv+' to detect Alertmanager IPs through respective DNS lookups. The port defaults to 9093 or the SRV record's value. The URL path is used as a prefix for the regular Alertmanager API path.").
		Strings()
	alertmgrsTimeout := cmd.Flag("alertmanagers.send-timeout", "Timeout for sending alerts to Alertmanager").Default("10s").Duration()
	alertmgrsConfig := extflag.RegisterPathOrContent(cmd, "alertmanagers.config", "YAML file that contains alerting configuration. See format details: https://thanos.io/tip/components/rule.md/#configuration. If defined, it takes precedence over the '--alertmanagers.url' and '--alertmanagers.send-timeout' flags.", false)
	alertmgrsDNSSDInterval := extkingpin.ModelDuration(cmd.Flag("alertmanagers.sd-dns-interval", "Interval between DNS resolutions of Alertmanager hosts.").
		Default("30s"))

	alertQueryURL := cmd.Flag("alert.query-url", "The external Thanos Query URL that would be set in all alerts 'Source' field").String()

	alertExcludeLabels := cmd.Flag("alert.label-drop", "Labels by name to drop before sending to alertmanager. This allows alert to be deduplicated on replica label (repeated). Similar Prometheus alert relabelling").
		Strings()
	webRoutePrefix := cmd.Flag("web.route-prefix", "Prefix for API and UI endpoints. This allows thanos UI to be served on a sub-path. This option is analogous to --web.route-prefix of Prometheus.").Default("").String()
	webExternalPrefix := cmd.Flag("web.external-prefix", "Static prefix for all HTML links and redirect URLs in the UI query web interface. Actual endpoints are still served on / or the web.route-prefix. This allows thanos UI to be served behind a reverse proxy that strips a URL sub-path.").Default("").String()
	webPrefixHeaderName := cmd.Flag("web.prefix-header", "Name of HTTP request header used for dynamic prefixing of UI links and redirects. This option is ignored if web.external-prefix argument is set. Security risk: enable this option only if a reverse proxy in front of thanos is resetting the header. The --web.prefix-header=X-Forwarded-Prefix option can be useful, for example, if Thanos UI is served via Traefik reverse proxy with PathPrefixStrip option enabled, which sends the stripped prefix value in X-Forwarded-Prefix header. This allows thanos UI to be served on a sub-path.").Default("").String()
	webDisableCORS := cmd.Flag("web.disable-cors", "Whether to disable CORS headers to be set by Thanos. By default Thanos sets CORS headers to be allowed by all.").Default("false").Bool()

	reqLogDecision := cmd.Flag("log.request.decision", "Deprecation Warning - This flag would be soon deprecated, and replaced with `request.logging-config`. Request Logging for logging the start and end of requests. By default this flag is disabled. LogFinishCall: Logs the finish call of the requests. LogStartAndFinishCall: Logs the start and finish call of the requests. NoLogCall: Disable request logging.").Default("").Enum("NoLogCall", "LogFinishCall", "LogStartAndFinishCall", "")

	objStoreConfig := extkingpin.RegisterCommonObjStoreFlags(cmd, "", false)

	queries := cmd.Flag("query", "Addresses of statically configured query API servers (repeatable). The scheme may be prefixed with 'dns+' or 'dnssrv+' to detect query API servers through respective DNS lookups.").
		PlaceHolder("<query>").Strings()

	queryConfig := extflag.RegisterPathOrContent(cmd, "query.config", "YAML file that contains query API servers configuration. See format details: https://thanos.io/tip/components/rule.md/#configuration. If defined, it takes precedence over the '--query' and '--query.sd-files' flags.", false)

	fileSDFiles := cmd.Flag("query.sd-files", "Path to file that contains addresses of query API servers. The path can be a glob pattern (repeatable).").
		PlaceHolder("<path>").Strings()

	fileSDInterval := extkingpin.ModelDuration(cmd.Flag("query.sd-interval", "Refresh interval to re-read file SD files. (used as a fallback)").
		Default("5m"))

	dnsSDInterval := extkingpin.ModelDuration(cmd.Flag("query.sd-dns-interval", "Interval between DNS resolutions.").
		Default("30s"))

	httpMethod := cmd.Flag("query.http-method", "HTTP method to use when sending queries. Possible options: [GET, POST]").
		Default("POST").Enum("GET", "POST")

	dnsSDResolver := cmd.Flag("query.sd-dns-resolver", "Resolver to use. Possible options: [golang, miekgdns]").
		Default("golang").Hidden().String()

	allowOutOfOrderUpload := cmd.Flag("shipper.allow-out-of-order-uploads",
		"If true, shipper will skip failed block uploads in the given iteration and retry later. This means that some newer blocks might be uploaded sooner than older blocks."+
			"This can trigger compaction without those blocks and as a result will create an overlap situation. Set it to true if you have vertical compaction enabled and wish to upload blocks as soon as possible without caring"+
			"about order.").
		Default("false").Hidden().Bool()

	hashFunc := cmd.Flag("hash-func", "Specify which hash function to use when calculating the hashes of produced files. If no function has been specified, it does not happen. This permits avoiding downloading some files twice albeit at some performance cost. Possible values are: \"\", \"SHA256\".").
		Default("").Enum("SHA256", "")

	reqLogConfig := extkingpin.RegisterRequestLoggingFlags(cmd)

	cmd.Setup(func(g *run.Group, logger log.Logger, reg *prometheus.Registry, tracer opentracing.Tracer, reload <-chan struct{}, _ bool) error {
		lset, err := parseFlagLabels(*labelStrs)
		if err != nil {
			return errors.Wrap(err, "parse labels")
		}
		alertQueryURL, err := url.Parse(*alertQueryURL)
		if err != nil {
			return errors.Wrap(err, "parse alert query url")
		}

		tsdbOpts := &tsdb.Options{
			MinBlockDuration:  int64(time.Duration(*tsdbBlockDuration) / time.Millisecond),
			MaxBlockDuration:  int64(time.Duration(*tsdbBlockDuration) / time.Millisecond),
			RetentionDuration: int64(time.Duration(*tsdbRetention) / time.Millisecond),
			NoLockfile:        *noLockFile,
			WALCompression:    *walCompression,
		}

		// Parse and check query configuration.
		lookupQueries := map[string]struct{}{}
		for _, q := range *queries {
			if _, ok := lookupQueries[q]; ok {
				return errors.Errorf("Address %s is duplicated for --query flag.", q)
			}

			lookupQueries[q] = struct{}{}
		}

		queryConfigYAML, err := queryConfig.Content()
		if err != nil {
			return err
		}
		if len(*fileSDFiles) == 0 && len(*queries) == 0 && len(queryConfigYAML) == 0 {
			return errors.New("no --query parameter was given")
		}
		if (len(*fileSDFiles) != 0 || len(*queries) != 0) && len(queryConfigYAML) != 0 {
			return errors.New("--query/--query.sd-files and --query.config* parameters cannot be defined at the same time")
		}

		// Parse and check alerting configuration.
		alertmgrsConfigYAML, err := alertmgrsConfig.Content()
		if err != nil {
			return err
		}
		if len(alertmgrsConfigYAML) != 0 && len(*alertmgrs) != 0 {
			return errors.New("--alertmanagers.url and --alertmanagers.config* parameters cannot be defined at the same time")
		}

		httpLogOpts, err := logging.ParseHTTPOptions(*reqLogDecision, reqLogConfig)
		if err != nil {
			return errors.Wrap(err, "error while parsing config for request logging")
		}

		tagOpts, grpcLogOpts, err := logging.ParsegRPCOptions(*reqLogDecision, reqLogConfig)
		if err != nil {
			return errors.Wrap(err, "error while parsing config for request logging")
		}

		return runRule(g,
			logger,
			reg,
			tracer,
			httpLogOpts,
			grpcLogOpts,
			tagOpts,
			reload,
			lset,
			*alertmgrs,
			*alertmgrsTimeout,
			alertmgrsConfigYAML,
			time.Duration(*alertmgrsDNSSDInterval),
			*grpcBindAddr,
			time.Duration(*grpcGracePeriod),
			*grpcCert,
			*grpcKey,
			*grpcClientCA,
			*httpBindAddr,
			time.Duration(*httpGracePeriod),
			*webRoutePrefix,
			*webExternalPrefix,
			*webPrefixHeaderName,
			*webDisableCORS,
			time.Duration(*resendDelay),
			time.Duration(*evalInterval),
			*dataDir,
			*ruleFiles,
			objStoreConfig,
			tsdbOpts,
			alertQueryURL,
			*alertExcludeLabels,
			*queries,
			*fileSDFiles,
			time.Duration(*fileSDInterval),
			queryConfigYAML,
			time.Duration(*dnsSDInterval),
			*dnsSDResolver,
			comp,
			*allowOutOfOrderUpload,
			*httpMethod,
			getFlagsMap(cmd.Flags()),
			metadata.HashFunc(*hashFunc),
		)
	})
}

// RuleMetrics defines Thanos Ruler metrics.
type RuleMetrics struct {
	configSuccess     prometheus.Gauge
	configSuccessTime prometheus.Gauge
	duplicatedQuery   prometheus.Counter
	rulesLoaded       *prometheus.GaugeVec
	ruleEvalWarnings  *prometheus.CounterVec
}

func newRuleMetrics(reg *prometheus.Registry) *RuleMetrics {
	m := new(RuleMetrics)

	factory := promauto.With(reg)
	m.configSuccess = factory.NewGauge(prometheus.GaugeOpts{
		Name: "thanos_rule_config_last_reload_successful",
		Help: "Whether the last configuration reload attempt was successful.",
	})
	m.configSuccessTime = factory.NewGauge(prometheus.GaugeOpts{
		Name: "thanos_rule_config_last_reload_success_timestamp_seconds",
		Help: "Timestamp of the last successful configuration reload.",
	})
	m.duplicatedQuery = factory.NewCounter(prometheus.CounterOpts{
		Name: "thanos_rule_duplicated_query_addresses_total",
		Help: "The number of times a duplicated query addresses is detected from the different configs in rule.",
	})
	m.rulesLoaded = factory.NewGaugeVec(
		prometheus.GaugeOpts{
			Name: "thanos_rule_loaded_rules",
			Help: "Loaded rules partitioned by file and group.",
		},
		[]string{"strategy", "file", "group"},
	)
	m.ruleEvalWarnings = factory.NewCounterVec(
		prometheus.CounterOpts{
			Name: "thanos_rule_evaluation_with_warnings_total",
			Help: "The total number of rule evaluation that were successful but had warnings which can indicate partial error.",
		}, []string{"strategy"},
	)
	m.ruleEvalWarnings.WithLabelValues(strings.ToLower(storepb.PartialResponseStrategy_ABORT.String()))
	m.ruleEvalWarnings.WithLabelValues(strings.ToLower(storepb.PartialResponseStrategy_WARN.String()))

	return m
}

// runRule runs a rule evaluation component that continuously evaluates alerting and recording
// rules. It sends alert notifications and writes TSDB data for results like a regular Prometheus server.
func runRule(
	g *run.Group,
	logger log.Logger,
	reg *prometheus.Registry,
	tracer opentracing.Tracer,
	httpLogOpts []logging.Option,
	grpcLogOpts []grpc_logging.Option,
	tagOpts []tags.Option,
	reloadSignal <-chan struct{},
	lset labels.Labels,
	alertmgrURLs []string,
	alertmgrsTimeout time.Duration,
	alertmgrsConfigYAML []byte,
	alertmgrsDNSSDInterval time.Duration,
	grpcBindAddr string,
	grpcGracePeriod time.Duration,
	grpcCert string,
	grpcKey string,
	grpcClientCA string,
	httpBindAddr string,
	httpGracePeriod time.Duration,
	webRoutePrefix string,
	webExternalPrefix string,
	webPrefixHeaderName string,
	disableCORS bool,
	resendDelay time.Duration,
	evalInterval time.Duration,
	dataDir string,
	ruleFiles []string,
	objStoreConfig *extflag.PathOrContent,
	tsdbOpts *tsdb.Options,
	alertQueryURL *url.URL,
	alertExcludeLabels []string,
	queryAddrs []string,
	querySDFiles []string,
	querySDInterval time.Duration,
	queryConfigYAML []byte,
	dnsSDInterval time.Duration,
	dnsSDResolver string,
	comp component.Component,
	allowOutOfOrderUpload bool,
	httpMethod string,
	flagsMap map[string]string,
	hashFunc metadata.HashFunc,
) error {
	metrics := newRuleMetrics(reg)

	var queryCfg []query.Config
	var err error
	if len(queryConfigYAML) > 0 {
		queryCfg, err = query.LoadConfigs(queryConfigYAML)
		if err != nil {
			return err
		}
	} else {
		queryCfg, err = query.BuildQueryConfig(queryAddrs)
		if err != nil {
			return err
		}

		// Build the query configuration from the legacy query flags.
		var fileSDConfigs []http_util.FileSDConfig
		if len(querySDFiles) > 0 {
			fileSDConfigs = append(fileSDConfigs, http_util.FileSDConfig{
				Files:           querySDFiles,
				RefreshInterval: model.Duration(querySDInterval),
			})
			queryCfg = append(queryCfg,
				query.Config{
					EndpointsConfig: http_util.EndpointsConfig{
						Scheme:        "http",
						FileSDConfigs: fileSDConfigs,
					},
				},
			)
		}
	}

	queryProvider := dns.NewProvider(
		logger,
		extprom.WrapRegistererWithPrefix("thanos_rule_query_apis_", reg),
		dns.ResolverType(dnsSDResolver),
	)
	var queryClients []*http_util.Client
	for _, cfg := range queryCfg {
		c, err := http_util.NewHTTPClient(cfg.HTTPClientConfig, "query")
		if err != nil {
			return err
		}
		c.Transport = tracing.HTTPTripperware(logger, c.Transport)
		queryClient, err := http_util.NewClient(logger, cfg.EndpointsConfig, c, queryProvider.Clone())
		if err != nil {
			return err
		}
		queryClients = append(queryClients, queryClient)
		// Discover and resolve query addresses.
		addDiscoveryGroups(g, queryClient, dnsSDInterval)
	}

	db, err := tsdb.Open(dataDir, log.With(logger, "component", "tsdb"), reg, tsdbOpts)
	if err != nil {
		return errors.Wrap(err, "open TSDB")
	}

	level.Debug(logger).Log("msg", "removing storage lock file if any")
	if err := removeLockfileIfAny(logger, dataDir); err != nil {
		return errors.Wrap(err, "remove storage lock files")
	}

	{
		done := make(chan struct{})
		g.Add(func() error {
			<-done
			return db.Close()
		}, func(error) {
			close(done)
		})
	}

	// Build the Alertmanager clients.
	var alertingCfg alert.AlertingConfig
	if len(alertmgrsConfigYAML) > 0 {
		alertingCfg, err = alert.LoadAlertingConfig(alertmgrsConfigYAML)
		if err != nil {
			return err
		}
	} else {
		// Build the Alertmanager configuration from the legacy flags.
		for _, addr := range alertmgrURLs {
			cfg, err := alert.BuildAlertmanagerConfig(addr, alertmgrsTimeout)
			if err != nil {
				return err
			}
			alertingCfg.Alertmanagers = append(alertingCfg.Alertmanagers, cfg)
		}
	}

	if len(alertingCfg.Alertmanagers) == 0 {
		level.Warn(logger).Log("msg", "no alertmanager configured")
	}

	amProvider := dns.NewProvider(
		logger,
		extprom.WrapRegistererWithPrefix("thanos_rule_alertmanagers_", reg),
		dns.ResolverType(dnsSDResolver),
	)
	var alertmgrs []*alert.Alertmanager
	for _, cfg := range alertingCfg.Alertmanagers {
		c, err := http_util.NewHTTPClient(cfg.HTTPClientConfig, "alertmanager")
		if err != nil {
			return err
		}
		c.Transport = tracing.HTTPTripperware(logger, c.Transport)
		// Each Alertmanager client has a different list of targets thus each needs its own DNS provider.
		amClient, err := http_util.NewClient(logger, cfg.EndpointsConfig, c, amProvider.Clone())
		if err != nil {
			return err
		}
		// Discover and resolve Alertmanager addresses.
		addDiscoveryGroups(g, amClient, alertmgrsDNSSDInterval)

		alertmgrs = append(alertmgrs, alert.NewAlertmanager(logger, amClient, time.Duration(cfg.Timeout), cfg.APIVersion))
	}

	var (
		ruleMgr *thanosrules.Manager
		alertQ  = alert.NewQueue(logger, reg, 10000, 100, labelsTSDBToProm(lset), alertExcludeLabels)
	)
	{
		// Run rule evaluation and alert notifications.
		notifyFunc := func(ctx context.Context, expr string, alerts ...*rules.Alert) {
			res := make([]*alert.Alert, 0, len(alerts))
			for _, alrt := range alerts {
				// Only send actually firing alerts.
				if alrt.State == rules.StatePending {
					continue
				}
				a := &alert.Alert{
					StartsAt:     alrt.FiredAt,
					Labels:       alrt.Labels,
					Annotations:  alrt.Annotations,
					GeneratorURL: alertQueryURL.String() + strutil.TableLinkForExpression(expr),
				}
				if !alrt.ResolvedAt.IsZero() {
					a.EndsAt = alrt.ResolvedAt
				} else {
					a.EndsAt = alrt.ValidUntil
				}
				res = append(res, a)
			}
			alertQ.Push(res)
		}

		ctx, cancel := context.WithCancel(context.Background())
		logger = log.With(logger, "component", "rules")
		ruleMgr = thanosrules.NewManager(
			tracing.ContextWithTracer(ctx, tracer),
			reg,
			dataDir,
			rules.ManagerOptions{
				NotifyFunc:  notifyFunc,
				Logger:      logger,
				Appendable:  db,
				ExternalURL: nil,
				Queryable:   db,
				ResendDelay: resendDelay,
			},
			queryFuncCreator(logger, queryClients, metrics.duplicatedQuery, metrics.ruleEvalWarnings, httpMethod),
			lset,
		)

		// Schedule rule manager that evaluates rules.
		g.Add(func() error {
			ruleMgr.Run()
			<-ctx.Done()

			return nil
		}, func(err error) {
			cancel()
			ruleMgr.Stop()
		})
	}
	// Run the alert sender.
	{
		sdr := alert.NewSender(logger, reg, alertmgrs)
		ctx, cancel := context.WithCancel(context.Background())
		ctx = tracing.ContextWithTracer(ctx, tracer)

		g.Add(func() error {
			for {
				tracing.DoInSpan(ctx, "/send_alerts", func(ctx context.Context) {
					sdr.Send(ctx, alertQ.Pop(ctx.Done()))
				})

				select {
				case <-ctx.Done():
					return ctx.Err()
				default:
				}
			}
		}, func(error) {
			cancel()
		})
	}

	// Handle reload and termination interrupts.
	reloadWebhandler := make(chan chan error)
	{
		ctx, cancel := context.WithCancel(context.Background())
		g.Add(func() error {
			// Initialize rules.
			if err := reloadRules(logger, ruleFiles, ruleMgr, evalInterval, metrics); err != nil {
				level.Error(logger).Log("msg", "initialize rules failed", "err", err)
				return err
			}
			for {
				select {
				case <-reloadSignal:
					if err := reloadRules(logger, ruleFiles, ruleMgr, evalInterval, metrics); err != nil {
						level.Error(logger).Log("msg", "reload rules by sighup failed", "err", err)
					}
				case reloadMsg := <-reloadWebhandler:
					err := reloadRules(logger, ruleFiles, ruleMgr, evalInterval, metrics)
					if err != nil {
						level.Error(logger).Log("msg", "reload rules by webhandler failed", "err", err)
					}
					reloadMsg <- err
				case <-ctx.Done():
					return ctx.Err()
				}
			}
		}, func(error) {
			cancel()
		})
	}

	grpcProbe := prober.NewGRPC()
	httpProbe := prober.NewHTTP()
	statusProber := prober.Combine(
		httpProbe,
		grpcProbe,
		prober.NewInstrumentation(comp, logger, extprom.WrapRegistererWithPrefix("thanos_", reg)),
	)

	// Start gRPC server.
	{
		tsdbStore := store.NewTSDBStore(logger, db, component.Rule, lset)

		tlsCfg, err := tls.NewServerConfig(log.With(logger, "protocol", "gRPC"), grpcCert, grpcKey, grpcClientCA)
		if err != nil {
			return errors.Wrap(err, "setup gRPC server")
		}

		// TODO: Add rules API implementation when ready.
		s := grpcserver.New(logger, reg, tracer, grpcLogOpts, tagOpts, comp, grpcProbe,
			grpcserver.WithServer(store.RegisterStoreServer(tsdbStore)),
			grpcserver.WithServer(thanosrules.RegisterRulesServer(ruleMgr)),
			grpcserver.WithListen(grpcBindAddr),
			grpcserver.WithGracePeriod(grpcGracePeriod),
			grpcserver.WithTLSConfig(tlsCfg),
		)

		g.Add(func() error {
			statusProber.Ready()
			return s.ListenAndServe()
		}, func(err error) {
			statusProber.NotReady(err)
			s.Shutdown(err)
		})
	}
	confContentYaml, err := objStoreConfig.Content()
	if err != nil {
		return err
	}

	confContentYamlStr, err := config.ConcealSecret(confContentYaml)
	if err != nil {
		return err
	}

	configFilesMap := map[string]string{
		"Query Config":          string(queryConfigYAML),
		"Alert Managers Config": string(alertmgrsConfigYAML),
		"Object Storage Config": string(confContentYamlStr),
	}

	// Start UI & metrics HTTP server.
	{
		router := route.New()

		// RoutePrefix must always start with '/'.
		webRoutePrefix = "/" + strings.Trim(webRoutePrefix, "/")

		// Redirect from / to /webRoutePrefix.
		if webRoutePrefix != "/" {
			router.Get("/", func(w http.ResponseWriter, r *http.Request) {
				http.Redirect(w, r, webRoutePrefix, http.StatusFound)
			})
			router = router.WithPrefix(webRoutePrefix)
		}

		router.Post("/-/reload", func(w http.ResponseWriter, r *http.Request) {
			reloadMsg := make(chan error)
			reloadWebhandler <- reloadMsg
			if err := <-reloadMsg; err != nil {
				http.Error(w, err.Error(), http.StatusInternalServerError)
			}
		})

		ins := extpromhttp.NewInstrumentationMiddleware(reg)

		// Configure Request Logging for HTTP calls.
		logMiddleware := logging.NewHTTPServerMiddleware(logger, httpLogOpts...)

		// TODO(bplotka in PR #513 review): pass all flags, not only the flags needed by prefix rewriting.
		ui.NewRuleUI(logger, reg, ruleMgr, alertQueryURL.String(), webExternalPrefix, webPrefixHeaderName).Register(router, ins)

<<<<<<< HEAD
		api := v1.NewRuleAPI(logger, reg, thanosrules.NewGRPCClient(ruleMgr), ruleMgr, flagsMap, configFilesMap)
=======
		api := v1.NewRuleAPI(logger, reg, thanosrules.NewGRPCClient(ruleMgr), ruleMgr, disableCORS, flagsMap)
>>>>>>> 8bcc5bf6
		api.Register(router.WithPrefix("/api/v1"), tracer, logger, ins, logMiddleware)

		srv := httpserver.New(logger, reg, comp, httpProbe,
			httpserver.WithListen(httpBindAddr),
			httpserver.WithGracePeriod(httpGracePeriod),
		)
		srv.Handle("/", router)

		g.Add(func() error {
			statusProber.Healthy()

			return srv.ListenAndServe()
		}, func(err error) {
			statusProber.NotReady(err)
			defer statusProber.NotHealthy(err)

			srv.Shutdown(err)
		})
	}

	if len(confContentYaml) > 0 {
		// The background shipper continuously scans the data directory and uploads
		// new blocks to Google Cloud Storage or an S3-compatible storage service.
		bkt, err := client.NewBucket(logger, confContentYaml, reg, component.Rule.String())
		if err != nil {
			return err
		}

		// Ensure we close up everything properly.
		defer func() {
			if err != nil {
				runutil.CloseWithLogOnErr(logger, bkt, "bucket client")
			}
		}()

		s := shipper.New(logger, reg, dataDir, bkt, func() labels.Labels { return lset }, metadata.RulerSource, false, allowOutOfOrderUpload, hashFunc)

		ctx, cancel := context.WithCancel(context.Background())

		g.Add(func() error {
			defer runutil.CloseWithLogOnErr(logger, bkt, "bucket client")

			return runutil.Repeat(30*time.Second, ctx.Done(), func() error {
				if _, err := s.Sync(ctx); err != nil {
					level.Warn(logger).Log("err", err)
				}
				return nil
			})
		}, func(error) {
			cancel()
		})
	} else {
		level.Info(logger).Log("msg", "no supported bucket was configured, uploads will be disabled")
	}

	level.Info(logger).Log("msg", "starting rule node")
	return nil
}

func removeLockfileIfAny(logger log.Logger, dataDir string) error {
	absdir, err := filepath.Abs(dataDir)
	if err != nil {
		return err
	}
	if err := os.Remove(filepath.Join(absdir, "lock")); err != nil {
		if os.IsNotExist(err) {
			return nil
		}
		return err
	}
	level.Info(logger).Log("msg", "a leftover lockfile found and removed")
	return nil
}

func parseFlagLabels(s []string) (labels.Labels, error) {
	var lset labels.Labels
	for _, l := range s {
		parts := strings.SplitN(l, "=", 2)
		if len(parts) != 2 {
			return nil, errors.Errorf("unrecognized label %q", l)
		}
		if !model.LabelName.IsValid(model.LabelName(string(parts[0]))) {
			return nil, errors.Errorf("unsupported format for label %s", l)
		}
		val, err := strconv.Unquote(parts[1])
		if err != nil {
			return nil, errors.Wrap(err, "unquote label value")
		}
		lset = append(lset, labels.Label{Name: parts[0], Value: val})
	}
	sort.Sort(lset)
	return lset, nil
}

func labelsTSDBToProm(lset labels.Labels) (res labels.Labels) {
	for _, l := range lset {
		res = append(res, labels.Label{
			Name:  l.Name,
			Value: l.Value,
		})
	}
	return res
}

func removeDuplicateQueryEndpoints(logger log.Logger, duplicatedQueriers prometheus.Counter, urls []*url.URL) []*url.URL {
	set := make(map[string]struct{})
	deduplicated := make([]*url.URL, 0, len(urls))
	for _, u := range urls {
		if _, ok := set[u.String()]; ok {
			level.Warn(logger).Log("msg", "duplicate query address is provided", "addr", u.String())
			duplicatedQueriers.Inc()
			continue
		}
		deduplicated = append(deduplicated, u)
		set[u.String()] = struct{}{}
	}
	return deduplicated
}

func queryFuncCreator(
	logger log.Logger,
	queriers []*http_util.Client,
	duplicatedQuery prometheus.Counter,
	ruleEvalWarnings *prometheus.CounterVec,
	httpMethod string,
) func(partialResponseStrategy storepb.PartialResponseStrategy) rules.QueryFunc {

	// queryFunc returns query function that hits the HTTP query API of query peers in randomized order until we get a result
	// back or the context get canceled.
	return func(partialResponseStrategy storepb.PartialResponseStrategy) rules.QueryFunc {
		var spanID string

		switch partialResponseStrategy {
		case storepb.PartialResponseStrategy_WARN:
			spanID = "/rule_instant_query HTTP[client]"
		case storepb.PartialResponseStrategy_ABORT:
			spanID = "/rule_instant_query_part_resp_abort HTTP[client]"
		default:
			// Programming error will be caught by tests.
			panic(errors.Errorf("unknown partial response strategy %v", partialResponseStrategy).Error())
		}

		promClients := make([]*promclient.Client, 0, len(queriers))
		for _, q := range queriers {
			promClients = append(promClients, promclient.NewClient(q, logger, "thanos-rule"))
		}

		return func(ctx context.Context, q string, t time.Time) (promql.Vector, error) {
			for _, i := range rand.Perm(len(queriers)) {
				promClient := promClients[i]
				endpoints := removeDuplicateQueryEndpoints(logger, duplicatedQuery, queriers[i].Endpoints())
				for _, i := range rand.Perm(len(endpoints)) {
					span, ctx := tracing.StartSpan(ctx, spanID)
					v, warns, err := promClient.PromqlQueryInstant(ctx, endpoints[i], q, t, promclient.QueryOptions{
						Deduplicate:             true,
						PartialResponseStrategy: partialResponseStrategy,
						Method:                  httpMethod,
					})
					span.Finish()

					if err != nil {
						level.Error(logger).Log("err", err, "query", q)
						continue
					}
					if len(warns) > 0 {
						ruleEvalWarnings.WithLabelValues(strings.ToLower(partialResponseStrategy.String())).Inc()
						// TODO(bwplotka): Propagate those to UI, probably requires changing rule manager code ):
						level.Warn(logger).Log("warnings", strings.Join(warns, ", "), "query", q)
					}
					return v, nil
				}
			}
			return nil, errors.Errorf("no query API server reachable")
		}
	}
}

func addDiscoveryGroups(g *run.Group, c *http_util.Client, interval time.Duration) {
	ctx, cancel := context.WithCancel(context.Background())
	g.Add(func() error {
		c.Discover(ctx)
		return nil
	}, func(error) {
		cancel()
	})

	g.Add(func() error {
		return runutil.Repeat(interval, ctx.Done(), func() error {
			return c.Resolve(ctx)
		})
	}, func(error) {
		cancel()
	})
}

func reloadRules(logger log.Logger,
	ruleFiles []string,
	ruleMgr *thanosrules.Manager,
	evalInterval time.Duration,
	metrics *RuleMetrics) error {
	level.Debug(logger).Log("msg", "configured rule files", "files", strings.Join(ruleFiles, ","))
	var (
		errs      errutil.MultiError
		files     []string
		seenFiles = make(map[string]struct{})
	)
	for _, pat := range ruleFiles {
		fs, err := filepath.Glob(pat)
		if err != nil {
			// The only error can be a bad pattern.
			errs.Add(errors.Wrapf(err, "retrieving rule files failed. Ignoring file. pattern %s", pat))
			continue
		}

		for _, fp := range fs {
			if _, ok := seenFiles[fp]; ok {
				continue
			}
			files = append(files, fp)
			seenFiles[fp] = struct{}{}
		}
	}

	level.Info(logger).Log("msg", "reload rule files", "numFiles", len(files))

	if err := ruleMgr.Update(evalInterval, files); err != nil {
		metrics.configSuccess.Set(0)
		errs.Add(errors.Wrap(err, "reloading rules failed"))
		return errs.Err()
	}

	metrics.configSuccess.Set(1)
	metrics.configSuccessTime.Set(float64(time.Now().UnixNano()) / 1e9)

	metrics.rulesLoaded.Reset()
	for _, group := range ruleMgr.RuleGroups() {
		metrics.rulesLoaded.WithLabelValues(group.PartialResponseStrategy.String(), group.OriginalFile, group.Name()).Set(float64(len(group.Rules())))
	}
	return errs.Err()
}<|MERGE_RESOLUTION|>--- conflicted
+++ resolved
@@ -646,11 +646,7 @@
 		// TODO(bplotka in PR #513 review): pass all flags, not only the flags needed by prefix rewriting.
 		ui.NewRuleUI(logger, reg, ruleMgr, alertQueryURL.String(), webExternalPrefix, webPrefixHeaderName).Register(router, ins)
 
-<<<<<<< HEAD
-		api := v1.NewRuleAPI(logger, reg, thanosrules.NewGRPCClient(ruleMgr), ruleMgr, flagsMap, configFilesMap)
-=======
-		api := v1.NewRuleAPI(logger, reg, thanosrules.NewGRPCClient(ruleMgr), ruleMgr, disableCORS, flagsMap)
->>>>>>> 8bcc5bf6
+		api := v1.NewRuleAPI(logger, reg, thanosrules.NewGRPCClient(ruleMgr), ruleMgr, disableCORS, flagsMap, configFilesMap)
 		api.Register(router.WithPrefix("/api/v1"), tracer, logger, ins, logMiddleware)
 
 		srv := httpserver.New(logger, reg, comp, httpProbe,
