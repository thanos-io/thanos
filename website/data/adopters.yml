--- conflicted
+++ resolved
@@ -150,12 +150,9 @@
 - name: Stackhero
   url: https://www.stackhero.io/
   logo: stackhero.png
-<<<<<<< HEAD
 - name: PagBank
   url: https://pagseguro.com.br/
   logo: pagbank.png
-=======
 - name: Itaú Unibanco
   url: https://www.itau.com.br/
-  logo: itau-unibanco.png
->>>>>>> 2dd8c22e
+  logo: itau-unibanco.png