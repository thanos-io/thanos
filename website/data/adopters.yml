---
adopters:
- name: Infinite Devices
  url: https://infinimesh.io
  logo: infdevlogo.png
- name: Monzo
  url: https://www.monzo.com
  logo: monzo.png
- name: UW
  url: https://uw.co.uk/
  logo: utilitywarehouse.png
- name: Adform
  url: https://site.adform.com
  logo: Adform_logo_RGB.png
- name: Seznam.cz
  url: https://www.seznam.cz/
  logo: seznam.png
- name: tiket.com
  url: https://www.tiket.com
  logo: tiket.png
- name: Uswitch
  url: https://www.uswitch.com
  logo: uswitch.png
- name: Qonto
  url: https://qonto.eu
  logo: qonto.png
- name: Meltwater
  url: https://underthehood.meltwater.com
  logo: meltwater.png
- name: Jetstack
  url: https://www.jetstack.io
  logo: jetstack.png
- name: ProSiebenSat.1
  url: https://www.prosiebensat1.com/en/
  logo: p7s1.png
- name: Adobe
  url: https://www.adobe.com
  logo: Adobe_logo.png
- name: Ebay
  url: https://www.ebay.co.uk/
  logo: ebay.png
- name: Sauce Labs
  url: https://saucelabs.com/
  logo: saucelabs.png
- name: XING
  url: https://www.xing.com/
  logo: xing.png
- name: Untab
  url: https://www.untab.io/
  logo: untab.png
- name: Hotstar
  url: https://www.hotstar.com/
  logo: hotstar.jpg
- name: UBIO
  url: https://ub.io/
  logo: ubio.png
- name: Softonic
  url: https://www.softonic.com
  logo: softonic.png
- name: BlaBlaCar
  url: https://www.blablacar.com
  logo: blablacar.png
- name: FREE NOW
  url: https://free-now.com
  logo: free-now.png
- name: Amadeus
  url: https://amadeus.com
  logo: amadeus.png
- name: Grofers
  url: https://grofers.com
  logo: grofers.png
- name: Tencent
  url: https://github.com/tkestack/tke
  logo: tencent.png
- name: VEXXHOST, Inc.
  url: https://vexxhost.com
  logo: vexxhost.png
- name: World Wide Technology
  url: https://www.wwt.com
  logo: wwt.png
- name: Banzai Cloud
  url: https://banzaicloud.com/
  logo: banzaicloud.png
- name: Jurumani Solutions
  url: https://www.jurumani.co.za/
  logo: jurumanisolutions.png
- name: Tangent Solutions
  url: https://www.tangentsolutions.co.za/
  logo: tangentsolutions.png
- name: Toss
  url: https://toss.im/en
  logo: toss.png
- name: Ozon
  url: https://www.ozon.ru
  logo: ozon.png
- name: MALL Group
  url: https://www.mallgroup.com/
  logo: mallgroup.png
- name: leboncoin
  url: https://www.leboncoin.fr/
  logo: leboncoin.png
- name: Workfront
  url: https://www.workfront.com/
  logo: workfront.png
- name: Cloud&Heat
  url: https://cloudandheat.com
  logo: cloudandheat.png
- name: Hetzner
  url: https://www.hetzner.com
  logo: hetzner.png
- name: FLAT ZONE s.r.o.
  url: https://www.flatzone.cz
  logo: flatzone.png
- name: Beat
  url: https://thebeat.co
  logo: thebeat.png
- name: Mobiuspace
  url: https://www.mobiuspace.com
  logo: mobiuspace.png
- name: TiDB Cloud
  url: https://tidbcloud.com
  logo: tidbcloud.png
- name: Talend
  url: https://www.talend.com
  logo: talend.png
- name: NOS
  url: https://www.nos.pt
  logo: nos.png
- name: Truphone
  url: https://www.truphone.com
  logo: truphone.png
- name: de Volksbank
  url: https://www.devolksbank.nl/
  logo: devolksbank.png
- name: Fullstaq
  url: https://fullstaq.com/
  logo: fullstaq.png
- name: Wise
  url: https://wise.com
  logo: wise.png
- name: ByteDance
  url: https://www.bytedance.com/
  logo: bytedance.png
- name: Joblift
  url: https://joblift.com/
  logo: joblift.png
- name: Civo
  url: https://civo.com/
  logo: civo.png
- name: Stackhero
  url: https://www.stackhero.io/
  logo: stackhero.png
- name: PagBank
  url: https://pagseguro.com.br/
  logo: pagbank.png
- name: Itaú Unibanco
  url: https://www.itau.com.br/
  logo: itau-unibanco.png
- name: LabyrinthLabs
  url: https://lablabs.io
  logo: lablabs.png
- name: Darwinbox Digital Solutions
  url: https://darwinbox.com
  logo: darwinbox.png
- name: Wehkamp
  url: https://www.wehkamp.nl
  logo: wehkamp.png
- name: SoundCloud
  url: https://www.soundcloud.com
  logo: soundcloud.png
- name: Hyperia
  url: https://www.hyperia.sk/
  logo: hyperia.png
- name: Epidemic Sound
  url: https://www.epidemicsound.com/
  logo: epidemicsound.png
- name: Kollective
  url: https://www.kollective.com/
  logo: kollective.png
- name: SumUp
  url: https://sumup.com/
  logo: sumup.png
- name: TIXnGO
  url: https://www.tixngo.io
  logo: tixngo.png
- name: Vestiaire Collective
  url: https://vestiairecollective.com/
  logo: vestiairecollective.png
- name: South China Morning Post (SCMP)
  url: https://www.scmp.com/
  logo: scmp.png
- name: Authzed
  url: https://authzed.com
  logo: authzed.png
- name: OYO
  url: https://www.oyorooms.com/
<<<<<<< HEAD
  logo: OYO.png
- name: Udaan
  url: https://udaan.com/
  logo: udaan.png
=======
  logo: OYO.png
>>>>>>> b8eb3d89
<|MERGE_RESOLUTION|>--- conflicted
+++ resolved
@@ -194,11 +194,7 @@
   logo: authzed.png
 - name: OYO
   url: https://www.oyorooms.com/
-<<<<<<< HEAD
   logo: OYO.png
 - name: Udaan
   url: https://udaan.com/
-  logo: udaan.png
-=======
-  logo: OYO.png
->>>>>>> b8eb3d89
+  logo: udaan.png