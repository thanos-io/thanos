--- conflicted
+++ resolved
@@ -173,15 +173,15 @@
     }
 }
 
-<<<<<<< HEAD
-@media (max-width: 580px){
-    .list-inline-item{
+@media (max-width: 580px) {
+    .list-inline-item {
         margin-bottom: 1rem;
-=======
-@media (max-width: 768px){
+    }
+}
+
+@media (max-width: 768px) {
     .hero-logo-container {
         flex-grow: 1;
         max-width: 100%;
->>>>>>> 5c574a9f
     }
 }