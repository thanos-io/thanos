// Copyright (c) The Thanos Authors.
// Licensed under the Apache License 2.0.

package e2e_test

import (
	"context"
	"fmt"
	"net/http/httptest"
	"net/url"
	"os"
	"path/filepath"
	"sort"
	"strings"
	"testing"
	"time"

	"github.com/chromedp/cdproto/network"
	"github.com/chromedp/chromedp"
	"github.com/efficientgo/e2e"
	"github.com/go-kit/kit/log"
	"github.com/pkg/errors"
	"github.com/prometheus/common/model"
	"github.com/prometheus/prometheus/pkg/labels"
	"github.com/prometheus/prometheus/pkg/timestamp"
	"github.com/thanos-io/thanos/pkg/metadata/metadatapb"
	"github.com/thanos-io/thanos/pkg/rules/rulespb"
	"github.com/thanos-io/thanos/pkg/store/labelpb"
	"github.com/thanos-io/thanos/pkg/targets/targetspb"

	"github.com/thanos-io/thanos/pkg/exemplars/exemplarspb"
	"github.com/thanos-io/thanos/pkg/promclient"
	"github.com/thanos-io/thanos/pkg/runutil"
	"github.com/thanos-io/thanos/pkg/testutil"
	"github.com/thanos-io/thanos/test/e2e/e2ethanos"
)

// NOTE: by using aggregation all results are now unsorted.
const queryUpWithoutInstance = "sum(up) without (instance)"

// defaultPromConfig returns Prometheus config that sets Prometheus to:
// * expose 2 external labels, source and replica.
// * scrape fake target. This will produce up == 0 metric which we can assert on.
// * optionally remote write endpoint to write into.
func defaultPromConfig(name string, replica int, remoteWriteEndpoint, ruleFile string, scrapeTargets ...string) string {
	targets := "localhost:9090"
	if len(scrapeTargets) > 0 {
		targets = strings.Join(scrapeTargets, ",")
	}
	config := fmt.Sprintf(`
global:
  external_labels:
    prometheus: %v
    replica: %v
scrape_configs:
- job_name: 'myself'
  # Quick scrapes for test purposes.
  scrape_interval: 1s
  scrape_timeout: 1s
  static_configs:
  - targets: [%s]
  relabel_configs:
  - source_labels: ['__address__']
    regex: '^.+:80$'
    action: drop
`, name, replica, targets)

	if remoteWriteEndpoint != "" {
		config = fmt.Sprintf(`
%s
remote_write:
- url: "%s"
  # Don't spam receiver on mistake.
  queue_config:
    min_backoff: 2s
    max_backoff: 10s
`, config, remoteWriteEndpoint)
	}

	if ruleFile != "" {
		config = fmt.Sprintf(`
%s
rule_files:
-  "%s"
`, config, ruleFile)
	}

	return config
}

func sortResults(res model.Vector) {
	sort.Slice(res, func(i, j int) bool {
		return res[i].String() < res[j].String()
	})
}

func TestQuery(t *testing.T) {
	t.Parallel()

	e, err := e2e.NewDockerEnvironment("e2e_test_query")
	testutil.Ok(t, err)
	t.Cleanup(e2ethanos.CleanScenario(t, e))

	receiver := e2ethanos.NewUninitiatedReceiver(e, "1")
	receiverRunnable, err := e2ethanos.NewRoutingAndIngestingReceiverFromService(receiver, e.SharedDir(), 1)
	testutil.Ok(t, err)
	testutil.Ok(t, e2e.StartAndWaitReady(receiverRunnable))

	prom1, sidecar1, err := e2ethanos.NewPrometheusWithSidecar(e, "alone", defaultPromConfig("prom-alone", 0, "", ""), e2ethanos.DefaultPrometheusImage())
	testutil.Ok(t, err)
	prom2, sidecar2, err := e2ethanos.NewPrometheusWithSidecar(e, "remote-and-sidecar", defaultPromConfig("prom-both-remote-write-and-sidecar", 1234, e2ethanos.RemoteWriteEndpoint(receiver.InternalEndpoint("remote-write")), ""), e2ethanos.DefaultPrometheusImage())
	testutil.Ok(t, err)
	prom3, sidecar3, err := e2ethanos.NewPrometheusWithSidecar(e, "ha1", defaultPromConfig("prom-ha", 0, "", filepath.Join(e2ethanos.ContainerSharedDir, "", "*.yaml")), e2ethanos.DefaultPrometheusImage())
	testutil.Ok(t, err)
	prom4, sidecar4, err := e2ethanos.NewPrometheusWithSidecar(e, "ha2", defaultPromConfig("prom-ha", 1, "", filepath.Join(e2ethanos.ContainerSharedDir, "", "*.yaml")), e2ethanos.DefaultPrometheusImage())
	testutil.Ok(t, err)
	testutil.Ok(t, e2e.StartAndWaitReady(prom1, sidecar1, prom2, sidecar2, prom3, sidecar3, prom4, sidecar4))

	// Querier. Both fileSD and directly by flags.
	q, err := e2ethanos.NewQuerierBuilder(e, "1", sidecar1.InternalEndpoint("grpc"), sidecar2.InternalEndpoint("grpc"), receiver.InternalEndpoint("grpc")).
		WithFileSDStoreAddresses(sidecar3.InternalEndpoint("grpc"), sidecar4.InternalEndpoint("grpc")).Build()
	testutil.Ok(t, err)
	testutil.Ok(t, e2e.StartAndWaitReady(q))

	ctx, cancel := context.WithTimeout(context.Background(), 1*time.Minute)
	t.Cleanup(cancel)

	testutil.Ok(t, q.WaitSumMetricsWithOptions(e2e.Equals(5), []string{"thanos_store_nodes_grpc_connections"}, e2e.WaitMissingMetrics()))

	queryAndAssertSeries(t, ctx, q.Endpoint("http"), queryUpWithoutInstance, promclient.QueryOptions{
		Deduplicate: false,
	}, []model.Metric{
		{
			"job":        "myself",
			"prometheus": "prom-alone",
			"replica":    "0",
		},
		{
			"job":        "myself",
			"prometheus": "prom-both-remote-write-and-sidecar",
			"receive":    "receive-1",
			"replica":    "1234",
			"tenant_id":  "default-tenant",
		},
		{
			"job":        "myself",
			"prometheus": "prom-both-remote-write-and-sidecar",
			"replica":    "1234",
		},
		{
			"job":        "myself",
			"prometheus": "prom-ha",
			"replica":    "0",
		},
		{
			"job":        "myself",
			"prometheus": "prom-ha",
			"replica":    "1",
		},
	})

	// With deduplication.
	queryAndAssertSeries(t, ctx, q.Endpoint("http"), queryUpWithoutInstance, promclient.QueryOptions{
		Deduplicate: true,
	}, []model.Metric{
		{
			"job":        "myself",
			"prometheus": "prom-alone",
		},
		{
			"job":        "myself",
			"prometheus": "prom-both-remote-write-and-sidecar",
			"receive":    "receive-1",
			"tenant_id":  "default-tenant",
		},
		{
			"job":        "myself",
			"prometheus": "prom-both-remote-write-and-sidecar",
		},
		{
			"job":        "myself",
			"prometheus": "prom-ha",
		},
	})
}

func TestQueryExternalPrefixWithoutReverseProxy(t *testing.T) {
	t.Parallel()

	e, err := e2e.NewDockerEnvironment("e2e_test_query_route_prefix")
	testutil.Ok(t, err)
	t.Cleanup(e2ethanos.CleanScenario(t, e))

	externalPrefix := "test"

	q, err := e2ethanos.NewQuerierBuilder(e, "1").
		WithExternalPrefix(externalPrefix).Build()
	testutil.Ok(t, err)
	testutil.Ok(t, e2e.StartAndWaitReady(q))

	checkNetworkRequests(t, "http://"+q.Endpoint("http")+"/"+externalPrefix+"/graph")
}

func TestQueryExternalPrefix(t *testing.T) {
	t.Parallel()

	e, err := e2e.NewDockerEnvironment("e2e_test_query_external_prefix")
	testutil.Ok(t, err)
	t.Cleanup(e2ethanos.CleanScenario(t, e))

	externalPrefix := "thanos"

	q, err := e2ethanos.NewQuerierBuilder(e, "1").
		WithExternalPrefix(externalPrefix).Build()
	testutil.Ok(t, err)
	testutil.Ok(t, e2e.StartAndWaitReady(q))

	querierURL := mustURLParse(t, "http://"+q.Endpoint("http")+"/"+externalPrefix)

	querierProxy := httptest.NewServer(e2ethanos.NewSingleHostReverseProxy(querierURL, externalPrefix))
	t.Cleanup(querierProxy.Close)

	checkNetworkRequests(t, querierProxy.URL+"/"+externalPrefix+"/graph")
}

func TestQueryExternalPrefixAndRoutePrefix(t *testing.T) {
	t.Parallel()

	e, err := e2e.NewDockerEnvironment("e2e_test_query_external_prefix_and_route_prefix")
	testutil.Ok(t, err)
	t.Cleanup(e2ethanos.CleanScenario(t, e))

	externalPrefix := "thanos"
	routePrefix := "test"

	q, err := e2ethanos.NewQuerierBuilder(e, "1").
		WithRoutePrefix(routePrefix).
		WithExternalPrefix(externalPrefix).
		Build()
	testutil.Ok(t, err)
	testutil.Ok(t, e2e.StartAndWaitReady(q))

	querierURL := mustURLParse(t, "http://"+q.Endpoint("http")+"/"+routePrefix)

	querierProxy := httptest.NewServer(e2ethanos.NewSingleHostReverseProxy(querierURL, externalPrefix))
	t.Cleanup(querierProxy.Close)

	checkNetworkRequests(t, querierProxy.URL+"/"+externalPrefix+"/graph")
}

func TestQueryLabelNames(t *testing.T) {
	t.Parallel()

	e, err := e2e.NewDockerEnvironment("e2e_test_query_label_names")
	testutil.Ok(t, err)
	t.Cleanup(e2ethanos.CleanScenario(t, e))

	receiver := e2ethanos.NewUninitiatedReceiver(e, "1")
	receiverRunnable, err := e2ethanos.NewRoutingAndIngestingReceiverFromService(receiver, e.SharedDir(), 1)
	testutil.Ok(t, err)
	testutil.Ok(t, e2e.StartAndWaitReady(receiverRunnable))

	prom1, sidecar1, err := e2ethanos.NewPrometheusWithSidecar(e, "alone", defaultPromConfig("prom-alone", 0, "", ""), e2ethanos.DefaultPrometheusImage())
	testutil.Ok(t, err)
	prom2, sidecar2, err := e2ethanos.NewPrometheusWithSidecar(e, "remote-and-sidecar", defaultPromConfig("prom-both-remote-write-and-sidecar", 1234, e2ethanos.RemoteWriteEndpoint(receiver.InternalEndpoint("remote-write")), ""), e2ethanos.DefaultPrometheusImage())
	testutil.Ok(t, err)
	testutil.Ok(t, e2e.StartAndWaitReady(prom1, sidecar1, prom2, sidecar2))

	q, err := e2ethanos.NewQuerierBuilder(e, "1", sidecar1.InternalEndpoint("grpc"), sidecar2.InternalEndpoint("grpc"), receiver.InternalEndpoint("grpc")).Build()
	testutil.Ok(t, err)
	testutil.Ok(t, e2e.StartAndWaitReady(q))

	ctx, cancel := context.WithTimeout(context.Background(), 2*time.Minute)
	t.Cleanup(cancel)

	now := time.Now()
	labelNames(t, ctx, q.Endpoint("http"), nil, timestamp.FromTime(now.Add(-time.Hour)), timestamp.FromTime(now.Add(time.Hour)), func(res []string) bool {
		return len(res) > 0
	})

	// Outside time range.
	labelNames(t, ctx, q.Endpoint("http"), nil, timestamp.FromTime(now.Add(-24*time.Hour)), timestamp.FromTime(now.Add(-23*time.Hour)), func(res []string) bool {
		return len(res) == 0
	})

<<<<<<< HEAD
	labelNames(t, ctx, q.Endpoint("http"), []storepb.LabelMatcher{{Type: storepb.LabelMatcher_EQ, Name: "__name__", Value: "up"}},
=======
	labelNames(t, ctx, q.HTTPEndpoint(), []*labels.Matcher{{Type: labels.MatchEqual, Name: "__name__", Value: "up"}},
>>>>>>> fc8e64cc
		timestamp.FromTime(now.Add(-time.Hour)), timestamp.FromTime(now.Add(time.Hour)), func(res []string) bool {
			// Expected result: [__name__, instance, job, prometheus, replica, receive, tenant_id]
			// Pre-labelnames pushdown we've done Select() over all series and picked out the label names hence they all had external labels.
			// With labelnames pushdown we had to extend the LabelNames() call to enrich the response with the external labelset when there is more than one label.
			return len(res) == 7
		},
	)

	// There is no matched series.
<<<<<<< HEAD
	labelNames(t, ctx, q.Endpoint("http"), []storepb.LabelMatcher{{Type: storepb.LabelMatcher_EQ, Name: "__name__", Value: "foobar"}},
=======
	labelNames(t, ctx, q.HTTPEndpoint(), []*labels.Matcher{{Type: labels.MatchEqual, Name: "__name__", Value: "foobar"}},
>>>>>>> fc8e64cc
		timestamp.FromTime(now.Add(-time.Hour)), timestamp.FromTime(now.Add(time.Hour)), func(res []string) bool {
			return len(res) == 0
		},
	)
}

func TestQueryLabelValues(t *testing.T) {
	t.Parallel()

	e, err := e2e.NewDockerEnvironment("e2e_test_query_label_values")
	testutil.Ok(t, err)
	t.Cleanup(e2ethanos.CleanScenario(t, e))

	receiver := e2ethanos.NewUninitiatedReceiver(e, "1")
	receiverRunnable, err := e2ethanos.NewRoutingAndIngestingReceiverFromService(receiver, e.SharedDir(), 1)
	testutil.Ok(t, err)
	testutil.Ok(t, e2e.StartAndWaitReady(receiverRunnable))

	prom1, sidecar1, err := e2ethanos.NewPrometheusWithSidecar(e, "alone", defaultPromConfig("prom-alone", 0, "", ""), e2ethanos.DefaultPrometheusImage())
	testutil.Ok(t, err)
	prom2, sidecar2, err := e2ethanos.NewPrometheusWithSidecar(e, "remote-and-sidecar", defaultPromConfig("prom-both-remote-write-and-sidecar", 1234, e2ethanos.RemoteWriteEndpoint(receiver.InternalEndpoint("remote-write")), ""), e2ethanos.DefaultPrometheusImage())
	testutil.Ok(t, err)
	testutil.Ok(t, e2e.StartAndWaitReady(prom1, sidecar1, prom2, sidecar2))

	q, err := e2ethanos.NewQuerierBuilder(e, "1", sidecar1.InternalEndpoint("grpc"), sidecar2.InternalEndpoint("grpc"), receiver.InternalEndpoint("grpc")).Build()
	testutil.Ok(t, err)
	testutil.Ok(t, e2e.StartAndWaitReady(q))

	ctx, cancel := context.WithTimeout(context.Background(), 2*time.Minute)
	t.Cleanup(cancel)

	now := time.Now()
	labelValues(t, ctx, q.Endpoint("http"), "instance", nil, timestamp.FromTime(now.Add(-time.Hour)), timestamp.FromTime(now.Add(time.Hour)), func(res []string) bool {
		return len(res) == 1 && res[0] == "localhost:9090"
	})

	// Outside time range.
	labelValues(t, ctx, q.Endpoint("http"), "instance", nil, timestamp.FromTime(now.Add(-24*time.Hour)), timestamp.FromTime(now.Add(-23*time.Hour)), func(res []string) bool {
		return len(res) == 0
	})

<<<<<<< HEAD
	labelValues(t, ctx, q.Endpoint("http"), "__name__", []storepb.LabelMatcher{{Type: storepb.LabelMatcher_EQ, Name: "__name__", Value: "up"}},
=======
	labelValues(t, ctx, q.HTTPEndpoint(), "__name__", []*labels.Matcher{{Type: labels.MatchEqual, Name: "__name__", Value: "up"}},
>>>>>>> fc8e64cc
		timestamp.FromTime(now.Add(-time.Hour)), timestamp.FromTime(now.Add(time.Hour)), func(res []string) bool {
			return len(res) == 1 && res[0] == "up"
		},
	)

<<<<<<< HEAD
	labelValues(t, ctx, q.Endpoint("http"), "__name__", []storepb.LabelMatcher{{Type: storepb.LabelMatcher_EQ, Name: "__name__", Value: "foobar"}},
=======
	labelValues(t, ctx, q.HTTPEndpoint(), "__name__", []*labels.Matcher{{Type: labels.MatchEqual, Name: "__name__", Value: "foobar"}},
>>>>>>> fc8e64cc
		timestamp.FromTime(now.Add(-time.Hour)), timestamp.FromTime(now.Add(time.Hour)), func(res []string) bool {
			return len(res) == 0
		},
	)
}

func TestQueryCompatibilityWithPreInfoAPI(t *testing.T) {
	t.Parallel()

	for i, tcase := range []struct {
		queryImage   string
		sidecarImage string
	}{
		{
			queryImage:   e2ethanos.DefaultImage(),
			sidecarImage: "quay.io/thanos/thanos:v0.22.0", // Thanos components from version before 0.23 does not have new InfoAPI.
		},
		{
			queryImage:   "quay.io/thanos/thanos:v0.22.0", // Thanos querier from version before 0.23 did not know about InfoAPI.
			sidecarImage: e2ethanos.DefaultImage(),
		},
	} {
		i := i
		t.Run(fmt.Sprintf("%+v", tcase), func(t *testing.T) {
			e, err := e2e.NewDockerEnvironment(fmt.Sprintf("e2e_test_query_comp_query_%d", i))
			testutil.Ok(t, err)
			t.Cleanup(e2ethanos.CleanScenario(t, e))

			promRulesSubDir := filepath.Join("rules")
			testutil.Ok(t, os.MkdirAll(filepath.Join(e.SharedDir(), promRulesSubDir), os.ModePerm))
			// Create the abort_on_partial_response alert for Prometheus.
			// We don't create the warn_on_partial_response alert as Prometheus has strict yaml unmarshalling.
			createRuleFile(t, filepath.Join(e.SharedDir(), promRulesSubDir, "rules.yaml"), testAlertRuleAbortOnPartialResponse)

			qBuilder := e2ethanos.NewQuerierBuilder(e, "1")
			qUninit := qBuilder.BuildUninitiated()

			p1, s1, err := e2ethanos.NewPrometheusWithSidecarCustomImage(
				e,
				"p1",
				defaultPromConfig("p1", 0, "", filepath.Join(e2ethanos.ContainerSharedDir, promRulesSubDir, "*.yaml"), "localhost:9090", qUninit.InternalEndpoint("http")),
				e2ethanos.DefaultPrometheusImage(),
				tcase.sidecarImage,
				e2ethanos.FeatureExemplarStorage,
			)
			testutil.Ok(t, err)
			testutil.Ok(t, e2e.StartAndWaitReady(p1, s1))

			// Newest querier with old --rules --meta etc flags.
			q, err := qBuilder.
				WithMetadataAddresses(s1.InternalEndpoint("grpc")).
				WithExemplarAddresses(s1.InternalEndpoint("grpc")).
				WithTargetAddresses(s1.InternalEndpoint("grpc")).
				WithRuleAddresses(s1.InternalEndpoint("grpc")).
				WithTracingConfig(fmt.Sprintf(`type: JAEGER
config:
  sampler_type: const
  sampler_param: 1
  service_name: %s`, qUninit.Name())). // Use fake tracing config to trigger exemplar.
				WithImage(tcase.queryImage).
				Initiate(qUninit, s1.InternalEndpoint("grpc"))
			testutil.Ok(t, err)
			testutil.Ok(t, e2e.StartAndWaitReady(q))

			ctx, cancel := context.WithTimeout(context.Background(), 1*time.Minute)
			t.Cleanup(cancel)

			// We should have single TCP connection, since all APIs are against the same server.
			testutil.Ok(t, q.WaitSumMetricsWithOptions(e2e.Equals(1), []string{"thanos_store_nodes_grpc_connections"}, e2e.WaitMissingMetrics()))

			queryAndAssertSeries(t, ctx, q.Endpoint("http"), queryUpWithoutInstance, promclient.QueryOptions{
				Deduplicate: false,
			}, []model.Metric{
				{
					"job":        "myself",
					"prometheus": "p1",
					"replica":    "0",
				},
			})

			// We expect rule and other APIs to work.

			// Metadata.
			{
				var promMeta map[string][]metadatapb.Meta
				// Wait metadata response to be ready as Prometheus gets metadata after scrape.
				testutil.Ok(t, runutil.Retry(3*time.Second, ctx.Done(), func() error {
					promMeta, err = promclient.NewDefaultClient().MetricMetadataInGRPC(ctx, mustURLParse(t, "http://"+p1.Endpoint("http")), "", -1)
					testutil.Ok(t, err)
					if len(promMeta) > 0 {
						return nil
					}
					return fmt.Errorf("empty metadata response from Prometheus")
				}))

				thanosMeta, err := promclient.NewDefaultClient().MetricMetadataInGRPC(ctx, mustURLParse(t, "http://"+q.Endpoint("http")), "", -1)
				testutil.Ok(t, err)
				testutil.Assert(t, len(thanosMeta) > 0, "got empty metadata response from Thanos")

				// Metadata response from Prometheus and Thanos Querier should be the same after deduplication.
				metadataEqual(t, thanosMeta, promMeta)
			}

			// Exemplars.
			{
				now := time.Now()
				start := timestamp.FromTime(now.Add(-time.Hour))
				end := timestamp.FromTime(now.Add(time.Hour))

				// Send HTTP requests to thanos query to trigger exemplars.
				labelNames(t, ctx, q.Endpoint("http"), nil, start, end, func(res []string) bool {
					return true
				})

				queryExemplars(t, ctx, q.Endpoint("http"), `http_request_duration_seconds_bucket{handler="label_names"}`, start, end, exemplarsOnExpectedSeries(map[string]string{
					"__name__":   "http_request_duration_seconds_bucket",
					"handler":    "label_names",
					"job":        "myself",
					"method":     "get",
					"prometheus": "p1",
				}))
			}

			// Targets.
			{
				targetAndAssert(t, ctx, q.Endpoint("http"), "", &targetspb.TargetDiscovery{
					ActiveTargets: []*targetspb.ActiveTarget{
						{
							DiscoveredLabels: labelpb.ZLabelSet{Labels: []labelpb.ZLabel{
								{Name: "__address__", Value: fmt.Sprintf("e2e_test_query_comp_query_%d-querier-1:8080", i)},
								{Name: "__metrics_path__", Value: "/metrics"},
								{Name: "__scheme__", Value: "http"},
								{Name: "job", Value: "myself"},
								{Name: "prometheus", Value: "p1"},
							}},
							Labels: labelpb.ZLabelSet{Labels: []labelpb.ZLabel{
								{Name: "instance", Value: fmt.Sprintf("e2e_test_query_comp_query_%d-querier-1:8080", i)},
								{Name: "job", Value: "myself"},
								{Name: "prometheus", Value: "p1"},
							}},
							ScrapePool: "myself",
							ScrapeUrl:  fmt.Sprintf("http://e2e_test_query_comp_query_%d-querier-1:8080/metrics", i),
							Health:     targetspb.TargetHealth_UP,
						},
						{
							DiscoveredLabels: labelpb.ZLabelSet{Labels: []labelpb.ZLabel{
								{Name: "__address__", Value: "localhost:9090"},
								{Name: "__metrics_path__", Value: "/metrics"},
								{Name: "__scheme__", Value: "http"},
								{Name: "job", Value: "myself"},
								{Name: "prometheus", Value: "p1"},
							}},
							Labels: labelpb.ZLabelSet{Labels: []labelpb.ZLabel{
								{Name: "instance", Value: "localhost:9090"},
								{Name: "job", Value: "myself"},
								{Name: "prometheus", Value: "p1"},
							}},
							ScrapePool: "myself",
							ScrapeUrl:  "http://localhost:9090/metrics",
							Health:     targetspb.TargetHealth_UP,
						},
					},
					DroppedTargets: []*targetspb.DroppedTarget{},
				})
			}

			// Rules.
			{
				ruleAndAssert(t, ctx, q.Endpoint("http"), "", []*rulespb.RuleGroup{
					{
						Name: "example_abort",
						File: "/shared/rules/rules.yaml",
						Rules: []*rulespb.Rule{
							rulespb.NewAlertingRule(&rulespb.Alert{
								Name:  "TestAlert_AbortOnPartialResponse",
								State: rulespb.AlertState_FIRING,
								Query: "absent(some_metric)",
								Labels: labelpb.ZLabelSet{Labels: []labelpb.ZLabel{
									{Name: "prometheus", Value: "p1"},
									{Name: "severity", Value: "page"},
								}},
							}),
						},
					},
				})
			}
		})
	}
}

func checkNetworkRequests(t *testing.T, addr string) {
	ctx, cancel := chromedp.NewContext(context.Background())
	t.Cleanup(cancel)

	testutil.Ok(t, runutil.Retry(1*time.Minute, ctx.Done(), func() error {
		var networkErrors []string

		// Listen for failed network requests and push them to an array.
		chromedp.ListenTarget(ctx, func(ev interface{}) {
			switch ev := ev.(type) {
			case *network.EventLoadingFailed:
				networkErrors = append(networkErrors, ev.ErrorText)
			}
		})

		err := chromedp.Run(ctx,
			network.Enable(),
			chromedp.Navigate(addr),
			chromedp.WaitVisible(`body`),
		)

		if err != nil {
			return err
		}

		if len(networkErrors) > 0 {
			err = fmt.Errorf("some network requests failed: %s", strings.Join(networkErrors, "; "))
		}
		return err
	}))
}

func mustURLParse(t *testing.T, addr string) *url.URL {
	u, err := url.Parse(addr)
	testutil.Ok(t, err)

	return u
}

func instantQuery(t *testing.T, ctx context.Context, addr, q string, opts promclient.QueryOptions, expectedSeriesLen int) model.Vector {
	t.Helper()

	fmt.Println("queryAndAssert: Waiting for", expectedSeriesLen, "results for query", q)
	var result model.Vector

	logger := log.NewLogfmtLogger(os.Stdout)
	logger = log.With(logger, "ts", log.DefaultTimestampUTC)
	testutil.Ok(t, runutil.RetryWithLog(logger, 5*time.Second, ctx.Done(), func() error {
		res, warnings, err := promclient.NewDefaultClient().QueryInstant(ctx, mustURLParse(t, "http://"+addr), q, time.Now(), opts)
		if err != nil {
			return err
		}

		if len(warnings) > 0 {
			return errors.Errorf("unexpected warnings %s", warnings)
		}

		if len(res) != expectedSeriesLen {
			return errors.Errorf("unexpected result size, expected %d; result %d: %v", expectedSeriesLen, len(res), res)
		}
		result = res
		return nil
	}))
	sortResults(result)
	return result
}

func queryAndAssertSeries(t *testing.T, ctx context.Context, addr, q string, opts promclient.QueryOptions, expected []model.Metric) {
	t.Helper()

	result := instantQuery(t, ctx, addr, q, opts, len(expected))
	for i, exp := range expected {
		testutil.Equals(t, exp, result[i].Metric)
	}
}

func queryAndAssert(t *testing.T, ctx context.Context, addr, q string, opts promclient.QueryOptions, expected model.Vector) {
	t.Helper()

	sortResults(expected)
	result := instantQuery(t, ctx, addr, q, opts, len(expected))
	for _, r := range result {
		r.Timestamp = 0 // Does not matter for us.
	}
	testutil.Equals(t, expected, result)
}

func labelNames(t *testing.T, ctx context.Context, addr string, matchers []*labels.Matcher, start, end int64, check func(res []string) bool) {
	t.Helper()

	logger := log.NewLogfmtLogger(os.Stdout)
	logger = log.With(logger, "ts", log.DefaultTimestampUTC)
	testutil.Ok(t, runutil.RetryWithLog(logger, 2*time.Second, ctx.Done(), func() error {
		res, err := promclient.NewDefaultClient().LabelNamesInGRPC(ctx, mustURLParse(t, "http://"+addr), matchers, start, end)
		if err != nil {
			return err
		}
		if check(res) {
			return nil
		}

		return errors.Errorf("unexpected results %v", res)
	}))
}

//nolint:unparam
func labelValues(t *testing.T, ctx context.Context, addr, label string, matchers []*labels.Matcher, start, end int64, check func(res []string) bool) {
	t.Helper()

	logger := log.NewLogfmtLogger(os.Stdout)
	logger = log.With(logger, "ts", log.DefaultTimestampUTC)
	testutil.Ok(t, runutil.RetryWithLog(logger, 2*time.Second, ctx.Done(), func() error {
		res, err := promclient.NewDefaultClient().LabelValuesInGRPC(ctx, mustURLParse(t, "http://"+addr), label, matchers, start, end)
		if err != nil {
			return err
		}
		if check(res) {
			return nil
		}

		return errors.Errorf("unexpected results %v", res)
	}))
}

func series(t *testing.T, ctx context.Context, addr string, matchers []*labels.Matcher, start, end int64, check func(res []map[string]string) bool) {
	t.Helper()

	logger := log.NewLogfmtLogger(os.Stdout)
	logger = log.With(logger, "ts", log.DefaultTimestampUTC)
	testutil.Ok(t, runutil.RetryWithLog(logger, 2*time.Second, ctx.Done(), func() error {
		res, err := promclient.NewDefaultClient().SeriesInGRPC(ctx, mustURLParse(t, "http://"+addr), matchers, start, end)
		if err != nil {
			return err
		}
		if check(res) {
			return nil
		}

		return errors.Errorf("unexpected results %v", res)
	}))
}

//nolint:unparam
func rangeQuery(t *testing.T, ctx context.Context, addr, q string, start, end, step int64, opts promclient.QueryOptions, check func(res model.Matrix) error) {
	t.Helper()

	logger := log.NewLogfmtLogger(os.Stdout)
	logger = log.With(logger, "ts", log.DefaultTimestampUTC)
	testutil.Ok(t, runutil.RetryWithLog(logger, time.Second, ctx.Done(), func() error {
		res, warnings, err := promclient.NewDefaultClient().QueryRange(ctx, mustURLParse(t, "http://"+addr), q, start, end, step, opts)
		if err != nil {
			return err
		}

		if len(warnings) > 0 {
			return errors.Errorf("unexpected warnings %s", warnings)
		}

		if err := check(res); err != nil {
			return errors.Wrap(err, "result check failed")
		}

		return nil
	}))
}

func queryExemplars(t *testing.T, ctx context.Context, addr, q string, start, end int64, check func(data []*exemplarspb.ExemplarData) error) {
	t.Helper()

	logger := log.NewLogfmtLogger(os.Stdout)
	logger = log.With(logger, "ts", log.DefaultTimestampUTC)
	u := mustURLParse(t, "http://"+addr)
	testutil.Ok(t, runutil.RetryWithLog(logger, time.Second, ctx.Done(), func() error {
		res, err := promclient.NewDefaultClient().ExemplarsInGRPC(ctx, u, q, start, end)
		if err != nil {
			return err
		}

		if err := check(res); err != nil {
			return errors.Wrap(err, "exemplar check failed")
		}

		return nil
	}))
}<|MERGE_RESOLUTION|>--- conflicted
+++ resolved
@@ -283,11 +283,7 @@
 		return len(res) == 0
 	})
 
-<<<<<<< HEAD
-	labelNames(t, ctx, q.Endpoint("http"), []storepb.LabelMatcher{{Type: storepb.LabelMatcher_EQ, Name: "__name__", Value: "up"}},
-=======
-	labelNames(t, ctx, q.HTTPEndpoint(), []*labels.Matcher{{Type: labels.MatchEqual, Name: "__name__", Value: "up"}},
->>>>>>> fc8e64cc
+	labelNames(t, ctx, q.Endpoint("http"), []*labels.Matcher{{Type: labels.MatchEqual, Name: "__name__", Value: "up"}},
 		timestamp.FromTime(now.Add(-time.Hour)), timestamp.FromTime(now.Add(time.Hour)), func(res []string) bool {
 			// Expected result: [__name__, instance, job, prometheus, replica, receive, tenant_id]
 			// Pre-labelnames pushdown we've done Select() over all series and picked out the label names hence they all had external labels.
@@ -297,11 +293,7 @@
 	)
 
 	// There is no matched series.
-<<<<<<< HEAD
-	labelNames(t, ctx, q.Endpoint("http"), []storepb.LabelMatcher{{Type: storepb.LabelMatcher_EQ, Name: "__name__", Value: "foobar"}},
-=======
-	labelNames(t, ctx, q.HTTPEndpoint(), []*labels.Matcher{{Type: labels.MatchEqual, Name: "__name__", Value: "foobar"}},
->>>>>>> fc8e64cc
+	labelNames(t, ctx, q.Endpoint("http"), []*labels.Matcher{{Type: labels.MatchEqual, Name: "__name__", Value: "foobar"}},
 		timestamp.FromTime(now.Add(-time.Hour)), timestamp.FromTime(now.Add(time.Hour)), func(res []string) bool {
 			return len(res) == 0
 		},
@@ -343,21 +335,13 @@
 		return len(res) == 0
 	})
 
-<<<<<<< HEAD
-	labelValues(t, ctx, q.Endpoint("http"), "__name__", []storepb.LabelMatcher{{Type: storepb.LabelMatcher_EQ, Name: "__name__", Value: "up"}},
-=======
-	labelValues(t, ctx, q.HTTPEndpoint(), "__name__", []*labels.Matcher{{Type: labels.MatchEqual, Name: "__name__", Value: "up"}},
->>>>>>> fc8e64cc
+	labelValues(t, ctx, q.Endpoint("http"), "__name__", []*labels.Matcher{{Type: labels.MatchEqual, Name: "__name__", Value: "up"}},
 		timestamp.FromTime(now.Add(-time.Hour)), timestamp.FromTime(now.Add(time.Hour)), func(res []string) bool {
 			return len(res) == 1 && res[0] == "up"
 		},
 	)
 
-<<<<<<< HEAD
-	labelValues(t, ctx, q.Endpoint("http"), "__name__", []storepb.LabelMatcher{{Type: storepb.LabelMatcher_EQ, Name: "__name__", Value: "foobar"}},
-=======
-	labelValues(t, ctx, q.HTTPEndpoint(), "__name__", []*labels.Matcher{{Type: labels.MatchEqual, Name: "__name__", Value: "foobar"}},
->>>>>>> fc8e64cc
+	labelValues(t, ctx, q.Endpoint("http"), "__name__", []*labels.Matcher{{Type: labels.MatchEqual, Name: "__name__", Value: "foobar"}},
 		timestamp.FromTime(now.Add(-time.Hour)), timestamp.FromTime(now.Add(time.Hour)), func(res []string) bool {
 			return len(res) == 0
 		},
