// Copyright (c) The Thanos Authors.
// Licensed under the Apache License 2.0.

package e2e_test

import (
	"bytes"
	"context"
	"encoding/json"
	"fmt"
	"io/ioutil"
	"net/http"
	"os"
	"path/filepath"
	"testing"
	"time"

	"github.com/efficientgo/e2e"
	common_cfg "github.com/prometheus/common/config"
	"github.com/prometheus/common/model"
	"github.com/prometheus/prometheus/config"
	"github.com/prometheus/prometheus/discovery/targetgroup"
	"gopkg.in/yaml.v2"

	"github.com/thanos-io/thanos/pkg/alert"
	"github.com/thanos-io/thanos/pkg/httpconfig"
	"github.com/thanos-io/thanos/pkg/promclient"
	"github.com/thanos-io/thanos/pkg/rules/rulespb"
	"github.com/thanos-io/thanos/pkg/testutil"
	"github.com/thanos-io/thanos/test/e2e/e2ethanos"
)

const (
	testAlertRuleAbortOnPartialResponse = `
groups:
- name: example_abort
  interval: 1s
  # Abort should be a default: partial_response_strategy: "ABORT"
  rules:
  - alert: TestAlert_AbortOnPartialResponse
    # It must be based on actual metrics otherwise call to StoreAPI would be not involved.
    expr: absent(some_metric)
    labels:
      severity: page
    annotations:
      summary: "I always complain, but I don't allow partial response in query."
`
	testAlertRuleWarnOnPartialResponse = `
groups:
- name: example_warn
  interval: 1s
  partial_response_strategy: "WARN"
  rules:
  - alert: TestAlert_WarnOnPartialResponse
    # It must be based on actual metric, otherwise call to StoreAPI would be not involved.
    expr: absent(some_metric)
    labels:
      severity: page
    annotations:
      summary: "I always complain and allow partial response in query."
`
	testAlertRuleAddedLaterWebHandler = `
groups:
- name: example
  interval: 1s
  partial_response_strategy: "WARN"
  rules:
  - alert: TestAlert_HasBeenLoadedViaWebHandler
    # It must be based on actual metric, otherwise call to StoreAPI would be not involved.
    expr: absent(some_metric)
    labels:
      severity: page
    annotations:
      summary: "I always complain and I have been loaded via /-/reload."
`
	testAlertRuleAddedLaterSignal = `
groups:
- name: example
  interval: 1s
  partial_response_strategy: "WARN"
  rules:
  - alert: TestAlert_HasBeenLoadedViaWebHandler
    # It must be based on actual metric, otherwise call to StoreAPI would be not involved.
    expr: absent(some_metric)
    labels:
      severity: page
    annotations:
      summary: "I always complain and I have been loaded via sighup signal."
- name: example2
  interval: 1s
  partial_response_strategy: "WARN"
  rules:
  - alert: TestAlert_HasBeenLoadedViaWebHandler
    # It must be based on actual metric, otherwise call to StoreAPI would be not involved.
    expr: absent(some_metric)
    labels:
      severity: page
    annotations:
      summary: "I always complain and I have been loaded via sighup signal."
`
	testAlertRuleWithLimit = `
groups:
- name: example_with_limit
  interval: 1s
  partial_response_strategy: "WARN"
  limit: 1
  rules:
  - alert: TestAlert_WithLimit
    expr: 'promhttp_metric_handler_requests_total' # It has more than one labels.
    labels:
      severity: page
    annotations:
      summary: "with limit"
`

	testRuleRecordAbsentMetric = `
groups:
- name: example_record_rules
  interval: 1s
  rules:
  - record: test_absent_metric
    expr: absent(nonexistent{job='thanos-receive'})
`
	amTimeout = model.Duration(10 * time.Second)
)

type rulesResp struct {
	Status string
	Data   *rulespb.RuleGroups
}

func createRuleFile(t *testing.T, path, content string) {
	t.Helper()
	err := ioutil.WriteFile(path, []byte(content), 0666)
	testutil.Ok(t, err)
}

func createRuleFiles(t *testing.T, dir string) {
	t.Helper()

	for i, rule := range []string{testAlertRuleAbortOnPartialResponse, testAlertRuleWarnOnPartialResponse} {
		createRuleFile(t, filepath.Join(dir, fmt.Sprintf("rules-%d.yaml", i)), rule)
	}
}

func reloadRulesHTTP(t *testing.T, ctx context.Context, endpoint string) {
	req, err := http.NewRequestWithContext(ctx, "POST", "http://"+endpoint+"/-/reload", ioutil.NopCloser(bytes.NewReader(nil)))
	testutil.Ok(t, err)
	resp, err := http.DefaultClient.Do(req)
	testutil.Ok(t, err)
	defer resp.Body.Close()
	testutil.Equals(t, 200, resp.StatusCode)
}

func reloadRulesSignal(t *testing.T, r e2e.InstrumentedRunnable) {
	c := e2e.NewCommand("kill", "-1", "1")
	testutil.Ok(t, r.Exec(c))
}

func checkReloadSuccessful(t *testing.T, ctx context.Context, endpoint string, expectedRulegroupCount int) {
	req, err := http.NewRequestWithContext(ctx, "GET", "http://"+endpoint+"/api/v1/rules", ioutil.NopCloser(bytes.NewReader(nil)))
	testutil.Ok(t, err)
	resp, err := http.DefaultClient.Do(req)
	testutil.Ok(t, err)
	testutil.Equals(t, 200, resp.StatusCode)

	body, _ := ioutil.ReadAll(resp.Body)
	testutil.Ok(t, resp.Body.Close())

	var data = rulesResp{}

	testutil.Ok(t, json.Unmarshal(body, &data))
	testutil.Equals(t, "success", data.Status)

	testutil.Assert(t, len(data.Data.Groups) == expectedRulegroupCount, fmt.Sprintf("expected there to be %d rule groups", expectedRulegroupCount))
}

func rulegroupCorrectData(t *testing.T, ctx context.Context, endpoint string) {
	req, err := http.NewRequestWithContext(ctx, "GET", "http://"+endpoint+"/api/v1/rules", ioutil.NopCloser(bytes.NewReader(nil)))
	testutil.Ok(t, err)
	resp, err := http.DefaultClient.Do(req)
	testutil.Ok(t, err)
	testutil.Equals(t, 200, resp.StatusCode)
	defer resp.Body.Close()

	body, err := ioutil.ReadAll(resp.Body)
	testutil.Ok(t, err)

	var data = rulesResp{}

	testutil.Ok(t, json.Unmarshal(body, &data))
	testutil.Equals(t, "success", data.Status)

	testutil.Assert(t, len(data.Data.Groups) > 0, "expected there to be some rule groups")

	for _, g := range data.Data.Groups {
		testutil.Assert(t, g.EvaluationDurationSeconds > 0, "expected it to take more than zero seconds to evaluate")
		testutil.Assert(t, !g.LastEvaluation.IsZero(), "expected the rule group to be evaluated at least once")
	}
}

func writeTargets(t *testing.T, path string, addrs ...string) {
	t.Helper()

	var tgs []model.LabelSet
	for _, a := range addrs {
		tgs = append(
			tgs,
			model.LabelSet{
				model.AddressLabel: model.LabelValue(a),
			},
		)
	}
	b, err := yaml.Marshal([]*targetgroup.Group{{Targets: tgs}})
	testutil.Ok(t, err)

	testutil.Ok(t, ioutil.WriteFile(path+".tmp", b, 0660))
	testutil.Ok(t, os.Rename(path+".tmp", path))
}

func TestRule(t *testing.T) {
	t.Parallel()

	e, err := e2e.NewDockerEnvironment("e2e_test_rule")
	testutil.Ok(t, err)
	t.Cleanup(e2ethanos.CleanScenario(t, e))

	ctx, cancel := context.WithTimeout(context.Background(), 5*time.Minute)
	t.Cleanup(cancel)

	am1 := e2ethanos.NewAlertmanager(e, "1")
	am2 := e2ethanos.NewAlertmanager(e, "2")
	testutil.Ok(t, e2e.StartAndWaitReady(am1, am2))

<<<<<<< HEAD
	// Use am1 work dir for shared resources.
	amTargetsSubDir := filepath.Join("rules_am_targets")
	testutil.Ok(t, os.MkdirAll(filepath.Join(am1.Dir(), amTargetsSubDir), os.ModePerm))
	queryTargetsSubDir := filepath.Join("rules_query_targets")
	testutil.Ok(t, os.MkdirAll(filepath.Join(am1.Dir(), queryTargetsSubDir), os.ModePerm))

	rulesSubDir := filepath.Join("rules")
	r := e2ethanos.NewTSDBRuler(e, "1", rulesSubDir, []alert.AlertmanagerConfig{
=======
	rFuture := e2ethanos.NewRulerBuilder(e, "1")

	amTargetsSubDir := filepath.Join("rules_am_targets")
	testutil.Ok(t, os.MkdirAll(filepath.Join(rFuture.Dir(), amTargetsSubDir), os.ModePerm))
	queryTargetsSubDir := filepath.Join("rules_query_targets")
	testutil.Ok(t, os.MkdirAll(filepath.Join(rFuture.Dir(), queryTargetsSubDir), os.ModePerm))

	rulesSubDir := filepath.Join("rules")
	rulesPath := filepath.Join(rFuture.Dir(), rulesSubDir)
	testutil.Ok(t, os.MkdirAll(rulesPath, os.ModePerm))
	createRuleFiles(t, rulesPath)

	r := rFuture.WithAlertManagerConfig([]alert.AlertmanagerConfig{
>>>>>>> 127075bb
		{
			EndpointsConfig: httpconfig.EndpointsConfig{
				FileSDConfigs: []httpconfig.FileSDConfig{
					{
						// FileSD which will be used to register discover dynamically am1.
<<<<<<< HEAD
						Files:           []string{filepath.Join(am1.InternalDir(), amTargetsSubDir, "*.yaml")},
=======
						Files:           []string{filepath.Join(rFuture.InternalDir(), amTargetsSubDir, "*.yaml")},
>>>>>>> 127075bb
						RefreshInterval: model.Duration(time.Second),
					},
				},
				StaticAddresses: []string{
					am2.InternalEndpoint("http"),
				},
				Scheme: "http",
			},
			Timeout:    amTimeout,
			APIVersion: alert.APIv1,
		},
	}).InitTSDB(filepath.Join(rFuture.InternalDir(), rulesSubDir), []httpconfig.Config{
		{
			EndpointsConfig: httpconfig.EndpointsConfig{
				// We test Statically Addressed queries in other tests. Focus on FileSD here.
				FileSDConfigs: []httpconfig.FileSDConfig{
					{
						// FileSD which will be used to register discover dynamically q.
<<<<<<< HEAD
						Files:           []string{filepath.Join(am1.InternalDir(), queryTargetsSubDir, "*.yaml")},
=======
						Files:           []string{filepath.Join(rFuture.InternalDir(), queryTargetsSubDir, "*.yaml")},
>>>>>>> 127075bb
						RefreshInterval: model.Duration(time.Second),
					},
				},
				Scheme: "http",
			},
		},
	})
	testutil.Ok(t, e2e.StartAndWaitReady(r))

<<<<<<< HEAD
	rulesPath := filepath.Join(r.Dir(), rulesSubDir)
	testutil.Ok(t, os.MkdirAll(rulesPath, os.ModePerm))
	createRuleFiles(t, rulesPath)

=======
>>>>>>> 127075bb
	q := e2ethanos.NewQuerierBuilder(e, "1", r.InternalEndpoint("grpc")).Init()
	testutil.Ok(t, e2e.StartAndWaitReady(q))

	t.Run("no query configured", func(t *testing.T) {
		// Check for a few evaluations, check all of them failed.
		testutil.Ok(t, r.WaitSumMetrics(e2e.Greater(10), "prometheus_rule_evaluations_total"))
		testutil.Ok(t, r.WaitSumMetrics(e2e.EqualsAmongTwo, "prometheus_rule_evaluations_total", "prometheus_rule_evaluation_failures_total"))

		// No alerts sent.
		testutil.Ok(t, r.WaitSumMetrics(e2e.Equals(0), "thanos_alert_sender_alerts_dropped_total"))
	})

	var currentFailures float64
	t.Run("attach query", func(t *testing.T) {
		// Attach querier to target files.
		writeTargets(t, filepath.Join(rFuture.Dir(), queryTargetsSubDir, "targets.yaml"), q.InternalEndpoint("http"))

		testutil.Ok(t, r.WaitSumMetricsWithOptions(e2e.Equals(1), []string{"thanos_rule_query_apis_dns_provider_results"}, e2e.WaitMissingMetrics()))
		testutil.Ok(t, r.WaitSumMetrics(e2e.Equals(1), "thanos_rule_alertmanagers_dns_provider_results"))

		var currentVal float64
		testutil.Ok(t, r.WaitSumMetrics(func(sums ...float64) bool {
			currentVal = sums[0]
			currentFailures = sums[1]
			return true
		}, "prometheus_rule_evaluations_total", "prometheus_rule_evaluation_failures_total"))

		// Check for a few evaluations, check all of them failed.
		testutil.Ok(t, r.WaitSumMetrics(e2e.Greater(currentVal+4), "prometheus_rule_evaluations_total"))
		// No failures.
		testutil.Ok(t, r.WaitSumMetrics(e2e.Equals(currentFailures), "prometheus_rule_evaluation_failures_total"))

		// Alerts sent.
		testutil.Ok(t, r.WaitSumMetrics(e2e.Equals(0), "thanos_alert_sender_alerts_dropped_total"))
		testutil.Ok(t, r.WaitSumMetrics(e2e.Greater(4), "thanos_alert_sender_alerts_sent_total"))

		// Alerts received.
		testutil.Ok(t, am2.WaitSumMetrics(e2e.Equals(2), "alertmanager_alerts"))
		testutil.Ok(t, am2.WaitSumMetrics(e2e.Greater(4), "alertmanager_alerts_received_total"))
		testutil.Ok(t, am2.WaitSumMetrics(e2e.Equals(0), "alertmanager_alerts_invalid_total"))

		// am1 not connected, so should not receive anything.
		testutil.Ok(t, am1.WaitSumMetrics(e2e.Equals(0), "alertmanager_alerts"))
		testutil.Ok(t, am1.WaitSumMetrics(e2e.Equals(0), "alertmanager_alerts_received_total"))
		testutil.Ok(t, am1.WaitSumMetrics(e2e.Equals(0), "alertmanager_alerts_invalid_total"))
	})
	t.Run("attach am1", func(t *testing.T) {
		// Attach am1 to target files.
		writeTargets(t, filepath.Join(rFuture.Dir(), amTargetsSubDir, "targets.yaml"), am1.InternalEndpoint("http"))

		testutil.Ok(t, r.WaitSumMetrics(e2e.Equals(1), "thanos_rule_query_apis_dns_provider_results"))
		testutil.Ok(t, r.WaitSumMetrics(e2e.Equals(2), "thanos_rule_alertmanagers_dns_provider_results"))

		testutil.Ok(t, r.WaitSumMetrics(e2e.Equals(currentFailures), "prometheus_rule_evaluation_failures_total"))

		var currentVal float64
		testutil.Ok(t, am2.WaitSumMetrics(func(sums ...float64) bool {
			currentVal = sums[0]
			return true
		}, "alertmanager_alerts_received_total"))

		// Alerts received by both am1 and am2.
		testutil.Ok(t, am2.WaitSumMetrics(e2e.Equals(2), "alertmanager_alerts"))
		testutil.Ok(t, am2.WaitSumMetrics(e2e.Greater(currentVal+4), "alertmanager_alerts_received_total"))
		testutil.Ok(t, am2.WaitSumMetrics(e2e.Equals(0), "alertmanager_alerts_invalid_total"))

		testutil.Ok(t, am1.WaitSumMetrics(e2e.Equals(2), "alertmanager_alerts"))
		testutil.Ok(t, am1.WaitSumMetrics(e2e.Greater(4), "alertmanager_alerts_received_total"))
		testutil.Ok(t, am1.WaitSumMetrics(e2e.Equals(0), "alertmanager_alerts_invalid_total"))
	})

	t.Run("am1 drops again", func(t *testing.T) {
		testutil.Ok(t, os.RemoveAll(filepath.Join(rFuture.Dir(), amTargetsSubDir, "targets.yaml")))

		testutil.Ok(t, r.WaitSumMetrics(e2e.Equals(1), "thanos_rule_query_apis_dns_provider_results"))
		testutil.Ok(t, r.WaitSumMetrics(e2e.Equals(1), "thanos_rule_alertmanagers_dns_provider_results"))
		testutil.Ok(t, r.WaitSumMetrics(e2e.Equals(currentFailures), "prometheus_rule_evaluation_failures_total"))

		var currentValAm1 float64
		testutil.Ok(t, am1.WaitSumMetrics(func(sums ...float64) bool {
			currentValAm1 = sums[0]
			return true
		}, "alertmanager_alerts_received_total"))

		var currentValAm2 float64
		testutil.Ok(t, am2.WaitSumMetrics(func(sums ...float64) bool {
			currentValAm2 = sums[0]
			return true
		}, "alertmanager_alerts_received_total"))

		// Alerts received by both am1 and am2.
		testutil.Ok(t, am2.WaitSumMetrics(e2e.Equals(2), "alertmanager_alerts"))
		testutil.Ok(t, am2.WaitSumMetrics(e2e.Greater(currentValAm2+4), "alertmanager_alerts_received_total"))
		testutil.Ok(t, am2.WaitSumMetrics(e2e.Equals(0), "alertmanager_alerts_invalid_total"))

		// Am1 should not receive more alerts.
		testutil.Ok(t, am1.WaitSumMetrics(e2e.Equals(currentValAm1), "alertmanager_alerts_received_total"))
	})

	t.Run("duplicate am", func(t *testing.T) {
		// am2 is already registered in static addresses.
		writeTargets(t, filepath.Join(rFuture.Dir(), amTargetsSubDir, "targets.yaml"), am2.InternalEndpoint("http"))

		testutil.Ok(t, r.WaitSumMetrics(e2e.Equals(1), "thanos_rule_query_apis_dns_provider_results"))
		testutil.Ok(t, r.WaitSumMetrics(e2e.Equals(1), "thanos_rule_alertmanagers_dns_provider_results"))
	})

	t.Run("rule groups have last evaluation and evaluation duration set", func(t *testing.T) {
		rulegroupCorrectData(t, ctx, r.Endpoint("http"))
	})

	t.Run("signal reload works", func(t *testing.T) {
		// Add a new rule via sending sighup
		createRuleFile(t, filepath.Join(rulesPath, "newrule.yaml"), testAlertRuleAddedLaterSignal)
		reloadRulesSignal(t, r)
		checkReloadSuccessful(t, ctx, r.Endpoint("http"), 4)
	})

	t.Run("http reload works", func(t *testing.T) {
		// Add a new rule via /-/reload.
		createRuleFile(t, filepath.Join(rulesPath, "newrule.yaml"), testAlertRuleAddedLaterWebHandler)
		reloadRulesHTTP(t, ctx, r.Endpoint("http"))
		checkReloadSuccessful(t, ctx, r.Endpoint("http"), 3)
	})

	t.Run("query alerts", func(t *testing.T) {
		queryAndAssertSeries(t, ctx, q.Endpoint("http"), func() string { return "ALERTS" }, time.Now, promclient.QueryOptions{
			Deduplicate: false,
		}, []model.Metric{
			{
				"__name__":   "ALERTS",
				"severity":   "page",
				"alertname":  "TestAlert_AbortOnPartialResponse",
				"alertstate": "firing",
				"replica":    "1",
			},
			{
				"__name__":   "ALERTS",
				"severity":   "page",
				"alertname":  "TestAlert_HasBeenLoadedViaWebHandler",
				"alertstate": "firing",
				"replica":    "1",
			},
			{
				"__name__":   "ALERTS",
				"severity":   "page",
				"alertname":  "TestAlert_WarnOnPartialResponse",
				"alertstate": "firing",
				"replica":    "1",
			},
		})

		expAlertLabels := []model.LabelSet{
			{
				"severity":  "page",
				"alertname": "TestAlert_AbortOnPartialResponse",
				"replica":   "1",
			},
			{
				"severity":  "page",
				"alertname": "TestAlert_HasBeenLoadedViaWebHandler",
				"replica":   "1",
			},
			{
				"severity":  "page",
				"alertname": "TestAlert_WarnOnPartialResponse",
				"replica":   "1",
			},
		}

		alrts, err := promclient.NewDefaultClient().AlertmanagerAlerts(ctx, urlParse(t, "http://"+am2.Endpoint("http")))
		testutil.Ok(t, err)

		testutil.Equals(t, len(expAlertLabels), len(alrts))
		for i, a := range alrts {
			testutil.Assert(t, a.Labels.Equal(expAlertLabels[i]), "unexpected labels %s", a.Labels)
		}
	})
}

// TestRule_CanRemoteWriteData checks that Thanos Ruler can be run in stateless mode
// where it remote_writes rule evaluations to a Prometheus remote-write endpoint (typically
// a Thanos Receiver).
func TestRule_CanRemoteWriteData(t *testing.T) {
	t.Parallel()

	e, err := e2e.NewDockerEnvironment("e2e_test_rule_remote_write")
	testutil.Ok(t, err)
	t.Cleanup(e2ethanos.CleanScenario(t, e))

	ctx, cancel := context.WithTimeout(context.Background(), 3*time.Minute)
	t.Cleanup(cancel)

	rFuture := e2ethanos.NewRulerBuilder(e, "1")
	rulesSubDir := "rules"
	rulesPath := filepath.Join(rFuture.Dir(), rulesSubDir)
	testutil.Ok(t, os.MkdirAll(rulesPath, os.ModePerm))

	for i, rule := range []string{testRuleRecordAbsentMetric, testAlertRuleWarnOnPartialResponse} {
		createRuleFile(t, filepath.Join(rulesPath, fmt.Sprintf("rules-%d.yaml", i)), rule)
	}

	am := e2ethanos.NewAlertmanager(e, "1")
	testutil.Ok(t, e2e.StartAndWaitReady(am))

<<<<<<< HEAD
	receiver := e2ethanos.NewIngestingReceiver(e, "1")
	testutil.Ok(t, e2e.StartAndWaitReady(receiver))
	rwURL := urlParse(t, e2ethanos.RemoteWriteEndpoint(receiver.InternalEndpoint("remote-write")))

	receiver2 := e2ethanos.NewIngestingReceiver(e, "2")
=======
	receiver := e2ethanos.NewReceiveBuilder(e, "1").WithIngestionEnabled().Init()
	testutil.Ok(t, e2e.StartAndWaitReady(receiver))
	rwURL := urlParse(t, e2ethanos.RemoteWriteEndpoint(receiver.InternalEndpoint("remote-write")))

	receiver2 := e2ethanos.NewReceiveBuilder(e, "2").WithIngestionEnabled().Init()
>>>>>>> 127075bb
	testutil.Ok(t, e2e.StartAndWaitReady(receiver2))
	rwURL2 := urlParse(t, e2ethanos.RemoteWriteEndpoint(receiver2.InternalEndpoint("remote-write")))

	q := e2ethanos.NewQuerierBuilder(e, "1", receiver.InternalEndpoint("grpc"), receiver2.InternalEndpoint("grpc")).Init()
	testutil.Ok(t, e2e.StartAndWaitReady(q))
<<<<<<< HEAD
	r := e2ethanos.NewStatelessRuler(e, "1", rulesSubDir, []alert.AlertmanagerConfig{
=======

	r := rFuture.WithAlertManagerConfig([]alert.AlertmanagerConfig{
>>>>>>> 127075bb
		{
			EndpointsConfig: httpconfig.EndpointsConfig{
				StaticAddresses: []string{
					am.InternalEndpoint("http"),
				},
				Scheme: "http",
			},
			Timeout:    amTimeout,
			APIVersion: alert.APIv1,
		},
	}).InitStateless(filepath.Join(rFuture.InternalDir(), rulesSubDir), []httpconfig.Config{
		{
			EndpointsConfig: httpconfig.EndpointsConfig{
				StaticAddresses: []string{
					q.InternalEndpoint("http"),
				},
				Scheme: "http",
			},
		},
	}, []*config.RemoteWriteConfig{
		{URL: &common_cfg.URL{URL: rwURL}, Name: "thanos-receiver"},
		{URL: &common_cfg.URL{URL: rwURL2}, Name: "thanos-receiver2"},
<<<<<<< HEAD
	}, true)
=======
	})
>>>>>>> 127075bb
	testutil.Ok(t, e2e.StartAndWaitReady(r))

	// Wait until remote write samples are written to receivers successfully.
	testutil.Ok(t, r.WaitSumMetricsWithOptions(e2e.GreaterOrEqual(1), []string{"prometheus_remote_storage_samples_total"}, e2e.WaitMissingMetrics()))

	t.Run("can fetch remote-written samples from receiver", func(t *testing.T) {
		testRecordedSamples := func() string { return "test_absent_metric" }
		queryAndAssertSeries(t, ctx, q.Endpoint("http"), testRecordedSamples, time.Now, promclient.QueryOptions{
			Deduplicate: false,
		}, []model.Metric{
			{
				"__name__":  "test_absent_metric",
				"job":       "thanos-receive",
				"receive":   model.LabelValue(receiver.Name()),
				"replica":   "1",
				"tenant_id": "default-tenant",
			},
			{
				"__name__":  "test_absent_metric",
				"job":       "thanos-receive",
				"receive":   model.LabelValue(receiver2.Name()),
				"replica":   "1",
				"tenant_id": "default-tenant",
			},
		})
	})
}

// TestRule_CanPersistWALData checks that in stateless mode, Thanos Ruler can persist rule evaluations
// which couldn't be sent to the remote write endpoint (e.g because receiver isn't available).
func TestRule_CanPersistWALData(t *testing.T) {
	//TODO: Implement test with unavailable remote-write endpoint(receiver)
}

// Test Ruler behavior on different storepb.PartialResponseStrategy when having partial response from single `failingStoreAPI`.
func TestRulePartialResponse(t *testing.T) {
	t.Skip("TODO: Allow HTTP ports from binaries running on host to be accessible.")

	// TODO: Implement with failing store.
}<|MERGE_RESOLUTION|>--- conflicted
+++ resolved
@@ -232,16 +232,6 @@
 	am2 := e2ethanos.NewAlertmanager(e, "2")
 	testutil.Ok(t, e2e.StartAndWaitReady(am1, am2))
 
-<<<<<<< HEAD
-	// Use am1 work dir for shared resources.
-	amTargetsSubDir := filepath.Join("rules_am_targets")
-	testutil.Ok(t, os.MkdirAll(filepath.Join(am1.Dir(), amTargetsSubDir), os.ModePerm))
-	queryTargetsSubDir := filepath.Join("rules_query_targets")
-	testutil.Ok(t, os.MkdirAll(filepath.Join(am1.Dir(), queryTargetsSubDir), os.ModePerm))
-
-	rulesSubDir := filepath.Join("rules")
-	r := e2ethanos.NewTSDBRuler(e, "1", rulesSubDir, []alert.AlertmanagerConfig{
-=======
 	rFuture := e2ethanos.NewRulerBuilder(e, "1")
 
 	amTargetsSubDir := filepath.Join("rules_am_targets")
@@ -255,17 +245,12 @@
 	createRuleFiles(t, rulesPath)
 
 	r := rFuture.WithAlertManagerConfig([]alert.AlertmanagerConfig{
->>>>>>> 127075bb
 		{
 			EndpointsConfig: httpconfig.EndpointsConfig{
 				FileSDConfigs: []httpconfig.FileSDConfig{
 					{
 						// FileSD which will be used to register discover dynamically am1.
-<<<<<<< HEAD
-						Files:           []string{filepath.Join(am1.InternalDir(), amTargetsSubDir, "*.yaml")},
-=======
 						Files:           []string{filepath.Join(rFuture.InternalDir(), amTargetsSubDir, "*.yaml")},
->>>>>>> 127075bb
 						RefreshInterval: model.Duration(time.Second),
 					},
 				},
@@ -284,11 +269,7 @@
 				FileSDConfigs: []httpconfig.FileSDConfig{
 					{
 						// FileSD which will be used to register discover dynamically q.
-<<<<<<< HEAD
-						Files:           []string{filepath.Join(am1.InternalDir(), queryTargetsSubDir, "*.yaml")},
-=======
 						Files:           []string{filepath.Join(rFuture.InternalDir(), queryTargetsSubDir, "*.yaml")},
->>>>>>> 127075bb
 						RefreshInterval: model.Duration(time.Second),
 					},
 				},
@@ -298,13 +279,6 @@
 	})
 	testutil.Ok(t, e2e.StartAndWaitReady(r))
 
-<<<<<<< HEAD
-	rulesPath := filepath.Join(r.Dir(), rulesSubDir)
-	testutil.Ok(t, os.MkdirAll(rulesPath, os.ModePerm))
-	createRuleFiles(t, rulesPath)
-
-=======
->>>>>>> 127075bb
 	q := e2ethanos.NewQuerierBuilder(e, "1", r.InternalEndpoint("grpc")).Init()
 	testutil.Ok(t, e2e.StartAndWaitReady(q))
 
@@ -510,30 +484,18 @@
 	am := e2ethanos.NewAlertmanager(e, "1")
 	testutil.Ok(t, e2e.StartAndWaitReady(am))
 
-<<<<<<< HEAD
-	receiver := e2ethanos.NewIngestingReceiver(e, "1")
-	testutil.Ok(t, e2e.StartAndWaitReady(receiver))
-	rwURL := urlParse(t, e2ethanos.RemoteWriteEndpoint(receiver.InternalEndpoint("remote-write")))
-
-	receiver2 := e2ethanos.NewIngestingReceiver(e, "2")
-=======
 	receiver := e2ethanos.NewReceiveBuilder(e, "1").WithIngestionEnabled().Init()
 	testutil.Ok(t, e2e.StartAndWaitReady(receiver))
 	rwURL := urlParse(t, e2ethanos.RemoteWriteEndpoint(receiver.InternalEndpoint("remote-write")))
 
 	receiver2 := e2ethanos.NewReceiveBuilder(e, "2").WithIngestionEnabled().Init()
->>>>>>> 127075bb
 	testutil.Ok(t, e2e.StartAndWaitReady(receiver2))
 	rwURL2 := urlParse(t, e2ethanos.RemoteWriteEndpoint(receiver2.InternalEndpoint("remote-write")))
 
 	q := e2ethanos.NewQuerierBuilder(e, "1", receiver.InternalEndpoint("grpc"), receiver2.InternalEndpoint("grpc")).Init()
 	testutil.Ok(t, e2e.StartAndWaitReady(q))
-<<<<<<< HEAD
-	r := e2ethanos.NewStatelessRuler(e, "1", rulesSubDir, []alert.AlertmanagerConfig{
-=======
 
 	r := rFuture.WithAlertManagerConfig([]alert.AlertmanagerConfig{
->>>>>>> 127075bb
 		{
 			EndpointsConfig: httpconfig.EndpointsConfig{
 				StaticAddresses: []string{
@@ -556,11 +518,7 @@
 	}, []*config.RemoteWriteConfig{
 		{URL: &common_cfg.URL{URL: rwURL}, Name: "thanos-receiver"},
 		{URL: &common_cfg.URL{URL: rwURL2}, Name: "thanos-receiver2"},
-<<<<<<< HEAD
-	}, true)
-=======
-	})
->>>>>>> 127075bb
+	})
 	testutil.Ok(t, e2e.StartAndWaitReady(r))
 
 	// Wait until remote write samples are written to receivers successfully.
