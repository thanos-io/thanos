--- conflicted
+++ resolved
@@ -64,7 +64,6 @@
 	return "thanos"
 }
 
-<<<<<<< HEAD
 func defaultPromHttpConfig() string {
 	// username: test, secret: test(bcrypt hash)
 	return `
@@ -74,14 +73,9 @@
 `
 }
 
-func NewPrometheus(sharedDir, name, config, promImage string, enableFeatures ...string) (*e2e.HTTPService, string, error) {
-	dir := filepath.Join(sharedDir, "data", "prometheus", name)
-	container := filepath.Join(e2e.ContainerSharedDir, "data", "prometheus", name)
-=======
 func NewPrometheus(e e2e.Environment, name, config, promImage string, enableFeatures ...string) (*e2e.InstrumentedRunnable, string, error) {
 	dir := filepath.Join(e.SharedDir(), "data", "prometheus", name)
 	container := filepath.Join(ContainerSharedDir, "data", "prometheus", name)
->>>>>>> 102d294f
 	if err := os.MkdirAll(dir, 0750); err != nil {
 		return nil, "", errors.Wrap(err, "create prometheus dir")
 	}
@@ -874,59 +868,35 @@
 	return toolsBucketWeb, nil
 }
 
-func NewPrometheusAndSidecarWithBasicAuth(sharedDir string, netName string, name string, promConfig, webConfig, promImage string) (*e2e.HTTPService, *Service, error) {
-	dir := filepath.Join(sharedDir, "data", "prometheus", name)
-	container := filepath.Join(e2e.ContainerSharedDir, "data", "prometheus", name)
-	if err := os.MkdirAll(dir, 0750); err != nil {
-		return nil, nil, errors.Wrap(err, "create prometheus dir")
-	}
-
-	if err := ioutil.WriteFile(filepath.Join(dir, "prometheus.yml"), []byte(promConfig), 0600); err != nil {
-		return nil, nil, errors.Wrap(err, "creating prom config failed")
-	}
-
-	if err := ioutil.WriteFile(filepath.Join(dir, "web-config.yml"), []byte(webConfig), 0666); err != nil {
+func NewPrometheusAndSidecarWithBasicAuth(e e2e.Environment, name, promConfig, webConfig, promImage, sidecarImage string, enableFeatures ...string) (*e2e.InstrumentedRunnable, *e2e.InstrumentedRunnable, error) {
+	prom, dataDir, err := NewPrometheus(e, name, promConfig, promImage, enableFeatures...)
+	if err != nil {
+		return nil, nil, err
+	}
+
+	dir := filepath.Join(e.SharedDir(), "data", "prometheus", name)
+	if err := ioutil.WriteFile(filepath.Join(dir, "web-config.yml"), []byte(webConfig), 0600); err != nil {
 		return nil, nil, errors.Wrap(err, "creating web-config failed")
 	}
 
-	args := e2e.BuildArgs(map[string]string{
-		"--config.file":                     filepath.Join(container, "prometheus.yml"),
-		"--storage.tsdb.path":               container,
-		"--storage.tsdb.max-block-duration": "2h",
-		"--log.level":                       infoLogLevel,
-		"--web.listen-address":              ":9090",
-		"--web.config.file":                 filepath.Join(container, "web-config.yml"),
-	})
-	prom := e2e.NewHTTPService(
-		fmt.Sprintf("prometheus-%s", name),
-		promImage,
-		e2e.NewCommandWithoutEntrypoint("prometheus", args...),
-		e2e.NewHTTPReadinessProbe(9090, "/-/ready", 200, 200),
-		9090,
-	)
-	prom.SetUser(strconv.Itoa(os.Getuid()))
-	prom.SetBackoff(defaultBackoffConfig)
-
-	args = e2e.BuildArgs(map[string]string{
-		"--debug.name":             fmt.Sprintf("sidecar-%v", name),
-		"--grpc-address":           ":9091",
-		"--grpc-grace-period":      "0s",
-		"--http-address":           ":8080",
-		"--prometheus.url":         "http://" + prom.NetworkEndpointFor(netName, 9090),
-		"--tsdb.path":              container,
-		"--log.level":              infoLogLevel,
-		"--prometheus.http-client": defaultPromHttpConfig(),
-	})
 	sidecar := NewService(
+		e,
 		fmt.Sprintf("sidecar-%s", name),
-		DefaultImage(),
-		e2e.NewCommand("sidecar", args...),
-		e2e.NewHTTPReadinessProbe(8080, "/-/ready", 200, 200),
+		sidecarImage,
+		e2e.NewCommand("sidecar", e2e.BuildArgs(map[string]string{
+			"--debug.name":             fmt.Sprintf("sidecar-%v", name),
+			"--grpc-address":           ":9091",
+			"--grpc-grace-period":      "0s",
+			"--http-address":           ":8080",
+			"--prometheus.url":         "http://" + prom.InternalEndpoint("http"),
+			"--tsdb.path":              dataDir,
+			"--log.level":              infoLogLevel,
+			"--prometheus.http-client": defaultPromHttpConfig(),
+		})...),
+		e2e.NewHTTPReadinessProbe("http", "/-/ready", 200, 200),
 		8080,
 		9091,
 	)
-	sidecar.SetUser(strconv.Itoa(os.Getuid()))
-	sidecar.SetBackoff(defaultBackoffConfig)
 
 	return prom, sidecar, nil
 }