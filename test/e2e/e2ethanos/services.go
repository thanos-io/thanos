--- conflicted
+++ resolved
@@ -498,11 +498,9 @@
 	for _, bucket := range q.telemetrySeriesQuantiles {
 		args = append(args, "--query.telemetry.request-series-seconds-quantiles="+strconv.FormatFloat(bucket, 'f', -1, 64))
 	}
-<<<<<<< HEAD
 	if q.enforceTenancy {
 		args = append(args, "--query.enforce-tenancy")
 	}
-=======
 	if q.enableXFunctions {
 		args = append(args, "--query.enable-x-functions")
 	}
@@ -510,7 +508,6 @@
 		args = append(args, "--query.promql-engine="+string(q.engine))
 	}
 
->>>>>>> d37d87dc
 	return args, nil
 }
 
