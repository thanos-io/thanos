--- conflicted
+++ resolved
@@ -173,19 +173,16 @@
 		fmt.Sprintf("querier-%v", name),
 		DefaultImage(),
 		e2e.NewCommand("query", args...),
-<<<<<<< HEAD
-		e2e.NewReadinessProbe(8080, path.Join("/", routePrefix, "/-/ready"), 200),
-=======
-		e2e.NewHTTPReadinessProbe(8080, "/-/ready", 200, 200),
->>>>>>> e239ef7b
-		8080,
+		e2e.NewReadinessProbe(8080, path.Join("/", routePrefix, "/-/ready"), 200, 200),
+
+    8080,
 		9091,
 	)
 	querier.SetUser(strconv.Itoa(os.Getuid()))
 	querier.SetBackoff(defaultBackoffConfig)
 
 	return querier, nil
-}
+} 
 
 func RemoteWriteEndpoint(addr string) string { return fmt.Sprintf("http://%s/api/v1/receive", addr) }
 
