--- conflicted
+++ resolved
@@ -33,15 +33,9 @@
 }
 
 // NewBlocksAPI creates a simple API to be used by Thanos Block Viewer.
-<<<<<<< HEAD
-func NewBlocksAPI(logger log.Logger, label string, flagsMap map[string]string, configFilesMap map[string]string) *BlocksAPI {
+func NewBlocksAPI(logger log.Logger, disableCORS bool, label string, flagsMap map[string]string, configFilesMap map[string]string) *BlocksAPI {
 	return &BlocksAPI{
-		baseAPI: api.NewBaseAPI(logger, flagsMap, configFilesMap),
-=======
-func NewBlocksAPI(logger log.Logger, disableCORS bool, label string, flagsMap map[string]string) *BlocksAPI {
-	return &BlocksAPI{
-		baseAPI: api.NewBaseAPI(logger, disableCORS, flagsMap),
->>>>>>> 8bcc5bf6
+		baseAPI: api.NewBaseAPI(logger, disableCORS, flagsMap, configFilesMap),
 		logger:  logger,
 		globalBlocksInfo: &BlocksInfo{
 			Blocks: []metadata.Meta{},
