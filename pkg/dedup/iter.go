--- conflicted
+++ resolved
@@ -257,28 +257,16 @@
 	return newDedupSeriesIterator(pushedDownIterator, replicasIterator)
 }
 
-<<<<<<< HEAD
-func (s *dedupSeries) Iterator(iterator chunkenc.Iterator) chunkenc.Iterator {
-	// This function needs a regular iterator over all series. Behavior is identical
-	// whether it was pushed down or not.
-	if s.f == "group" {
-		return s.allSeriesIterator(iterator)
-=======
 func (s *dedupSeries) Iterator(chunkenc.Iterator) chunkenc.Iterator {
 	// This function needs a regular iterator over all series. Behavior is identical
 	// whether it was pushed down or not.
 	if s.f == "group" {
 		return s.allSeriesIterator(nil)
->>>>>>> e8bd0490
 	}
 	// If there are no replicas then jump straight to constructing an iterator
 	// for pushed down series.
 	if len(s.replicas) == 0 {
-<<<<<<< HEAD
-		return s.pushdownIterator(iterator)
-=======
 		return s.pushdownIterator(nil)
->>>>>>> e8bd0490
 	}
 
 	// Finally, if we have both then construct a tree out of them.
@@ -286,29 +274,17 @@
 	// We deduplicate everything in the end.
 	var it adjustableSeriesIterator
 	if s.isCounter {
-<<<<<<< HEAD
-		it = &counterErrAdjustSeriesIterator{Iterator: s.replicas[0].Iterator(iterator)}
-	} else {
-		it = noopAdjustableSeriesIterator{Iterator: s.replicas[0].Iterator(iterator)}
-=======
 		it = &counterErrAdjustSeriesIterator{Iterator: s.replicas[0].Iterator(nil)}
 	} else {
 		it = noopAdjustableSeriesIterator{Iterator: s.replicas[0].Iterator(nil)}
->>>>>>> e8bd0490
 	}
 
 	for _, o := range s.replicas[1:] {
 		var replicaIter adjustableSeriesIterator
 		if s.isCounter {
-<<<<<<< HEAD
-			replicaIter = &counterErrAdjustSeriesIterator{Iterator: o.Iterator(iterator)}
-		} else {
-			replicaIter = noopAdjustableSeriesIterator{Iterator: o.Iterator(iterator)}
-=======
 			replicaIter = &counterErrAdjustSeriesIterator{Iterator: o.Iterator(nil)}
 		} else {
 			replicaIter = noopAdjustableSeriesIterator{Iterator: o.Iterator(nil)}
->>>>>>> e8bd0490
 		}
 		it = newDedupSeriesIterator(it, replicaIter)
 	}
@@ -320,30 +296,18 @@
 	// Join all of the pushed down iterators into one.
 	var pushedDownIterator adjustableSeriesIterator
 	if s.isCounter {
-<<<<<<< HEAD
-		pushedDownIterator = &counterErrAdjustSeriesIterator{Iterator: s.pushedDown[0].Iterator(iterator)}
-	} else {
-		pushedDownIterator = noopAdjustableSeriesIterator{Iterator: s.pushedDown[0].Iterator(iterator)}
-=======
 		pushedDownIterator = &counterErrAdjustSeriesIterator{Iterator: s.pushedDown[0].Iterator(nil)}
 	} else {
 		pushedDownIterator = noopAdjustableSeriesIterator{Iterator: s.pushedDown[0].Iterator(nil)}
->>>>>>> e8bd0490
 	}
 
 	for _, o := range s.pushedDown[1:] {
 		var replicaIterator adjustableSeriesIterator
 
 		if s.isCounter {
-<<<<<<< HEAD
-			replicaIterator = &counterErrAdjustSeriesIterator{Iterator: o.Iterator(iterator)}
-		} else {
-			replicaIterator = noopAdjustableSeriesIterator{Iterator: o.Iterator(iterator)}
-=======
 			replicaIterator = &counterErrAdjustSeriesIterator{Iterator: o.Iterator(nil)}
 		} else {
 			replicaIterator = noopAdjustableSeriesIterator{Iterator: o.Iterator(nil)}
->>>>>>> e8bd0490
 		}
 
 		pushedDownIterator = noopAdjustableSeriesIterator{newPushdownSeriesIterator(pushedDownIterator, replicaIterator, s.f)}
