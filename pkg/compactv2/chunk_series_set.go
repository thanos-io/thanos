--- conflicted
+++ resolved
@@ -54,11 +54,7 @@
 		}
 		s.curr = &storage.ChunkSeriesEntry{
 			Lset: s.bufLbls.Labels(),
-<<<<<<< HEAD
-			ChunkIteratorFn: func(chunks.Iterator) chunks.Iterator {
-=======
 			ChunkIteratorFn: func(_ chunks.Iterator) chunks.Iterator {
->>>>>>> 1e16ba53
 				return storage.NewListChunkSeriesIterator(s.bufChks...)
 			},
 		}
