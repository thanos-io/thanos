// Copyright (c) The Thanos Authors.
// Licensed under the Apache License 2.0.

// Package shipper detects directories on the local file system and uploads
// them to a block storage.
package shipper

import (
	"context"
	"encoding/json"
<<<<<<< HEAD
	"math"
=======
	"io/fs"
>>>>>>> da421eaf
	"os"
	"path"
	"path/filepath"
	"sort"
	"sync"
	"time"

	"github.com/go-kit/log"
	"github.com/go-kit/log/level"
	"github.com/oklog/ulid"
	"github.com/pkg/errors"
	"github.com/prometheus/client_golang/prometheus"
	"github.com/prometheus/client_golang/prometheus/promauto"
	"github.com/prometheus/prometheus/model/labels"
	"github.com/prometheus/prometheus/tsdb"
	"github.com/prometheus/prometheus/tsdb/fileutil"

	"github.com/thanos-io/objstore"

	"github.com/thanos-io/thanos/pkg/block"
	"github.com/thanos-io/thanos/pkg/block/metadata"
	"github.com/thanos-io/thanos/pkg/runutil"
)

type metrics struct {
	dirSyncs          prometheus.Counter
	dirSyncFailures   prometheus.Counter
	uploads           prometheus.Counter
	uploadFailures    prometheus.Counter
	uploadedCompacted prometheus.Gauge
}

func newMetrics(reg prometheus.Registerer) *metrics {
	var m metrics

	m.dirSyncs = promauto.With(reg).NewCounter(prometheus.CounterOpts{
		Name: "thanos_shipper_dir_syncs_total",
		Help: "Total number of dir syncs",
	})
	m.dirSyncFailures = promauto.With(reg).NewCounter(prometheus.CounterOpts{
		Name: "thanos_shipper_dir_sync_failures_total",
		Help: "Total number of failed dir syncs",
	})
	m.uploads = promauto.With(reg).NewCounter(prometheus.CounterOpts{
		Name: "thanos_shipper_uploads_total",
		Help: "Total number of uploaded blocks",
	})
	m.uploadFailures = promauto.With(reg).NewCounter(prometheus.CounterOpts{
		Name: "thanos_shipper_upload_failures_total",
		Help: "Total number of block upload failures",
	})
	m.uploadedCompacted = promauto.With(reg).NewGauge(prometheus.GaugeOpts{
		Name: "thanos_shipper_upload_compacted_done",
		Help: "If 1 it means shipper uploaded all compacted blocks from the filesystem.",
	})
	return &m
}

// Shipper watches a directory for matching files and directories and uploads
// them to a remote data store.
type Shipper struct {
	logger           log.Logger
	dir              string
	metrics          *metrics
	bucket           objstore.Bucket
	source           metadata.SourceType
	metadataFilePath string

	uploadCompactedFunc    func() bool
	uploadMaxTimeFunc      func() int64
	allowOutOfOrderUploads bool
	hashFunc               metadata.HashFunc

	labels func() labels.Labels
	mtx    sync.RWMutex
}

// New creates a new shipper that detects new TSDB blocks in dir and uploads them to
// remote if necessary. It attaches the Thanos metadata section in each meta JSON file.
// If uploadCompacted is enabled, it also uploads compacted blocks which are already in filesystem.
func New(
	logger log.Logger,
	r prometheus.Registerer,
	dir string,
	bucket objstore.Bucket,
	lbls func() labels.Labels,
	source metadata.SourceType,
	uploadCompactedFunc func() bool,
	uploadMaxTimeFunc func() int64,
	allowOutOfOrderUploads bool,
	hashFunc metadata.HashFunc,
	metaFileName string,
) *Shipper {
	if logger == nil {
		logger = log.NewNopLogger()
	}
	if lbls == nil {
		lbls = func() labels.Labels { return labels.EmptyLabels() }
	}

	if metaFileName == "" {
		metaFileName = DefaultMetaFilename
	}

	if uploadCompactedFunc == nil {
		uploadCompactedFunc = func() bool {
			return false
		}
	}
	if uploadMaxTimeFunc == nil {
		uploadMaxTimeFunc = func() int64 {
			return math.MaxInt64
		}
	}
	return &Shipper{
		logger:                 logger,
		dir:                    dir,
		bucket:                 bucket,
		labels:                 lbls,
		metrics:                newMetrics(r),
		source:                 source,
		allowOutOfOrderUploads: allowOutOfOrderUploads,
		uploadCompactedFunc:    uploadCompactedFunc,
		uploadMaxTimeFunc:      uploadMaxTimeFunc,
		hashFunc:               hashFunc,
		metadataFilePath:       filepath.Join(dir, filepath.Clean(metaFileName)),
	}
}

func (s *Shipper) SetLabels(lbls labels.Labels) {
	s.mtx.Lock()
	defer s.mtx.Unlock()

	s.labels = func() labels.Labels { return lbls }
}

type lazyOverlapChecker struct {
	synced bool
	logger log.Logger
	bucket objstore.Bucket
	labels func() labels.Labels

	metas       []tsdb.BlockMeta
	lookupMetas map[ulid.ULID]struct{}
}

func newLazyOverlapChecker(logger log.Logger, bucket objstore.Bucket, labels func() labels.Labels) *lazyOverlapChecker {
	return &lazyOverlapChecker{
		logger: logger,
		bucket: bucket,
		labels: labels,

		lookupMetas: map[ulid.ULID]struct{}{},
	}
}

func (c *lazyOverlapChecker) sync(ctx context.Context) error {
	if err := c.bucket.Iter(ctx, "", func(path string) error {
		id, ok := block.IsBlockDir(path)
		if !ok {
			return nil
		}

		m, err := block.DownloadMeta(ctx, c.logger, c.bucket, id)
		if err != nil {
			return err
		}

		if !labels.Equal(labels.FromMap(m.Thanos.Labels), c.labels()) {
			return nil
		}

		c.metas = append(c.metas, m.BlockMeta)
		c.lookupMetas[m.ULID] = struct{}{}
		return nil

	}); err != nil {
		return errors.Wrap(err, "get all block meta.")
	}

	c.synced = true
	return nil
}

func (c *lazyOverlapChecker) IsOverlapping(ctx context.Context, newMeta tsdb.BlockMeta) error {
	if !c.synced {
		level.Info(c.logger).Log("msg", "gathering all existing blocks from the remote bucket for check", "id", newMeta.ULID.String())
		if err := c.sync(ctx); err != nil {
			return err
		}
	}

	// TODO(bwplotka) so confusing! we need to sort it first. Add comment to TSDB code.
	metas := append([]tsdb.BlockMeta{newMeta}, c.metas...)
	sort.Slice(metas, func(i, j int) bool {
		return metas[i].MinTime < metas[j].MinTime
	})
	if o := tsdb.OverlappingBlocks(metas); len(o) > 0 {
		// TODO(bwplotka): Consider checking if overlaps relates to block in concern?
		return errors.Errorf("shipping compacted block %s is blocked; overlap spotted: %s", newMeta.ULID, o.String())
	}
	return nil
}

// Sync performs a single synchronization, which ensures all non-compacted local blocks have been uploaded
// to the object bucket once.
//
// If uploaded.
//
// It is not concurrency-safe, however it is compactor-safe (running concurrently with compactor is ok).
func (s *Shipper) Sync(ctx context.Context) (uploaded int, err error) {
	s.mtx.Lock()
	defer s.mtx.Unlock()

	meta, err := ReadMetaFile(s.metadataFilePath)
	if err != nil {
		// If we encounter any error, proceed with an empty meta file and overwrite it later.
		// The meta file is only used to avoid unnecessary bucket.Exists call,
		// which are properly handled by the system if their occur anyway.
		if errors.Is(err, fs.ErrNotExist) {
			level.Info(s.logger).Log("msg", "no meta file found, creating empty meta data to write later")
		} else {
			level.Error(s.logger).Log("msg", "failed to read meta file, creating empty meta data to write later", "err", err)
		}
		meta = &Meta{Version: MetaVersion1}
	}

	// Build a map of blocks we already uploaded.
	hasUploaded := make(map[ulid.ULID]struct{}, len(meta.Uploaded))
	for _, id := range meta.Uploaded {
		hasUploaded[id] = struct{}{}
	}

	// Reset the uploaded slice so we can rebuild it only with blocks that still exist locally.
	meta.Uploaded = nil

	var (
		checker    = newLazyOverlapChecker(s.logger, s.bucket, func() labels.Labels { return s.labels() })
		uploadErrs int
	)

	uploadCompacted := s.uploadCompactedFunc()
	uploadMaxTime := s.uploadMaxTimeFunc()
	metas, err := s.blockMetasFromOldest()
	if err != nil {
		return 0, err
	}
	for _, m := range metas {
		// Do not sync a block if we already uploaded or ignored it. If it's no longer found in the bucket,
		// it was generally removed by the compaction process.
		if _, uploaded := hasUploaded[m.ULID]; uploaded {
			meta.Uploaded = append(meta.Uploaded, m.ULID)
			continue
		}

		if m.Stats.NumSamples == 0 {
			// Ignore empty blocks.
			level.Debug(s.logger).Log("msg", "ignoring empty block", "block", m.ULID)
			continue
		}

		// We only ship of the first compacted block level as normal flow.
		if m.Compaction.Level > 1 {
			if !uploadCompacted {
				continue
			}
		}

		// We only ship blocks that have a max timestamp thtas before the max upload time.
		if time.UnixMilli(m.MaxTime).After(time.UnixMilli(uploadMaxTime)) {
			continue
		}

		// Check against bucket if the meta file for this block exists.
		ok, err := s.bucket.Exists(ctx, path.Join(m.ULID.String(), block.MetaFilename))
		if err != nil {
			return 0, errors.Wrap(err, "check exists")
		}
		if ok {
			meta.Uploaded = append(meta.Uploaded, m.ULID)
			continue
		}

		// Skip overlap check if out of order uploads is enabled.
		if m.Compaction.Level > 1 && !s.allowOutOfOrderUploads {
			if err := checker.IsOverlapping(ctx, m.BlockMeta); err != nil {
				return 0, errors.Errorf("Found overlap or error during sync, cannot upload compacted block, details: %v", err)
			}
		}

		if err := s.upload(ctx, m); err != nil {
			if !s.allowOutOfOrderUploads {
				return 0, errors.Wrapf(err, "upload %v", m.ULID)
			}

			// No error returned, just log line. This is because we want other blocks to be uploaded even
			// though this one failed. It will be retried on second Sync iteration.
			level.Error(s.logger).Log("msg", "shipping failed", "block", m.ULID, "err", err)
			uploadErrs++
			continue
		}
		meta.Uploaded = append(meta.Uploaded, m.ULID)
		uploaded++
		s.metrics.uploads.Inc()
	}
	if err := WriteMetaFile(s.logger, s.metadataFilePath, meta); err != nil {
		level.Warn(s.logger).Log("msg", "updating meta file failed", "err", err)
	}

	s.metrics.dirSyncs.Inc()
	if uploadErrs > 0 {
		s.metrics.uploadFailures.Add(float64(uploadErrs))
		return uploaded, errors.Errorf("failed to sync %v blocks", uploadErrs)
	}

	if uploadCompacted {
		s.metrics.uploadedCompacted.Set(1)
	} else {
		s.metrics.uploadedCompacted.Set(0)
	}
	return uploaded, nil
}

func (s *Shipper) UploadedBlocks() map[ulid.ULID]struct{} {
	meta, err := ReadMetaFile(s.metadataFilePath)
	if err != nil {
		// NOTE(GiedriusS): Sync() will inform users about any problems.
		return nil
	}

	ret := make(map[ulid.ULID]struct{}, len(meta.Uploaded))
	for _, id := range meta.Uploaded {
		ret[id] = struct{}{}
	}

	return ret
}

// sync uploads the block if not exists in remote storage.
// TODO(khyatisoneji): Double check if block does not have deletion-mark.json for some reason, otherwise log it or return error.
func (s *Shipper) upload(ctx context.Context, meta *metadata.Meta) error {
	level.Info(s.logger).Log("msg", "upload new block", "id", meta.ULID)

	// We hard-link the files into a temporary upload directory so we are not affected
	// by other operations happening against the TSDB directory.
	updir := filepath.Join(s.dir, "thanos", "upload", meta.ULID.String())

	// Remove updir just in case.
	if err := os.RemoveAll(updir); err != nil {
		return errors.Wrap(err, "clean upload directory")
	}
	if err := os.MkdirAll(updir, 0750); err != nil {
		return errors.Wrap(err, "create upload dir")
	}
	defer func() {
		if err := os.RemoveAll(updir); err != nil {
			level.Error(s.logger).Log("msg", "failed to clean upload directory", "err", err)
		}
	}()

	dir := filepath.Join(s.dir, meta.ULID.String())
	if err := hardlinkBlock(dir, updir); err != nil {
		return errors.Wrap(err, "hard link block")
	}
	// Attach current labels and write a new meta file with Thanos extensions.
	if lset := s.labels(); !lset.IsEmpty() {
		lset.Range(func(l labels.Label) {
			meta.Thanos.Labels[l.Name] = l.Value
		})
	}
	meta.Thanos.Source = s.source
	meta.Thanos.SegmentFiles = block.GetSegmentFiles(updir)
	if err := meta.WriteToDir(s.logger, updir); err != nil {
		return errors.Wrap(err, "write meta file")
	}
	return block.Upload(ctx, s.logger, s.bucket, updir, s.hashFunc)
}

// blockMetasFromOldest returns the block meta of each block found in dir
// sorted by minTime asc.
func (s *Shipper) blockMetasFromOldest() (metas []*metadata.Meta, _ error) {
	fis, err := os.ReadDir(s.dir)
	if err != nil {
		return nil, errors.Wrap(err, "read dir")
	}
	names := make([]string, 0, len(fis))
	for _, fi := range fis {
		names = append(names, fi.Name())
	}
	for _, n := range names {
		if _, ok := block.IsBlockDir(n); !ok {
			continue
		}
		dir := filepath.Join(s.dir, n)

		fi, err := os.Stat(dir)
		if err != nil {
			return nil, errors.Wrapf(err, "stat block %v", dir)
		}
		if !fi.IsDir() {
			continue
		}
		m, err := metadata.ReadFromDir(dir)
		if err != nil {
			return nil, errors.Wrapf(err, "read metadata for block %v", dir)
		}
		metas = append(metas, m)
	}
	sort.Slice(metas, func(i, j int) bool {
		return metas[i].BlockMeta.MinTime < metas[j].BlockMeta.MinTime
	})
	return metas, nil
}

func hardlinkBlock(src, dst string) error {
	chunkDir := filepath.Join(dst, block.ChunksDirname)

	if err := os.MkdirAll(chunkDir, 0750); err != nil {
		return errors.Wrap(err, "create chunks dir")
	}

	fis, err := os.ReadDir(filepath.Join(src, block.ChunksDirname))
	if err != nil {
		return errors.Wrap(err, "read chunk dir")
	}
	files := make([]string, 0, len(fis))
	for _, fi := range fis {
		files = append(files, fi.Name())
	}
	for i, fn := range files {
		files[i] = filepath.Join(block.ChunksDirname, fn)
	}
	files = append(files, block.MetaFilename, block.IndexFilename)

	for _, fn := range files {
		if err := os.Link(filepath.Join(src, fn), filepath.Join(dst, fn)); err != nil {
			return errors.Wrapf(err, "hard link file %s", fn)
		}
	}
	return nil
}

// Meta defines the format thanos.shipper.json file that the shipper places in the data directory.
type Meta struct {
	Version  int         `json:"version"`
	Uploaded []ulid.ULID `json:"uploaded"`
}

const (
	// DefaultMetaFilename is the default JSON filename for meta information.
	DefaultMetaFilename = "thanos.shipper.json"

	// MetaVersion1 represents 1 version of meta.
	MetaVersion1 = 1
)

// WriteMetaFile writes the given meta into <dir>/thanos.shipper.json.
func WriteMetaFile(logger log.Logger, path string, meta *Meta) error {
	// Make any changes to the file appear atomic.
	tmp := path + ".tmp"

	f, err := os.Create(tmp)
	if err != nil {
		return err
	}

	enc := json.NewEncoder(f)
	enc.SetIndent("", "\t")

	if err := enc.Encode(meta); err != nil {
		runutil.CloseWithLogOnErr(logger, f, "write meta file close")
		return err
	}
	if err := f.Close(); err != nil {
		return err
	}
	return renameFile(logger, tmp, path)
}

// ReadMetaFile reads the given meta from <dir>/thanos.shipper.json.
func ReadMetaFile(path string) (*Meta, error) {
	b, err := os.ReadFile(path)
	if err != nil {
		return nil, errors.Wrapf(err, "failed to read %s", path)
	}

	var m Meta
	if err := json.Unmarshal(b, &m); err != nil {
		return nil, errors.Wrapf(err, "failed to parse %s as JSON: %q", path, string(b))
	}
	if m.Version != MetaVersion1 {
		return nil, errors.Errorf("unexpected meta file version %d", m.Version)
	}

	return &m, nil
}

func renameFile(logger log.Logger, from, to string) error {
	if err := os.RemoveAll(to); err != nil {
		return err
	}
	if err := os.Rename(from, to); err != nil {
		return err
	}

	// Directory was renamed; sync parent dir to persist rename.
	pdir, err := fileutil.OpenDir(filepath.Dir(to))
	if err != nil {
		return err
	}

	if err = fileutil.Fdatasync(pdir); err != nil {
		runutil.CloseWithLogOnErr(logger, pdir, "rename file dir close")
		return err
	}
	return pdir.Close()
}<|MERGE_RESOLUTION|>--- conflicted
+++ resolved
@@ -8,11 +8,8 @@
 import (
 	"context"
 	"encoding/json"
-<<<<<<< HEAD
 	"math"
-=======
 	"io/fs"
->>>>>>> da421eaf
 	"os"
 	"path"
 	"path/filepath"
