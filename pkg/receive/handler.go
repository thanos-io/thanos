// Copyright (c) The Thanos Authors.
// Licensed under the Apache License 2.0.

package receive

import (
	"bytes"
	"context"
	"crypto/tls"
	"fmt"
	"io"
	stdlog "log"
	"net"
	"net/http"
	"sort"
	"strconv"
	"sync"
	"time"

	"github.com/go-kit/kit/log"
	"github.com/go-kit/kit/log/level"
	"github.com/gogo/protobuf/proto"
	"github.com/jpillora/backoff"
	"github.com/klauspost/compress/s2"
	"github.com/mwitkow/go-conntrack"
	"github.com/opentracing/opentracing-go"
	"github.com/pkg/errors"
	"github.com/prometheus/client_golang/prometheus"
	"github.com/prometheus/client_golang/prometheus/promauto"
	"github.com/prometheus/common/route"
	"github.com/prometheus/prometheus/storage"
	"github.com/prometheus/prometheus/tsdb"
	"google.golang.org/grpc"
	"google.golang.org/grpc/codes"
	"google.golang.org/grpc/status"

	"github.com/thanos-io/thanos/pkg/errutil"
	extpromhttp "github.com/thanos-io/thanos/pkg/extprom/http"
	"github.com/thanos-io/thanos/pkg/runutil"
	"github.com/thanos-io/thanos/pkg/server/http/middleware"
	"github.com/thanos-io/thanos/pkg/store/storepb"
	"github.com/thanos-io/thanos/pkg/store/storepb/prompb"
	"github.com/thanos-io/thanos/pkg/tracing"
)

const (
	// DefaultTenantHeader is the default header used to designate the tenant making a write request.
	DefaultTenantHeader = "THANOS-TENANT"
	// DefaultTenant is the default value used for when no tenant is passed via the tenant header.
	DefaultTenant = "default-tenant"
	// DefaultTenantLabel is the default label-name used for when no tenant is passed via the tenant header.
	DefaultTenantLabel = "tenant_id"
	// DefaultReplicaHeader is the default header used to designate the replica count of a write request.
	DefaultReplicaHeader = "THANOS-REPLICA"
	// Labels for metrics.
	labelSuccess = "success"
	labelError   = "error"
)

var (
	// errConflict is returned whenever an operation fails due to any conflict-type error.
	errConflict = errors.New("conflict")

	errBadReplica  = errors.New("request replica exceeds receiver replication factor")
	errNotReady    = errors.New("target not ready")
	errUnavailable = errors.New("target not available")
)

// Options for the web Handler.
type Options struct {
<<<<<<< HEAD
	Writer                   *Writer
	ListenAddress            string
	Registry                 prometheus.Registerer
	TenantHeader             string
	DefaultTenantID          string
	ReplicaHeader            string
	Endpoint                 string
	ReplicationFactor        uint64
	Tracer                   opentracing.Tracer
	TLSConfig                *tls.Config
	DialOpts                 []grpc.DialOption
	ForwardTimeout           time.Duration
	SamplesLimitPerEachWrite uint64
=======
	Writer            *Writer
	ListenAddress     string
	Registry          prometheus.Registerer
	TenantHeader      string
	DefaultTenantID   string
	ReplicaHeader     string
	Endpoint          string
	ReplicationFactor uint64
	ReceiverMode      ReceiverMode
	Tracer            opentracing.Tracer
	TLSConfig         *tls.Config
	DialOpts          []grpc.DialOption
	ForwardTimeout    time.Duration
>>>>>>> 5cfa3ff6
}

// Handler serves a Prometheus remote write receiving HTTP endpoint.
type Handler struct {
	logger   log.Logger
	writer   *Writer
	router   *route.Router
	options  *Options
	listener net.Listener

	mtx          sync.RWMutex
	hashring     Hashring
	peers        *peerGroup
	expBackoff   backoff.Backoff
	peerStates   map[string]*retryState
	receiverMode ReceiverMode

	forwardRequests   *prometheus.CounterVec
	replications      *prometheus.CounterVec
	replicationFactor prometheus.Gauge
}

func NewHandler(logger log.Logger, o *Options) *Handler {
	if logger == nil {
		logger = log.NewNopLogger()
	}

	h := &Handler{
		logger:       logger,
		writer:       o.Writer,
		router:       route.New(),
		options:      o,
		peers:        newPeerGroup(o.DialOpts...),
		receiverMode: o.ReceiverMode,
		expBackoff: backoff.Backoff{
			Factor: 2,
			Min:    100 * time.Millisecond,
			Max:    30 * time.Second,
			Jitter: true,
		},
		forwardRequests: promauto.With(o.Registry).NewCounterVec(
			prometheus.CounterOpts{
				Name: "thanos_receive_forward_requests_total",
				Help: "The number of forward requests.",
			}, []string{"result"},
		),
		replications: promauto.With(o.Registry).NewCounterVec(
			prometheus.CounterOpts{
				Name: "thanos_receive_replications_total",
				Help: "The number of replication operations done by the receiver. The success of replication is fulfilled when a quorum is met.",
			}, []string{"result"},
		),
		replicationFactor: promauto.With(o.Registry).NewGauge(
			prometheus.GaugeOpts{
				Name: "thanos_receive_replication_factor",
				Help: "The number of times to replicate incoming write requests.",
			},
		),
	}

	h.forwardRequests.WithLabelValues(labelSuccess)
	h.forwardRequests.WithLabelValues(labelError)
	h.replications.WithLabelValues(labelSuccess)
	h.replications.WithLabelValues(labelError)

	if o.ReplicationFactor > 1 {
		h.replicationFactor.Set(float64(o.ReplicationFactor))
	} else {
		h.replicationFactor.Set(1)
	}

	ins := extpromhttp.NewNopInstrumentationMiddleware()
	if o.Registry != nil {
		ins = extpromhttp.NewInstrumentationMiddleware(o.Registry,
			[]float64{0.001, 0.005, 0.01, 0.02, 0.03, 0.04, 0.05, 0.06, 0.07, 0.08, 0.09, 0.1, 0.25, 0.5, 0.75, 1, 2, 3, 4, 5},
		)
	}

	readyf := h.testReady
	instrf := func(name string, next func(w http.ResponseWriter, r *http.Request)) http.HandlerFunc {
		next = ins.NewHandler(name, http.HandlerFunc(next))
		if o.Tracer != nil {
			next = tracing.HTTPMiddleware(o.Tracer, name, logger, http.HandlerFunc(next))
		}
		return next
	}

	h.router.Post("/api/v1/receive", instrf("receive", readyf(middleware.RequestID(http.HandlerFunc(h.receiveHTTP)))))

	return h
}

// Hashring sets the hashring for the handler and marks the hashring as ready.
// The hashring must be set to a non-nil value in order for the
// handler to be ready and usable.
// If the hashring is nil, then the handler is marked as not ready.
func (h *Handler) Hashring(hashring Hashring) {
	h.mtx.Lock()
	defer h.mtx.Unlock()

	h.hashring = hashring
	h.expBackoff.Reset()
	h.peerStates = make(map[string]*retryState)
}

// Verifies whether the server is ready or not.
func (h *Handler) isReady() bool {
	h.mtx.RLock()
	hr := h.hashring != nil
	sr := h.writer != nil
	h.mtx.RUnlock()
	return sr && hr
}

// Checks if server is ready, calls f if it is, returns 503 if it is not.
func (h *Handler) testReady(f http.HandlerFunc) http.HandlerFunc {
	return func(w http.ResponseWriter, r *http.Request) {
		if h.isReady() {
			f(w, r)
			return
		}

		w.WriteHeader(http.StatusServiceUnavailable)
		_, err := fmt.Fprintf(w, "Service Unavailable")
		if err != nil {
			h.logger.Log("msg", "failed to write to response body", "err", err)
		}
	}
}

// Close stops the Handler.
func (h *Handler) Close() {
	if h.listener != nil {
		runutil.CloseWithLogOnErr(h.logger, h.listener, "receive HTTP listener")
	}
}

// Run serves the HTTP endpoints.
func (h *Handler) Run() error {
	level.Info(h.logger).Log("msg", "Start listening for connections", "address", h.options.ListenAddress)

	var err error
	h.listener, err = net.Listen("tcp", h.options.ListenAddress)
	if err != nil {
		return err
	}

	// Monitor incoming connections with conntrack.
	h.listener = conntrack.NewListener(h.listener,
		conntrack.TrackWithName("http"),
		conntrack.TrackWithTracing())

	errlog := stdlog.New(log.NewStdlibAdapter(level.Error(h.logger)), "", 0)

	httpSrv := &http.Server{
		Handler:   h.router,
		ErrorLog:  errlog,
		TLSConfig: h.options.TLSConfig,
	}

	if h.options.TLSConfig != nil {
		level.Info(h.logger).Log("msg", "Serving HTTPS", "address", h.options.ListenAddress)
		// Cert & Key are already being passed in via TLSConfig.
		return httpSrv.ServeTLS(h.listener, "", "")
	}

	level.Info(h.logger).Log("msg", "Serving plain HTTP", "address", h.options.ListenAddress)
	return httpSrv.Serve(h.listener)
}

// replica encapsulates the replica number of a request and if the request is
// already replicated.
type replica struct {
	n          uint64
	replicated bool
}

func (h *Handler) handleRequest(ctx context.Context, rep uint64, tenant string, wreq *prompb.WriteRequest) error {
	// This replica value is used to detect cycles in cyclic topologies.
	// A non-zero value indicates that the request has already been replicated by a previous receive instance.
	// For almost all users, this is only used in fully connected topologies of IngestorRouter instances.
	// For acyclic topologies that use RouterOnly and IngestorOnly instances, this causes issues when replicating data.
	// See discussion in: https://github.com/thanos-io/thanos/issues/4359
	if h.receiverMode == RouterOnly || h.receiverMode == IngestorOnly {
		rep = 0
	}

	// The replica value in the header is one-indexed, thus we need >.
	if rep > h.options.ReplicationFactor {
		level.Error(h.logger).Log("err", errBadReplica, "msg", "write request rejected",
			"request_replica", rep, "replication_factor", h.options.ReplicationFactor)
		return errBadReplica
	}

	r := replica{
		n:          rep,
		replicated: rep != 0,
	}

	// On the wire, format is 1-indexed and in-code is 0-indexed so we decrement the value if it was already replicated.
	if r.replicated {
		r.n--
	}

	// Forward any time series as necessary. All time series
	// destined for the local node will be written to the receiver.
	// Time series will be replicated as necessary.
	return h.forward(ctx, tenant, r, wreq)
}

func (h *Handler) receiveHTTP(w http.ResponseWriter, r *http.Request) {
	span, ctx := tracing.StartSpan(r.Context(), "receive_http")
	defer span.Finish()

	// ioutil.ReadAll dynamically adjust the byte slice for read data, starting from 512B.
	// Since this is receive hot path, grow upfront saving allocations and CPU time.
	compressed := bytes.Buffer{}
	if r.ContentLength >= 0 {
		compressed.Grow(int(r.ContentLength))
	} else {
		compressed.Grow(512)
	}
	_, err := io.Copy(&compressed, r.Body)
	if err != nil {
		http.Error(w, errors.Wrap(err, "read compressed request body").Error(), http.StatusInternalServerError)
		return
	}

	reqBuf, err := s2.Decode(nil, compressed.Bytes())
	if err != nil {
		level.Error(h.logger).Log("msg", "snappy decode error", "err", err)
		http.Error(w, errors.Wrap(err, "snappy decode error").Error(), http.StatusBadRequest)
		return
	}

	// NOTE: Due to zero copy ZLabels, Labels used from WriteRequests keeps memory
	// from the whole request. Ensure that we always copy those when we want to
	// store them for longer time.
	var wreq prompb.WriteRequest
	if err := proto.Unmarshal(reqBuf, &wreq); err != nil {
		http.Error(w, err.Error(), http.StatusBadRequest)
		return
	}

	rep := uint64(0)
	// If the header is empty, we assume the request is not yet replicated.
	if replicaRaw := r.Header.Get(h.options.ReplicaHeader); replicaRaw != "" {
		if rep, err = strconv.ParseUint(replicaRaw, 10, 64); err != nil {
			http.Error(w, "could not parse replica header", http.StatusBadRequest)
			return
		}
	}

	tenant := r.Header.Get(h.options.TenantHeader)
	if tenant == "" {
		tenant = h.options.DefaultTenantID
	}

	// TODO(yeya24): handle remote write metadata.
	// exit early if the request contained no data
	if len(wreq.Timeseries) == 0 {
		level.Debug(h.logger).Log("msg", "empty timeseries from client", "tenant", tenant)
		return
	}
	// exit if the request contains samples more than configured 'receive.samples-limit-per-each-write'.
	if len(wreq.Timeseries) > int(h.options.SamplesLimitPerEachWrite) {
		errMessage := fmt.Sprintf("received : %d samples per-write which is higher than the configured receive.samples-limit-per-each-write: %d.", len(wreq.Timeseries), h.options.SamplesLimitPerEachWrite)
		http.Error(w, errMessage, http.StatusRequestEntityTooLarge)
		return
	}

	err = h.handleRequest(ctx, rep, tenant, &wreq)
	if err != nil {
		level.Debug(h.logger).Log("msg", "failed to handle request", "err", err)
	}

	switch determineWriteErrorCause(err, 1) {
	case nil:
		return
	case errNotReady:
		http.Error(w, err.Error(), http.StatusServiceUnavailable)
	case errUnavailable:
		http.Error(w, err.Error(), http.StatusServiceUnavailable)
	case errConflict:
		http.Error(w, err.Error(), http.StatusConflict)
	case errBadReplica:
		http.Error(w, err.Error(), http.StatusBadRequest)
	default:
		level.Error(h.logger).Log("err", err, "msg", "internal server error")
		http.Error(w, err.Error(), http.StatusInternalServerError)
	}
}

// forward accepts a write request, batches its time series by
// corresponding endpoint, and forwards them in parallel to the
// correct endpoint. Requests destined for the local node are written
// the the local receiver. For a given write request, at most one outgoing
// write request will be made to every other node in the hashring,
// unless the request needs to be replicated.
// The function only returns when all requests have finished
// or the context is canceled.
func (h *Handler) forward(ctx context.Context, tenant string, r replica, wreq *prompb.WriteRequest) error {
	span, ctx := tracing.StartSpan(ctx, "receive_fanout_forward")
	defer span.Finish()

	wreqs := make(map[string]*prompb.WriteRequest)
	replicas := make(map[string]replica)

	// It is possible that hashring is ready in testReady() but unready now,
	// so need to lock here.
	h.mtx.RLock()
	if h.hashring == nil {
		h.mtx.RUnlock()
		return errors.New("hashring is not ready")
	}

	// Batch all of the time series in the write request
	// into several smaller write requests that are
	// grouped by target endpoint. This ensures that
	// for any incoming write request to a node,
	// at most one outgoing write request will be made
	// to every other node in the hashring, rather than
	// one request per time series.
	for i := range wreq.Timeseries {
		endpoint, err := h.hashring.GetN(tenant, &wreq.Timeseries[i], r.n)
		if err != nil {
			h.mtx.RUnlock()
			return err
		}
		if _, ok := wreqs[endpoint]; !ok {
			wreqs[endpoint] = &prompb.WriteRequest{}
			replicas[endpoint] = r
		}
		wr := wreqs[endpoint]
		wr.Timeseries = append(wr.Timeseries, wreq.Timeseries[i])
	}
	h.mtx.RUnlock()

	return h.fanoutForward(ctx, tenant, replicas, wreqs, len(wreqs))
}

// writeQuorum returns minimum number of replicas that has to confirm write success before claiming replication success.
func (h *Handler) writeQuorum() int {
	return int((h.options.ReplicationFactor / 2) + 1)
}

// fanoutForward fans out concurrently given set of write requests. It returns status immediately when quorum of
// requests succeeds or fails or if context is canceled.
func (h *Handler) fanoutForward(pctx context.Context, tenant string, replicas map[string]replica, wreqs map[string]*prompb.WriteRequest, successThreshold int) error {
	var errs errutil.MultiError

	fctx, cancel := context.WithTimeout(tracing.CopyTraceContext(context.Background(), pctx), h.options.ForwardTimeout)
	defer func() {
		if errs.Err() != nil {
			// NOTICE: The cancel function is not used on all paths intentionally,
			// if there is no error when quorum successThreshold is reached,
			// let forward requests to optimistically run until timeout.
			cancel()
		}
	}()

	logTags := []interface{}{"tenant", tenant}
	if id, ok := middleware.RequestIDFromContext(pctx); ok {
		logTags = append(logTags, "request-id", id)
	}

	ec := make(chan error)

	var wg sync.WaitGroup
	for endpoint := range wreqs {
		wg.Add(1)

		// If the request is not yet replicated, let's replicate it.
		// If the replication factor isn't greater than 1, let's
		// just forward the requests.
		if !replicas[endpoint].replicated && h.options.ReplicationFactor > 1 {
			go func(endpoint string) {
				defer wg.Done()

				var err error
				tracing.DoInSpan(fctx, "receive_replicate", func(ctx context.Context) {
					err = h.replicate(ctx, tenant, wreqs[endpoint])
				})
				if err != nil {
					h.replications.WithLabelValues(labelError).Inc()
					ec <- errors.Wrapf(err, "replicate write request for endpoint %v", endpoint)
					return
				}

				h.replications.WithLabelValues(labelSuccess).Inc()
				ec <- nil
			}(endpoint)

			continue
		}

		// If the endpoint for the write request is the
		// local node, then don't make a request but store locally.
		// By handing replication to the local node in the same
		// function as replication to other nodes, we can treat
		// a failure to write locally as just another error that
		// can be ignored if the replication factor is met.
		if endpoint == h.options.Endpoint {
			go func(endpoint string) {
				defer wg.Done()

				var err error
				tracing.DoInSpan(fctx, "receive_tsdb_write", func(_ context.Context) {
					err = h.writer.Write(fctx, tenant, wreqs[endpoint])
				})
				if err != nil {
					// When a MultiError is added to another MultiError, the error slices are concatenated, not nested.
					// To avoid breaking the counting logic, we need to flatten the error.
					level.Debug(h.logger).Log(append(logTags, "msg", "local tsdb write failed", "err", err.Error()))
					ec <- errors.Wrapf(determineWriteErrorCause(err, 1), "store locally for endpoint %v", endpoint)
					return
				}
				ec <- nil
			}(endpoint)

			continue
		}

		// Make a request to the specified endpoint.
		go func(endpoint string) {
			defer wg.Done()

			var (
				err error
				cl  storepb.WriteableStoreClient
			)
			defer func() {
				// This is an actual remote forward request so report metric here.
				if err != nil {
					h.forwardRequests.WithLabelValues(labelError).Inc()
					return
				}
				h.forwardRequests.WithLabelValues(labelSuccess).Inc()
			}()

			cl, err = h.peers.get(fctx, endpoint)
			if err != nil {
				ec <- errors.Wrapf(err, "get peer connection for endpoint %v", endpoint)
				return
			}

			h.mtx.RLock()
			b, ok := h.peerStates[endpoint]
			if ok {
				if time.Now().Before(b.nextAllowed) {
					h.mtx.RUnlock()
					ec <- errors.Wrapf(errUnavailable, "backing off forward request for endpoint %v", endpoint)
					return
				}
			}
			h.mtx.RUnlock()

			// Create a span to track the request made to another receive node.
			tracing.DoInSpan(fctx, "receive_forward", func(ctx context.Context) {
				// Actually make the request against the endpoint we determined should handle these time series.
				_, err = cl.RemoteWrite(ctx, &storepb.WriteRequest{
					Timeseries: wreqs[endpoint].Timeseries,
					Tenant:     tenant,
					// Increment replica since on-the-wire format is 1-indexed and 0 indicates un-replicated.
					Replica: int64(replicas[endpoint].n + 1),
				})
			})
			if err != nil {
				// Check if peer connection is unavailable, don't attempt to send requests constantly.
				if st, ok := status.FromError(err); ok {
					if st.Code() == codes.Unavailable {
						h.mtx.Lock()
						if b, ok := h.peerStates[endpoint]; ok {
							b.attempt++
							dur := h.expBackoff.ForAttempt(b.attempt)
							b.nextAllowed = time.Now().Add(dur)
							level.Debug(h.logger).Log(append(logTags, "msg", "target unavailable backing off", "for", dur))
						} else {
							h.peerStates[endpoint] = &retryState{nextAllowed: time.Now().Add(h.expBackoff.ForAttempt(0))}
						}
						h.mtx.Unlock()
					}
				}
				ec <- errors.Wrapf(err, "forwarding request to endpoint %v", endpoint)
				return
			}
			h.mtx.Lock()
			delete(h.peerStates, endpoint)
			h.mtx.Unlock()

			ec <- nil
		}(endpoint)
	}

	go func() {
		wg.Wait()
		close(ec)
	}()

	// At the end, make sure to exhaust the channel, letting remaining unnecessary requests finish asynchronously.
	// This is needed if context is canceled or if we reached success of fail quorum faster.
	defer func() {
		go func() {
			for err := range ec {
				if err != nil {
					level.Debug(h.logger).Log(append(logTags, "msg", "request failed, but not needed to achieve quorum", "err", err))
				}
			}
		}()
	}()

	var success int
	for {
		select {
		case <-fctx.Done():
			return fctx.Err()
		case err, more := <-ec:
			if !more {
				return errs.Err()
			}
			if err == nil {
				success++
				if success >= successThreshold {
					// In case the success threshold is lower than the total
					// number of requests, then we can finish early here. This
					// is the case for quorum writes for example.
					return nil
				}
				continue
			}
			errs.Add(err)
		}
	}
}

// replicate replicates a write request to (replication-factor) nodes
// selected by the tenant and time series.
// The function only returns when all replication requests have finished
// or the context is canceled.
func (h *Handler) replicate(ctx context.Context, tenant string, wreq *prompb.WriteRequest) error {
	wreqs := make(map[string]*prompb.WriteRequest)
	replicas := make(map[string]replica)
	var i uint64

	// It is possible that hashring is ready in testReady() but unready now,
	// so need to lock here.
	h.mtx.RLock()
	if h.hashring == nil {
		h.mtx.RUnlock()
		return errors.New("hashring is not ready")
	}

	for i = 0; i < h.options.ReplicationFactor; i++ {
		endpoint, err := h.hashring.GetN(tenant, &wreq.Timeseries[0], i)
		if err != nil {
			h.mtx.RUnlock()
			return err
		}
		wreqs[endpoint] = wreq
		replicas[endpoint] = replica{i, true}
	}
	h.mtx.RUnlock()

	quorum := h.writeQuorum()
	// fanoutForward only returns an error if successThreshold (quorum) is not reached.
	if err := h.fanoutForward(ctx, tenant, replicas, wreqs, quorum); err != nil {
		return errors.Wrap(determineWriteErrorCause(err, quorum), "quorum not reached")
	}
	return nil
}

// RemoteWrite implements the gRPC remote write handler for storepb.WriteableStore.
func (h *Handler) RemoteWrite(ctx context.Context, r *storepb.WriteRequest) (*storepb.WriteResponse, error) {
	span, ctx := tracing.StartSpan(ctx, "receive_grpc")
	defer span.Finish()

	err := h.handleRequest(ctx, uint64(r.Replica), r.Tenant, &prompb.WriteRequest{Timeseries: r.Timeseries})
	if err != nil {
		level.Debug(h.logger).Log("msg", "failed to handle request", "err", err)
	}
	switch determineWriteErrorCause(err, 1) {
	case nil:
		return &storepb.WriteResponse{}, nil
	case errNotReady:
		return nil, status.Error(codes.Unavailable, err.Error())
	case errUnavailable:
		return nil, status.Error(codes.Unavailable, err.Error())
	case errConflict:
		return nil, status.Error(codes.AlreadyExists, err.Error())
	case errBadReplica:
		return nil, status.Error(codes.InvalidArgument, err.Error())
	default:
		return nil, status.Error(codes.Internal, err.Error())
	}
}

// isConflict returns whether or not the given error represents a conflict.
func isConflict(err error) bool {
	if err == nil {
		return false
	}
	return err == errConflict ||
		err == storage.ErrDuplicateSampleForTimestamp ||
		err == storage.ErrOutOfOrderSample ||
		err == storage.ErrOutOfBounds ||
		status.Code(err) == codes.AlreadyExists
}

// isNotReady returns whether or not the given error represents a not ready error.
func isNotReady(err error) bool {
	return err == errNotReady ||
		err == tsdb.ErrNotReady ||
		status.Code(err) == codes.Unavailable
}

// isUnavailable returns whether or not the given error represents an unavailable error.
func isUnavailable(err error) bool {
	return err == errUnavailable ||
		status.Code(err) == codes.Unavailable
}

// retryState encapsulates the number of request attempt made against a peer and,
// next allowed time for the next attempt.
type retryState struct {
	attempt     float64
	nextAllowed time.Time
}

type expectedErrors []*struct {
	err   error
	cause func(error) bool
	count int
}

func (a expectedErrors) Len() int           { return len(a) }
func (a expectedErrors) Swap(i, j int)      { a[i], a[j] = a[j], a[i] }
func (a expectedErrors) Less(i, j int) bool { return a[i].count < a[j].count }

// determineWriteErrorCause extracts a sentinel error that has occurred more than the given threshold from a given fan-out error.
// It will inspect the error's cause if the error is a MultiError,
// It will return cause of each contained error but will not traverse any deeper.
func determineWriteErrorCause(err error, threshold int) error {
	if err == nil {
		return nil
	}

	unwrappedErr := errors.Cause(err)
	errs, ok := unwrappedErr.(errutil.NonNilMultiError)
	if !ok {
		errs = []error{unwrappedErr}
	}
	if len(errs) == 0 {
		return nil
	}

	if threshold < 1 {
		return err
	}

	expErrs := expectedErrors{
		{err: errConflict, cause: isConflict},
		{err: errNotReady, cause: isNotReady},
		{err: errUnavailable, cause: isUnavailable},
	}
	for _, exp := range expErrs {
		exp.count = 0
		for _, err := range errs {
			if exp.cause(errors.Cause(err)) {
				exp.count++
			}
		}
	}
	// Determine which error occurred most.
	sort.Sort(sort.Reverse(expErrs))
	if exp := expErrs[0]; exp.count >= threshold {
		return exp.err
	}

	return err
}

func newPeerGroup(dialOpts ...grpc.DialOption) *peerGroup {
	return &peerGroup{
		dialOpts: dialOpts,
		cache:    map[string]storepb.WriteableStoreClient{},
		m:        sync.RWMutex{},
		dialer:   grpc.DialContext,
	}
}

type peerGroup struct {
	dialOpts []grpc.DialOption
	cache    map[string]storepb.WriteableStoreClient
	m        sync.RWMutex

	// dialer is used for testing.
	dialer func(ctx context.Context, target string, opts ...grpc.DialOption) (conn *grpc.ClientConn, err error)
}

func (p *peerGroup) get(ctx context.Context, addr string) (storepb.WriteableStoreClient, error) {
	// use a RLock first to prevent blocking if we don't need to.
	p.m.RLock()
	c, ok := p.cache[addr]
	p.m.RUnlock()
	if ok {
		return c, nil
	}

	p.m.Lock()
	defer p.m.Unlock()
	// Make sure that another caller hasn't created the connection since obtaining the write lock.
	c, ok = p.cache[addr]
	if ok {
		return c, nil
	}
	conn, err := p.dialer(ctx, addr, p.dialOpts...)
	if err != nil {
		return nil, errors.Wrap(err, "failed to dial peer")
	}

	client := storepb.NewWriteableStoreClient(conn)
	p.cache[addr] = client
	return client, nil
}<|MERGE_RESOLUTION|>--- conflicted
+++ resolved
@@ -68,7 +68,6 @@
 
 // Options for the web Handler.
 type Options struct {
-<<<<<<< HEAD
 	Writer                   *Writer
 	ListenAddress            string
 	Registry                 prometheus.Registerer
@@ -77,26 +76,12 @@
 	ReplicaHeader            string
 	Endpoint                 string
 	ReplicationFactor        uint64
+	ReceiverMode             ReceiverMode
 	Tracer                   opentracing.Tracer
 	TLSConfig                *tls.Config
 	DialOpts                 []grpc.DialOption
 	ForwardTimeout           time.Duration
 	SamplesLimitPerEachWrite uint64
-=======
-	Writer            *Writer
-	ListenAddress     string
-	Registry          prometheus.Registerer
-	TenantHeader      string
-	DefaultTenantID   string
-	ReplicaHeader     string
-	Endpoint          string
-	ReplicationFactor uint64
-	ReceiverMode      ReceiverMode
-	Tracer            opentracing.Tracer
-	TLSConfig         *tls.Config
-	DialOpts          []grpc.DialOption
-	ForwardTimeout    time.Duration
->>>>>>> 5cfa3ff6
 }
 
 // Handler serves a Prometheus remote write receiving HTTP endpoint.
