--- conflicted
+++ resolved
@@ -119,12 +119,9 @@
 	replications      *prometheus.CounterVec
 	replicationFactor prometheus.Gauge
 
-<<<<<<< HEAD
 	storepb.UnimplementedWriteableStoreServer
-=======
 	writeSamplesTotal    *prometheus.HistogramVec
 	writeTimeseriesTotal *prometheus.HistogramVec
->>>>>>> dfb7e9d2
 }
 
 func NewHandler(logger log.Logger, o *Options) *Handler {
