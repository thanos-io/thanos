--- conflicted
+++ resolved
@@ -862,11 +862,8 @@
 }
 
 func TestMultiTSDBDoesNotDeleteNotUploadedBlocks(t *testing.T) {
-<<<<<<< HEAD
-=======
 	t.Parallel()
 
->>>>>>> 62038110
 	tenant := &tenant{
 		mtx: &sync.RWMutex{},
 	}
