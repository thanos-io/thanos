--- conflicted
+++ resolved
@@ -419,11 +419,8 @@
 		},
 	}
 
-<<<<<<< HEAD
 	ag := addrGen{}
-=======
 	limiter, _ := NewLimiter(NewNopConfig(), nil, RouterIngestor, log.NewNopLogger())
->>>>>>> 44ebf17f
 	for i := range appendables {
 		h := NewHandler(nil, &Options{
 			TenantHeader:      DefaultTenantHeader,
