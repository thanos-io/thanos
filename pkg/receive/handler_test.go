--- conflicted
+++ resolved
@@ -185,21 +185,11 @@
 	}
 }
 
-<<<<<<< HEAD
-func newHandlerHashring(appendables []*fakeAppendable, replicationFactor uint64, samplesLimitPerEachWrite uint64) ([]*Handler, Hashring) {
-	cfg := []HashringConfig{
-		{
-			Hashring: "test",
-		},
-	}
-	var handlers []*Handler
-=======
-func newTestHandlerHashring(appendables []*fakeAppendable, replicationFactor uint64) ([]*Handler, Hashring) {
+func newTestHandlerHashring(appendables []*fakeAppendable, replicationFactor uint64, samplesLimitPerEachWrite uint64) ([]*Handler, Hashring) {
 	var (
 		cfg      = []HashringConfig{{Hashring: "test"}}
 		handlers []*Handler
 	)
->>>>>>> 5aa5e415
 	// create a fake peer group where we manually fill the cache with fake addresses pointed to our handlers
 	// This removes the network from the tests and creates a more consistent testing harness.
 	peers := &peerGroup{
@@ -290,7 +280,7 @@
 		},
 	} {
 		t.Run(tc.name, func(t *testing.T) {
-			handlers, _ := newHandlerHashring(tc.appendables, tc.replicationFactor, tc.samplesLimitPerEachWrite)
+			handlers, _ := newTestHandlerHashring(tc.appendables, tc.replicationFactor, tc.samplesLimitPerEachWrite)
 			tenant := "test"
 			// Test from the point of view of every node
 			// so that we know status code does not depend
@@ -343,16 +333,16 @@
 		name                     string
 		status                   int
 		replicationFactor        uint64
+		samplesLimitPerEachWrite uint64
 		wreq                     *prompb.WriteRequest
-		samplesLimitPerEachWrite uint64
 		appendables              []*fakeAppendable
 	}{
 		{
 			name:                     "size 1 success",
 			status:                   http.StatusOK,
 			replicationFactor:        1,
-			wreq:                     wreq1,
-			samplesLimitPerEachWrite: 5000,
+			samplesLimitPerEachWrite: 5000,
+			wreq:                     wreq1,
 			appendables: []*fakeAppendable{
 				{
 					appender: newFakeAppender(nil, nil, nil),
@@ -375,8 +365,8 @@
 			name:                     "size 1 conflict",
 			status:                   http.StatusConflict,
 			replicationFactor:        1,
-			wreq:                     wreq1,
-			samplesLimitPerEachWrite: 5000,
+			samplesLimitPerEachWrite: 5000,
+			wreq:                     wreq1,
 			appendables: []*fakeAppendable{
 				{
 					appender: newFakeAppender(conflictErrFn, nil, nil),
@@ -387,8 +377,8 @@
 			name:                     "size 2 success",
 			status:                   http.StatusOK,
 			replicationFactor:        1,
-			wreq:                     wreq1,
-			samplesLimitPerEachWrite: 5000,
+			samplesLimitPerEachWrite: 5000,
+			wreq:                     wreq1,
 			appendables: []*fakeAppendable{
 				{
 					appender: newFakeAppender(nil, nil, nil),
@@ -402,8 +392,8 @@
 			name:                     "size 3 success",
 			status:                   http.StatusOK,
 			replicationFactor:        1,
-			wreq:                     wreq1,
-			samplesLimitPerEachWrite: 5000,
+			samplesLimitPerEachWrite: 5000,
+			wreq:                     wreq1,
 			appendables: []*fakeAppendable{
 				{
 					appender: newFakeAppender(nil, nil, nil),
@@ -420,8 +410,8 @@
 			name:                     "size 3 success with replication",
 			status:                   http.StatusOK,
 			replicationFactor:        3,
-			wreq:                     wreq1,
-			samplesLimitPerEachWrite: 5000,
+			samplesLimitPerEachWrite: 5000,
+			wreq:                     wreq1,
 			appendables: []*fakeAppendable{
 				{
 					appender: newFakeAppender(nil, nil, nil),
@@ -438,8 +428,8 @@
 			name:                     "size 3 commit error",
 			status:                   http.StatusInternalServerError,
 			replicationFactor:        1,
-			wreq:                     wreq1,
-			samplesLimitPerEachWrite: 5000,
+			samplesLimitPerEachWrite: 5000,
+			wreq:                     wreq1,
 			appendables: []*fakeAppendable{
 				{
 					appender: newFakeAppender(nil, commitErrFn, nil),
@@ -456,8 +446,8 @@
 			name:                     "size 3 commit error with replication",
 			status:                   http.StatusInternalServerError,
 			replicationFactor:        3,
-			wreq:                     wreq1,
-			samplesLimitPerEachWrite: 5000,
+			samplesLimitPerEachWrite: 5000,
+			wreq:                     wreq1,
 			appendables: []*fakeAppendable{
 				{
 					appender: newFakeAppender(nil, commitErrFn, nil),
@@ -474,8 +464,8 @@
 			name:                     "size 3 appender error with replication",
 			status:                   http.StatusInternalServerError,
 			replicationFactor:        3,
-			wreq:                     wreq1,
-			samplesLimitPerEachWrite: 5000,
+			samplesLimitPerEachWrite: 5000,
+			wreq:                     wreq1,
 			appendables: []*fakeAppendable{
 				{
 					appender:    newFakeAppender(nil, nil, nil),
@@ -495,8 +485,8 @@
 			name:                     "size 3 conflict with replication",
 			status:                   http.StatusConflict,
 			replicationFactor:        3,
-			wreq:                     wreq1,
-			samplesLimitPerEachWrite: 5000,
+			samplesLimitPerEachWrite: 5000,
+			wreq:                     wreq1,
 			appendables: []*fakeAppendable{
 				{
 					appender: newFakeAppender(conflictErrFn, nil, nil),
@@ -513,8 +503,8 @@
 			name:                     "size 3 conflict and commit error with replication",
 			status:                   http.StatusConflict,
 			replicationFactor:        3,
-			wreq:                     wreq1,
-			samplesLimitPerEachWrite: 5000,
+			samplesLimitPerEachWrite: 5000,
+			wreq:                     wreq1,
 			appendables: []*fakeAppendable{
 				{
 					appender: newFakeAppender(conflictErrFn, commitErrFn, nil),
@@ -531,8 +521,8 @@
 			name:                     "size 3 with replication and one faulty",
 			status:                   http.StatusOK,
 			replicationFactor:        3,
-			wreq:                     wreq1,
-			samplesLimitPerEachWrite: 5000,
+			samplesLimitPerEachWrite: 5000,
+			wreq:                     wreq1,
 			appendables: []*fakeAppendable{
 				{
 					appender: newFakeAppender(cycleErrors([]error{storage.ErrOutOfBounds, storage.ErrOutOfOrderSample, storage.ErrDuplicateSampleForTimestamp}), nil, nil),
@@ -549,8 +539,8 @@
 			name:                     "size 3 with replication and one commit error",
 			status:                   http.StatusOK,
 			replicationFactor:        3,
-			wreq:                     wreq1,
-			samplesLimitPerEachWrite: 5000,
+			samplesLimitPerEachWrite: 5000,
+			wreq:                     wreq1,
 			appendables: []*fakeAppendable{
 				{
 					appender: newFakeAppender(nil, commitErrFn, nil),
@@ -567,8 +557,8 @@
 			name:                     "size 3 with replication and two conflicts",
 			status:                   http.StatusConflict,
 			replicationFactor:        3,
-			wreq:                     wreq1,
-			samplesLimitPerEachWrite: 5000,
+			samplesLimitPerEachWrite: 5000,
+			wreq:                     wreq1,
 			appendables: []*fakeAppendable{
 				{
 					appender: newFakeAppender(cycleErrors([]error{storage.ErrOutOfBounds, storage.ErrOutOfOrderSample, storage.ErrDuplicateSampleForTimestamp}), nil, nil),
@@ -585,8 +575,8 @@
 			name:                     "size 3 with replication one conflict and one commit error",
 			status:                   http.StatusInternalServerError,
 			replicationFactor:        3,
-			wreq:                     wreq1,
-			samplesLimitPerEachWrite: 5000,
+			samplesLimitPerEachWrite: 5000,
+			wreq:                     wreq1,
 			appendables: []*fakeAppendable{
 				{
 					appender: newFakeAppender(cycleErrors([]error{storage.ErrOutOfBounds, storage.ErrOutOfOrderSample, storage.ErrDuplicateSampleForTimestamp}), nil, nil),
@@ -603,8 +593,8 @@
 			name:                     "size 3 with replication two commit errors",
 			status:                   http.StatusInternalServerError,
 			replicationFactor:        3,
-			wreq:                     wreq1,
-			samplesLimitPerEachWrite: 5000,
+			samplesLimitPerEachWrite: 5000,
+			wreq:                     wreq1,
 			appendables: []*fakeAppendable{
 				{
 					appender: newFakeAppender(nil, commitErrFn, nil),
@@ -619,11 +609,7 @@
 		},
 	} {
 		t.Run(tc.name, func(t *testing.T) {
-<<<<<<< HEAD
-			handlers, hashring := newHandlerHashring(tc.appendables, tc.replicationFactor, tc.samplesLimitPerEachWrite)
-=======
-			handlers, hashring := newTestHandlerHashring(tc.appendables, tc.replicationFactor)
->>>>>>> 5aa5e415
+			handlers, hashring := newTestHandlerHashring(tc.appendables, tc.replicationFactor, tc.samplesLimitPerEachWrite)
 			tenant := "test"
 			// Test from the point of view of every node
 			// so that we know status code does not depend
@@ -700,16 +686,16 @@
 		name                     string
 		status                   int
 		replicationFactor        uint64
+		samplesLimitPerEachWrite uint64
 		wreq                     *prompb.WriteRequest
-		samplesLimitPerEachWrite uint64
 		appendables              []*fakeAppendable
 	}{
 		{
 			name:                     "size 1 success",
 			status:                   http.StatusOK,
 			replicationFactor:        1,
-			wreq:                     wreq1,
-			samplesLimitPerEachWrite: 5000,
+			samplesLimitPerEachWrite: 5000,
+			wreq:                     wreq1,
 			appendables: []*fakeAppendable{
 				{
 					appender: newFakeAppender(nil, nil, nil),
@@ -720,8 +706,8 @@
 			name:                     "size 1 commit error",
 			status:                   http.StatusInternalServerError,
 			replicationFactor:        1,
-			wreq:                     wreq1,
-			samplesLimitPerEachWrite: 5000,
+			samplesLimitPerEachWrite: 5000,
+			wreq:                     wreq1,
 			appendables: []*fakeAppendable{
 				{
 					appender: newFakeAppender(nil, commitErrFn, nil),
@@ -732,8 +718,8 @@
 			name:                     "size 1 conflict",
 			status:                   http.StatusConflict,
 			replicationFactor:        1,
-			wreq:                     wreq1,
-			samplesLimitPerEachWrite: 5000,
+			samplesLimitPerEachWrite: 5000,
+			wreq:                     wreq1,
 			appendables: []*fakeAppendable{
 				{
 					appender: newFakeAppender(conflictErrFn, nil, nil),
@@ -744,8 +730,8 @@
 			name:                     "size 2 success",
 			status:                   http.StatusOK,
 			replicationFactor:        1,
-			wreq:                     wreq1,
-			samplesLimitPerEachWrite: 5000,
+			samplesLimitPerEachWrite: 5000,
+			wreq:                     wreq1,
 			appendables: []*fakeAppendable{
 				{
 					appender: newFakeAppender(nil, nil, nil),
@@ -759,8 +745,8 @@
 			name:                     "size 3 success",
 			status:                   http.StatusOK,
 			replicationFactor:        1,
-			wreq:                     wreq1,
-			samplesLimitPerEachWrite: 5000,
+			samplesLimitPerEachWrite: 5000,
+			wreq:                     wreq1,
 			appendables: []*fakeAppendable{
 				{
 					appender: newFakeAppender(nil, nil, nil),
@@ -777,8 +763,8 @@
 			name:                     "size 3 success with replication",
 			status:                   http.StatusOK,
 			replicationFactor:        3,
-			wreq:                     wreq1,
-			samplesLimitPerEachWrite: 5000,
+			samplesLimitPerEachWrite: 5000,
+			wreq:                     wreq1,
 			appendables: []*fakeAppendable{
 				{
 					appender: newFakeAppender(nil, nil, nil),
@@ -795,8 +781,8 @@
 			name:                     "size 3 commit error",
 			status:                   http.StatusInternalServerError,
 			replicationFactor:        1,
-			wreq:                     wreq1,
-			samplesLimitPerEachWrite: 5000,
+			samplesLimitPerEachWrite: 5000,
+			wreq:                     wreq1,
 			appendables: []*fakeAppendable{
 				{
 					appender: newFakeAppender(nil, commitErrFn, nil),
@@ -813,8 +799,8 @@
 			name:                     "size 3 commit error with replication",
 			status:                   http.StatusInternalServerError,
 			replicationFactor:        3,
-			wreq:                     wreq1,
-			samplesLimitPerEachWrite: 5000,
+			samplesLimitPerEachWrite: 5000,
+			wreq:                     wreq1,
 			appendables: []*fakeAppendable{
 				{
 					appender: newFakeAppender(nil, commitErrFn, nil),
@@ -831,8 +817,8 @@
 			name:                     "size 3 appender error with replication",
 			status:                   http.StatusInternalServerError,
 			replicationFactor:        3,
-			wreq:                     wreq1,
-			samplesLimitPerEachWrite: 5000,
+			samplesLimitPerEachWrite: 5000,
+			wreq:                     wreq1,
 			appendables: []*fakeAppendable{
 				{
 					appender:    newFakeAppender(nil, nil, nil),
@@ -852,8 +838,8 @@
 			name:                     "size 3 conflict with replication",
 			status:                   http.StatusConflict,
 			replicationFactor:        3,
-			wreq:                     wreq1,
-			samplesLimitPerEachWrite: 5000,
+			samplesLimitPerEachWrite: 5000,
+			wreq:                     wreq1,
 			appendables: []*fakeAppendable{
 				{
 					appender: newFakeAppender(conflictErrFn, nil, nil),
@@ -870,8 +856,8 @@
 			name:                     "size 3 conflict and commit error with replication",
 			status:                   http.StatusConflict,
 			replicationFactor:        3,
-			wreq:                     wreq1,
-			samplesLimitPerEachWrite: 5000,
+			samplesLimitPerEachWrite: 5000,
+			wreq:                     wreq1,
 			appendables: []*fakeAppendable{
 				{
 					appender: newFakeAppender(conflictErrFn, commitErrFn, nil),
@@ -888,8 +874,8 @@
 			name:                     "size 3 with replication and one faulty",
 			status:                   http.StatusOK,
 			replicationFactor:        3,
-			wreq:                     wreq1,
-			samplesLimitPerEachWrite: 5000,
+			samplesLimitPerEachWrite: 5000,
+			wreq:                     wreq1,
 			appendables: []*fakeAppendable{
 				{
 					appender: newFakeAppender(cycleErrors([]error{storage.ErrOutOfBounds, storage.ErrOutOfOrderSample, storage.ErrDuplicateSampleForTimestamp}), nil, nil),
@@ -906,8 +892,8 @@
 			name:                     "size 3 with replication and one commit error",
 			status:                   http.StatusOK,
 			replicationFactor:        3,
-			wreq:                     wreq1,
-			samplesLimitPerEachWrite: 5000,
+			samplesLimitPerEachWrite: 5000,
+			wreq:                     wreq1,
 			appendables: []*fakeAppendable{
 				{
 					appender: newFakeAppender(nil, commitErrFn, nil),
@@ -924,8 +910,8 @@
 			name:                     "size 3 with replication and two conflicts",
 			status:                   http.StatusConflict,
 			replicationFactor:        3,
-			wreq:                     wreq1,
-			samplesLimitPerEachWrite: 5000,
+			samplesLimitPerEachWrite: 5000,
+			wreq:                     wreq1,
 			appendables: []*fakeAppendable{
 				{
 					appender: newFakeAppender(cycleErrors([]error{storage.ErrOutOfBounds, storage.ErrOutOfOrderSample, storage.ErrDuplicateSampleForTimestamp}), nil, nil),
@@ -942,8 +928,8 @@
 			name:                     "size 3 with replication one conflict and one commit error",
 			status:                   http.StatusInternalServerError,
 			replicationFactor:        3,
-			wreq:                     wreq1,
-			samplesLimitPerEachWrite: 5000,
+			samplesLimitPerEachWrite: 5000,
+			wreq:                     wreq1,
 			appendables: []*fakeAppendable{
 				{
 					appender: newFakeAppender(cycleErrors([]error{storage.ErrOutOfBounds, storage.ErrOutOfOrderSample, storage.ErrDuplicateSampleForTimestamp}), nil, nil),
@@ -960,8 +946,8 @@
 			name:                     "size 3 with replication two commit errors",
 			status:                   http.StatusInternalServerError,
 			replicationFactor:        3,
-			wreq:                     wreq1,
-			samplesLimitPerEachWrite: 5000,
+			samplesLimitPerEachWrite: 5000,
+			wreq:                     wreq1,
 			appendables: []*fakeAppendable{
 				{
 					appender: newFakeAppender(nil, commitErrFn, nil),
@@ -979,11 +965,7 @@
 		// to see all requests completing all the time, since we're using local
 		// network we are not expecting anything to go wrong with these.
 		t.Run(tc.name, func(t *testing.T) {
-<<<<<<< HEAD
-			handlers, hashring := newHandlerHashring(tc.appendables, tc.replicationFactor, tc.samplesLimitPerEachWrite)
-=======
-			handlers, hashring := newTestHandlerHashring(tc.appendables, tc.replicationFactor)
->>>>>>> 5aa5e415
+			handlers, hashring := newTestHandlerHashring(tc.appendables, tc.replicationFactor, tc.samplesLimitPerEachWrite)
 			tenant := "test"
 			// Test from the point of view of every node
 			// so that we know status code does not depend
@@ -1158,7 +1140,7 @@
 	testutil.Ok(b, err)
 	defer func() { testutil.Ok(b, os.RemoveAll(dir)) }()
 
-	handlers, _ := newTestHandlerHashring([]*fakeAppendable{nil}, 1)
+	handlers, _ := newTestHandlerHashring([]*fakeAppendable{nil}, 1, 5000)
 	handler := handlers[0]
 
 	reg := prometheus.NewRegistry()
