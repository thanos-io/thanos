// Copyright (c) The Thanos Authors.
// Licensed under the Apache License 2.0.

package receive

import (
	"context"
	"io/ioutil"
	"os"
	"path"
	"path/filepath"
	"sync"

	"github.com/go-kit/kit/log"
	"github.com/go-kit/kit/log/level"
	"github.com/pkg/errors"
	"github.com/prometheus/client_golang/prometheus"
	"github.com/prometheus/prometheus/pkg/labels"
	"github.com/prometheus/prometheus/storage"
	"github.com/prometheus/prometheus/tsdb"
<<<<<<< HEAD
	"golang.org/x/sync/errgroup"

=======
>>>>>>> 28af4b60
	"github.com/thanos-io/thanos/pkg/block/metadata"
	"github.com/thanos-io/thanos/pkg/component"
	"github.com/thanos-io/thanos/pkg/errutil"
	"github.com/thanos-io/thanos/pkg/objstore"
	"github.com/thanos-io/thanos/pkg/shipper"
	"github.com/thanos-io/thanos/pkg/store"
	"github.com/thanos-io/thanos/pkg/store/storepb"
	"go.uber.org/atomic"
	"golang.org/x/sync/errgroup"
)

type MultiTSDB struct {
	dataDir         string
	logger          log.Logger
	reg             prometheus.Registerer
	tsdbOpts        *tsdb.Options
	tenantLabelName string
	labels          labels.Labels
	bucket          objstore.Bucket

	mtx                   *sync.RWMutex
	tenants               map[string]*tenant
	allowOutOfOrderUpload bool
}

func NewMultiTSDB(
	dataDir string,
	l log.Logger,
	reg prometheus.Registerer,
	tsdbOpts *tsdb.Options,
	labels labels.Labels,
	tenantLabelName string,
	bucket objstore.Bucket,
	allowOutOfOrderUpload bool,
) *MultiTSDB {
	if l == nil {
		l = log.NewNopLogger()
	}

	return &MultiTSDB{
		dataDir:               dataDir,
		logger:                log.With(l, "component", "multi-tsdb"),
		reg:                   reg,
		tsdbOpts:              tsdbOpts,
		mtx:                   &sync.RWMutex{},
		tenants:               map[string]*tenant{},
		labels:                labels,
		tenantLabelName:       tenantLabelName,
		bucket:                bucket,
		allowOutOfOrderUpload: allowOutOfOrderUpload,
	}
}

type tenant struct {
	readyS    *ReadyStorage
	storeTSDB *store.TSDBStore
	ship      *shipper.Shipper

	mtx *sync.RWMutex
}

func newTenant() *tenant {
	return &tenant{
		readyS: &ReadyStorage{},
		mtx:    &sync.RWMutex{},
	}
}

func (t *tenant) readyStorage() *ReadyStorage {
	return t.readyS
}

func (t *tenant) store() *store.TSDBStore {
	t.mtx.RLock()
	defer t.mtx.RUnlock()
	return t.storeTSDB
}

func (t *tenant) shipper() *shipper.Shipper {
	t.mtx.RLock()
	defer t.mtx.RUnlock()
	return t.ship
}

func (t *tenant) set(storeTSDB *store.TSDBStore, tenantTSDB *tsdb.DB, ship *shipper.Shipper) {
	t.readyS.Set(tenantTSDB)
	t.mtx.Lock()
	t.storeTSDB = storeTSDB
	t.ship = ship
	t.mtx.Unlock()
}

func (t *MultiTSDB) Open() error {
	if err := os.MkdirAll(t.dataDir, 0777); err != nil {
		return err
	}

	files, err := ioutil.ReadDir(t.dataDir)
	if err != nil {
		return err
	}

	var g errgroup.Group
	for _, f := range files {
		f := f
		if !f.IsDir() {
			continue
		}

		g.Go(func() error {
			_, err := t.getOrLoadTenant(f.Name(), true)
			return err
		})
	}

	return g.Wait()
}

func (t *MultiTSDB) Flush() error {
	t.mtx.RLock()
	defer t.mtx.RUnlock()

	errmtx := &sync.Mutex{}
	merr := errutil.MultiError{}
	wg := &sync.WaitGroup{}
	for id, tenant := range t.tenants {
		db := tenant.readyStorage().Get()
		if db == nil {
			level.Error(t.logger).Log("msg", "flushing TSDB failed; not ready", "tenant", id)
			continue
		}
		level.Info(t.logger).Log("msg", "flushing TSDB", "tenant", id)
		wg.Add(1)
		go func() {
			head := db.Head()
			if err := db.CompactHead(tsdb.NewRangeHead(head, head.MinTime(), head.MaxTime()-1)); err != nil {
				errmtx.Lock()
				merr.Add(err)
				errmtx.Unlock()
			}
			wg.Done()
		}()
	}

	wg.Wait()
	return merr.Err()
}

func (t *MultiTSDB) Close() error {
	t.mtx.Lock()
	defer t.mtx.Unlock()

	merr := errutil.MultiError{}
	for id, tenant := range t.tenants {
		db := tenant.readyStorage().Get()
		if db == nil {
			level.Error(t.logger).Log("msg", "closing TSDB failed; not ready", "tenant", id)
			continue
		}
		level.Info(t.logger).Log("msg", "closing TSDB", "tenant", id)
		merr.Add(db.Close())
	}
	return merr.Err()
}

func (t *MultiTSDB) Sync(ctx context.Context) (int, error) {
	if t.bucket == nil {
		return 0, errors.New("bucket is not specified, Sync should not be invoked")
	}

	t.mtx.RLock()
	defer t.mtx.RUnlock()

<<<<<<< HEAD
	errmtx := &sync.Mutex{}
	merr := errutil.MultiError{}
	wg := &sync.WaitGroup{}
=======
	var (
		errmtx   = &sync.Mutex{}
		merr     = errutil.MultiError{}
		wg       = &sync.WaitGroup{}
		uploaded atomic.Int64
	)

>>>>>>> 28af4b60
	for tenantID, tenant := range t.tenants {
		level.Debug(t.logger).Log("msg", "uploading block for tenant", "tenant", tenantID)
		s := tenant.shipper()
		if s == nil {
			continue
		}
		wg.Add(1)
		go func() {
			up, err := s.Sync(ctx)
			if err != nil {
				errmtx.Lock()
				merr.Add(errors.Wrap(err, "upload"))
				errmtx.Unlock()
			}
			uploaded.Add(int64(up))
			wg.Done()
		}()
	}
	wg.Wait()
	return int(uploaded.Load()), merr.Err()
}

func (t *MultiTSDB) RemoveLockFilesIfAny() error {
	fis, err := ioutil.ReadDir(t.dataDir)
	if err != nil {
		if os.IsNotExist(err) {
			return nil
		}
		return err
	}

	merr := errutil.MultiError{}
	for _, fi := range fis {
		if !fi.IsDir() {
			continue
		}
		if err := os.Remove(filepath.Join(t.defaultTenantDataDir(fi.Name()), "lock")); err != nil {
			if os.IsNotExist(err) {
				continue
			}
			merr.Add(err)
			continue
		}
		level.Info(t.logger).Log("msg", "a leftover lockfile found and removed", "tenant", fi.Name())
	}
	return merr.Err()
}

func (t *MultiTSDB) TSDBStores() map[string]storepb.StoreServer {
	t.mtx.RLock()
	defer t.mtx.RUnlock()

	res := make(map[string]storepb.StoreServer, len(t.tenants))
	for k, tenant := range t.tenants {
		s := tenant.store()
		if s != nil {
			res[k] = s
		}
	}
	return res
}

func (t *MultiTSDB) startTSDB(logger log.Logger, tenantID string, tenant *tenant) error {
	reg := prometheus.WrapRegistererWith(prometheus.Labels{"tenant": tenantID}, t.reg)
	lbls := append(t.labels, labels.Label{Name: t.tenantLabelName, Value: tenantID})
	dataDir := t.defaultTenantDataDir(tenantID)

	level.Info(logger).Log("msg", "opening TSDB")
	opts := *t.tsdbOpts
	s, err := tsdb.Open(
		dataDir,
		logger,
		&UnRegisterer{Registerer: reg},
		&opts,
	)
	if err != nil {
		t.mtx.Lock()
		delete(t.tenants, tenantID)
		t.mtx.Unlock()
		return err
	}
	var ship *shipper.Shipper
	if t.bucket != nil {
		ship = shipper.New(
			logger,
			reg,
			dataDir,
			t.bucket,
			func() labels.Labels { return lbls },
			metadata.ReceiveSource,
			false,
			t.allowOutOfOrderUpload,
		)
	}
	tenant.set(store.NewTSDBStore(logger, reg, s, component.Receive, lbls), s, ship)
	level.Info(logger).Log("msg", "TSDB is now ready")
	return nil
}

func (t *MultiTSDB) defaultTenantDataDir(tenantID string) string {
	return path.Join(t.dataDir, tenantID)
}

func (t *MultiTSDB) getOrLoadTenant(tenantID string, blockingStart bool) (*tenant, error) {
	// Fast path, as creating tenants is a very rare operation.
	t.mtx.RLock()
	tenant, exist := t.tenants[tenantID]
	t.mtx.RUnlock()
	if exist {
		return tenant, nil
	}

	// Slow path needs to lock fully and attempt to read again to prevent race
	// conditions, where since the fast path was tried, there may have actually
	// been the same tenant inserted in the map.
	t.mtx.Lock()
	tenant, exist = t.tenants[tenantID]
	if exist {
		t.mtx.Unlock()
		return tenant, nil
	}

	tenant = newTenant()
	t.tenants[tenantID] = tenant
	t.mtx.Unlock()

	logger := log.With(t.logger, "tenant", tenantID)
	if !blockingStart {
		go func() {
			if err := t.startTSDB(logger, tenantID, tenant); err != nil {
				level.Error(logger).Log("msg", "failed to start tsdb asynchronously", "err", err)
			}
		}()
		return tenant, nil
	}
	return tenant, t.startTSDB(logger, tenantID, tenant)
}

func (t *MultiTSDB) TenantAppendable(tenantID string) (Appendable, error) {
	tenant, err := t.getOrLoadTenant(tenantID, false)
	if err != nil {
		return nil, err
	}
	return tenant.readyStorage(), nil
}

// ErrNotReady is returned if the underlying storage is not ready yet.
var ErrNotReady = errors.New("TSDB not ready")

// ReadyStorage implements the Storage interface while allowing to set the actual
// storage at a later point in time.
// TODO: Replace this with upstream Prometheus implementation when it is exposed.
type ReadyStorage struct {
	mtx sync.RWMutex
	a   *adapter
}

// Set the storage.
func (s *ReadyStorage) Set(db *tsdb.DB) {
	s.mtx.Lock()
	defer s.mtx.Unlock()

	s.a = &adapter{db: db}
}

// Get the storage.
func (s *ReadyStorage) Get() *tsdb.DB {
	if x := s.get(); x != nil {
		return x.db
	}
	return nil
}

func (s *ReadyStorage) get() *adapter {
	s.mtx.RLock()
	x := s.a
	s.mtx.RUnlock()
	return x
}

// StartTime implements the Storage interface.
func (s *ReadyStorage) StartTime() (int64, error) {
	return 0, errors.New("not implemented")
}

// Querier implements the Storage interface.
func (s *ReadyStorage) Querier(ctx context.Context, mint, maxt int64) (storage.Querier, error) {
	if x := s.get(); x != nil {
		return x.Querier(ctx, mint, maxt)
	}
	return nil, ErrNotReady
}

// Appender implements the Storage interface.
func (s *ReadyStorage) Appender(ctx context.Context) (storage.Appender, error) {
	if x := s.get(); x != nil {
		return x.Appender(ctx)
	}
	return nil, ErrNotReady
}

// Close implements the Storage interface.
func (s *ReadyStorage) Close() error {
	if x := s.Get(); x != nil {
		return x.Close()
	}
	return nil
}

// adapter implements a storage.Storage around TSDB.
type adapter struct {
	db *tsdb.DB
}

// StartTime implements the Storage interface.
func (a adapter) StartTime() (int64, error) {
	return 0, errors.New("not implemented")
}

func (a adapter) Querier(ctx context.Context, mint, maxt int64) (storage.Querier, error) {
	q, err := a.db.Querier(ctx, mint, maxt)
	if err != nil {
		return nil, err
	}
	return q, nil
}

// Appender returns a new appender against the storage.
func (a adapter) Appender(ctx context.Context) (storage.Appender, error) {
	return a.db.Appender(ctx), nil
}

// Close closes the storage and all its underlying resources.
func (a adapter) Close() error {
	return a.db.Close()
}

// UnRegisterer is a Prometheus registerer that
// ensures that collectors can be registered
// by unregistering already-registered collectors.
// FlushableStorage uses this registerer in order
// to not lose metric values between DB flushes.
type UnRegisterer struct {
	prometheus.Registerer
}

func (u *UnRegisterer) MustRegister(cs ...prometheus.Collector) {
	for _, c := range cs {
		if err := u.Register(c); err != nil {
			if _, ok := err.(prometheus.AlreadyRegisteredError); ok {
				if ok = u.Unregister(c); !ok {
					panic("unable to unregister existing collector")
				}
				u.Registerer.MustRegister(c)
				continue
			}
			panic(err)
		}
	}
}<|MERGE_RESOLUTION|>--- conflicted
+++ resolved
@@ -18,11 +18,6 @@
 	"github.com/prometheus/prometheus/pkg/labels"
 	"github.com/prometheus/prometheus/storage"
 	"github.com/prometheus/prometheus/tsdb"
-<<<<<<< HEAD
-	"golang.org/x/sync/errgroup"
-
-=======
->>>>>>> 28af4b60
 	"github.com/thanos-io/thanos/pkg/block/metadata"
 	"github.com/thanos-io/thanos/pkg/component"
 	"github.com/thanos-io/thanos/pkg/errutil"
@@ -196,11 +191,6 @@
 	t.mtx.RLock()
 	defer t.mtx.RUnlock()
 
-<<<<<<< HEAD
-	errmtx := &sync.Mutex{}
-	merr := errutil.MultiError{}
-	wg := &sync.WaitGroup{}
-=======
 	var (
 		errmtx   = &sync.Mutex{}
 		merr     = errutil.MultiError{}
@@ -208,7 +198,6 @@
 		uploaded atomic.Int64
 	)
 
->>>>>>> 28af4b60
 	for tenantID, tenant := range t.tenants {
 		level.Debug(t.logger).Log("msg", "uploading block for tenant", "tenant", tenantID)
 		s := tenant.shipper()
