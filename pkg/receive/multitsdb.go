// Copyright (c) The Thanos Authors.
// Licensed under the Apache License 2.0.

package receive

import (
	"context"
	"io/ioutil"
	"os"
	"path"
	"sync"
	"time"

	"github.com/go-kit/kit/log"
	"github.com/go-kit/kit/log/level"
	"github.com/pkg/errors"
	"github.com/prometheus/client_golang/prometheus"
	"github.com/prometheus/common/model"
	"github.com/prometheus/prometheus/pkg/labels"
	"github.com/prometheus/prometheus/storage"
	"github.com/prometheus/prometheus/tsdb"
	terrors "github.com/prometheus/prometheus/tsdb/errors"
	"github.com/thanos-io/thanos/pkg/block/metadata"
	"github.com/thanos-io/thanos/pkg/component"
	"github.com/thanos-io/thanos/pkg/objstore"
	"github.com/thanos-io/thanos/pkg/runutil"
	"github.com/thanos-io/thanos/pkg/shipper"
	"github.com/thanos-io/thanos/pkg/store"
	"golang.org/x/sync/errgroup"
)

type MultiTSDB struct {
	dataDir         string
	logger          log.Logger
	reg             prometheus.Registerer
	tsdbOpts        *tsdb.Options
	tenantLabelName string
	labels          labels.Labels
	bucket          objstore.Bucket

	mtx     *sync.RWMutex
	tenants map[string]*tenant
}

func NewMultiTSDB(
	dataDir string,
	l log.Logger,
	reg prometheus.Registerer,
	tsdbOpts *tsdb.Options,
	labels labels.Labels,
	tenantLabelName string,
	bucket objstore.Bucket,
) *MultiTSDB {
	if l == nil {
		l = log.NewNopLogger()
	}

	return &MultiTSDB{
		dataDir:         dataDir,
		logger:          l,
		reg:             reg,
		tsdbOpts:        tsdbOpts,
		mtx:             &sync.RWMutex{},
		tenants:         map[string]*tenant{},
		labels:          labels,
		tenantLabelName: tenantLabelName,
		bucket:          bucket,
	}
}

type tenant struct {
	tsdbOpts *tsdb.Options

	readyS *ReadyStorage
	fs     *FlushableStorage
	s      *store.TSDBStore
	ship   *shipper.Shipper

	mtx *sync.RWMutex
}

func newTenant(tsdbOpts *tsdb.Options) *tenant {
	return &tenant{
<<<<<<< HEAD
		tsdbCfg: tsdbCfg,
		readyS:  &ReadyStorage{},
		mtx:     &sync.RWMutex{},
=======
		tsdbOpts: tsdbOpts,
		readyS:   &tsdb.ReadyStorage{},
		mtx:      &sync.RWMutex{},
>>>>>>> 0c8b5e0f
	}
}

func (t *tenant) readyStorage() *ReadyStorage {
	return t.readyS
}

func (t *tenant) store() *store.TSDBStore {
	t.mtx.RLock()
	defer t.mtx.RUnlock()
	return t.s
}

func (t *tenant) shipper() *shipper.Shipper {
	t.mtx.RLock()
	defer t.mtx.RUnlock()
	return t.ship
}

func (t *tenant) flushableStorage() *FlushableStorage {
	t.mtx.RLock()
	defer t.mtx.RUnlock()
	return t.fs
}

func (t *tenant) set(tstore *store.TSDBStore, fs *FlushableStorage, ship *shipper.Shipper) {
	t.readyS.Set(fs.Get(), int64(2*time.Duration(t.tsdbOpts.MinBlockDuration).Seconds()*1000))
	t.mtx.Lock()
	t.fs = fs
	t.s = tstore
	t.ship = ship
	t.mtx.Unlock()
}

func (t *MultiTSDB) Open() error {
	if err := os.MkdirAll(t.dataDir, 0777); err != nil {
		return err
	}

	files, err := ioutil.ReadDir(t.dataDir)
	if err != nil {
		return err
	}

	var g errgroup.Group
	for _, f := range files {
		f := f
		if !f.IsDir() {
			continue
		}

		g.Go(func() error {
			_, err := t.getOrLoadTenant(f.Name(), true)
			return err
		})
	}

	return g.Wait()
}

func (t *MultiTSDB) Flush() error {
	t.mtx.RLock()
	defer t.mtx.RUnlock()

	errmtx := &sync.Mutex{}
	merr := terrors.MultiError{}
	wg := &sync.WaitGroup{}
	for _, tenant := range t.tenants {
		s := tenant.flushableStorage()
		if s == nil {
			continue
		}

		wg.Add(1)
		go func() {
			if err := s.Flush(); err != nil {
				errmtx.Lock()
				merr.Add(err)
				errmtx.Unlock()
			}
			wg.Done()
		}()
	}

	wg.Wait()
	return merr.Err()
}

func (t *MultiTSDB) Sync(ctx context.Context) error {
	t.mtx.RLock()
	defer t.mtx.RUnlock()

	errmtx := &sync.Mutex{}
	merr := terrors.MultiError{}
	wg := &sync.WaitGroup{}
	for tenantID, tenant := range t.tenants {
		level.Debug(t.logger).Log("msg", "uploading block for tenant", "tenant", tenantID)
		s := tenant.shipper()
		if s == nil {
			continue
		}

		wg.Add(1)
		go func() {
			if uploaded, err := s.Sync(ctx); err != nil {
				errmtx.Lock()
				merr.Add(errors.Wrapf(err, "upload %d", uploaded))
				errmtx.Unlock()
			}
			wg.Done()
		}()
	}

	wg.Wait()
	return merr.Err()
}

func (t *MultiTSDB) TSDBStores() map[string]*store.TSDBStore {
	t.mtx.RLock()
	defer t.mtx.RUnlock()

	res := make(map[string]*store.TSDBStore, len(t.tenants))
	for k, tenant := range t.tenants {
		s := tenant.store()
		if s != nil {
			res[k] = s
		}
	}
	return res
}

func (t *MultiTSDB) getOrLoadTenant(tenantID string, blockingStart bool) (*tenant, error) {
	// Fast path, as creating tenants is a very rare operation.
	t.mtx.RLock()
	tenant, exist := t.tenants[tenantID]
	t.mtx.RUnlock()
	if exist {
		return tenant, nil
	}

	// Slow path needs to lock fully and attempt to read again to prevent race
	// conditions, where since the fast path was tried, there may have actually
	// been the same tenant inserted in the map.
	t.mtx.Lock()
	tenant, exist = t.tenants[tenantID]
	if exist {
		t.mtx.Unlock()
		return tenant, nil
	}

	tenant = newTenant(t.tsdbOpts)
	t.tenants[tenantID] = tenant
	t.mtx.Unlock()

	var err error
	startTSDB := func() {
		reg := prometheus.WrapRegistererWith(prometheus.Labels{
			"tenant": tenantID,
		}, t.reg)
		logger := log.With(t.logger, "tenant", tenantID)
		lbls := append(t.labels, labels.Label{Name: t.tenantLabelName, Value: tenantID})
		dataDir := path.Join(t.dataDir, tenantID)

		var ship *shipper.Shipper
		if t.bucket != nil {
			ship = shipper.New(
				logger,
				reg,
				dataDir,
				t.bucket,
				func() labels.Labels { return lbls },
				metadata.ReceiveSource,
			)
		}

		s := NewFlushableStorage(
			dataDir,
			logger,
			reg,
			t.tsdbOpts,
		)

		// Assign to outer error to report in blocking case.
		if err = s.Open(); err != nil {
			level.Error(logger).Log("msg", "failed to open tsdb", "err", err)
			t.mtx.Lock()
			delete(t.tenants, tenantID)
			t.mtx.Unlock()
			runutil.CloseWithLogOnErr(logger, s, "failed to close tsdb")
			return
		}

		tenant.set(
			store.NewTSDBStore(
				logger,
				reg,
				s.Get(),
				component.Receive,
				lbls,
			),
			s,
			ship,
		)
	}
	if !blockingStart {
		go startTSDB()
		return tenant, nil
	}

	startTSDB()
	return tenant, err
}

func (t *MultiTSDB) TenantAppendable(tenantID string) (Appendable, error) {
	tenant, err := t.getOrLoadTenant(tenantID, false)
	if err != nil {
		return nil, err
	}
	return tenant.readyStorage(), nil
}

// ErrNotReady is returned if the underlying storage is not ready yet.
var ErrNotReady = errors.New("TSDB not ready")

// ReadyStorage implements the Storage interface while allowing to set the actual
// storage at a later point in time.
type ReadyStorage struct {
	mtx sync.RWMutex
	a   *adapter
}

// Set the storage.
func (s *ReadyStorage) Set(db *tsdb.DB, startTimeMargin int64) {
	s.mtx.Lock()
	defer s.mtx.Unlock()

	s.a = &adapter{db: db, startTimeMargin: startTimeMargin}
}

// Get the storage.
func (s *ReadyStorage) Get() *tsdb.DB {
	if x := s.get(); x != nil {
		return x.db
	}
	return nil
}

func (s *ReadyStorage) get() *adapter {
	s.mtx.RLock()
	x := s.a
	s.mtx.RUnlock()
	return x
}

// StartTime implements the Storage interface.
func (s *ReadyStorage) StartTime() (int64, error) {
	if x := s.get(); x != nil {
		return x.StartTime()
	}
	return int64(model.Latest), ErrNotReady
}

// Querier implements the Storage interface.
func (s *ReadyStorage) Querier(ctx context.Context, mint, maxt int64) (storage.Querier, error) {
	if x := s.get(); x != nil {
		return x.Querier(ctx, mint, maxt)
	}
	return nil, ErrNotReady
}

// Appender implements the Storage interface.
func (s *ReadyStorage) Appender() (storage.Appender, error) {
	if x := s.get(); x != nil {
		return x.Appender()
	}
	return nil, ErrNotReady
}

// Close implements the Storage interface.
func (s *ReadyStorage) Close() error {
	if x := s.Get(); x != nil {
		return x.Close()
	}
	return nil
}

// adapter implements a storage.Storage around TSDB.
type adapter struct {
	db              *tsdb.DB
	startTimeMargin int64
}

// StartTime implements the Storage interface.
func (a adapter) StartTime() (int64, error) {
	var startTime int64

	if len(a.db.Blocks()) > 0 {
		startTime = a.db.Blocks()[0].Meta().MinTime
	} else {
		startTime = time.Now().Unix() * 1000
	}

	// Add a safety margin as it may take a few minutes for everything to spin up.
	return startTime + a.startTimeMargin, nil
}

func (a adapter) Querier(ctx context.Context, mint, maxt int64) (storage.Querier, error) {
	q, err := a.db.Querier(ctx, mint, maxt)
	if err != nil {
		return nil, err
	}
	return q, nil
}

// Appender returns a new appender against the storage.
func (a adapter) Appender() (storage.Appender, error) {
	return a.db.Appender(), nil
}

// Close closes the storage and all its underlying resources.
func (a adapter) Close() error {
	return a.db.Close()
}<|MERGE_RESOLUTION|>--- conflicted
+++ resolved
@@ -81,15 +81,9 @@
 
 func newTenant(tsdbOpts *tsdb.Options) *tenant {
 	return &tenant{
-<<<<<<< HEAD
-		tsdbCfg: tsdbCfg,
-		readyS:  &ReadyStorage{},
-		mtx:     &sync.RWMutex{},
-=======
 		tsdbOpts: tsdbOpts,
 		readyS:   &tsdb.ReadyStorage{},
 		mtx:      &sync.RWMutex{},
->>>>>>> 0c8b5e0f
 	}
 }
 
