// Copyright (c) The Thanos Authors.
// Licensed under the Apache License 2.0.

package receive

import (
	"fmt"
	"math"
	"path/filepath"
	"sort"
	"strconv"
	"strings"
	"sync"

	"github.com/cespare/xxhash"
	"golang.org/x/exp/slices"

	"github.com/go-kit/log"
	"github.com/go-kit/log/level"

	"github.com/pkg/errors"

	"github.com/thanos-io/thanos/pkg/store/labelpb"

	"github.com/thanos-io/thanos/pkg/store/storepb/prompb"
)

// HashringAlgorithm is the algorithm used to distribute series in the ring.
type HashringAlgorithm string

const (
	AlgorithmHashmod HashringAlgorithm = "hashmod"
	AlgorithmKetama  HashringAlgorithm = "ketama"

	// SectionsPerNode is the number of sections in the ring assigned to each node
	// in the ketama hashring. A higher number yields a better series distribution,
	// but also comes with a higher memory cost.
	SectionsPerNode = 1000
)

// insufficientNodesError is returned when a hashring does not
// have enough nodes to satisfy a request for a node.
type insufficientNodesError struct {
	have uint64
	want uint64
}

// Error implements the error interface.
func (i *insufficientNodesError) Error() string {
	return fmt.Sprintf("insufficient nodes; have %d, want %d", i.have, i.want)
}

// Hashring finds the correct node to handle a given time series
// for a specified tenant.
// It returns the node and any error encountered.
type Hashring interface {
	// Get returns the first node that should handle the given tenant and time series.
	Get(tenant string, timeSeries *prompb.TimeSeries) (Endpoint, error)
	// GetN returns the nth node that should handle the given tenant and time series.
	GetN(tenant string, timeSeries *prompb.TimeSeries, n uint64) (Endpoint, error)
	// Nodes returns a sorted slice of nodes that are in this hashring. Addresses could be duplicated
	// if, for example, the same address is used for multiple tenants in the multi-hashring.
	Nodes() []Endpoint
}

// SingleNodeHashring always returns the same node.
type SingleNodeHashring string

// Get implements the Hashring interface.
func (s SingleNodeHashring) Get(tenant string, ts *prompb.TimeSeries) (Endpoint, error) {
	return s.GetN(tenant, ts, 0)
}

func (s SingleNodeHashring) Nodes() []Endpoint {
	return []Endpoint{{Address: string(s), CapNProtoAddress: string(s)}}
}

// GetN implements the Hashring interface.
func (s SingleNodeHashring) GetN(_ string, _ *prompb.TimeSeries, n uint64) (Endpoint, error) {
	if n > 0 {
		return Endpoint{}, &insufficientNodesError{have: 1, want: n + 1}
	}
	return Endpoint{
		Address:          string(s),
		CapNProtoAddress: string(s),
	}, nil
}

// simpleHashring represents a group of nodes handling write requests by hashmoding individual series.
type simpleHashring []Endpoint

func newSimpleHashring(endpoints []Endpoint) (Hashring, error) {
	for i := range endpoints {
		if endpoints[i].AZ != "" {
			return nil, errors.New("Hashmod algorithm does not support AZ aware hashring configuration. Either use Ketama or remove AZ configuration.")
		}
	}
	slices.SortFunc(endpoints, func(a, b Endpoint) int {
		return strings.Compare(a.Address, b.Address)
	})

	return simpleHashring(endpoints), nil
}

func (s simpleHashring) Nodes() []Endpoint {
	return s
}

// Get returns a target to handle the given tenant and time series.
func (s simpleHashring) Get(tenant string, ts *prompb.TimeSeries) (Endpoint, error) {
	return s.GetN(tenant, ts, 0)
}

// GetN returns the nth target to handle the given tenant and time series.
func (s simpleHashring) GetN(tenant string, ts *prompb.TimeSeries, n uint64) (Endpoint, error) {
	if n >= uint64(len(s)) {
		return Endpoint{}, &insufficientNodesError{have: uint64(len(s)), want: n + 1}
	}

	return s[(labelpb.HashWithPrefix(tenant, ts.Labels)+n)%uint64(len(s))], nil
}

type section struct {
	az            string
	endpointIndex uint64
	hash          uint64
	replicas      []uint64
}

type sections []*section

func (p sections) Len() int           { return len(p) }
func (p sections) Less(i, j int) bool { return p[i].hash < p[j].hash }
func (p sections) Swap(i, j int)      { p[i], p[j] = p[j], p[i] }
func (p sections) Sort()              { sort.Sort(p) }

// ketamaHashring represents a group of nodes handling write requests with consistent hashing.
type ketamaHashring struct {
	endpoints    []Endpoint
	sections     sections
	numEndpoints uint64
}

func newKetamaHashring(endpoints []Endpoint, sectionsPerNode int, replicationFactor uint64) (*ketamaHashring, error) {
	numSections := len(endpoints) * sectionsPerNode

	if len(endpoints) < int(replicationFactor) {
		return nil, errors.New("ketama: amount of endpoints needs to be larger than replication factor")

	}
	hash := xxhash.New()
	availabilityZones := make(map[string]struct{})
	ringSections := make(sections, 0, numSections)

	for endpointIndex, endpoint := range endpoints {
		availabilityZones[endpoint.AZ] = struct{}{}
		for i := 1; i <= sectionsPerNode; i++ {
			_, _ = hash.Write([]byte(endpoint.Address + ":" + strconv.Itoa(i)))
			n := &section{
				az:            endpoint.AZ,
				endpointIndex: uint64(endpointIndex),
				hash:          hash.Sum64(),
				replicas:      make([]uint64, 0, replicationFactor),
			}

			ringSections = append(ringSections, n)
			hash.Reset()
		}
	}
	sort.Sort(ringSections)
	calculateSectionReplicas(ringSections, replicationFactor, availabilityZones)

	return &ketamaHashring{
		endpoints:    endpoints,
		sections:     ringSections,
		numEndpoints: uint64(len(endpoints)),
	}, nil
}

func (k *ketamaHashring) Nodes() []Endpoint {
	return k.endpoints
}

func sizeOfLeastOccupiedAZ(azSpread map[string]int64) int64 {
	minValue := int64(math.MaxInt64)
	for _, value := range azSpread {
		if value < minValue {
			minValue = value
		}
	}
	return minValue
}

// calculateSectionReplicas pre-calculates replicas for each section,
// ensuring that replicas for each ring section are owned by different endpoints.
func calculateSectionReplicas(ringSections sections, replicationFactor uint64, availabilityZones map[string]struct{}) {
	for i, s := range ringSections {
		replicas := make(map[uint64]struct{})
		azSpread := make(map[string]int64)
		for az := range availabilityZones {
			// This is to make sure each az is initially represented
			azSpread[az] = 0
		}
		j := i - 1
		for uint64(len(replicas)) < replicationFactor {
			j = (j + 1) % len(ringSections)
			rep := ringSections[j]
			if _, ok := replicas[rep.endpointIndex]; ok {
				continue
			}
			if len(azSpread) > 1 && azSpread[rep.az] > 0 && azSpread[rep.az] > sizeOfLeastOccupiedAZ(azSpread) {
				// We want to ensure even AZ spread before we add more replicas within the same AZ
				continue
			}
			replicas[rep.endpointIndex] = struct{}{}
			azSpread[rep.az]++
			s.replicas = append(s.replicas, rep.endpointIndex)
		}
	}
}

func (c ketamaHashring) Get(tenant string, ts *prompb.TimeSeries) (Endpoint, error) {
	return c.GetN(tenant, ts, 0)
}

func (c ketamaHashring) GetN(tenant string, ts *prompb.TimeSeries, n uint64) (Endpoint, error) {
	if n >= c.numEndpoints {
		return Endpoint{}, &insufficientNodesError{have: c.numEndpoints, want: n + 1}
	}

	v := labelpb.HashWithPrefix(tenant, ts.Labels)

	var i uint64
	i = uint64(sort.Search(len(c.sections), func(i int) bool {
		return c.sections[i].hash >= v
	}))

	numSections := uint64(len(c.sections))
	if i == numSections {
		i = 0
	}

	endpointIndex := c.sections[i].replicas[n]
	return c.endpoints[endpointIndex], nil
}

// multiHashring represents a set of hashrings.
// Which hashring to use for a tenant is determined
// by the tenants field of the hashring configuration.
type multiHashring struct {
	cache      map[string]Hashring
	hashrings  []Hashring
	tenantSets []map[string]tenantMatcher

	// We need a mutex to guard concurrent access
	// to the cache map, as this is both written to
	// and read from.
	mu sync.RWMutex

	nodes []Endpoint
}

// Get returns a target to handle the given tenant and time series.
func (m *multiHashring) Get(tenant string, ts *prompb.TimeSeries) (Endpoint, error) {
	return m.GetN(tenant, ts, 0)
}

// GetN returns the nth target to handle the given tenant and time series.
func (m *multiHashring) GetN(tenant string, ts *prompb.TimeSeries, n uint64) (Endpoint, error) {
	m.mu.RLock()
	h, ok := m.cache[tenant]
	m.mu.RUnlock()
	if ok {
		return h.GetN(tenant, ts, n)
	}
	var found bool

	// If the tenant is not in the cache, then we need to check
	// every tenant in the configuration.
	for i, t := range m.tenantSets {
		// If the hashring has no tenants, then it is
		// considered a default hashring and matches everything.
		if t == nil {
			found = true
		} else {
			// Fast path for the common case of direct match.
			if mt, ok := t[tenant]; ok && isExactMatcher(mt) {
				found = true
			} else {
				for tenantPattern, matcherType := range t {
					switch matcherType {
					case TenantMatcherGlob:
						matches, err := filepath.Match(tenantPattern, tenant)
						if err != nil {
<<<<<<< HEAD
							return "", fmt.Errorf("error matching tenant pattern %s (tenant %s): %w", tenantPattern, tenant, err)
=======
							return Endpoint{}, fmt.Errorf("error matching tenant pattern %s (tenant %s): %w", tenantPattern, tenant, err)
>>>>>>> 62038110
						}
						found = matches
					case TenantMatcherTypeExact:
						// Already checked above, skipping.
						fallthrough
					default:
						continue
					}

				}
			}

		}
		if found {
			m.mu.Lock()
			m.cache[tenant] = m.hashrings[i]
			m.mu.Unlock()

			return m.hashrings[i].GetN(tenant, ts, n)
		}
	}
	return Endpoint{}, errors.New("no matching hashring to handle tenant")
}

func (m *multiHashring) Nodes() []Endpoint {
	return m.nodes
}

// newMultiHashring creates a multi-tenant hashring for a given slice of
// groups.
// Which hashring to use for a tenant is determined
// by the tenants field of the hashring configuration.
func NewMultiHashring(algorithm HashringAlgorithm, replicationFactor uint64, cfg []HashringConfig) (Hashring, error) {
	m := &multiHashring{
		cache: make(map[string]Hashring),
	}

	for _, h := range cfg {
		var hashring Hashring
		var err error
		activeAlgorithm := algorithm
		if h.Algorithm != "" {
			activeAlgorithm = h.Algorithm
		}
		hashring, err = newHashring(activeAlgorithm, h.Endpoints, replicationFactor, h.Hashring, h.Tenants)
		if err != nil {
			return nil, err
		}
		m.nodes = append(m.nodes, hashring.Nodes()...)
		m.hashrings = append(m.hashrings, hashring)
		var t map[string]tenantMatcher
		if len(h.Tenants) != 0 {
			t = make(map[string]tenantMatcher)
		}
		for _, tenant := range h.Tenants {
			t[tenant] = h.TenantMatcherType
		}
		m.tenantSets = append(m.tenantSets, t)
	}
	slices.SortFunc(m.nodes, func(a, b Endpoint) int {
		return strings.Compare(a.Address, b.Address)
	})
	return m, nil
}

func newHashring(algorithm HashringAlgorithm, endpoints []Endpoint, replicationFactor uint64, hashring string, tenants []string) (Hashring, error) {
	switch algorithm {
	case AlgorithmHashmod:
		return newSimpleHashring(endpoints)
	case AlgorithmKetama:
		return newKetamaHashring(endpoints, SectionsPerNode, replicationFactor)
	default:
		l := log.NewNopLogger()
		level.Warn(l).Log("msg", "Unrecognizable hashring algorithm. Fall back to hashmod algorithm.",
			"hashring", hashring,
			"tenants", tenants)
		return newSimpleHashring(endpoints)
	}
}<|MERGE_RESOLUTION|>--- conflicted
+++ resolved
@@ -292,11 +292,7 @@
 					case TenantMatcherGlob:
 						matches, err := filepath.Match(tenantPattern, tenant)
 						if err != nil {
-<<<<<<< HEAD
-							return "", fmt.Errorf("error matching tenant pattern %s (tenant %s): %w", tenantPattern, tenant, err)
-=======
 							return Endpoint{}, fmt.Errorf("error matching tenant pattern %s (tenant %s): %w", tenantPattern, tenant, err)
->>>>>>> 62038110
 						}
 						found = matches
 					case TenantMatcherTypeExact:
