// Copyright (c) The Thanos Authors.
// Licensed under the Apache License 2.0.

package receive

import (
	"crypto/md5"
	"encoding/binary"
	"encoding/json"
	"io"
	"os"
	"path/filepath"

	"github.com/go-kit/log"
	"github.com/go-kit/log/level"
	"github.com/pkg/errors"
	"github.com/prometheus/client_golang/prometheus"
	"github.com/prometheus/client_golang/prometheus/promauto"
<<<<<<< HEAD
=======
	"github.com/prometheus/common/model"
	"github.com/prometheus/prometheus/model/labels"
>>>>>>> 48783e1c
)

var (
	// An errParseConfigurationFile is returned by the HashringConfigLoader when parsing failed.
	errParseConfigurationFile = errors.New("configuration file is not parsable")
	// An errEmptyConfigurationFile is returned by the HashringConfigLoader when attempting to load an empty configuration file.
	errEmptyConfigurationFile = errors.New("configuration file is empty")
)

type ReceiverMode string

const (
	RouterOnly     ReceiverMode = "RouterOnly"
	IngestorOnly   ReceiverMode = "IngestorOnly"
	RouterIngestor ReceiverMode = "RouterIngestor"
)

type Endpoint struct {
	Address string `json:"address"`
	AZ      string `json:"az"`
}

func (e *Endpoint) UnmarshalJSON(data []byte) error {
	// First try to unmarshal as a string.
	err := json.Unmarshal(data, &e.Address)
	if err == nil {
		return nil
	}

	// If that fails, try to unmarshal as an endpoint object.
	type endpointAlias Endpoint
	var configEndpoint endpointAlias
	err = json.Unmarshal(data, &configEndpoint)
	if err == nil {
		e.Address = configEndpoint.Address
		e.AZ = configEndpoint.AZ
	}
	return err
}

// HashringConfig represents the configuration for a hashring
// a Receive node knows about.
type HashringConfig struct {
	Hashring          string            `json:"hashring,omitempty"`
	Tenants           []string          `json:"tenants,omitempty"`
	TenantMatcherType tenantMatcher     `json:"tenant_matcher_type,omitempty"`
	Endpoints         []Endpoint        `json:"endpoints"`
	Algorithm         HashringAlgorithm `json:"algorithm,omitempty"`
	ExternalLabels    labels.Labels     `json:"external_labels,omitempty"`
}

type tenantMatcher string

const (
	// TenantMatcherTypeExact matches tenants exactly. This is also the default one.
	TenantMatcherTypeExact tenantMatcher = "exact"
	// TenantMatcherGlob matches tenants using glob patterns.
	TenantMatcherGlob tenantMatcher = "glob"
)

func isExactMatcher(m tenantMatcher) bool {
	return m == TenantMatcherTypeExact || m == ""
}

// HashringConfigLoader is responsible for loading the hashring configuration. It also does runs validations on the
// configuration and exports metrics about it.
type HashringConfigLoader struct {
	path   string
	logger log.Logger

	hashGauge            prometheus.Gauge
	successGauge         prometheus.Gauge
	lastSuccessTimeGauge prometheus.Gauge
	changesCounter       prometheus.Counter
	errorCounter         prometheus.Counter
	refreshCounter       prometheus.Counter
	hashringNodesGauge   *prometheus.GaugeVec
	hashringTenantsGauge *prometheus.GaugeVec

	// lastLoadedConfigHash is the hash of the last successfully loaded configuration.
	lastLoadedConfigHash float64
}

// NewHashringConfigLoader creates a new HashringConfigLoader.
func NewHashringConfigLoader(logger log.Logger, reg prometheus.Registerer, path string) *HashringConfigLoader {
	if logger == nil {
		logger = log.NewNopLogger()
	}

	c := &HashringConfigLoader{
		path:   path,
		logger: logger,
		hashGauge: promauto.With(reg).NewGauge(
			prometheus.GaugeOpts{
				Name: "thanos_receive_config_hash",
				Help: "Hash of the currently loaded hashring configuration file.",
			}),
		successGauge: promauto.With(reg).NewGauge(
			prometheus.GaugeOpts{
				Name: "thanos_receive_config_last_reload_successful",
				Help: "Whether the last hashring configuration file reload attempt was successful.",
			}),
		lastSuccessTimeGauge: promauto.With(reg).NewGauge(
			prometheus.GaugeOpts{
				Name: "thanos_receive_config_last_reload_success_timestamp_seconds",
				Help: "Timestamp of the last successful hashring configuration file reload.",
			}),
		changesCounter: promauto.With(reg).NewCounter(
			prometheus.CounterOpts{
				Name: "thanos_receive_hashrings_file_changes_total",
				Help: "The number of times the hashrings configuration file has changed.",
			}),
		errorCounter: promauto.With(reg).NewCounter(
			prometheus.CounterOpts{
				Name: "thanos_receive_hashrings_file_errors_total",
				Help: "The number of errors watching the hashrings configuration file.",
			}),
		refreshCounter: promauto.With(reg).NewCounter(
			prometheus.CounterOpts{
				Name: "thanos_receive_hashrings_file_refreshes_total",
				Help: "The number of refreshes of the hashrings configuration file.",
			}),
		hashringNodesGauge: promauto.With(reg).NewGaugeVec(
			prometheus.GaugeOpts{
				Name: "thanos_receive_hashring_nodes",
				Help: "The number of nodes per hashring.",
			},
			[]string{"name"}),
		hashringTenantsGauge: promauto.With(reg).NewGaugeVec(
			prometheus.GaugeOpts{
				Name: "thanos_receive_hashring_tenants",
				Help: "The number of tenants per hashring.",
			},
			[]string{"name"}),
	}
	return c
}

// ParseConfig reads the configured file and return the hashring configuration.
func (hr *HashringConfigLoader) ParseConfig() ([]HashringConfig, error) {
	hr.refreshCounter.Inc()

	hashrings, cfgHash, err := loadConfig(hr.logger, hr.path)
	if err != nil {
		hr.errorCounter.Inc()
		level.Error(hr.logger).Log("msg", "failed to load configuration file", "err", err, "path", hr.path)
		return nil, err
	}

	// If there was no change to the configuration, return early.
	if hr.lastLoadedConfigHash == cfgHash {
		return nil, errors.New("configuration not changed")
	}

	hr.changesCounter.Inc()

	// Save the last known configuration.
	hr.lastLoadedConfigHash = cfgHash
	hr.hashGauge.Set(cfgHash)
	hr.successGauge.Set(1)
	hr.lastSuccessTimeGauge.SetToCurrentTime()

	for _, c := range hashrings {
		hr.hashringNodesGauge.WithLabelValues(c.Hashring).Set(float64(len(c.Endpoints)))
		hr.hashringTenantsGauge.WithLabelValues(c.Hashring).Set(float64(len(c.Tenants)))
	}

	level.Debug(hr.logger).Log("msg", "refreshed hashring config")
	return hashrings, nil
}

// loadConfig loads raw configuration content and returns a configuration.
func loadConfig(logger log.Logger, path string) ([]HashringConfig, float64, error) {
	cfgContent, err := readFile(logger, path)
	if err != nil {
		return nil, 0, errors.Wrap(err, "failed to read configuration file")
	}

	var config []HashringConfig
	err = json.Unmarshal(cfgContent, &config)
	if err != nil {
		return nil, 0, errors.Wrapf(errParseConfigurationFile, "failed to parse configuration file: %v", err)
	}

	// If hashring is empty, return an error.
	if len(config) == 0 {
		return nil, 0, errors.Wrapf(errEmptyConfigurationFile, "failed to load configuration file, path: %s", path)
	}

	return config, hashAsMetricValue(cfgContent), nil
}

// readFile reads the configuration file and returns content of configuration file.
func readFile(logger log.Logger, path string) ([]byte, error) {
	fd, err := os.Open(filepath.Clean(path))
	if err != nil {
		return nil, err
	}
	defer func() {
		if err := fd.Close(); err != nil {
			level.Error(logger).Log("msg", "failed to close file", "err", err, "path", path)
		}
	}()

	return io.ReadAll(fd)
}

// hashAsMetricValue generates metric value from hash of data.
func hashAsMetricValue(data []byte) float64 {
	sum := md5.Sum(data)
	// We only want 48 bits as a float64 only has a 53 bit mantissa.
	smallSum := sum[0:6]
	var bytes = make([]byte, 8)
	copy(bytes, smallSum)
	return float64(binary.LittleEndian.Uint64(bytes))
}<|MERGE_RESOLUTION|>--- conflicted
+++ resolved
@@ -16,11 +16,7 @@
 	"github.com/pkg/errors"
 	"github.com/prometheus/client_golang/prometheus"
 	"github.com/prometheus/client_golang/prometheus/promauto"
-<<<<<<< HEAD
-=======
-	"github.com/prometheus/common/model"
 	"github.com/prometheus/prometheus/model/labels"
->>>>>>> 48783e1c
 )
 
 var (
@@ -233,7 +229,7 @@
 	sum := md5.Sum(data)
 	// We only want 48 bits as a float64 only has a 53 bit mantissa.
 	smallSum := sum[0:6]
-	var bytes = make([]byte, 8)
+	bytes := make([]byte, 8)
 	copy(bytes, smallSum)
 	return float64(binary.LittleEndian.Uint64(bytes))
 }