import React, { FC, useState } from 'react';
import { Link } from '@reach/router';
import {
  Collapse,
  Navbar,
  NavbarToggler,
  Nav,
  NavItem,
  NavLink,
  UncontrolledDropdown,
  DropdownItem,
  DropdownMenu,
  DropdownToggle,
} from 'reactstrap';
import PathPrefixProps from '../types/PathPrefixProps';
import ThanosComponentProps from './types/ThanosComponentProps';

interface NavConfig {
  name: string;
  uri: string;
}

<<<<<<< HEAD
interface NavDropDown {
  name: string;
  children: NavConfig[];
}

const navConfig: { [component: string]: (NavConfig | NavDropDown)[] } = {
  query: [
    { name: 'Graph', uri: '/new/graph' },
    { name: 'Status', children: [{ name: 'Command-Line Flags', uri: '/new/flags' }] },
=======
const navConfig: { [component: string]: NavConfig[] } = {
  query: [
    { name: 'Graph', uri: '/new/graph' },
    { name: 'Stores', uri: '/new/stores' },
>>>>>>> b334cb59
  ],
};

const Navigation: FC<PathPrefixProps & ThanosComponentProps> = ({ pathPrefix, thanosComponent }) => {
  const [isOpen, setIsOpen] = useState(false);
  const toggle = () => setIsOpen(!isOpen);
  return (
    <Navbar className="mb-3" dark color="dark" expand="md" fixed="top">
      <NavbarToggler onClick={toggle} />
      <Link className="navbar-brand" to={`${pathPrefix}/new/graph`}>
        Thanos - {thanosComponent[0].toUpperCase()}
        {thanosComponent.substr(1, thanosComponent.length)}
      </Link>
      <Collapse isOpen={isOpen} navbar style={{ justifyContent: 'space-between' }}>
        <Nav className="ml-0" navbar>
          {navConfig[thanosComponent].map(config => {
            if ('uri' in config)
              return (
                <NavItem key={config.uri}>
                  <NavLink tag={Link} to={`${pathPrefix}${config.uri}`}>
                    {config.name}
                  </NavLink>
                </NavItem>
              );

            return (
              <UncontrolledDropdown nav inNavbar>
                <DropdownToggle nav caret>
                  {config.name}
                </DropdownToggle>
                <DropdownMenu>
                  {config.children.map(c => (
                    <DropdownItem tag={Link} to={`${pathPrefix}${c.uri}`}>
                      {c.name}
                    </DropdownItem>
                  ))}
                </DropdownMenu>
              </UncontrolledDropdown>
            );
          })}
          <NavItem>
            <NavLink href="https://thanos.io/getting-started.md/">Help</NavLink>
          </NavItem>
          <NavItem>
            <NavLink href={`${pathPrefix}/graph${window.location.search}`}>Classic UI</NavLink>
          </NavItem>
        </Nav>
      </Collapse>
    </Navbar>
  );
};

export default Navigation;<|MERGE_RESOLUTION|>--- conflicted
+++ resolved
@@ -20,7 +20,6 @@
   uri: string;
 }
 
-<<<<<<< HEAD
 interface NavDropDown {
   name: string;
   children: NavConfig[];
@@ -29,13 +28,8 @@
 const navConfig: { [component: string]: (NavConfig | NavDropDown)[] } = {
   query: [
     { name: 'Graph', uri: '/new/graph' },
+    { name: 'Stores', uri: '/new/stores' },
     { name: 'Status', children: [{ name: 'Command-Line Flags', uri: '/new/flags' }] },
-=======
-const navConfig: { [component: string]: NavConfig[] } = {
-  query: [
-    { name: 'Graph', uri: '/new/graph' },
-    { name: 'Stores', uri: '/new/stores' },
->>>>>>> b334cb59
   ],
 };
 
