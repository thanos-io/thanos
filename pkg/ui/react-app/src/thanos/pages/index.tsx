<<<<<<< HEAD
import Stores from './stores/Stores';

export { Stores };
=======
import ErrorBoundary from './errorBoundary/ErrorBoundary';

export { ErrorBoundary };
>>>>>>> aa601403
<|MERGE_RESOLUTION|>--- conflicted
+++ resolved
@@ -1,9 +1,4 @@
-<<<<<<< HEAD
 import Stores from './stores/Stores';
-
-export { Stores };
-=======
 import ErrorBoundary from './errorBoundary/ErrorBoundary';
 
-export { ErrorBoundary };
->>>>>>> aa601403
+export { ErrorBoundary, Stores };