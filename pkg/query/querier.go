--- conflicted
+++ resolved
@@ -64,11 +64,8 @@
 	maxConcurrentSelects int,
 	selectTimeout time.Duration,
 ) QueryableCreator {
-<<<<<<< HEAD
-=======
 	gf := gate.NewGateFactory(extprom.WrapRegistererWithPrefix("concurrent_selects_", reg), maxConcurrentSelects, gate.Selects)
 
->>>>>>> 83d2c14d
 	return func(
 		deduplicate bool,
 		replicaLabels []string,
@@ -91,11 +88,7 @@
 			partialResponse:     partialResponse,
 			skipChunks:          skipChunks,
 			gateProviderFn: func() gate.Gate {
-<<<<<<< HEAD
-				return gate.New(reg, maxConcurrentSelects)
-=======
 				return gf.New()
->>>>>>> 83d2c14d
 			},
 			maxConcurrentSelects: maxConcurrentSelects,
 			selectTimeout:        selectTimeout,
