--- conflicted
+++ resolved
@@ -63,13 +63,8 @@
 
 // Metadata method for gRPC store API tries to reach host Info method until context timeout. If we are unable to get metadata after
 // that time, we assume that the host is unhealthy and return error.
-<<<<<<< HEAD
-func (s *grpcStoreSpec) Metadata(ctx context.Context, client storepb.StoreClient) (labels []storepb.Label, mint int64, maxt int64, err error) {
+func (s *grpcStoreSpec) Metadata(ctx context.Context, client storepb.StoreClient) (labelSets []storepb.LabelSet, mint int64, maxt int64, err error) {
 	resp, err := client.Info(ctx, &storepb.InfoRequest{}, grpc.WaitForReady(true))
-=======
-func (s *grpcStoreSpec) Metadata(ctx context.Context, client storepb.StoreClient) (labelSets []storepb.LabelSet, mint int64, maxt int64, err error) {
-	resp, err := client.Info(ctx, &storepb.InfoRequest{}, grpc.FailFast(false))
->>>>>>> e31f7a6f
 	if err != nil {
 		return nil, 0, 0, errors.Wrapf(err, "fetching store info from %s", s.addr)
 	}
@@ -151,9 +146,9 @@
 		storeNodeConnections:             storeNodeConnections,
 		gRPCInfoCallTimeout:              10 * time.Second,
 		externalLabelOccurrencesInStores: map[string]int{},
-		stores:                make(map[string]*storeRef),
-		storeStatuses:         make(map[string]*StoreStatus),
-		unhealthyStoreTimeout: unhealthyStoreTimeout,
+		stores:                           make(map[string]*storeRef),
+		storeStatuses:                    make(map[string]*StoreStatus),
+		unhealthyStoreTimeout:            unhealthyStoreTimeout,
 	}
 
 	storeNodeCollector := &storeSetNodeCollector{externalLabelOccurrences: ss.externalLabelOccurrences}
