// Copyright (c) The Thanos Authors.
// Licensed under the Apache License 2.0.

package query

import (
	"math"
	"sort"

	"github.com/pkg/errors"
	"github.com/prometheus/prometheus/pkg/labels"
	"github.com/prometheus/prometheus/storage"
	"github.com/prometheus/prometheus/tsdb/chunkenc"
	"github.com/thanos-io/thanos/pkg/compact/downsample"
	"github.com/thanos-io/thanos/pkg/store/storepb"
)

// promSeriesSet implements the SeriesSet interface of the Prometheus storage
// package on top of our storepb SeriesSet.
type promSeriesSet struct {
	set  storepb.SeriesSet
	done bool

	mint, maxt int64
	aggrs      []storepb.Aggr
	initiated  bool

	currLset   []storepb.Label
	currChunks []storepb.AggrChunk
}

func (s *promSeriesSet) Next() bool {
	if !s.initiated {
		s.initiated = true
		s.done = s.set.Next()
	}

	if !s.done {
		return false
	}

	// storage.Series are more strict then SeriesSet:
	// * It requires storage.Series to iterate over full series.
	s.currLset, s.currChunks = s.set.At()
	for {
		s.done = s.set.Next()
		if !s.done {
			break
		}
		nextLset, nextChunks := s.set.At()
		if storepb.CompareLabels(s.currLset, nextLset) != 0 {
			break
		}
		s.currChunks = append(s.currChunks, nextChunks...)
	}

	// Samples (so chunks as well) have to be sorted by time.
	// TODO(bwplotka): Benchmark if we can do better.
	// For example we could iterate in above loop and write our own binary search based insert sort.
	// We could also remove duplicates in same loop.
	sort.Slice(s.currChunks, func(i, j int) bool {
		return s.currChunks[i].MinTime < s.currChunks[j].MinTime
	})

	// newChunkSeriesIterator will handle overlaps well, however we don't need to iterate over those samples,
	// removed early duplicates here.
	// TODO(bwplotka): Remove chunk duplicates on proxy level as well to avoid decoding those.
	// https://github.com/thanos-io/thanos/issues/2546, consider skipping removal here then.
	s.currChunks = removeExactDuplicates(s.currChunks)
	return true
}

// removeExactDuplicates returns chunks without 1:1 duplicates.
// NOTE: input chunks has to be sorted by minTime.
func removeExactDuplicates(chks []storepb.AggrChunk) []storepb.AggrChunk {
	if len(chks) <= 1 {
		return chks
	}

	ret := make([]storepb.AggrChunk, 0, len(chks))
	ret = append(ret, chks[0])

	for _, c := range chks[1:] {
		if ret[len(ret)-1].String() == c.String() {
			continue
		}
		ret = append(ret, c)
	}
	return ret
}

func (s *promSeriesSet) At() storage.Series {
	if !s.initiated || s.set.Err() != nil {
		return nil
	}
	return newChunkSeries(s.currLset, s.currChunks, s.mint, s.maxt, s.aggrs)
}

func (s *promSeriesSet) Err() error {
	return s.set.Err()
}

func translateMatcher(m *labels.Matcher) (storepb.LabelMatcher, error) {
	var t storepb.LabelMatcher_Type

	switch m.Type {
	case labels.MatchEqual:
		t = storepb.LabelMatcher_EQ
	case labels.MatchNotEqual:
		t = storepb.LabelMatcher_NEQ
	case labels.MatchRegexp:
		t = storepb.LabelMatcher_RE
	case labels.MatchNotRegexp:
		t = storepb.LabelMatcher_NRE
	default:
		return storepb.LabelMatcher{}, errors.Errorf("unrecognized matcher type %d", m.Type)
	}
	return storepb.LabelMatcher{Type: t, Name: m.Name, Value: m.Value}, nil
}

func translateMatchers(ms ...*labels.Matcher) ([]storepb.LabelMatcher, error) {
	res := make([]storepb.LabelMatcher, 0, len(ms))
	for _, m := range ms {
		r, err := translateMatcher(m)
		if err != nil {
			return nil, err
		}
		res = append(res, r)
	}
	return res, nil
}

// storeSeriesSet implements a storepb SeriesSet against a list of storepb.Series.
type storeSeriesSet struct {
	// TODO(bwplotka): Don't buffer all, we have to buffer single series (to sort and dedup chunks), but nothing more.
	series []storepb.Series
	i      int
}

func newStoreSeriesSet(s []storepb.Series) *storeSeriesSet {
	return &storeSeriesSet{series: s, i: -1}
}

func (s *storeSeriesSet) Next() bool {
	if s.i >= len(s.series)-1 {
		return false
	}
	s.i++
	return true
}

func (storeSeriesSet) Err() error {
	return nil
}

func (s storeSeriesSet) At() ([]storepb.Label, []storepb.AggrChunk) {
	return s.series[s.i].Labels, s.series[s.i].Chunks
}

// chunkSeries implements storage.Series for a series on storepb types.
type chunkSeries struct {
	lset       labels.Labels
	chunks     []storepb.AggrChunk
	mint, maxt int64
	aggrs      []storepb.Aggr
}

// newChunkSeries allows to iterate over samples for each sorted and non-overlapped chunks.
func newChunkSeries(lset []storepb.Label, chunks []storepb.AggrChunk, mint, maxt int64, aggrs []storepb.Aggr) *chunkSeries {
	return &chunkSeries{
		lset:   storepb.LabelsToPromLabels(lset),
		chunks: chunks,
		mint:   mint,
		maxt:   maxt,
		aggrs:  aggrs,
	}
}

func (s *chunkSeries) Labels() labels.Labels {
	return s.lset
}

func (s *chunkSeries) Iterator() chunkenc.Iterator {
	var sit chunkenc.Iterator
	its := make([]chunkenc.Iterator, 0, len(s.chunks))

	if len(s.aggrs) == 1 {
		switch s.aggrs[0] {
		case storepb.Aggr_COUNT:
			for _, c := range s.chunks {
				its = append(its, getFirstIterator(c.Count, c.Raw))
			}
			sit = newChunkSeriesIterator(its)
		case storepb.Aggr_SUM:
			for _, c := range s.chunks {
				its = append(its, getFirstIterator(c.Sum, c.Raw))
			}
			sit = newChunkSeriesIterator(its)
		case storepb.Aggr_MIN:
			for _, c := range s.chunks {
				its = append(its, getFirstIterator(c.Min, c.Raw))
			}
			sit = newChunkSeriesIterator(its)
		case storepb.Aggr_MAX:
			for _, c := range s.chunks {
				its = append(its, getFirstIterator(c.Max, c.Raw))
			}
			sit = newChunkSeriesIterator(its)
		case storepb.Aggr_COUNTER:
			for _, c := range s.chunks {
				its = append(its, getFirstIterator(c.Counter, c.Raw))
			}
			sit = downsample.NewApplyCounterResetsIterator(its...)
		default:
			return errSeriesIterator{err: errors.Errorf("unexpected result aggregate type %v", s.aggrs)}
		}
		return newBoundedSeriesIterator(sit, s.mint, s.maxt)
	}

	if len(s.aggrs) != 2 {
		return errSeriesIterator{err: errors.Errorf("unexpected result aggregate type %v", s.aggrs)}
	}

	switch {
	case s.aggrs[0] == storepb.Aggr_SUM && s.aggrs[1] == storepb.Aggr_COUNT,
		s.aggrs[0] == storepb.Aggr_COUNT && s.aggrs[1] == storepb.Aggr_SUM:

		for _, c := range s.chunks {
			if c.Raw != nil {
				its = append(its, getFirstIterator(c.Raw))
			} else {
				sum, cnt := getFirstIterator(c.Sum), getFirstIterator(c.Count)
				its = append(its, downsample.NewAverageChunkIterator(cnt, sum))
			}
		}
		sit = newChunkSeriesIterator(its)
	default:
		return errSeriesIterator{err: errors.Errorf("unexpected result aggregate type %v", s.aggrs)}
	}
	return newBoundedSeriesIterator(sit, s.mint, s.maxt)
}

func getFirstIterator(cs ...*storepb.Chunk) chunkenc.Iterator {
	for _, c := range cs {
		if c == nil {
			continue
		}
		chk, err := chunkenc.FromData(chunkEncoding(c.Type), c.Data)
		if err != nil {
			return errSeriesIterator{err}
		}
		return chk.Iterator(nil)
	}
	return errSeriesIterator{errors.New("no valid chunk found")}
}

func chunkEncoding(e storepb.Chunk_Encoding) chunkenc.Encoding {
	switch e {
	case storepb.Chunk_XOR:
		return chunkenc.EncXOR
	}
	return 255 // Invalid.
}

type errSeriesIterator struct {
	err error
}

func (errSeriesIterator) Seek(int64) bool      { return false }
func (errSeriesIterator) Next() bool           { return false }
func (errSeriesIterator) At() (int64, float64) { return 0, 0 }
func (it errSeriesIterator) Err() error        { return it.err }

// boundedSeriesIterator wraps a series iterator and ensures that it only emits
// samples within a fixed time range.
type boundedSeriesIterator struct {
	it         chunkenc.Iterator
	mint, maxt int64
}

func newBoundedSeriesIterator(it chunkenc.Iterator, mint, maxt int64) *boundedSeriesIterator {
	return &boundedSeriesIterator{it: it, mint: mint, maxt: maxt}
}

func (it *boundedSeriesIterator) Seek(t int64) (ok bool) {
	if t > it.maxt {
		return false
	}
	if t < it.mint {
		t = it.mint
	}
	return it.it.Seek(t)
}

func (it *boundedSeriesIterator) At() (t int64, v float64) {
	return it.it.At()
}

func (it *boundedSeriesIterator) Next() bool {
	if !it.it.Next() {
		return false
	}
	t, _ := it.it.At()

	// Advance the iterator if we are before the valid interval.
	if t < it.mint {
		if !it.Seek(it.mint) {
			return false
		}
		t, _ = it.it.At()
	}
	// Once we passed the valid interval, there is no going back.
	return t <= it.maxt
}

func (it *boundedSeriesIterator) Err() error {
	return it.it.Err()
}

// chunkSeriesIterator implements a series iterator on top
// of a list of time-sorted, non-overlapping chunks.
type chunkSeriesIterator struct {
	chunks []chunkenc.Iterator
	i      int
}

func newChunkSeriesIterator(cs []chunkenc.Iterator) chunkenc.Iterator {
	if len(cs) == 0 {
		// This should not happen. StoreAPI implementations should not send empty results.
		return errSeriesIterator{}
	}
	return &chunkSeriesIterator{chunks: cs}
}

func (it *chunkSeriesIterator) Seek(t int64) (ok bool) {
	// We generally expect the chunks already to be cut down
	// to the range we are interested in. There's not much to be gained from
	// hopping across chunks so we just call next until we reach t.
	for {
		ct, _ := it.At()
		if ct >= t {
			return true
		}
		if !it.Next() {
			return false
		}
	}
}

func (it *chunkSeriesIterator) At() (t int64, v float64) {
	return it.chunks[it.i].At()
}

func (it *chunkSeriesIterator) Next() bool {
	lastT, _ := it.At()

	if it.chunks[it.i].Next() {
		return true
	}
	if it.Err() != nil {
		return false
	}
	if it.i >= len(it.chunks)-1 {
		return false
	}
	// Chunks are guaranteed to be ordered but not generally guaranteed to not overlap.
	// We must ensure to skip any overlapping range between adjacent chunks.
	it.i++
	return it.Seek(lastT + 1)
}

func (it *chunkSeriesIterator) Err() error {
	return it.chunks[it.i].Err()
}

type dedupSeriesSet struct {
	set           storage.SeriesSet
	replicaLabels map[string]struct{}
	isCounter     bool

	replicas []storage.Series
	lset     labels.Labels
	peek     storage.Series
	ok       bool
}

func newDedupSeriesSet(set storage.SeriesSet, replicaLabels map[string]struct{}, isCounter bool) storage.SeriesSet {
	s := &dedupSeriesSet{set: set, replicaLabels: replicaLabels, isCounter: isCounter}
	s.ok = s.set.Next()
	if s.ok {
		s.peek = s.set.At()
	}
	return s
}

func (s *dedupSeriesSet) Next() bool {
	if !s.ok {
		return false
	}
	// Set the label set we are currently gathering to the peek element
	// without the replica label if it exists.
	s.lset = s.peekLset()
	s.replicas = append(s.replicas[:0], s.peek)
	return s.next()
}

// peekLset returns the label set of the current peek element stripped from the
// replica label if it exists.
func (s *dedupSeriesSet) peekLset() labels.Labels {
	lset := s.peek.Labels()
	if len(s.replicaLabels) == 0 {
		return lset
	}
	// Check how many replica labels are present so that these are removed.
	var totalToRemove int
	for index := 0; index < len(s.replicaLabels); index++ {
		if _, ok := s.replicaLabels[lset[len(lset)-index-1].Name]; ok {
			totalToRemove++
		}
	}
	// Strip all present replica labels.
	return lset[:len(lset)-totalToRemove]
}

func (s *dedupSeriesSet) next() bool {
	// Peek the next series to see whether it's a replica for the current series.
	s.ok = s.set.Next()
	if !s.ok {
		// There's no next series, the current replicas are the last element.
		return len(s.replicas) > 0
	}
	s.peek = s.set.At()
	nextLset := s.peekLset()

	// If the label set modulo the replica label is equal to the current label set
	// look for more replicas, otherwise a series is complete.
	if !labels.Equal(s.lset, nextLset) {
		return true
	}
	s.replicas = append(s.replicas, s.peek)
	return s.next()
}

func (s *dedupSeriesSet) At() storage.Series {
	if len(s.replicas) == 1 {
		return seriesWithLabels{Series: s.replicas[0], lset: s.lset}
	}
	// Clients may store the series, so we must make a copy of the slice before advancing.
	repl := make([]storage.Series, len(s.replicas))
	copy(repl, s.replicas)
	return newDedupSeries(s.lset, repl, s.isCounter)
}

func (s *dedupSeriesSet) Err() error {
	return s.set.Err()
}

type seriesWithLabels struct {
	storage.Series
	lset labels.Labels
}

func (s seriesWithLabels) Labels() labels.Labels { return s.lset }

type dedupSeries struct {
	lset     labels.Labels
	replicas []storage.Series

	isCounter bool
}

func newDedupSeries(lset labels.Labels, replicas []storage.Series, isCounter bool) *dedupSeries {
	return &dedupSeries{lset: lset, isCounter: isCounter, replicas: replicas}
}

func (s *dedupSeries) Labels() labels.Labels {
	return s.lset
}

<<<<<<< HEAD
func (s *dedupSeries) Iterator() (it chunkenc.Iterator) {
	it = s.replicas[0].Iterator()
=======
func (s *dedupSeries) Iterator() storage.SeriesIterator {
	var it adjustableSeriesIterator
	if s.isCounter {
		it = &counterErrAdjustSeriesIterator{SeriesIterator: s.replicas[0].Iterator()}
	} else {
		it = noopAdjustableSeriesIterator{SeriesIterator: s.replicas[0].Iterator()}
	}

>>>>>>> d1ef032b
	for _, o := range s.replicas[1:] {
		var replicaIter adjustableSeriesIterator
		if s.isCounter {
			replicaIter = &counterErrAdjustSeriesIterator{SeriesIterator: o.Iterator()}
		} else {
			replicaIter = noopAdjustableSeriesIterator{SeriesIterator: o.Iterator()}
		}
		it = newDedupSeriesIterator(it, replicaIter)
	}
	return it
}

// adjustableSeriesIterator iterates over the data of a time series and allows to adjust current value based on
// given lastValue iterated.
type adjustableSeriesIterator interface {
	storage.SeriesIterator

	// adjustAtValue allows to adjust value by implementation if needed knowing the last value. This is used by counter
	// implementation which can adjust for obsolete counter value.
	adjustAtValue(lastValue float64)
}

type noopAdjustableSeriesIterator struct {
	storage.SeriesIterator
}

func (it noopAdjustableSeriesIterator) adjustAtValue(float64) {}

// counterErrAdjustSeriesIterator is extendedSeriesIterator used when we deduplicate counter.
// It makes sure we always adjust for the latest seen last counter value for all replicas.
// Let's consider following example:
//
// Replica 1 counter scrapes: 20    30    40    Nan      -     0     5
// Replica 2 counter scrapes:    25    35    45     Nan     -     2
//
// Now for downsampling purposes we are accounting the resets so our replicas before going to dedup iterator looks like this:
//
// Replica 1 counter total: 20    30    40   -      -     40     45
// Replica 2 counter total:    25    35    45    -     -     47
//
// Now if at any point we will switch our focus from replica 2 to replica 1 we will experience lower value than previous,
// which will trigger false positive counter reset in PromQL.
//
// We mitigate this by taking allowing invoking AdjustAtValue which adjust the value in case of last value being larger than current at.
// (Counter cannot go down)
//
// This is to mitigate https://github.com/thanos-io/thanos/issues/2401.
// TODO(bwplotka): Find better deduplication algorithm that does not require knowledge if the given
// series is counter or not: https://github.com/thanos-io/thanos/issues/2547.
type counterErrAdjustSeriesIterator struct {
	storage.SeriesIterator

	errAdjust float64
}

func (it *counterErrAdjustSeriesIterator) adjustAtValue(lastValue float64) {
	_, v := it.At()
	if lastValue > v {
		// This replica has obsolete value (did not see the correct "end" of counter value before app restart). Adjust.
		it.errAdjust += lastValue - v
	}
}

func (it *counterErrAdjustSeriesIterator) At() (int64, float64) {
	t, v := it.SeriesIterator.At()
	return t, v + it.errAdjust
}

type dedupSeriesIterator struct {
<<<<<<< HEAD
	a, b chunkenc.Iterator
=======
	a, b adjustableSeriesIterator

	aok, bok bool

	// TODO(bwplotka): Don't base on LastT, but on detected scrape interval. This will allow us to be more
	// responsive to gaps: https://github.com/thanos-io/thanos/issues/981, let's do it in next PR.
	lastT int64
	lastV float64
>>>>>>> d1ef032b

	penA, penB int64
	useA       bool
}

<<<<<<< HEAD
func newDedupSeriesIterator(a, b chunkenc.Iterator) *dedupSeriesIterator {
=======
func newDedupSeriesIterator(a, b adjustableSeriesIterator) *dedupSeriesIterator {
>>>>>>> d1ef032b
	return &dedupSeriesIterator{
		a:     a,
		b:     b,
		lastT: math.MinInt64,
		lastV: float64(math.MinInt64),
		aok:   a.Next(),
		bok:   b.Next(),
	}
}

func (it *dedupSeriesIterator) Next() bool {
	lastValue := it.lastV
	lastUseA := it.useA
	defer func() {
		if it.useA != lastUseA {
			// We switched replicas.
			// Ensure values are correct bases on value before At.
			it.adjustAtValue(lastValue)
		}
	}()

	// Advance both iterators to at least the next highest timestamp plus the potential penalty.
	if it.aok {
		it.aok = it.a.Seek(it.lastT + 1 + it.penA)
	}
	if it.bok {
		it.bok = it.b.Seek(it.lastT + 1 + it.penB)
	}

	// Handle basic cases where one iterator is exhausted before the other.
	if !it.aok {
		it.useA = false
		if it.bok {
			it.lastT, it.lastV = it.b.At()
			it.penB = 0
		}
		return it.bok
	}
	if !it.bok {
		it.useA = true
		it.lastT, it.lastV = it.a.At()
		it.penA = 0
		return true
	}
	// General case where both iterators still have data. We pick the one
	// with the smaller timestamp.
	// The applied penalty potentially already skipped potential samples already
	// that would have resulted in exaggerated sampling frequency.
	ta, va := it.a.At()
	tb, vb := it.b.At()

	it.useA = ta <= tb

	// For the series we didn't pick, add a penalty twice as high as the delta of the last two
	// samples to the next seek against it.
	// This ensures that we don't pick a sample too close, which would increase the overall
	// sample frequency. It also guards against clock drift and inaccuracies during
	// timestamp assignment.
	// If we don't know a delta yet, we pick 5000 as a constant, which is based on the knowledge
	// that timestamps are in milliseconds and sampling frequencies typically multiple seconds long.
	const initialPenalty = 5000

	if it.useA {
		if it.lastT != math.MinInt64 {
			it.penB = 2 * (ta - it.lastT)
		} else {
			it.penB = initialPenalty
		}
		it.penA = 0
		it.lastT = ta
		it.lastV = va
		return true
	}
	if it.lastT != math.MinInt64 {
		it.penA = 2 * (tb - it.lastT)
	} else {
		it.penA = initialPenalty
	}
	it.penB = 0
	it.lastT = tb
	it.lastV = vb
	return true
}

func (it *dedupSeriesIterator) adjustAtValue(lastValue float64) {
	if it.aok {
		it.a.adjustAtValue(lastValue)
	}
	if it.bok {
		it.b.adjustAtValue(lastValue)
	}
}

func (it *dedupSeriesIterator) Seek(t int64) bool {
	// Don't use underlying Seek, but iterate over next to not miss gaps.
	for {
		ts, _ := it.At()
		if ts > 0 && ts >= t {
			return true
		}
		if !it.Next() {
			return false
		}
	}
}

func (it *dedupSeriesIterator) At() (int64, float64) {
	if it.useA {
		return it.a.At()
	}
	return it.b.At()
}

func (it *dedupSeriesIterator) Err() error {
	if it.a.Err() != nil {
		return it.a.Err()
	}
	return it.b.Err()
}<|MERGE_RESOLUTION|>--- conflicted
+++ resolved
@@ -477,25 +477,20 @@
 	return s.lset
 }
 
-<<<<<<< HEAD
-func (s *dedupSeries) Iterator() (it chunkenc.Iterator) {
-	it = s.replicas[0].Iterator()
-=======
-func (s *dedupSeries) Iterator() storage.SeriesIterator {
+func (s *dedupSeries) Iterator() chunkenc.Iterator {
 	var it adjustableSeriesIterator
 	if s.isCounter {
-		it = &counterErrAdjustSeriesIterator{SeriesIterator: s.replicas[0].Iterator()}
+		it = &counterErrAdjustSeriesIterator{Iterator: s.replicas[0].Iterator()}
 	} else {
-		it = noopAdjustableSeriesIterator{SeriesIterator: s.replicas[0].Iterator()}
-	}
-
->>>>>>> d1ef032b
+		it = noopAdjustableSeriesIterator{Iterator: s.replicas[0].Iterator()}
+	}
+
 	for _, o := range s.replicas[1:] {
 		var replicaIter adjustableSeriesIterator
 		if s.isCounter {
-			replicaIter = &counterErrAdjustSeriesIterator{SeriesIterator: o.Iterator()}
+			replicaIter = &counterErrAdjustSeriesIterator{Iterator: o.Iterator()}
 		} else {
-			replicaIter = noopAdjustableSeriesIterator{SeriesIterator: o.Iterator()}
+			replicaIter = noopAdjustableSeriesIterator{Iterator: o.Iterator()}
 		}
 		it = newDedupSeriesIterator(it, replicaIter)
 	}
@@ -505,7 +500,7 @@
 // adjustableSeriesIterator iterates over the data of a time series and allows to adjust current value based on
 // given lastValue iterated.
 type adjustableSeriesIterator interface {
-	storage.SeriesIterator
+	chunkenc.Iterator
 
 	// adjustAtValue allows to adjust value by implementation if needed knowing the last value. This is used by counter
 	// implementation which can adjust for obsolete counter value.
@@ -513,7 +508,7 @@
 }
 
 type noopAdjustableSeriesIterator struct {
-	storage.SeriesIterator
+	chunkenc.Iterator
 }
 
 func (it noopAdjustableSeriesIterator) adjustAtValue(float64) {}
@@ -540,7 +535,7 @@
 // TODO(bwplotka): Find better deduplication algorithm that does not require knowledge if the given
 // series is counter or not: https://github.com/thanos-io/thanos/issues/2547.
 type counterErrAdjustSeriesIterator struct {
-	storage.SeriesIterator
+	chunkenc.Iterator
 
 	errAdjust float64
 }
@@ -554,14 +549,11 @@
 }
 
 func (it *counterErrAdjustSeriesIterator) At() (int64, float64) {
-	t, v := it.SeriesIterator.At()
+	t, v := it.Iterator.At()
 	return t, v + it.errAdjust
 }
 
 type dedupSeriesIterator struct {
-<<<<<<< HEAD
-	a, b chunkenc.Iterator
-=======
 	a, b adjustableSeriesIterator
 
 	aok, bok bool
@@ -570,17 +562,12 @@
 	// responsive to gaps: https://github.com/thanos-io/thanos/issues/981, let's do it in next PR.
 	lastT int64
 	lastV float64
->>>>>>> d1ef032b
 
 	penA, penB int64
 	useA       bool
 }
 
-<<<<<<< HEAD
-func newDedupSeriesIterator(a, b chunkenc.Iterator) *dedupSeriesIterator {
-=======
 func newDedupSeriesIterator(a, b adjustableSeriesIterator) *dedupSeriesIterator {
->>>>>>> d1ef032b
 	return &dedupSeriesIterator{
 		a:     a,
 		b:     b,
