--- conflicted
+++ resolved
@@ -159,11 +159,7 @@
 	return s.lset
 }
 
-<<<<<<< HEAD
-func (s *chunkSeries) Iterator(iterator chunkenc.Iterator) chunkenc.Iterator {
-=======
 func (s *chunkSeries) Iterator(_ chunkenc.Iterator) chunkenc.Iterator {
->>>>>>> 1e16ba53
 	var sit chunkenc.Iterator
 	its := make([]chunkenc.Iterator, 0, len(s.chunks))
 
