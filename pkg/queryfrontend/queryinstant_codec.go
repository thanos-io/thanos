// Copyright (c) The Thanos Authors.
// Licensed under the Apache License 2.0.

package queryfrontend

import (
	"bytes"
	"context"
	"encoding/json"
	"io"
	"net/http"
	"net/url"
	"sort"
	"strconv"
	"strings"

	"github.com/opentracing/opentracing-go"
	otlog "github.com/opentracing/opentracing-go/log"
	"github.com/prometheus/common/model"
	"github.com/prometheus/prometheus/promql/parser"
	"github.com/weaveworks/common/httpgrpc"

	"github.com/thanos-io/thanos/internal/cortex/cortexpb"
	"github.com/thanos-io/thanos/internal/cortex/querier/queryrange"
	cortexutil "github.com/thanos-io/thanos/internal/cortex/util"
	"github.com/thanos-io/thanos/internal/cortex/util/spanlogger"
	queryv1 "github.com/thanos-io/thanos/pkg/api/query"
	"github.com/thanos-io/thanos/pkg/extpromql"
)

// queryInstantCodec is used to encode/decode Thanos instant query requests and responses.
type queryInstantCodec struct {
	partialResponse bool
}

// NewThanosQueryInstantCodec initializes a queryInstantCodec.
func NewThanosQueryInstantCodec(partialResponse bool) *queryInstantCodec {
	return &queryInstantCodec{
		partialResponse: partialResponse,
	}
}

// MergeResponse merges multiple responses into a single response. For instant query
// only vector and matrix responses will be merged because other types of queries
// are not shardable like number literal, string literal, scalar, etc.
func (c queryInstantCodec) MergeResponse(req queryrange.Request, responses ...queryrange.Response) (queryrange.Response, error) {
	if len(responses) == 0 {
		return queryrange.NewEmptyPrometheusInstantQueryResponse(), nil
	} else if len(responses) == 1 {
		return responses[0], nil
	}

	promResponses := make([]*queryrange.PrometheusInstantQueryResponse, 0, len(responses))
	for _, resp := range responses {
		promResponses = append(promResponses, resp.(*queryrange.PrometheusInstantQueryResponse))
	}

	var analyzes []*queryrange.Analysis
<<<<<<< HEAD
	for i := range promResponses {
		if promResponses[i].Data.GetAnalysis() == nil {
			continue
		}

		analyzes = append(analyzes, promResponses[i].Data.GetAnalysis())
	}

	var seriesStatsCounters []*queryrange.SeriesStatsCounter
	for i := range promResponses {
		if promResponses[i].Data.GetSeriesStatsCounter() == nil {
			continue
		}

		seriesStatsCounters = append(seriesStatsCounters, promResponses[i].Data.GetSeriesStatsCounter())
=======
	for i := range promResponses {
		if promResponses[i].Data.GetAnalysis() == nil {
			continue
		}

		analyzes = append(analyzes, promResponses[i].Data.GetAnalysis())
>>>>>>> 62038110
	}

	var res queryrange.Response
	switch promResponses[0].Data.ResultType {
	case model.ValMatrix.String():
		res = &queryrange.PrometheusInstantQueryResponse{
			Status: queryrange.StatusSuccess,
			Data: queryrange.PrometheusInstantQueryData{
				ResultType: model.ValMatrix.String(),
				Result: queryrange.PrometheusInstantQueryResult{
					Result: &queryrange.PrometheusInstantQueryResult_Matrix{
						Matrix: matrixMerge(promResponses),
					},
				},
				Analysis: queryrange.AnalyzesMerge(analyzes...),
				Stats:    queryrange.StatsMerge(responses),
			},
			Headers: queryrange.QueryBytesFetchedPrometheusResponseHeaders(responses...),
		}
		if len(seriesStatsCounters) > 0 {
			res.(*queryrange.PrometheusInstantQueryResponse).Data.SeriesStatsCounter = queryrange.SeriesStatsCounterMerge(seriesStatsCounters...)
		}
	default:
		v, err := vectorMerge(req, promResponses)
		if err != nil {
			return nil, err
		}
		res = &queryrange.PrometheusInstantQueryResponse{
			Status: queryrange.StatusSuccess,
			Data: queryrange.PrometheusInstantQueryData{
				ResultType: model.ValVector.String(),
				Result: queryrange.PrometheusInstantQueryResult{
					Result: &queryrange.PrometheusInstantQueryResult_Vector{
						Vector: v,
					},
				},
				Analysis: queryrange.AnalyzesMerge(analyzes...),
				Stats:    queryrange.StatsMerge(responses),
			},
			Headers: queryrange.QueryBytesFetchedPrometheusResponseHeaders(responses...),
		}
		if len(seriesStatsCounters) > 0 {
			res.(*queryrange.PrometheusInstantQueryResponse).Data.SeriesStatsCounter = queryrange.SeriesStatsCounterMerge(seriesStatsCounters...)
		}
	}

	return res, nil
}

func (c queryInstantCodec) DecodeRequest(_ context.Context, r *http.Request, forwardHeaders []string) (queryrange.Request, error) {
	var (
		result ThanosQueryInstantRequest
		err    error
	)
	if len(r.FormValue("time")) > 0 {
		result.Time, err = cortexutil.ParseTime(r.FormValue("time"))
		if err != nil {
			return nil, err
		}
	}

	if len(r.FormValue("analyze")) > 0 {
		analyze, err := strconv.ParseBool(r.FormValue("analyze"))
		if err != nil {
			return nil, err
		}
		result.Analyze = analyze
	}

	result.Dedup, err = parseEnableDedupParam(r.FormValue(queryv1.DedupParam))
	if err != nil {
		return nil, err
	}

	if r.FormValue(queryv1.MaxSourceResolutionParam) == "auto" {
		result.AutoDownsampling = true
	} else {
		result.MaxSourceResolution, err = parseDownsamplingParamMillis(r.FormValue(queryv1.MaxSourceResolutionParam))
		if err != nil {
			return nil, err
		}
	}

	result.PartialResponse, err = parsePartialResponseParam(r.FormValue(queryv1.PartialResponseParam), c.partialResponse)
	if err != nil {
		return nil, err
	}

	if len(r.Form[queryv1.ReplicaLabelsParam]) > 0 {
		result.ReplicaLabels = r.Form[queryv1.ReplicaLabelsParam]
	}

	result.StoreMatchers, err = parseMatchersParam(r.Form, queryv1.StoreMatcherParam)
	if err != nil {
		return nil, err
	}

	result.ShardInfo, err = parseShardInfo(r.Form, queryv1.ShardInfoParam)
	if err != nil {
		return nil, err
	}

	result.LookbackDelta, err = parseLookbackDelta(r.Form, queryv1.LookbackDeltaParam)
	if err != nil {
		return nil, err
	}

	result.Query = r.FormValue("query")
	result.Path = r.URL.Path
	result.Engine = r.FormValue("engine")
	result.Stats = r.FormValue(queryv1.Stats)

	for _, header := range forwardHeaders {
		for h, hv := range r.Header {
			if strings.EqualFold(h, header) {
				result.Headers = append(result.Headers, &RequestHeader{Name: h, Values: hv})
				break
			}
		}
	}

	return &result, nil
}

func (c queryInstantCodec) EncodeRequest(ctx context.Context, r queryrange.Request) (*http.Request, error) {
	thanosReq, ok := r.(*ThanosQueryInstantRequest)
	if !ok {
		return nil, httpgrpc.Errorf(http.StatusBadRequest, "invalid request format")
	}
	params := url.Values{
		"query":                      []string{thanosReq.Query},
		queryv1.DedupParam:           []string{strconv.FormatBool(thanosReq.Dedup)},
		queryv1.QueryAnalyzeParam:    []string{strconv.FormatBool(thanosReq.Analyze)},
		queryv1.PartialResponseParam: []string{strconv.FormatBool(thanosReq.PartialResponse)},
		queryv1.EngineParam:          []string{thanosReq.Engine},
		queryv1.ReplicaLabelsParam:   thanosReq.ReplicaLabels,
		queryv1.Stats:                []string{thanosReq.Stats},
	}

	if thanosReq.Time > 0 {
		params["time"] = []string{encodeTime(thanosReq.Time)}
	}
	if thanosReq.AutoDownsampling {
		params[queryv1.MaxSourceResolutionParam] = []string{"auto"}
	} else if thanosReq.MaxSourceResolution != 0 {
		// Add this param only if it is set. Set to 0 will impact
		// auto-downsampling in the querier.
		params[queryv1.MaxSourceResolutionParam] = []string{encodeDurationMillis(thanosReq.MaxSourceResolution)}
	}

	if len(thanosReq.StoreMatchers) > 0 {
		params[queryv1.StoreMatcherParam] = matchersToStringSlice(thanosReq.StoreMatchers)
	}

	if thanosReq.ShardInfo != nil {
		data, err := encodeShardInfo(thanosReq.ShardInfo)
		if err != nil {
			return nil, err
		}
		params[queryv1.ShardInfoParam] = []string{data}
	}

	if thanosReq.LookbackDelta > 0 {
		params[queryv1.LookbackDeltaParam] = []string{encodeDurationMillis(thanosReq.LookbackDelta)}
	}

	req, err := http.NewRequest(http.MethodPost, thanosReq.Path, bytes.NewBufferString(params.Encode()))
	if err != nil {
		return nil, httpgrpc.Errorf(http.StatusBadRequest, "error creating request: %s", err.Error())
	}
	req.Header.Set("Content-Type", "application/x-www-form-urlencoded")
	for _, hv := range thanosReq.Headers {
		for _, v := range hv.Values {
			req.Header.Add(hv.Name, v)
		}
	}
	return req.WithContext(ctx), nil
}

func (c queryInstantCodec) EncodeResponse(ctx context.Context, res queryrange.Response) (*http.Response, error) {
	sp, _ := opentracing.StartSpanFromContext(ctx, "APIResponse.ToHTTPResponse")
	defer sp.Finish()

	a, ok := res.(*queryrange.PrometheusInstantQueryResponse)
	if !ok {
		return nil, httpgrpc.Errorf(http.StatusInternalServerError, "invalid response format")
	}

	b, err := json.Marshal(a)
	if err != nil {
		return nil, httpgrpc.Errorf(http.StatusInternalServerError, "error encoding response: %v", err)
	}

	sp.LogFields(otlog.Int("bytes", len(b)))

	httpHeader := http.Header{
		"Content-Type": []string{"application/json"}}
	if queryBytesFetchedHttpHeaderValue := queryrange.QueryBytesFetchedHttpHeaderValue(res); queryBytesFetchedHttpHeaderValue != nil {
		// M3 code path
		httpHeader[queryrange.QueryBytesFetchedHeaderName] = queryBytesFetchedHttpHeaderValue
	} else if res.(*queryrange.PrometheusInstantQueryResponse).Data.SeriesStatsCounter != nil {
		// Pantheon code path
		httpHeader[queryrange.QueryBytesFetchedHeaderName] = []string{strconv.FormatInt(res.(*queryrange.PrometheusInstantQueryResponse).Data.SeriesStatsCounter.Bytes, 10)}
	}
	resp := http.Response{
		Header:        httpHeader,
		Body:          io.NopCloser(bytes.NewBuffer(b)),
		StatusCode:    http.StatusOK,
		ContentLength: int64(len(b)),
	}
	return &resp, nil
}

func (c queryInstantCodec) DecodeResponse(ctx context.Context, r *http.Response, req queryrange.Request) (queryrange.Response, error) {
	if r.StatusCode/100 != 2 {
		body, _ := io.ReadAll(r.Body)
		return nil, httpgrpc.ErrorFromHTTPResponse(&httpgrpc.HTTPResponse{
			Code: int32(r.StatusCode),
			Body: body,
		})
	}
	log, ctx := spanlogger.New(ctx, "ParseQueryInstantResponse") //nolint:ineffassign,staticcheck
	defer log.Finish()

	buf, err := queryrange.BodyBuffer(r)
	if err != nil {
		log.Error(err) //nolint:errcheck
		return nil, err
	}
	log.LogFields(otlog.Int("bytes", len(buf)))

	var resp queryrange.PrometheusInstantQueryResponse
	if err := json.Unmarshal(buf, &resp); err != nil {
		return nil, httpgrpc.Errorf(http.StatusInternalServerError, "error decoding response: %v", err)
	}

	for h, hv := range r.Header {
		resp.Headers = append(resp.Headers, &queryrange.PrometheusResponseHeader{Name: h, Values: hv})
	}
	return &resp, nil
}

func vectorMerge(req queryrange.Request, resps []*queryrange.PrometheusInstantQueryResponse) (*queryrange.Vector, error) {
	output := map[string]*queryrange.Sample{}
	metrics := []string{} // Used to preserve the order for topk and bottomk.
	sortPlan, err := sortPlanForQuery(req.GetQuery())
	if err != nil {
		return nil, err
	}
	for _, resp := range resps {
		if resp == nil {
			continue
		}
		// Merge vector result samples only. Skip other types such as
		// string, scalar as those are not sharable.
		if resp.Data.Result.GetVector() == nil {
			continue
		}
		for _, sample := range resp.Data.Result.GetVector().Samples {
			s := sample
			if s == nil {
				continue
			}
			metric := cortexpb.FromLabelAdaptersToLabels(sample.Labels).String()
			if existingSample, ok := output[metric]; !ok {
				output[metric] = s
				metrics = append(metrics, metric) // Preserve the order of metric.
			} else if existingSample.Timestamp < s.Timestamp {
				// Choose the latest sample if we see overlap.
				output[metric] = s
			}
		}
	}

	result := &queryrange.Vector{
		Samples: make([]*queryrange.Sample, 0, len(output)),
	}

	if len(output) == 0 {
		return result, nil
	}

	if sortPlan == mergeOnly {
		for _, k := range metrics {
			result.Samples = append(result.Samples, output[k])
		}
		return result, nil
	}

	type pair struct {
		metric string
		s      *queryrange.Sample
	}

	samples := make([]*pair, 0, len(output))
	for k, v := range output {
		samples = append(samples, &pair{
			metric: k,
			s:      v,
		})
	}

	sort.Slice(samples, func(i, j int) bool {
		// Order is determined by vector
		switch sortPlan {
		case sortByValuesAsc:
			return samples[i].s.SampleValue < samples[j].s.SampleValue
		case sortByValuesDesc:
			return samples[i].s.SampleValue > samples[j].s.SampleValue
		}
		return samples[i].metric < samples[j].metric
	})

	for _, p := range samples {
		result.Samples = append(result.Samples, p.s)
	}
	return result, nil
}

type sortPlan int

const (
	mergeOnly        sortPlan = 0
	sortByValuesAsc  sortPlan = 1
	sortByValuesDesc sortPlan = 2
	sortByLabels     sortPlan = 3
)

func sortPlanForQuery(q string) (sortPlan, error) {
	expr, err := extpromql.ParseExpr(q)
	if err != nil {
		return 0, err
	}
	// Check if the root expression is topk or bottomk
	if aggr, ok := expr.(*parser.AggregateExpr); ok {
		if aggr.Op == parser.TOPK || aggr.Op == parser.BOTTOMK {
			return mergeOnly, nil
		}
	}
	checkForSort := func(expr parser.Expr) (sortAsc, sortDesc bool) {
		if n, ok := expr.(*parser.Call); ok {
			if n.Func != nil {
				if n.Func.Name == "sort" {
					sortAsc = true
				}
				if n.Func.Name == "sort_desc" {
					sortDesc = true
				}
			}
		}
		return sortAsc, sortDesc
	}
	// Check the root expression for sort
	if sortAsc, sortDesc := checkForSort(expr); sortAsc || sortDesc {
		if sortAsc {
			return sortByValuesAsc, nil
		}
		return sortByValuesDesc, nil
	}

	// If the root expression is a binary expression, check the LHS and RHS for sort
	if bin, ok := expr.(*parser.BinaryExpr); ok {
		if sortAsc, sortDesc := checkForSort(bin.LHS); sortAsc || sortDesc {
			if sortAsc {
				return sortByValuesAsc, nil
			}
			return sortByValuesDesc, nil
		}
		if sortAsc, sortDesc := checkForSort(bin.RHS); sortAsc || sortDesc {
			if sortAsc {
				return sortByValuesAsc, nil
			}
			return sortByValuesDesc, nil
		}
	}
	return sortByLabels, nil
}

func matrixMerge(resps []*queryrange.PrometheusInstantQueryResponse) *queryrange.Matrix {
	output := map[string]*queryrange.SampleStream{}
	for _, resp := range resps {
		if resp == nil {
			continue
		}
		// Merge matrix result samples only. Skip other types such as
		// string, scalar as those are not sharable.
		if resp.Data.Result.GetMatrix() == nil {
			continue
		}
		for _, stream := range resp.Data.Result.GetMatrix().SampleStreams {
			metric := cortexpb.FromLabelAdaptersToLabels(stream.Labels).String()
			existing, ok := output[metric]
			if !ok {
				existing = &queryrange.SampleStream{
					Labels: stream.Labels,
				}
			}
			// We need to make sure we don't repeat samples. This causes some visualizations to be broken in Grafana.
			// The prometheus API is inclusive of start and end timestamps.
			if len(existing.Samples) > 0 && len(stream.Samples) > 0 {
				existingEndTs := existing.Samples[len(existing.Samples)-1].TimestampMs
				if existingEndTs == stream.Samples[0].TimestampMs {
					// Typically this the cases where only 1 sample point overlap,
					// so optimize with simple code.
					stream.Samples = stream.Samples[1:]
				} else if existingEndTs > stream.Samples[0].TimestampMs {
					// Overlap might be big, use heavier algorithm to remove overlap.
					stream.Samples = queryrange.SliceSamples(stream.Samples, existingEndTs)
				} // else there is no overlap, yay!
			}
			existing.Samples = append(existing.Samples, stream.Samples...)
			output[metric] = existing
		}
	}

	keys := make([]string, 0, len(output))
	for key := range output {
		keys = append(keys, key)
	}
	sort.Strings(keys)

	result := &queryrange.Matrix{
		SampleStreams: make([]*queryrange.SampleStream, 0, len(output)),
	}
	for _, key := range keys {
		result.SampleStreams = append(result.SampleStreams, output[key])
	}

	return result
}<|MERGE_RESOLUTION|>--- conflicted
+++ resolved
@@ -56,30 +56,19 @@
 	}
 
 	var analyzes []*queryrange.Analysis
-<<<<<<< HEAD
+    var seriesStatsCounters []*queryrange.SeriesStatsCounter
 	for i := range promResponses {
 		if promResponses[i].Data.GetAnalysis() == nil {
 			continue
 		}
 
 		analyzes = append(analyzes, promResponses[i].Data.GetAnalysis())
-	}
-
-	var seriesStatsCounters []*queryrange.SeriesStatsCounter
-	for i := range promResponses {
+
 		if promResponses[i].Data.GetSeriesStatsCounter() == nil {
 			continue
 		}
 
 		seriesStatsCounters = append(seriesStatsCounters, promResponses[i].Data.GetSeriesStatsCounter())
-=======
-	for i := range promResponses {
-		if promResponses[i].Data.GetAnalysis() == nil {
-			continue
-		}
-
-		analyzes = append(analyzes, promResponses[i].Data.GetAnalysis())
->>>>>>> 62038110
 	}
 
 	var res queryrange.Response
