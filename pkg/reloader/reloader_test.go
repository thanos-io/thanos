--- conflicted
+++ resolved
@@ -315,11 +315,8 @@
 }
 
 func TestReloader_ConfigDirApply(t *testing.T) {
-<<<<<<< HEAD
-=======
 	t.Parallel()
 
->>>>>>> 62038110
 	l, err := net.Listen("tcp", "localhost:0")
 	testutil.Ok(t, err)
 
@@ -621,11 +618,8 @@
 }
 
 func TestReloader_ConfigDirApplyBasedOnWatchInterval(t *testing.T) {
-<<<<<<< HEAD
-=======
 	t.Parallel()
 
->>>>>>> 62038110
 	l, err := net.Listen("tcp", "localhost:0")
 	testutil.Ok(t, err)
 
@@ -1047,11 +1041,8 @@
 }
 
 func TestReloader_DirectoriesApplyBasedOnWatchInterval(t *testing.T) {
-<<<<<<< HEAD
-=======
 	t.Parallel()
 
->>>>>>> 62038110
 	l, err := net.Listen("tcp", "localhost:0")
 	testutil.Ok(t, err)
 
