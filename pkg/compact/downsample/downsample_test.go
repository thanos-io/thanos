// Copyright (c) The Thanos Authors.
// Licensed under the Apache License 2.0.

package downsample

import (
	"math"
	"os"
	"path/filepath"
	"sort"
	"testing"

	"github.com/go-kit/log"
	"github.com/pkg/errors"
	"github.com/prometheus/prometheus/model/histogram"
	"github.com/prometheus/prometheus/model/labels"
	"github.com/prometheus/prometheus/model/value"
	"github.com/prometheus/prometheus/storage"
	"github.com/prometheus/prometheus/tsdb"
	"github.com/prometheus/prometheus/tsdb/chunkenc"
	"github.com/prometheus/prometheus/tsdb/chunks"
	"github.com/prometheus/prometheus/tsdb/index"
	"github.com/prometheus/prometheus/tsdb/tombstones"
	"github.com/prometheus/prometheus/tsdb/tsdbutil"
	"go.uber.org/goleak"

	"github.com/efficientgo/core/testutil"

	"github.com/thanos-io/thanos/pkg/block"
	"github.com/thanos-io/thanos/pkg/block/metadata"
)

func TestMain(m *testing.M) {
	goleak.VerifyTestMain(m)
}

func TestDownsampleCounterBoundaryReset(t *testing.T) {
	toAggrChunks := func(t *testing.T, cm []chunks.Meta) (res []*AggrChunk) {
		for i := range cm {
			achk, ok := cm[i].Chunk.(*AggrChunk)
			testutil.Assert(t, ok, "expected *AggrChunk")
			res = append(res, achk)
		}
		return
	}

	counterSamples := func(t *testing.T, achks []*AggrChunk) (res []sample) {
		for _, achk := range achks {
			chk, err := achk.Get(AggrCounter)
			testutil.Ok(t, err)

			iter := chk.Iterator(nil)
			for iter.Next() != chunkenc.ValNone {
				t, v := iter.At()
				res = append(res, sample{t, v})
			}
		}
		return
	}

	counterIterate := func(t *testing.T, achks []*AggrChunk) (res []sample) {
		var iters []chunkenc.Iterator
		for _, achk := range achks {
			chk, err := achk.Get(AggrCounter)
			testutil.Ok(t, err)
			iters = append(iters, chk.Iterator(nil))
		}

		citer := NewApplyCounterResetsIterator(iters...)
		for citer.Next() != chunkenc.ValNone {
			t, v := citer.At()
			res = append(res, sample{t: t, v: v})
		}
		return
	}

	type test struct {
		raw                   []sample
		rawAggrResolution     int64
		expectedRawAggrChunks int
		rawCounterSamples     []sample
		rawCounterIterate     []sample
		aggrAggrResolution    int64
		aggrChunks            int
		aggrCounterSamples    []sample
		aggrCounterIterate    []sample
	}

	tests := []test{
		{
			// In this test case, counter resets occur at the
			// boundaries between the t=49,t=99 and t=99,t=149
			// windows, and the values in the t=49, t=99, and
			// t=149 windows are high enough that the resets
			// will only be accounted for if the first raw value
			// of a chunk is maintained during aggregation.
			// See #1568 for more details.
			raw: []sample{
				{t: 10, v: 1}, {t: 20, v: 3}, {t: 30, v: 5},
				{t: 50, v: 1}, {t: 60, v: 8}, {t: 70, v: 10},
				{t: 120, v: 1}, {t: 130, v: 18}, {t: 140, v: 20},
				{t: 160, v: 21}, {t: 170, v: 38}, {t: 180, v: 40},
			},
			rawAggrResolution:     50,
			expectedRawAggrChunks: 4,
			rawCounterSamples: []sample{
				{t: 10, v: 1}, {t: 30, v: 5}, {t: 30, v: 5},
				{t: 50, v: 1}, {t: 70, v: 10}, {t: 70, v: 10},
				{t: 120, v: 1}, {t: 140, v: 20}, {t: 140, v: 20},
				{t: 160, v: 21}, {t: 180, v: 40}, {t: 180, v: 40},
			},
			rawCounterIterate: []sample{
				{t: 10, v: 1}, {t: 30, v: 5},
				{t: 50, v: 6}, {t: 70, v: 15},
				{t: 120, v: 16}, {t: 140, v: 35},
				{t: 160, v: 36}, {t: 180, v: 55},
			},
			aggrAggrResolution: 2 * 50,
			aggrChunks:         2,
			aggrCounterSamples: []sample{
				{t: 10, v: 1}, {t: 70, v: 15}, {t: 70, v: 10},
				{t: 120, v: 1}, {t: 180, v: 40}, {t: 180, v: 40},
			},
			aggrCounterIterate: []sample{
				{t: 10, v: 1}, {t: 70, v: 15},
				{t: 120, v: 16}, {t: 180, v: 55},
			},
		},
	}

	doTest := func(t *testing.T, test *test) {
		// Asking for more chunks than raw samples ensures that downsampleRawLoop
		// will create chunks with samples from a single window.
		cm := downsampleRawLoop(test.raw, test.rawAggrResolution, len(test.raw)+1)
		testutil.Equals(t, test.expectedRawAggrChunks, len(cm))

		rawAggrChunks := toAggrChunks(t, cm)
		testutil.Equals(t, test.rawCounterSamples, counterSamples(t, rawAggrChunks))
		testutil.Equals(t, test.rawCounterIterate, counterIterate(t, rawAggrChunks))

		var buf []sample
		acm, err := downsampleAggrLoop(rawAggrChunks, &buf, test.aggrAggrResolution, test.aggrChunks)
		testutil.Ok(t, err)
		testutil.Equals(t, test.aggrChunks, len(acm))

		aggrAggrChunks := toAggrChunks(t, acm)
		testutil.Equals(t, test.aggrCounterSamples, counterSamples(t, aggrAggrChunks))
		testutil.Equals(t, test.aggrCounterIterate, counterIterate(t, aggrAggrChunks))
	}

	doTest(t, &tests[0])
}

func TestExpandChunkIterator(t *testing.T) {
	// Validate that expanding the chunk iterator filters out-of-order samples
	// and staleness markers.
	// Same timestamps are okay since we use them for counter markers.
	var res []sample
	testutil.Ok(t,
		expandChunkIterator(
			newSampleIterator([]sample{
				{100, 1}, {200, 2}, {200, 3}, {201, 4}, {200, 5},
				{300, 6}, {400, math.Float64frombits(value.StaleNaN)}, {500, 5},
			}), &res,
		),
	)

	testutil.Equals(t, []sample{{100, 1}, {200, 2}, {200, 3}, {201, 4}, {300, 6}, {500, 5}}, res)
}

var (
	// Decoded excerpt of pkg/query/testdata/issue2401-seriesresponses.json without overlaps (downsampling works directly on blocks).
	realisticChkDataWithStaleMarker = [][]sample{
		{
			{t: 1587690005791, v: 461968}, {t: 1587690020791, v: 462151}, {t: 1587690035797, v: 462336}, {t: 1587690050791, v: 462650}, {t: 1587690065791, v: 462813}, {t: 1587690080791, v: 462987}, {t: 1587690095791, v: 463095}, {t: 1587690110791, v: 463247}, {t: 1587690125791, v: 463440}, {t: 1587690140791, v: 463642},
			{t: 1587690155791, v: 463811}, {t: 1587690170791, v: 464027}, {t: 1587690185791, v: 464308}, {t: 1587690200791, v: 464514}, {t: 1587690215791, v: 464798}, {t: 1587690230791, v: 465018}, {t: 1587690245791, v: 465215}, {t: 1587690260813, v: 465431}, {t: 1587690275791, v: 465651}, {t: 1587690290791, v: 465870},
			{t: 1587690305791, v: 466070}, {t: 1587690320792, v: 466248}, {t: 1587690335791, v: 466506}, {t: 1587690350791, v: 466766}, {t: 1587690365791, v: 466970}, {t: 1587690380791, v: 467123}, {t: 1587690395791, v: 467265}, {t: 1587690410791, v: 467383}, {t: 1587690425791, v: 467629}, {t: 1587690440791, v: 467931},
			{t: 1587690455791, v: 468097}, {t: 1587690470791, v: 468281}, {t: 1587690485791, v: 468477}, {t: 1587690500791, v: 468649}, {t: 1587690515791, v: 468867}, {t: 1587690530791, v: 469150}, {t: 1587690545791, v: 469268}, {t: 1587690560791, v: 469488}, {t: 1587690575791, v: 469742}, {t: 1587690590791, v: 469951},
			{t: 1587690605791, v: 470131}, {t: 1587690620791, v: 470337}, {t: 1587690635791, v: 470631}, {t: 1587690650791, v: 470832}, {t: 1587690665791, v: 471077}, {t: 1587690680791, v: 471311}, {t: 1587690695791, v: 471473}, {t: 1587690710791, v: 471728}, {t: 1587690725791, v: 472002}, {t: 1587690740791, v: 472158},
			{t: 1587690755791, v: 472329}, {t: 1587690770791, v: 472722}, {t: 1587690785791, v: 472925}, {t: 1587690800791, v: 473220}, {t: 1587690815791, v: 473460}, {t: 1587690830791, v: 473748}, {t: 1587690845791, v: 473968}, {t: 1587690860791, v: 474261}, {t: 1587690875791, v: 474418}, {t: 1587690890791, v: 474726},
			{t: 1587690905791, v: 474913}, {t: 1587690920791, v: 475031}, {t: 1587690935791, v: 475284}, {t: 1587690950791, v: 475563}, {t: 1587690965791, v: 475762}, {t: 1587690980791, v: 475945}, {t: 1587690995791, v: 476302}, {t: 1587691010791, v: 476501}, {t: 1587691025791, v: 476849}, {t: 1587691040800, v: 477020},
			{t: 1587691055791, v: 477280}, {t: 1587691070791, v: 477549}, {t: 1587691085791, v: 477758}, {t: 1587691100817, v: 477960}, {t: 1587691115791, v: 478261}, {t: 1587691130791, v: 478559}, {t: 1587691145791, v: 478704}, {t: 1587691160804, v: 478950}, {t: 1587691175791, v: 479173}, {t: 1587691190791, v: 479368},
			{t: 1587691205791, v: 479625}, {t: 1587691220805, v: 479866}, {t: 1587691235791, v: 480008}, {t: 1587691250791, v: 480155}, {t: 1587691265791, v: 480472}, {t: 1587691280811, v: 480598}, {t: 1587691295791, v: 480771}, {t: 1587691310791, v: 480996}, {t: 1587691325791, v: 481200}, {t: 1587691340803, v: 481381},
			{t: 1587691355791, v: 481584}, {t: 1587691370791, v: 481759}, {t: 1587691385791, v: 482003}, {t: 1587691400803, v: 482189}, {t: 1587691415791, v: 482457}, {t: 1587691430791, v: 482623}, {t: 1587691445791, v: 482768}, {t: 1587691460804, v: 483036}, {t: 1587691475791, v: 483322}, {t: 1587691490791, v: 483566},
			{t: 1587691505791, v: 483709}, {t: 1587691520807, v: 483838}, {t: 1587691535791, v: 484091}, {t: 1587691550791, v: 484236}, {t: 1587691565791, v: 484454}, {t: 1587691580816, v: 484710}, {t: 1587691595791, v: 484978}, {t: 1587691610791, v: 485271}, {t: 1587691625791, v: 485476}, {t: 1587691640792, v: 485640},
			{t: 1587691655791, v: 485921}, {t: 1587691670791, v: 486201}, {t: 1587691685791, v: 486555}, {t: 1587691700791, v: 486691}, {t: 1587691715791, v: 486831}, {t: 1587691730791, v: 487033}, {t: 1587691745791, v: 487268}, {t: 1587691760803, v: 487370}, {t: 1587691775791, v: 487571}, {t: 1587691790791, v: 487787},
		},
		{
			{t: 1587691805791, v: 488036}, {t: 1587691820791, v: 488241}, {t: 1587691835791, v: 488411}, {t: 1587691850791, v: 488625}, {t: 1587691865791, v: 488868}, {t: 1587691880791, v: 489005}, {t: 1587691895791, v: 489237}, {t: 1587691910791, v: 489545}, {t: 1587691925791, v: 489750}, {t: 1587691940791, v: 489899},
			{t: 1587691955791, v: 490048}, {t: 1587691970791, v: 490364}, {t: 1587691985791, v: 490485}, {t: 1587692000791, v: 490722}, {t: 1587692015791, v: 490866}, {t: 1587692030791, v: 491025}, {t: 1587692045791, v: 491286}, {t: 1587692060816, v: 491543}, {t: 1587692075791, v: 491787}, {t: 1587692090791, v: 492065},
			{t: 1587692105791, v: 492223}, {t: 1587692120816, v: 492501}, {t: 1587692135791, v: 492767}, {t: 1587692150791, v: 492955}, {t: 1587692165791, v: 493194}, {t: 1587692180792, v: 493402}, {t: 1587692195791, v: 493647}, {t: 1587692210791, v: 493897}, {t: 1587692225791, v: 494117}, {t: 1587692240805, v: 494356},
			{t: 1587692255791, v: 494620}, {t: 1587692270791, v: 494762}, {t: 1587692285791, v: 495001}, {t: 1587692300805, v: 495222}, {t: 1587692315791, v: 495393}, {t: 1587692330791, v: 495662}, {t: 1587692345791, v: 495875}, {t: 1587692360801, v: 496082}, {t: 1587692375791, v: 496196}, {t: 1587692390791, v: 496245},
			{t: 1587692405791, v: 496295}, {t: 1587692420791, v: 496365}, {t: 1587692435791, v: 496401}, {t: 1587692450791, v: 496452}, {t: 1587692465791, v: 496491}, {t: 1587692480791, v: 496544}, {t: 1587692495791, v: math.Float64frombits(value.StaleNaN)}, {t: 1587692555791, v: 75}, {t: 1587692570791, v: 308}, {t: 1587692585791, v: 508},
			{t: 1587692600791, v: 701}, {t: 1587692615791, v: 985}, {t: 1587692630791, v: 1153}, {t: 1587692645791, v: 1365}, {t: 1587692660791, v: 1612}, {t: 1587692675803, v: 1922}, {t: 1587692690791, v: 2103}, {t: 1587692705791, v: 2261}, {t: 1587692720791, v: 2469}, {t: 1587692735805, v: 2625},
			{t: 1587692750791, v: 2801}, {t: 1587692765791, v: 2955}, {t: 1587692780791, v: 3187}, {t: 1587692795806, v: 3428}, {t: 1587692810791, v: 3657}, {t: 1587692825791, v: 3810}, {t: 1587692840791, v: 3968}, {t: 1587692855791, v: 4195}, {t: 1587692870791, v: 4414}, {t: 1587692885791, v: 4646},
			{t: 1587692900791, v: 4689}, {t: 1587692915791, v: 4847}, {t: 1587692930791, v: 5105}, {t: 1587692945791, v: 5309}, {t: 1587692960791, v: 5521}, {t: 1587692975791, v: 5695}, {t: 1587692990810, v: 6010}, {t: 1587693005791, v: 6210}, {t: 1587693020791, v: 6394}, {t: 1587693035791, v: 6597},
			{t: 1587693050791, v: 6872}, {t: 1587693065791, v: 7098}, {t: 1587693080791, v: 7329}, {t: 1587693095791, v: 7470}, {t: 1587693110791, v: 7634}, {t: 1587693125821, v: 7830}, {t: 1587693140791, v: 8034}, {t: 1587693155791, v: 8209}, {t: 1587693170791, v: 8499}, {t: 1587693185791, v: 8688},
			{t: 1587693200791, v: 8893}, {t: 1587693215791, v: 9052}, {t: 1587693230791, v: 9379}, {t: 1587693245791, v: 9544}, {t: 1587693260791, v: 9763}, {t: 1587693275791, v: 9974}, {t: 1587693290791, v: 10242}, {t: 1587693305791, v: 10464}, {t: 1587693320803, v: 10716}, {t: 1587693335791, v: 10975},
			{t: 1587693350791, v: 11232}, {t: 1587693365791, v: 11459}, {t: 1587693380791, v: 11778}, {t: 1587693395804, v: 12007}, {t: 1587693410791, v: 12206}, {t: 1587693425791, v: 12450}, {t: 1587693440791, v: 12693}, {t: 1587693455791, v: 12908}, {t: 1587693470791, v: 13158}, {t: 1587693485791, v: 13427},
			{t: 1587693500791, v: 13603}, {t: 1587693515791, v: 13927}, {t: 1587693530816, v: 14122}, {t: 1587693545791, v: 14327}, {t: 1587693560791, v: 14579}, {t: 1587693575791, v: 14759}, {t: 1587693590791, v: 14956},
		},
	}
	realisticChkDataWithCounterResetRes5m = []map[AggrType][]sample{
		{
			AggrCount:   {{t: 1587690299999, v: 20}, {t: 1587690599999, v: 20}, {t: 1587690899999, v: 20}, {t: 1587691199999, v: 20}, {t: 1587691499999, v: 20}, {t: 1587691799999, v: 20}, {t: 1587692099999, v: 20}, {t: 1587692399999, v: 20}, {t: 1587692699999, v: 16}, {t: 1587692999999, v: 20}, {t: 1587693299999, v: 20}, {t: 1587693590791, v: 20}},
			AggrSum:     {{t: 1587690299999, v: 9.276972e+06}, {t: 1587690599999, v: 9.359861e+06}, {t: 1587690899999, v: 9.447457e+06}, {t: 1587691199999, v: 9.542732e+06}, {t: 1587691499999, v: 9.630379e+06}, {t: 1587691799999, v: 9.715631e+06}, {t: 1587692099999, v: 9.799808e+06}, {t: 1587692399999, v: 9.888117e+06}, {t: 1587692699999, v: 2.98928e+06}, {t: 1587692999999, v: 81592}, {t: 1587693299999, v: 163711}, {t: 1587693590791, v: 255746}},
			AggrMin:     {{t: 1587690299999, v: 461968}, {t: 1587690599999, v: 466070}, {t: 1587690899999, v: 470131}, {t: 1587691199999, v: 474913}, {t: 1587691499999, v: 479625}, {t: 1587691799999, v: 483709}, {t: 1587692099999, v: 488036}, {t: 1587692399999, v: 492223}, {t: 1587692699999, v: 75}, {t: 1587692999999, v: 2261}, {t: 1587693299999, v: 6210}, {t: 1587693590791, v: 10464}},
			AggrMax:     {{t: 1587690299999, v: 465870}, {t: 1587690599999, v: 469951}, {t: 1587690899999, v: 474726}, {t: 1587691199999, v: 479368}, {t: 1587691499999, v: 483566}, {t: 1587691799999, v: 487787}, {t: 1587692099999, v: 492065}, {t: 1587692399999, v: 496245}, {t: 1587692699999, v: 496544}, {t: 1587692999999, v: 6010}, {t: 1587693299999, v: 10242}, {t: 1587693590791, v: 14956}},
			AggrCounter: {{t: 1587690005791, v: 461968}, {t: 1587690299999, v: 465870}, {t: 1587690599999, v: 469951}, {t: 1587690899999, v: 474726}, {t: 1587691199999, v: 479368}, {t: 1587691499999, v: 483566}, {t: 1587691799999, v: 487787}, {t: 1587692099999, v: 492065}, {t: 1587692399999, v: 496245}, {t: 1587692699999, v: 498647}, {t: 1587692999999, v: 502554}, {t: 1587693299999, v: 506786}, {t: 1587693590791, v: 511500}, {t: 1587693590791, v: 14956}},
		},
	}
)

func TestDownsample(t *testing.T) {
	type downsampleTestCase struct {
		name string

		// Either inRaw or inAggr should be provided.
		inRaw      [][]sample
		inAggr     []map[AggrType][]sample
		resolution int64

		// Expected output.
		expected                []map[AggrType][]sample
		expectedDownsamplingErr func([]chunks.Meta) error
	}
	for _, tcase := range []*downsampleTestCase{
		{
			name: "single chunk",
			inRaw: [][]sample{
				{{20, 1}, {40, 2}, {60, 3}, {80, 1}, {100, 2}, {101, math.Float64frombits(value.StaleNaN)}, {120, 5}, {180, 10}, {250, 1}},
			},
			resolution: 100,

			expected: []map[AggrType][]sample{
				{
					AggrCount:   {{99, 4}, {199, 3}, {250, 1}},
					AggrSum:     {{99, 7}, {199, 17}, {250, 1}},
					AggrMin:     {{99, 1}, {199, 2}, {250, 1}},
					AggrMax:     {{99, 3}, {199, 10}, {250, 1}},
					AggrCounter: {{20, 1}, {99, 4}, {199, 13}, {250, 14}, {250, 1}},
				},
			},
		},
		{
			name: "three chunks",
			inRaw: [][]sample{
				{{20, 1}, {40, 2}, {60, 3}, {80, 1}, {100, 2}, {101, math.Float64frombits(value.StaleNaN)}, {120, 5}, {180, 10}, {250, 2}},
				{{260, 1}, {300, 10}, {340, 15}, {380, 25}, {420, 35}},
				{{460, math.Float64frombits(value.StaleNaN)}, {500, 10}, {540, 3}},
			},
			resolution: 100,

			expected: []map[AggrType][]sample{
				{
					AggrCount:   {{t: 99, v: 4}, {t: 199, v: 3}, {t: 299, v: 2}, {t: 399, v: 3}, {t: 499, v: 1}, {t: 540, v: 2}},
					AggrSum:     {{t: 99, v: 7}, {t: 199, v: 17}, {t: 299, v: 3}, {t: 399, v: 50}, {t: 499, v: 35}, {t: 540, v: 13}},
					AggrMin:     {{t: 99, v: 1}, {t: 199, v: 2}, {t: 299, v: 1}, {t: 399, v: 10}, {t: 499, v: 35}, {t: 540, v: 3}},
					AggrMax:     {{t: 99, v: 3}, {t: 199, v: 10}, {t: 299, v: 2}, {t: 399, v: 25}, {t: 499, v: 35}, {t: 540, v: 10}},
					AggrCounter: {{t: 20, v: 1}, {t: 99, v: 4}, {t: 199, v: 13}, {t: 299, v: 16}, {t: 399, v: 40}, {t: 499, v: 50}, {t: 540, v: 63}, {t: 540, v: 3}},
				},
			},
		},
		{
			name: "four chunks, two of them overlapping",
			inRaw: [][]sample{
				{{20, 1}, {40, 2}, {60, 3}, {80, 1}, {100, 2}, {101, math.Float64frombits(value.StaleNaN)}, {120, 5}, {180, 10}, {250, 2}},
				{{20, 1}, {40, 2}, {60, 3}, {80, 1}, {100, 2}, {101, math.Float64frombits(value.StaleNaN)}, {120, 5}, {180, 10}, {250, 2}},
				{{260, 1}, {300, 10}, {340, 15}, {380, 25}, {420, 35}},
				{{460, math.Float64frombits(value.StaleNaN)}, {500, 10}, {540, 3}},
			},
			resolution: 100,

			expectedDownsamplingErr: func(chks []chunks.Meta) error {
				return errors.Errorf("found overlapping chunks within series 0. Chunks expected to be ordered by min time and non-overlapping, got: %v", chks)
			},
		},
		{
			name:       "realistic 15s interval raw chunks",
			inRaw:      realisticChkDataWithStaleMarker,
			resolution: ResLevel1, // 5m.

			expected: realisticChkDataWithCounterResetRes5m,
		},
		// Aggregated -> Downsampled Aggregated.
		{
			name: "single aggregated chunks",
			inAggr: []map[AggrType][]sample{
				{
					AggrCount: {{199, 5}, {299, 1}, {399, 10}, {400, 3}, {499, 10}, {699, 0}, {999, 100}},
					AggrSum:   {{199, 5}, {299, 1}, {399, 10}, {400, 3}, {499, 10}, {699, 0}, {999, 100}},
					AggrMin:   {{199, 5}, {299, 1}, {399, 10}, {400, -3}, {499, 10}, {699, 0}, {999, 100}},
					AggrMax:   {{199, 5}, {299, 1}, {399, 10}, {400, -3}, {499, 10}, {699, 0}, {999, 100}},
					AggrCounter: {
						{99, 100}, {299, 150}, {499, 210}, {499, 10}, // Chunk 1.
						{599, 20}, {799, 50}, {999, 120}, {999, 50}, // Chunk 2, no reset.
						{1099, 40}, {1199, 80}, {1299, 110}, // Chunk 3, reset.
					},
				},
			},
			resolution: 500,

			expected: []map[AggrType][]sample{
				{
					AggrCount:   {{499, 29}, {999, 100}},
					AggrSum:     {{499, 29}, {999, 100}},
					AggrMin:     {{499, -3}, {999, 0}},
					AggrMax:     {{499, 10}, {999, 100}},
					AggrCounter: {{99, 100}, {499, 210}, {999, 320}, {1299, 430}, {1299, 110}},
				},
			},
		},
		func() *downsampleTestCase {
			downsample500resolutionChunk := []map[AggrType][]sample{
				{
					AggrCount:   {{499, 29}, {999, 100}},
					AggrSum:     {{499, 29}, {999, 100}},
					AggrMin:     {{499, -3}, {999, 0}},
					AggrMax:     {{499, 10}, {999, 100}},
					AggrCounter: {{99, 100}, {499, 210}, {999, 320}, {1299, 430}, {1299, 110}},
				},
			}
			return &downsampleTestCase{
				name:       "downsampling already downsampled to the same resolution aggregated chunks",
				resolution: 500,

				// Should be the output as input.
				inAggr:   downsample500resolutionChunk,
				expected: downsample500resolutionChunk,
			}
		}(),
		{
			name: "two aggregated chunks",
			inAggr: []map[AggrType][]sample{
				{
					AggrCount: {{199, 5}, {299, 1}, {399, 10}, {400, 3}, {499, 10}, {699, 0}, {999, 100}},
					AggrSum:   {{199, 5}, {299, 1}, {399, 10}, {400, 3}, {499, 10}, {699, 0}, {999, 100}},
					AggrMin:   {{199, 5}, {299, 1}, {399, 10}, {400, -3}, {499, 10}, {699, 0}, {999, 100}},
					AggrMax:   {{199, 5}, {299, 1}, {399, 10}, {400, -3}, {499, 10}, {699, 0}, {999, 100}},
					AggrCounter: {
						{99, 100}, {299, 150}, {499, 210}, {499, 10}, // Chunk 1.
						{599, 20}, {799, 50}, {999, 120}, {999, 50}, // Chunk 2, no reset.
						{1099, 40}, {1199, 80}, {1299, 110}, // Chunk 3, reset.
					},
				},
				{
					AggrCount: {{1399, 10}, {1400, 3}, {1499, 10}, {1699, 0}, {1999, 100}},
					AggrSum:   {{1399, 10}, {1400, 3}, {1499, 10}, {1699, 0}, {1999, 100}},
					AggrMin:   {{1399, 10}, {1400, -3}, {1499, 10}, {1699, 0}, {1999, 100}},
					AggrMax:   {{1399, 10}, {1400, -3}, {1499, 10}, {1699, 0}, {1999, 100}},
					AggrCounter: {
						{1499, 210}, {1499, 10}, // Chunk 1.
						{1599, 20}, {1799, 50}, {1999, 120}, {1999, 50}, // Chunk 2, no reset.
						{2099, 40}, {2199, 80}, {2299, 110}, // Chunk 3, reset.
					},
				},
			},
			resolution: 500,

			expected: []map[AggrType][]sample{
				{
					AggrCount:   {{t: 499, v: 29}, {t: 999, v: 100}, {t: 1499, v: 23}, {t: 1999, v: 100}},
					AggrSum:     {{t: 499, v: 29}, {t: 999, v: 100}, {t: 1499, v: 23}, {t: 1999, v: 100}},
					AggrMin:     {{t: 499, v: -3}, {t: 999, v: 0}, {t: 1499, v: -3}, {t: 1999, v: 0}},
					AggrMax:     {{t: 499, v: 10}, {t: 999, v: 100}, {t: 1499, v: 10}, {t: 1999, v: 100}},
					AggrCounter: {{t: 99, v: 100}, {t: 499, v: 210}, {t: 999, v: 320}, {t: 1499, v: 530}, {t: 1999, v: 640}, {t: 2299, v: 750}, {t: 2299, v: 110}},
				},
			},
		},
		{
			name: "two aggregated, overlapping chunks",
			inAggr: []map[AggrType][]sample{
				{
					AggrCount: {{199, 5}, {299, 1}, {399, 10}, {400, 3}, {499, 10}, {699, 0}, {999, 100}},
				},
				{
					AggrCount: {{199, 5}, {299, 1}, {399, 10}, {400, 3}, {499, 10}, {699, 0}, {999, 100}},
				},
			},
			resolution: 500,

			expectedDownsamplingErr: func(chks []chunks.Meta) error {
				return errors.Errorf("found overlapping chunks within series 0. Chunks expected to be ordered by min time and non-overlapping, got: %v", chks)
			},
		},
		{
			name: "realistic ResLevel1 (5m) downsampled chunks with from counter resets",
			inAggr: []map[AggrType][]sample{
				{
					AggrCount:   {{t: 1587690299999, v: 20}, {t: 1587690599999, v: 20}, {t: 1587690899999, v: 20}, {t: 1587691199999, v: 20}, {t: 1587691499999, v: 20}, {t: 1587691799999, v: 20}, {t: 1587692099999, v: 20}, {t: 1587692399999, v: 20}, {t: 1587692699999, v: 16}, {t: 1587692999999, v: 20}, {t: 1587693299999, v: 20}, {t: 1587693590791, v: 20}},
					AggrSum:     {{t: 1587690299999, v: 9.276972e+06}, {t: 1587690599999, v: 9.359861e+06}, {t: 1587690899999, v: 9.447457e+06}, {t: 1587691199999, v: 9.542732e+06}, {t: 1587691499999, v: 9.630379e+06}, {t: 1587691799999, v: 9.715631e+06}, {t: 1587692099999, v: 9.799808e+06}, {t: 1587692399999, v: 9.888117e+06}, {t: 1587692699999, v: 2.98928e+06}, {t: 1587692999999, v: 81592}, {t: 1587693299999, v: 163711}, {t: 1587693590791, v: 255746}},
					AggrMin:     {{t: 1587690299999, v: 461968}, {t: 1587690599999, v: 466070}, {t: 1587690899999, v: 470131}, {t: 1587691199999, v: 474913}, {t: 1587691499999, v: 479625}, {t: 1587691799999, v: 483709}, {t: 1587692099999, v: 488036}, {t: 1587692399999, v: 492223}, {t: 1587692699999, v: 75}, {t: 1587692999999, v: 2261}, {t: 1587693299999, v: 6210}, {t: 1587693590791, v: 10464}},
					AggrMax:     {{t: 1587690299999, v: 465870}, {t: 1587690599999, v: 469951}, {t: 1587690899999, v: 474726}, {t: 1587691199999, v: 479368}, {t: 1587691499999, v: 483566}, {t: 1587691799999, v: 487787}, {t: 1587692099999, v: 492065}, {t: 1587692399999, v: 496245}, {t: 1587692699999, v: 496544}, {t: 1587692999999, v: 6010}, {t: 1587693299999, v: 10242}, {t: 1587693590791, v: 14956}},
					AggrCounter: {{t: 1587690005791, v: 461968}, {t: 1587690299999, v: 465870}, {t: 1587690599999, v: 469951}, {t: 1587690899999, v: 474726}, {t: 1587691199999, v: 479368}, {t: 1587691499999, v: 483566}, {t: 1587691799999, v: 487787}, {t: 1587692099999, v: 492065}, {t: 1587692399999, v: 496245}, {t: 1587692699999, v: 498647}, {t: 1587692999999, v: 502554}, {t: 1587693299999, v: 506786}, {t: 1587693590791, v: 511500}, {t: 1587693590791, v: 14956}},
				},
			},
			resolution: ResLevel2,

			expected: []map[AggrType][]sample{
				{
					AggrCount:   {{t: 1587693590791, v: 236}},
					AggrSum:     {{t: 1587693590791, v: 8.0151286e+07}},
					AggrMin:     {{t: 1587693590791, v: 75}},
					AggrMax:     {{t: 1587693590791, v: 496544}},
					AggrCounter: {{t: 1587690005791, v: 461968}, {t: 1587693590791, v: 511500}, {t: 1587693590791, v: 14956}},
				},
			},
		},
		// TODO(bwplotka): This is not very efficient for further query time, we should produce 2 chunks. Fix it https://github.com/thanos-io/thanos/issues/2542.
		func() *downsampleTestCase {
			d := &downsampleTestCase{
				name:       "downsampling four, 120 sample chunks for 2x resolution should result in two chunks, but results in one.",
				resolution: 2,
				inAggr:     []map[AggrType][]sample{{AggrCounter: {}}, {AggrCounter: {}}, {AggrCounter: {}}, {AggrCounter: {}}},
				expected:   []map[AggrType][]sample{{AggrCounter: {}}},
			}

			for i := int64(0); i < 120; i++ {
				d.inAggr[0][AggrCounter] = append(d.inAggr[0][AggrCounter], sample{t: i, v: float64(i)})
				d.inAggr[1][AggrCounter] = append(d.inAggr[1][AggrCounter], sample{t: 120 + i, v: float64(120 + i)})
				d.inAggr[2][AggrCounter] = append(d.inAggr[2][AggrCounter], sample{t: 240 + i, v: float64(240 + i)})
				d.inAggr[3][AggrCounter] = append(d.inAggr[3][AggrCounter], sample{t: 360 + i, v: float64(360 + i)})
			}

			d.expected[0][AggrCounter] = append(d.expected[0][AggrCounter], sample{t: 0, v: float64(0)})
			for i := int64(0); i < 480; i += 2 {
				d.expected[0][AggrCounter] = append(d.expected[0][AggrCounter], sample{t: 1 + i, v: float64(1 + i)})
			}
			d.expected[0][AggrCounter] = append(d.expected[0][AggrCounter], sample{t: 479, v: 479})

			return d
		}(),
	} {
		t.Run(tcase.name, func(t *testing.T) {
			logger := log.NewLogfmtLogger(os.Stderr)

			dir := t.TempDir()

			// Ideally we would use tsdb.HeadBlock here for less dependency on our own code. However,
			// it cannot accept the counter signal sample with the same timestamp as the previous sample.
			mb := newMemBlock()
			ser := chunksToSeriesIteratable(t, tcase.inRaw, tcase.inAggr)
			mb.addSeries(ser)

			fakeMeta := &metadata.Meta{}
			if len(tcase.inAggr) > 0 {
				fakeMeta.Thanos.Downsample.Resolution = tcase.resolution - 1
			}

			id, err := Downsample(logger, fakeMeta, mb, dir, tcase.resolution)
			if tcase.expectedDownsamplingErr != nil {
				testutil.NotOk(t, err)
				testutil.Equals(t, tcase.expectedDownsamplingErr(ser.chunks).Error(), err.Error())
				return
			}
			testutil.Ok(t, err)

			_, err = metadata.ReadFromDir(filepath.Join(dir, id.String()))
			testutil.Ok(t, err)

			indexr, err := index.NewFileReader(filepath.Join(dir, id.String(), block.IndexFilename))
			testutil.Ok(t, err)
			defer func() { testutil.Ok(t, indexr.Close()) }()

			chunkr, err := chunks.NewDirReader(filepath.Join(dir, id.String(), block.ChunksDirname), NewPool())
			testutil.Ok(t, err)
			defer func() { testutil.Ok(t, chunkr.Close()) }()

			pall, err := indexr.Postings(index.AllPostingsKey())
			testutil.Ok(t, err)

			var series []storage.SeriesRef
			for pall.Next() {
				series = append(series, pall.At())
			}
			testutil.Ok(t, pall.Err())
			testutil.Equals(t, 1, len(series))

			var builder labels.ScratchBuilder
<<<<<<< HEAD
			var chks []chunks.Meta
			testutil.Ok(t, indexr.Series(series[0], &builder, &chks))
			testutil.Equals(t, labels.FromStrings("__name__", "a"), builder.Labels())
=======
			var lset labels.Labels
			var chks []chunks.Meta
			testutil.Ok(t, indexr.Series(series[0], &builder, &chks))

			lset = builder.Labels()
			testutil.Equals(t, labels.FromStrings("__name__", "a"), lset)
>>>>>>> e8bd0490

			var got []map[AggrType][]sample
			for _, c := range chks {
				chk, err := chunkr.Chunk(c)
				testutil.Ok(t, err)

				m := map[AggrType][]sample{}
				for _, at := range []AggrType{AggrCount, AggrSum, AggrMin, AggrMax, AggrCounter} {
					c, err := chk.(*AggrChunk).Get(at)
					if err == ErrAggrNotExist {
						continue
					}
					testutil.Ok(t, err)

					buf := m[at]
					testutil.Ok(t, expandChunkIterator(c.Iterator(nil), &buf))
					m[at] = buf
				}
				got = append(got, m)
			}
			testutil.Equals(t, tcase.expected, got)
		})
	}
}

func TestDownsampleAggrAndEmptyXORChunks(t *testing.T) {
	logger := log.NewLogfmtLogger(os.Stderr)
	dir := t.TempDir()

	ser := &series{lset: labels.FromStrings("__name__", "a")}
	aggr := map[AggrType][]sample{
		AggrCount:   {{t: 1587690299999, v: 20}, {t: 1587690599999, v: 20}, {t: 1587690899999, v: 20}, {t: 1587691199999, v: 20}, {t: 1587691499999, v: 20}, {t: 1587691799999, v: 20}, {t: 1587692099999, v: 20}, {t: 1587692399999, v: 20}, {t: 1587692699999, v: 16}, {t: 1587692999999, v: 20}, {t: 1587693299999, v: 20}, {t: 1587693590791, v: 20}},
		AggrSum:     {{t: 1587690299999, v: 9.276972e+06}, {t: 1587690599999, v: 9.359861e+06}, {t: 1587690899999, v: 9.447457e+06}, {t: 1587691199999, v: 9.542732e+06}, {t: 1587691499999, v: 9.630379e+06}, {t: 1587691799999, v: 9.715631e+06}, {t: 1587692099999, v: 9.799808e+06}, {t: 1587692399999, v: 9.888117e+06}, {t: 1587692699999, v: 2.98928e+06}, {t: 1587692999999, v: 81592}, {t: 1587693299999, v: 163711}, {t: 1587693590791, v: 255746}},
		AggrMin:     {{t: 1587690299999, v: 461968}, {t: 1587690599999, v: 466070}, {t: 1587690899999, v: 470131}, {t: 1587691199999, v: 474913}, {t: 1587691499999, v: 479625}, {t: 1587691799999, v: 483709}, {t: 1587692099999, v: 488036}, {t: 1587692399999, v: 492223}, {t: 1587692699999, v: 75}, {t: 1587692999999, v: 2261}, {t: 1587693299999, v: 6210}, {t: 1587693590791, v: 10464}},
		AggrMax:     {{t: 1587690299999, v: 465870}, {t: 1587690599999, v: 469951}, {t: 1587690899999, v: 474726}, {t: 1587691199999, v: 479368}, {t: 1587691499999, v: 483566}, {t: 1587691799999, v: 487787}, {t: 1587692099999, v: 492065}, {t: 1587692399999, v: 496245}, {t: 1587692699999, v: 496544}, {t: 1587692999999, v: 6010}, {t: 1587693299999, v: 10242}, {t: 1587693590791, v: 14956}},
		AggrCounter: {{t: 1587690005791, v: 461968}, {t: 1587690299999, v: 465870}, {t: 1587690599999, v: 469951}, {t: 1587690899999, v: 474726}, {t: 1587691199999, v: 479368}, {t: 1587691499999, v: 483566}, {t: 1587691799999, v: 487787}, {t: 1587692099999, v: 492065}, {t: 1587692399999, v: 496245}, {t: 1587692699999, v: 498647}, {t: 1587692999999, v: 502554}, {t: 1587693299999, v: 506786}, {t: 1587693590791, v: 511500}, {t: 1587693590791, v: 14956}},
	}
	raw := chunkenc.NewXORChunk()
	ser.chunks = append(ser.chunks, encodeTestAggrSeries(aggr), chunks.Meta{
		MinTime: math.MaxInt64,
		MaxTime: math.MinInt64,
		Chunk:   raw,
	})

	mb := newMemBlock()
	mb.addSeries(ser)

	fakeMeta := &metadata.Meta{}
	fakeMeta.Thanos.Downsample.Resolution = 300_000
	id, err := Downsample(logger, fakeMeta, mb, dir, 3_600_000)
	_ = id
	testutil.Ok(t, err)
}

func TestDownsampleAggrAndNonEmptyXORChunks(t *testing.T) {
	logger := log.NewLogfmtLogger(os.Stderr)
	dir := t.TempDir()

	ser := &series{lset: labels.FromStrings("__name__", "a")}
	aggr := map[AggrType][]sample{
		AggrCount:   {{t: 1587690299999, v: 20}, {t: 1587690599999, v: 20}, {t: 1587690899999, v: 20}, {t: 1587691199999, v: 20}, {t: 1587691499999, v: 20}, {t: 1587691799999, v: 20}, {t: 1587692099999, v: 20}, {t: 1587692399999, v: 20}, {t: 1587692699999, v: 16}, {t: 1587692999999, v: 20}, {t: 1587693299999, v: 20}, {t: 1587693590791, v: 20}},
		AggrSum:     {{t: 1587690299999, v: 9.276972e+06}, {t: 1587690599999, v: 9.359861e+06}, {t: 1587690899999, v: 9.447457e+06}, {t: 1587691199999, v: 9.542732e+06}, {t: 1587691499999, v: 9.630379e+06}, {t: 1587691799999, v: 9.715631e+06}, {t: 1587692099999, v: 9.799808e+06}, {t: 1587692399999, v: 9.888117e+06}, {t: 1587692699999, v: 2.98928e+06}, {t: 1587692999999, v: 81592}, {t: 1587693299999, v: 163711}, {t: 1587693590791, v: 255746}},
		AggrMin:     {{t: 1587690299999, v: 461968}, {t: 1587690599999, v: 466070}, {t: 1587690899999, v: 470131}, {t: 1587691199999, v: 474913}, {t: 1587691499999, v: 479625}, {t: 1587691799999, v: 483709}, {t: 1587692099999, v: 488036}, {t: 1587692399999, v: 492223}, {t: 1587692699999, v: 75}, {t: 1587692999999, v: 2261}, {t: 1587693299999, v: 6210}, {t: 1587693590791, v: 10464}},
		AggrMax:     {{t: 1587690299999, v: 465870}, {t: 1587690599999, v: 469951}, {t: 1587690899999, v: 474726}, {t: 1587691199999, v: 479368}, {t: 1587691499999, v: 483566}, {t: 1587691799999, v: 487787}, {t: 1587692099999, v: 492065}, {t: 1587692399999, v: 496245}, {t: 1587692699999, v: 496544}, {t: 1587692999999, v: 6010}, {t: 1587693299999, v: 10242}, {t: 1587693590791, v: 14956}},
		AggrCounter: {{t: 1587690005791, v: 461968}, {t: 1587690299999, v: 465870}, {t: 1587690599999, v: 469951}, {t: 1587690899999, v: 474726}, {t: 1587691199999, v: 479368}, {t: 1587691499999, v: 483566}, {t: 1587691799999, v: 487787}, {t: 1587692099999, v: 492065}, {t: 1587692399999, v: 496245}, {t: 1587692699999, v: 498647}, {t: 1587692999999, v: 502554}, {t: 1587693299999, v: 506786}, {t: 1587693590791, v: 511500}, {t: 1587693590791, v: 14956}},
	}
	raw := chunkenc.NewXORChunk()
	app, err := raw.Appender()
	testutil.Ok(t, err)
	app.Append(1587690005794, 42.5)
	ser.chunks = append(ser.chunks, encodeTestAggrSeries(aggr), chunks.Meta{
		MinTime: math.MaxInt64,
		MaxTime: math.MinInt64,
		Chunk:   raw,
	})

	mb := newMemBlock()
	mb.addSeries(ser)

	fakeMeta := &metadata.Meta{}
	fakeMeta.Thanos.Downsample.Resolution = 300_000
	id, err := Downsample(logger, fakeMeta, mb, dir, 3_600_000)
	_ = id
	testutil.NotOk(t, err)
}

func chunksToSeriesIteratable(t *testing.T, inRaw [][]sample, inAggr []map[AggrType][]sample) *series {
	if len(inRaw) > 0 && len(inAggr) > 0 {
		t.Fatalf("test must not have raw and aggregate input data at once")
	}
	ser := &series{lset: labels.FromStrings("__name__", "a")}

	if len(inRaw) > 0 {
		for _, samples := range inRaw {
			chk := chunkenc.NewXORChunk()
			app, _ := chk.Appender()

			for _, s := range samples {
				app.Append(s.t, s.v)
			}
			ser.chunks = append(ser.chunks, chunks.Meta{
				MinTime: samples[0].t,
				MaxTime: samples[len(samples)-1].t,
				Chunk:   chk,
			})
		}
		return ser
	}

	for _, chk := range inAggr {
		ser.chunks = append(ser.chunks, encodeTestAggrSeries(chk))
	}
	return ser
}
func encodeTestAggrSeries(v map[AggrType][]sample) chunks.Meta {
	b := newAggrChunkBuilder()
	// we cannot use `b.add` as we have separate samples, do it manually, but make sure to
	// calculate overall chunk time ranges.
	for at, d := range v {
		for _, s := range d {
			if s.t < b.mint {
				b.mint = s.t
			}
			if s.t > b.maxt {
				b.maxt = s.t
			}
			b.apps[at].Append(s.t, s.v)
		}
	}
	return b.encode()
}

func TestAverageChunkIterator(t *testing.T) {
	sum := []sample{{100, 30}, {200, 40}, {300, 5}, {400, -10}}
	cnt := []sample{{100, 1}, {200, 5}, {300, 2}, {400, 10}}
	exp := []sample{{100, 30}, {200, 8}, {300, 2.5}, {400, -1}}

	x := NewAverageChunkIterator(newSampleIterator(cnt), newSampleIterator(sum))

	var res []sample
	for x.Next() != chunkenc.ValNone {
		t, v := x.At()
		res = append(res, sample{t, v})
	}
	testutil.Ok(t, x.Err())
	testutil.Equals(t, exp, res)
}

var (
	realisticChkDataWithCounterResetsAfterCounterSeriesIterating = []sample{
		{t: 1587690005791, v: 461968}, {t: 1587690020791, v: 462151}, {t: 1587690035797, v: 462336}, {t: 1587690050791, v: 462650}, {t: 1587690065791, v: 462813}, {t: 1587690080791, v: 462987}, {t: 1587690095791, v: 463095}, {t: 1587690110791, v: 463247}, {t: 1587690125791, v: 463440}, {t: 1587690140791, v: 463642}, {t: 1587690155791, v: 463811},
		{t: 1587690170791, v: 464027}, {t: 1587690185791, v: 464308}, {t: 1587690200791, v: 464514}, {t: 1587690215791, v: 464798}, {t: 1587690230791, v: 465018}, {t: 1587690245791, v: 465215}, {t: 1587690260813, v: 465431}, {t: 1587690275791, v: 465651}, {t: 1587690290791, v: 465870}, {t: 1587690305791, v: 466070}, {t: 1587690320792, v: 466248},
		{t: 1587690335791, v: 466506}, {t: 1587690350791, v: 466766}, {t: 1587690365791, v: 466970}, {t: 1587690380791, v: 467123}, {t: 1587690395791, v: 467265}, {t: 1587690410791, v: 467383}, {t: 1587690425791, v: 467629}, {t: 1587690440791, v: 467931}, {t: 1587690455791, v: 468097}, {t: 1587690470791, v: 468281}, {t: 1587690485791, v: 468477},
		{t: 1587690500791, v: 468649}, {t: 1587690515791, v: 468867}, {t: 1587690530791, v: 469150}, {t: 1587690545791, v: 469268}, {t: 1587690560791, v: 469488}, {t: 1587690575791, v: 469742}, {t: 1587690590791, v: 469951}, {t: 1587690605791, v: 470131}, {t: 1587690620791, v: 470337}, {t: 1587690635791, v: 470631}, {t: 1587690650791, v: 470832},
		{t: 1587690665791, v: 471077}, {t: 1587690680791, v: 471311}, {t: 1587690695791, v: 471473}, {t: 1587690710791, v: 471728}, {t: 1587690725791, v: 472002}, {t: 1587690740791, v: 472158}, {t: 1587690755791, v: 472329}, {t: 1587690770791, v: 472722}, {t: 1587690785791, v: 472925}, {t: 1587690800791, v: 473220}, {t: 1587690815791, v: 473460},
		{t: 1587690830791, v: 473748}, {t: 1587690845791, v: 473968}, {t: 1587690860791, v: 474261}, {t: 1587690875791, v: 474418}, {t: 1587690890791, v: 474726}, {t: 1587690905791, v: 474913}, {t: 1587690920791, v: 475031}, {t: 1587690935791, v: 475284}, {t: 1587690950791, v: 475563}, {t: 1587690965791, v: 475762}, {t: 1587690980791, v: 475945},
		{t: 1587690995791, v: 476302}, {t: 1587691010791, v: 476501}, {t: 1587691025791, v: 476849}, {t: 1587691040800, v: 477020}, {t: 1587691055791, v: 477280}, {t: 1587691070791, v: 477549}, {t: 1587691085791, v: 477758}, {t: 1587691100817, v: 477960}, {t: 1587691115791, v: 478261}, {t: 1587691130791, v: 478559}, {t: 1587691145791, v: 478704},
		{t: 1587691160804, v: 478950}, {t: 1587691175791, v: 479173}, {t: 1587691190791, v: 479368}, {t: 1587691205791, v: 479625}, {t: 1587691220805, v: 479866}, {t: 1587691235791, v: 480008}, {t: 1587691250791, v: 480155}, {t: 1587691265791, v: 480472}, {t: 1587691280811, v: 480598}, {t: 1587691295791, v: 480771}, {t: 1587691310791, v: 480996},
		{t: 1587691325791, v: 481200}, {t: 1587691340803, v: 481381}, {t: 1587691355791, v: 481584}, {t: 1587691370791, v: 481759}, {t: 1587691385791, v: 482003}, {t: 1587691400803, v: 482189}, {t: 1587691415791, v: 482457}, {t: 1587691430791, v: 482623}, {t: 1587691445791, v: 482768}, {t: 1587691460804, v: 483036}, {t: 1587691475791, v: 483322},
		{t: 1587691490791, v: 483566}, {t: 1587691505791, v: 483709}, {t: 1587691520807, v: 483838}, {t: 1587691535791, v: 484091}, {t: 1587691550791, v: 484236}, {t: 1587691565791, v: 484454}, {t: 1587691580816, v: 484710}, {t: 1587691595791, v: 484978}, {t: 1587691610791, v: 485271}, {t: 1587691625791, v: 485476}, {t: 1587691640792, v: 485640},
		{t: 1587691655791, v: 485921}, {t: 1587691670791, v: 486201}, {t: 1587691685791, v: 486555}, {t: 1587691700791, v: 486691}, {t: 1587691715791, v: 486831}, {t: 1587691730791, v: 487033}, {t: 1587691745791, v: 487268}, {t: 1587691760803, v: 487370}, {t: 1587691775791, v: 487571}, {t: 1587691790791, v: 487787}, {t: 1587691805791, v: 488036},
		{t: 1587691820791, v: 488241}, {t: 1587691835791, v: 488411}, {t: 1587691850791, v: 488625}, {t: 1587691865791, v: 488868}, {t: 1587691880791, v: 489005}, {t: 1587691895791, v: 489237}, {t: 1587691910791, v: 489545}, {t: 1587691925791, v: 489750}, {t: 1587691940791, v: 489899}, {t: 1587691955791, v: 490048}, {t: 1587691970791, v: 490364},
		{t: 1587691985791, v: 490485}, {t: 1587692000791, v: 490722}, {t: 1587692015791, v: 490866}, {t: 1587692030791, v: 491025}, {t: 1587692045791, v: 491286}, {t: 1587692060816, v: 491543}, {t: 1587692075791, v: 491787}, {t: 1587692090791, v: 492065}, {t: 1587692105791, v: 492223}, {t: 1587692120816, v: 492501}, {t: 1587692135791, v: 492767},
		{t: 1587692150791, v: 492955}, {t: 1587692165791, v: 493194}, {t: 1587692180792, v: 493402}, {t: 1587692195791, v: 493647}, {t: 1587692210791, v: 493897}, {t: 1587692225791, v: 494117}, {t: 1587692240805, v: 494356}, {t: 1587692255791, v: 494620}, {t: 1587692270791, v: 494762}, {t: 1587692285791, v: 495001}, {t: 1587692300805, v: 495222},
		{t: 1587692315791, v: 495393}, {t: 1587692330791, v: 495662}, {t: 1587692345791, v: 495875}, {t: 1587692360801, v: 496082}, {t: 1587692375791, v: 496196}, {t: 1587692390791, v: 496245}, {t: 1587692405791, v: 496295}, {t: 1587692420791, v: 496365}, {t: 1587692435791, v: 496401}, {t: 1587692450791, v: 496452}, {t: 1587692465791, v: 496491},
		{t: 1587692480791, v: 496544}, {t: 1587692555791, v: 496619}, {t: 1587692570791, v: 496852}, {t: 1587692585791, v: 497052}, {t: 1587692600791, v: 497245}, {t: 1587692615791, v: 497529}, {t: 1587692630791, v: 497697}, {t: 1587692645791, v: 497909}, {t: 1587692660791, v: 498156}, {t: 1587692675803, v: 498466}, {t: 1587692690791, v: 498647},
		{t: 1587692705791, v: 498805}, {t: 1587692720791, v: 499013}, {t: 1587692735805, v: 499169}, {t: 1587692750791, v: 499345}, {t: 1587692765791, v: 499499}, {t: 1587692780791, v: 499731}, {t: 1587692795806, v: 499972}, {t: 1587692810791, v: 500201}, {t: 1587692825791, v: 500354}, {t: 1587692840791, v: 500512}, {t: 1587692855791, v: 500739},
		{t: 1587692870791, v: 500958}, {t: 1587692885791, v: 501190}, {t: 1587692900791, v: 501233}, {t: 1587692915791, v: 501391}, {t: 1587692930791, v: 501649}, {t: 1587692945791, v: 501853}, {t: 1587692960791, v: 502065}, {t: 1587692975791, v: 502239}, {t: 1587692990810, v: 502554}, {t: 1587693005791, v: 502754}, {t: 1587693020791, v: 502938},
		{t: 1587693035791, v: 503141}, {t: 1587693050791, v: 503416}, {t: 1587693065791, v: 503642}, {t: 1587693080791, v: 503873}, {t: 1587693095791, v: 504014}, {t: 1587693110791, v: 504178}, {t: 1587693125821, v: 504374}, {t: 1587693140791, v: 504578}, {t: 1587693155791, v: 504753}, {t: 1587693170791, v: 505043}, {t: 1587693185791, v: 505232},
		{t: 1587693200791, v: 505437}, {t: 1587693215791, v: 505596}, {t: 1587693230791, v: 505923}, {t: 1587693245791, v: 506088}, {t: 1587693260791, v: 506307}, {t: 1587693275791, v: 506518}, {t: 1587693290791, v: 506786}, {t: 1587693305791, v: 507008}, {t: 1587693320803, v: 507260}, {t: 1587693335791, v: 507519}, {t: 1587693350791, v: 507776},
		{t: 1587693365791, v: 508003}, {t: 1587693380791, v: 508322}, {t: 1587693395804, v: 508551}, {t: 1587693410791, v: 508750}, {t: 1587693425791, v: 508994}, {t: 1587693440791, v: 509237}, {t: 1587693455791, v: 509452}, {t: 1587693470791, v: 509702}, {t: 1587693485791, v: 509971}, {t: 1587693500791, v: 510147}, {t: 1587693515791, v: 510471},
		{t: 1587693530816, v: 510666}, {t: 1587693545791, v: 510871}, {t: 1587693560791, v: 511123}, {t: 1587693575791, v: 511303}, {t: 1587693590791, v: 511500},
	}
)

func TestApplyCounterResetsIterator(t *testing.T) {
	for _, tcase := range []struct {
		name string

		chunks [][]sample

		expected []sample
	}{
		{
			name: "series with stale marker",
			chunks: [][]sample{
				{{100, 10}, {200, 20}, {300, 10}, {400, 20}, {400, 5}},
				{{500, 10}, {600, 20}, {700, 30}, {800, 40}, {800, 10}},                // No reset, just downsampling addded sample at the end.
				{{900, 5}, {1000, 10}, {1100, 15}},                                     // Actual reset.
				{{1200, 20}, {1250, math.Float64frombits(value.StaleNaN)}, {1300, 40}}, // No special last sample, no reset.
				{{1400, 30}, {1500, 30}, {1600, 50}},                                   // No special last sample, reset.
			},
			expected: []sample{
				{100, 10}, {200, 20}, {300, 30}, {400, 40}, {500, 45},
				{600, 55}, {700, 65}, {800, 75}, {900, 80}, {1000, 85},
				{1100, 90}, {1200, 95}, {1300, 115}, {1400, 145}, {1500, 145}, {1600, 165},
			},
		},
		{
			name:     "realistic raw data with 2 chunks that have one stale marker",
			chunks:   realisticChkDataWithStaleMarker,
			expected: realisticChkDataWithCounterResetsAfterCounterSeriesIterating,
		},
		{
			// This can easily happen when querying StoreAPI with same data. Counter series should handle this.
			name: "realistic raw data with many overlapping chunks with stale markers",
			chunks: [][]sample{
				realisticChkDataWithStaleMarker[0],
				realisticChkDataWithStaleMarker[0],
				realisticChkDataWithStaleMarker[0],
				realisticChkDataWithStaleMarker[1],
				realisticChkDataWithStaleMarker[1],
				realisticChkDataWithStaleMarker[1],
				realisticChkDataWithStaleMarker[1],
				realisticChkDataWithStaleMarker[1],
				realisticChkDataWithStaleMarker[1],
				realisticChkDataWithStaleMarker[1],
				realisticChkDataWithStaleMarker[1],
				realisticChkDataWithStaleMarker[1],
			},
			expected: realisticChkDataWithCounterResetsAfterCounterSeriesIterating,
		},
		{
			name:   "the same above input (realisticChkDataWithStaleMarker), but after 5m downsampling",
			chunks: [][]sample{realisticChkDataWithCounterResetRes5m[0][AggrCounter]},
			expected: []sample{
				{t: 1587690005791, v: 461968}, {t: 1587690299999, v: 465870}, {t: 1587690599999, v: 469951}, {t: 1587690899999, v: 474726}, {t: 1587691199999, v: 479368},
				{t: 1587691499999, v: 483566}, {t: 1587691799999, v: 487787}, {t: 1587692099999, v: 492065}, {t: 1587692399999, v: 496245}, {t: 1587692699999, v: 498647},
				{t: 1587692999999, v: 502554}, {t: 1587693299999, v: 506786}, {t: 1587693590791, v: 511500},
			},
		},
	} {
		t.Run(tcase.name, func(t *testing.T) {
			var its []chunkenc.Iterator
			for _, c := range tcase.chunks {
				its = append(its, newSampleIterator(c))
			}

			x := NewApplyCounterResetsIterator(its...)

			var res []sample
			for x.Next() != chunkenc.ValNone {
				t, v := x.At()
				res = append(res, sample{t, v})
			}
			testutil.Ok(t, x.Err())
			testutil.Equals(t, tcase.expected, res)

			for i := range res[1:] {
				testutil.Assert(t, res[i+1].t >= res[i].t, "sample time %v is not monotonically increasing. previous sample %v is older", res[i+1], res[i])
				testutil.Assert(t, res[i+1].v >= res[i].v, "sample value %v is not monotonically increasing. previous sample %v is larger", res[i+1], res[i])
			}
		})
	}

}

func TestApplyCounterResetsIteratorHistograms(t *testing.T) {
	const lenChunks, lenChunk = 4, 10

	histograms := tsdb.GenerateTestHistograms(lenChunks * lenChunk)

	var chunks [][]*histogramPair
	for i := 0; i < lenChunks; i++ {
		var chunk []*histogramPair
		for j := 0; j < lenChunk; j++ {
			chunk = append(chunk, &histogramPair{t: int64(i*lenChunk+j) * 100, h: histograms[i*lenChunk+j]})
		}
		chunks = append(chunks, chunk)
	}

	var expected []*histogramPair
	for i, h := range histograms {
		expected = append(expected, &histogramPair{t: int64(i * 100), h: h})
	}

	for _, tcase := range []struct {
		name string

		chunks [][]*histogramPair

		expected []*histogramPair
	}{
		{
			name:     "histogram series",
			chunks:   chunks,
			expected: expected,
		},
	} {
		t.Run(tcase.name, func(t *testing.T) {
			var its []chunkenc.Iterator
			for _, c := range tcase.chunks {
				its = append(its, newHistogramIterator(c))
			}

			x := NewApplyCounterResetsIterator(its...)

			var res []*histogramPair
			for x.Next() != chunkenc.ValNone {
				t, h := x.AtHistogram()
				res = append(res, &histogramPair{t, h})
			}
			testutil.Ok(t, x.Err())
			testutil.Equals(t, tcase.expected, res)

			for i := range res[1:] {
				testutil.Assert(t, res[i+1].t >= res[i].t, "sample time %v is not monotonically increasing. previous sample %v is older", res[i+1], res[i])
			}
		})
	}

}

func TestCounterSeriesIteratorSeek(t *testing.T) {
	chunks := [][]sample{
		{{100, 10}, {200, 20}, {300, 10}, {400, 20}, {400, 5}},
	}

	exp := []sample{
		{200, 20}, {300, 30}, {400, 40},
	}

	var its []chunkenc.Iterator
	for _, c := range chunks {
		its = append(its, newSampleIterator(c))
	}

	var res []sample
	x := NewApplyCounterResetsIterator(its...)

	valueType := x.Seek(150)
	testutil.Equals(t, chunkenc.ValFloat, valueType, "Seek should return float value type")
	testutil.Ok(t, x.Err())
	for {
		ts, v := x.At()
		res = append(res, sample{ts, v})

		if x.Next() == chunkenc.ValNone {
			break
		}
	}
	testutil.Equals(t, exp, res)
}

func TestCounterSeriesIteratorSeekExtendTs(t *testing.T) {
	chunks := [][]sample{
		{{100, 10}, {200, 20}, {300, 10}, {400, 20}, {400, 5}},
	}

	var its []chunkenc.Iterator
	for _, c := range chunks {
		its = append(its, newSampleIterator(c))
	}

	x := NewApplyCounterResetsIterator(its...)

	valueType := x.Seek(500)
	testutil.Equals(t, chunkenc.ValNone, valueType, "Seek should return none value type")
}

func TestCounterSeriesIteratorSeekAfterNext(t *testing.T) {
	chunks := [][]sample{
		{{100, 10}},
	}
	exp := []sample{
		{100, 10},
	}

	var its []chunkenc.Iterator
	for _, c := range chunks {
		its = append(its, newSampleIterator(c))
	}

	var res []sample
	x := NewApplyCounterResetsIterator(its...)

	x.Next()

	valueType := x.Seek(50)
	testutil.Equals(t, chunkenc.ValFloat, valueType, "Seek should return float value type")
	testutil.Ok(t, x.Err())
	for {
		ts, v := x.At()
		res = append(res, sample{ts, v})

		if x.Next() == chunkenc.ValNone {
			break
		}
	}
	testutil.Equals(t, exp, res)
}

func TestSamplesFromTSDBSamples(t *testing.T) {
	for _, tcase := range []struct {
		name string

		input []tsdbutil.Sample

		expected []sample
	}{
		{
			name:     "empty",
			input:    []tsdbutil.Sample{},
			expected: []sample{},
		},
		{
			name:     "one sample",
			input:    []tsdbutil.Sample{testSample{1, 1}},
			expected: []sample{{1, 1}},
		},
		{
			name:     "multiple samples",
			input:    []tsdbutil.Sample{testSample{1, 1}, testSample{2, 2}, testSample{3, 3}, testSample{4, 4}, testSample{5, 5}},
			expected: []sample{{1, 1}, {2, 2}, {3, 3}, {4, 4}, {5, 5}},
		},
	} {
		t.Run(tcase.name, func(t *testing.T) {
			actual := SamplesFromTSDBSamples(tcase.input)
			testutil.Equals(t, tcase.expected, actual)
		})
	}
}

// testSample implements tsdbutil.Sample interface.
type testSample struct {
	t int64
	v float64
}

func (s testSample) T() int64 {
	return s.t
}

func (s testSample) V() float64 {
	return s.v
}

func (s testSample) H() *histogram.Histogram {
	panic("not implemented")
}

func (s testSample) FH() *histogram.FloatHistogram {
	panic("not implemented")
}

func (s testSample) Type() chunkenc.ValueType {
	panic("not implemented")
}

type sampleIterator struct {
	l []sample
	i int
}

func newSampleIterator(l []sample) *sampleIterator {
	return &sampleIterator{l: l, i: -1}
}

func (it *sampleIterator) Err() error {
	return nil
}

func (it *sampleIterator) Next() chunkenc.ValueType {
	if it.i >= len(it.l)-1 {
		return chunkenc.ValNone
	}
	it.i++
	return chunkenc.ValFloat
}

func (it *sampleIterator) Seek(int64) chunkenc.ValueType {
	panic("unexpected")
}

func (it *sampleIterator) At() (t int64, v float64) {
	return it.l[it.i].t, it.l[it.i].v
}

func (it *sampleIterator) AtHistogram() (int64, *histogram.Histogram) {
	panic("not implemented")
}

func (it *sampleIterator) AtFloatHistogram() (int64, *histogram.FloatHistogram) {
	panic("not implemented")
}

func (it *sampleIterator) AtT() int64 {
	return it.l[it.i].t
}

type histogramPair struct {
	t int64
	h *histogram.Histogram
}

type histogramIterator struct {
	l []*histogramPair
	i int
}

func newHistogramIterator(l []*histogramPair) *histogramIterator {
	return &histogramIterator{l: l, i: -1}
}

func (it *histogramIterator) Err() error {
	return nil
}

func (it *histogramIterator) Next() chunkenc.ValueType {
	if it.i >= len(it.l)-1 {
		return chunkenc.ValNone
	}
	it.i++
	return chunkenc.ValHistogram
}

func (it *histogramIterator) Seek(int64) chunkenc.ValueType {
	panic("unexpected")
}

func (it *histogramIterator) At() (t int64, v float64) {
	panic("not implemented")
}

func (it *histogramIterator) AtHistogram() (int64, *histogram.Histogram) {
	return it.l[it.i].t, it.l[it.i].h
}

func (it *histogramIterator) AtFloatHistogram() (int64, *histogram.FloatHistogram) {
	panic("not implemented")
}

func (it *histogramIterator) AtT() int64 {
	return it.l[it.i].t
}

// memBlock is an in-memory block that implements a subset of the tsdb.BlockReader interface
// to allow tsdb.StreamedBlockWriter to persist the data as a block.
type memBlock struct {
	// Dummies to implement unused methods.
	tsdb.IndexReader

	symbols  map[string]struct{}
	postings []storage.SeriesRef
	series   []*series
	chunks   []chunkenc.Chunk

	numberOfChunks uint64

	minTime, maxTime int64
}

type series struct {
	lset   labels.Labels
	chunks []chunks.Meta
}

func newMemBlock() *memBlock {
	return &memBlock{symbols: map[string]struct{}{}, minTime: -1, maxTime: -1}
}

func (b *memBlock) addSeries(s *series) {
	sid := storage.SeriesRef(len(b.series))
	b.postings = append(b.postings, sid)
	b.series = append(b.series, s)

	for _, l := range s.lset {
		b.symbols[l.Name] = struct{}{}
		b.symbols[l.Value] = struct{}{}
	}

	for i, cm := range s.chunks {
		if b.minTime == -1 || cm.MinTime < b.minTime {
			b.minTime = cm.MinTime
		}
		if b.maxTime == -1 || cm.MaxTime < b.maxTime {
			b.maxTime = cm.MaxTime
		}
		s.chunks[i].Ref = chunks.ChunkRef(b.numberOfChunks)
		b.chunks = append(b.chunks, cm.Chunk)
		b.numberOfChunks++
	}
}

func (b *memBlock) MinTime() int64 {
	if b.minTime == -1 {
		return 0
	}

	return b.minTime
}

func (b *memBlock) MaxTime() int64 {
	if b.maxTime == -1 {
		return 0
	}

	return b.maxTime
}

func (b *memBlock) Meta() tsdb.BlockMeta {
	return tsdb.BlockMeta{}
}

func (b *memBlock) Postings(name string, val ...string) (index.Postings, error) {
	allName, allVal := index.AllPostingsKey()

	if name != allName || val[0] != allVal {
		return nil, errors.New("unexpected call to Postings() that is not AllVall")
	}
	sort.Slice(b.postings, func(i, j int) bool {
		return labels.Compare(b.series[b.postings[i]].lset, b.series[b.postings[j]].lset) < 0
	})
	return index.NewListPostings(b.postings), nil
}

func (b *memBlock) Series(id storage.SeriesRef, builder *labels.ScratchBuilder, chks *[]chunks.Meta) error {
	if int(id) >= len(b.series) {
		return errors.Wrapf(storage.ErrNotFound, "series with ID %d does not exist", id)
	}
	s := b.series[id]

<<<<<<< HEAD
=======
	builder.Reset()
>>>>>>> e8bd0490
	builder.Assign(s.lset)
	*chks = append((*chks)[:0], s.chunks...)

	return nil
}

func (b *memBlock) Chunk(m chunks.Meta) (chunkenc.Chunk, error) {
	if uint64(m.Ref) >= b.numberOfChunks {
		return nil, errors.Wrapf(storage.ErrNotFound, "chunk with ID %d does not exist", m.Ref)
	}

	return b.chunks[m.Ref], nil
}

func (b *memBlock) Symbols() index.StringIter {
	res := make([]string, 0, len(b.symbols))
	for s := range b.symbols {
		res = append(res, s)
	}
	sort.Strings(res)
	return index.NewStringListIter(res)
}

func (b *memBlock) SortedPostings(p index.Postings) index.Postings {
	return p
}

func (b *memBlock) Index() (tsdb.IndexReader, error) {
	return b, nil
}

func (b *memBlock) Chunks() (tsdb.ChunkReader, error) {
	return b, nil
}

func (b *memBlock) Tombstones() (tombstones.Reader, error) {
	return emptyTombstoneReader{}, nil
}

func (b *memBlock) Close() error {
	return nil
}

func (b *memBlock) Size() int64 {
	return 0
}

type emptyTombstoneReader struct{}

func (emptyTombstoneReader) Get(storage.SeriesRef) (tombstones.Intervals, error) { return nil, nil }
func (emptyTombstoneReader) Iter(func(storage.SeriesRef, tombstones.Intervals) error) error {
	return nil
}
func (emptyTombstoneReader) Total() uint64 { return 0 }
func (emptyTombstoneReader) Close() error  { return nil }<|MERGE_RESOLUTION|>--- conflicted
+++ resolved
@@ -477,18 +477,13 @@
 			testutil.Equals(t, 1, len(series))
 
 			var builder labels.ScratchBuilder
-<<<<<<< HEAD
-			var chks []chunks.Meta
-			testutil.Ok(t, indexr.Series(series[0], &builder, &chks))
-			testutil.Equals(t, labels.FromStrings("__name__", "a"), builder.Labels())
-=======
+
 			var lset labels.Labels
 			var chks []chunks.Meta
 			testutil.Ok(t, indexr.Series(series[0], &builder, &chks))
 
 			lset = builder.Labels()
 			testutil.Equals(t, labels.FromStrings("__name__", "a"), lset)
->>>>>>> e8bd0490
 
 			var got []map[AggrType][]sample
 			for _, c := range chks {
@@ -1111,10 +1106,7 @@
 	}
 	s := b.series[id]
 
-<<<<<<< HEAD
-=======
 	builder.Reset()
->>>>>>> e8bd0490
 	builder.Assign(s.lset)
 	*chks = append((*chks)[:0], s.chunks...)
 
