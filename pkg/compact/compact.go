// Copyright (c) The Thanos Authors.
// Licensed under the Apache License 2.0.

package compact

import (
	"context"
	"encoding/json"
	"fmt"
	"math"
	"os"
	"path/filepath"
	"sort"
	"sync"
	"time"

	"github.com/go-kit/log"
	"github.com/go-kit/log/level"
	"github.com/oklog/ulid"
	"github.com/opentracing/opentracing-go"
	"github.com/pkg/errors"
	"github.com/prometheus/client_golang/prometheus"
	"github.com/prometheus/client_golang/prometheus/promauto"
	"github.com/prometheus/prometheus/model/labels"
	"github.com/prometheus/prometheus/tsdb"
	"github.com/thanos-io/objstore"
	"golang.org/x/sync/errgroup"

	"github.com/thanos-io/thanos/pkg/block"
	"github.com/thanos-io/thanos/pkg/block/metadata"
	"github.com/thanos-io/thanos/pkg/compact/downsample"
	"github.com/thanos-io/thanos/pkg/errutil"
	"github.com/thanos-io/thanos/pkg/runutil"
	"github.com/thanos-io/thanos/pkg/tracing"
)

type ResolutionLevel int64

const (
	ResolutionLevelRaw = ResolutionLevel(downsample.ResLevel0)
	ResolutionLevel5m  = ResolutionLevel(downsample.ResLevel1)
	ResolutionLevel1h  = ResolutionLevel(downsample.ResLevel2)
)

const (
	// DedupAlgorithmPenalty is the penalty based compactor series merge algorithm.
	// This is the same as the online deduplication of querier except counter reset handling.
	DedupAlgorithmPenalty = "penalty"
)

// Syncer synchronizes block metas from a bucket into a local directory.
// It sorts them into compaction groups based on equal label sets.
type Syncer struct {
	logger                   log.Logger
	reg                      prometheus.Registerer
	bkt                      objstore.Bucket
	fetcher                  block.MetadataFetcher
	mtx                      sync.Mutex
	blocks                   map[ulid.ULID]*metadata.Meta
	partial                  map[ulid.ULID]error
	metrics                  *syncerMetrics
	duplicateBlocksFilter    block.DeduplicateFilter
	ignoreDeletionMarkFilter *block.IgnoreDeletionMarkFilter
}

type syncerMetrics struct {
	garbageCollectedBlocks    prometheus.Counter
	garbageCollections        prometheus.Counter
	garbageCollectionFailures prometheus.Counter
	garbageCollectionDuration prometheus.Histogram
	blocksMarkedForDeletion   prometheus.Counter
}

func newSyncerMetrics(reg prometheus.Registerer, blocksMarkedForDeletion, garbageCollectedBlocks prometheus.Counter) *syncerMetrics {
	var m syncerMetrics

	m.garbageCollectedBlocks = garbageCollectedBlocks
	m.garbageCollections = promauto.With(reg).NewCounter(prometheus.CounterOpts{
		Name: "thanos_compact_garbage_collection_total",
		Help: "Total number of garbage collection operations.",
	})
	m.garbageCollectionFailures = promauto.With(reg).NewCounter(prometheus.CounterOpts{
		Name: "thanos_compact_garbage_collection_failures_total",
		Help: "Total number of failed garbage collection operations.",
	})
	m.garbageCollectionDuration = promauto.With(reg).NewHistogram(prometheus.HistogramOpts{
		Name:    "thanos_compact_garbage_collection_duration_seconds",
		Help:    "Time it took to perform garbage collection iteration.",
		Buckets: []float64{0.01, 0.1, 0.3, 0.6, 1, 3, 6, 9, 20, 30, 60, 90, 120, 240, 360, 720},
	})

	m.blocksMarkedForDeletion = blocksMarkedForDeletion

	return &m
}

// NewMetaSyncer returns a new Syncer for the given Bucket and directory.
// Blocks must be at least as old as the sync delay for being considered.
func NewMetaSyncer(logger log.Logger, reg prometheus.Registerer, bkt objstore.Bucket, fetcher block.MetadataFetcher, duplicateBlocksFilter block.DeduplicateFilter, ignoreDeletionMarkFilter *block.IgnoreDeletionMarkFilter, blocksMarkedForDeletion, garbageCollectedBlocks prometheus.Counter) (*Syncer, error) {
	if logger == nil {
		logger = log.NewNopLogger()
	}
	return &Syncer{
		logger:                   logger,
		reg:                      reg,
		bkt:                      bkt,
		fetcher:                  fetcher,
		blocks:                   map[ulid.ULID]*metadata.Meta{},
		metrics:                  newSyncerMetrics(reg, blocksMarkedForDeletion, garbageCollectedBlocks),
		duplicateBlocksFilter:    duplicateBlocksFilter,
		ignoreDeletionMarkFilter: ignoreDeletionMarkFilter,
	}, nil
}

// UntilNextDownsampling calculates how long it will take until the next downsampling operation.
// Returns an error if there will be no downsampling.
func UntilNextDownsampling(m *metadata.Meta) (time.Duration, error) {
	timeRange := time.Duration((m.MaxTime - m.MinTime) * int64(time.Millisecond))
	switch m.Thanos.Downsample.Resolution {
	case downsample.ResLevel2:
		return time.Duration(0), errors.New("no downsampling")
	case downsample.ResLevel1:
		return time.Duration(downsample.ResLevel2DownsampleRange*time.Millisecond) - timeRange, nil
	case downsample.ResLevel0:
		return time.Duration(downsample.ResLevel1DownsampleRange*time.Millisecond) - timeRange, nil
	default:
		panic(errors.Errorf("invalid resolution %v", m.Thanos.Downsample.Resolution))
	}
}

// SyncMetas synchronizes local state of block metas with what we have in the bucket.
func (s *Syncer) SyncMetas(ctx context.Context) error {
	s.mtx.Lock()
	defer s.mtx.Unlock()

	metas, partial, err := s.fetcher.Fetch(ctx)
	if err != nil {
		return retry(err)
	}
	s.blocks = metas
	s.partial = partial
	return nil
}

// Partial returns partial blocks since last sync.
func (s *Syncer) Partial() map[ulid.ULID]error {
	s.mtx.Lock()
	defer s.mtx.Unlock()

	return s.partial
}

// Metas returns loaded metadata blocks since last sync.
func (s *Syncer) Metas() map[ulid.ULID]*metadata.Meta {
	s.mtx.Lock()
	defer s.mtx.Unlock()

	return s.blocks
}

// GarbageCollect marks blocks for deletion from bucket if their data is available as part of a
// block with a higher compaction level.
// Call to SyncMetas function is required to populate duplicateIDs in duplicateBlocksFilter.
func (s *Syncer) GarbageCollect(ctx context.Context) error {
	s.mtx.Lock()
	defer s.mtx.Unlock()

	begin := time.Now()

	// Ignore filter exists before deduplicate filter.
	deletionMarkMap := s.ignoreDeletionMarkFilter.DeletionMarkBlocks()
	duplicateIDs := s.duplicateBlocksFilter.DuplicateIDs()

	// GarbageIDs contains the duplicateIDs, since these blocks can be replaced with other blocks.
	// We also remove ids present in deletionMarkMap since these blocks are already marked for deletion.
	garbageIDs := []ulid.ULID{}
	for _, id := range duplicateIDs {
		if _, exists := deletionMarkMap[id]; exists {
			continue
		}
		garbageIDs = append(garbageIDs, id)
	}

	for _, id := range garbageIDs {
		if ctx.Err() != nil {
			return ctx.Err()
		}

		// Spawn a new context so we always mark a block for deletion in full on shutdown.
		delCtx, cancel := context.WithTimeout(context.Background(), 5*time.Minute)

		level.Info(s.logger).Log("msg", "marking outdated block for deletion", "block", id)
		err := block.MarkForDeletion(delCtx, s.logger, s.bkt, id, "outdated block", s.metrics.blocksMarkedForDeletion)
		cancel()
		if err != nil {
			s.metrics.garbageCollectionFailures.Inc()
			return retry(errors.Wrapf(err, "mark block %s for deletion", id))
		}

		// Immediately update our in-memory state so no further call to SyncMetas is needed
		// after running garbage collection.
		delete(s.blocks, id)
		s.metrics.garbageCollectedBlocks.Inc()
	}
	s.metrics.garbageCollections.Inc()
	s.metrics.garbageCollectionDuration.Observe(time.Since(begin).Seconds())
	return nil
}

// Grouper is responsible to group all known blocks into sub groups which are safe to be
// compacted concurrently.
type Grouper interface {
	// Groups returns the compaction groups for all blocks currently known to the syncer.
	// It creates all groups from the scratch on every call.
	Groups(blocks map[ulid.ULID]*metadata.Meta) (res []*Group, err error)
}

// DefaultGrouper is the Thanos built-in grouper. It groups blocks based on downsample
// resolution and block's labels.
type DefaultGrouper struct {
	bkt                           objstore.Bucket
	logger                        log.Logger
	acceptMalformedIndex          bool
	enableVerticalCompaction      bool
	compactions                   *prometheus.CounterVec
	compactionRunsStarted         *prometheus.CounterVec
	compactionRunsCompleted       *prometheus.CounterVec
	compactionFailures            *prometheus.CounterVec
	verticalCompactions           *prometheus.CounterVec
	garbageCollectedBlocks        prometheus.Counter
	blocksMarkedForDeletion       prometheus.Counter
	blocksMarkedForNoCompact      prometheus.Counter
	hashFunc                      metadata.HashFunc
	blockFilesConcurrency         int
	compactBlocksFetchConcurrency int
}

// NewDefaultGrouper makes a new DefaultGrouper.
func NewDefaultGrouper(
	logger log.Logger,
	bkt objstore.Bucket,
	acceptMalformedIndex bool,
	enableVerticalCompaction bool,
	reg prometheus.Registerer,
	blocksMarkedForDeletion prometheus.Counter,
	garbageCollectedBlocks prometheus.Counter,
	blocksMarkedForNoCompact prometheus.Counter,
	hashFunc metadata.HashFunc,
	blockFilesConcurrency int,
	compactBlocksFetchConcurrency int,
) *DefaultGrouper {
	return &DefaultGrouper{
		bkt:                      bkt,
		logger:                   logger,
		acceptMalformedIndex:     acceptMalformedIndex,
		enableVerticalCompaction: enableVerticalCompaction,
		compactions: promauto.With(reg).NewCounterVec(prometheus.CounterOpts{
			Name: "thanos_compact_group_compactions_total",
			Help: "Total number of group compaction attempts that resulted in a new block.",
		}, []string{"resolution"}),
		compactionRunsStarted: promauto.With(reg).NewCounterVec(prometheus.CounterOpts{
			Name: "thanos_compact_group_compaction_runs_started_total",
			Help: "Total number of group compaction attempts.",
		}, []string{"resolution"}),
		compactionRunsCompleted: promauto.With(reg).NewCounterVec(prometheus.CounterOpts{
			Name: "thanos_compact_group_compaction_runs_completed_total",
			Help: "Total number of group completed compaction runs. This also includes compactor group runs that resulted with no compaction.",
		}, []string{"resolution"}),
		compactionFailures: promauto.With(reg).NewCounterVec(prometheus.CounterOpts{
			Name: "thanos_compact_group_compactions_failures_total",
			Help: "Total number of failed group compactions.",
		}, []string{"resolution"}),
		verticalCompactions: promauto.With(reg).NewCounterVec(prometheus.CounterOpts{
			Name: "thanos_compact_group_vertical_compactions_total",
			Help: "Total number of group compaction attempts that resulted in a new block based on overlapping blocks.",
		}, []string{"resolution"}),
		blocksMarkedForNoCompact:      blocksMarkedForNoCompact,
		garbageCollectedBlocks:        garbageCollectedBlocks,
		blocksMarkedForDeletion:       blocksMarkedForDeletion,
		hashFunc:                      hashFunc,
		blockFilesConcurrency:         blockFilesConcurrency,
		compactBlocksFetchConcurrency: compactBlocksFetchConcurrency,
	}
}

// Groups returns the compaction groups for all blocks currently known to the syncer.
// It creates all groups from the scratch on every call.
func (g *DefaultGrouper) Groups(blocks map[ulid.ULID]*metadata.Meta) (res []*Group, err error) {
	groups := map[string]*Group{}
	for _, m := range blocks {
		groupKey := m.Thanos.GroupKey()
		group, ok := groups[groupKey]
		if !ok {
			lbls := labels.FromMap(m.Thanos.Labels)
			resolutionLabel := m.Thanos.ResolutionString()
			group, err = NewGroup(
				log.With(g.logger, "group", fmt.Sprintf("%s@%v", resolutionLabel, lbls.String()), "groupKey", groupKey),
				g.bkt,
				groupKey,
				lbls,
				m.Thanos.Downsample.Resolution,
				g.acceptMalformedIndex,
				g.enableVerticalCompaction,
				g.compactions.WithLabelValues(resolutionLabel),
				g.compactionRunsStarted.WithLabelValues(resolutionLabel),
				g.compactionRunsCompleted.WithLabelValues(resolutionLabel),
				g.compactionFailures.WithLabelValues(resolutionLabel),
				g.verticalCompactions.WithLabelValues(resolutionLabel),
				g.garbageCollectedBlocks,
				g.blocksMarkedForDeletion,
				g.blocksMarkedForNoCompact,
				g.hashFunc,
				g.blockFilesConcurrency,
				g.compactBlocksFetchConcurrency,
			)
			if err != nil {
				return nil, errors.Wrap(err, "create compaction group")
			}
			groups[groupKey] = group
			res = append(res, group)
		}
		if err := group.AppendMeta(m); err != nil {
			return nil, errors.Wrap(err, "add compaction group")
		}
	}
	sort.Slice(res, func(i, j int) bool {
		return res[i].Key() < res[j].Key()
	})
	return res, nil
}

// Group captures a set of blocks that have the same origin labels and downsampling resolution.
// Those blocks generally contain the same series and can thus efficiently be compacted.
type Group struct {
	logger                        log.Logger
	bkt                           objstore.Bucket
	key                           string
	labels                        labels.Labels
	resolution                    int64
	mtx                           sync.Mutex
	metasByMinTime                []*metadata.Meta
	acceptMalformedIndex          bool
	enableVerticalCompaction      bool
	compactions                   prometheus.Counter
	compactionRunsStarted         prometheus.Counter
	compactionRunsCompleted       prometheus.Counter
	compactionFailures            prometheus.Counter
	verticalCompactions           prometheus.Counter
	groupGarbageCollectedBlocks   prometheus.Counter
	blocksMarkedForDeletion       prometheus.Counter
	blocksMarkedForNoCompact      prometheus.Counter
	hashFunc                      metadata.HashFunc
	blockFilesConcurrency         int
	compactBlocksFetchConcurrency int
	extensions                    any
}

// NewGroup returns a new compaction group.
func NewGroup(
	logger log.Logger,
	bkt objstore.Bucket,
	key string,
	lset labels.Labels,
	resolution int64,
	acceptMalformedIndex bool,
	enableVerticalCompaction bool,
	compactions prometheus.Counter,
	compactionRunsStarted prometheus.Counter,
	compactionRunsCompleted prometheus.Counter,
	compactionFailures prometheus.Counter,
	verticalCompactions prometheus.Counter,
	groupGarbageCollectedBlocks prometheus.Counter,
	blocksMarkedForDeletion prometheus.Counter,
	blocksMarkedForNoCompact prometheus.Counter,
	hashFunc metadata.HashFunc,
	blockFilesConcurrency int,
	compactBlocksFetchConcurrency int,
) (*Group, error) {
	if logger == nil {
		logger = log.NewNopLogger()
	}

	if blockFilesConcurrency <= 0 {
		return nil, errors.Errorf("invalid concurrency level (%d), blockFilesConcurrency level must be > 0", blockFilesConcurrency)
	}

	g := &Group{
		logger:                        logger,
		bkt:                           bkt,
		key:                           key,
		labels:                        lset,
		resolution:                    resolution,
		acceptMalformedIndex:          acceptMalformedIndex,
		enableVerticalCompaction:      enableVerticalCompaction,
		compactions:                   compactions,
		compactionRunsStarted:         compactionRunsStarted,
		compactionRunsCompleted:       compactionRunsCompleted,
		compactionFailures:            compactionFailures,
		verticalCompactions:           verticalCompactions,
		groupGarbageCollectedBlocks:   groupGarbageCollectedBlocks,
		blocksMarkedForDeletion:       blocksMarkedForDeletion,
		blocksMarkedForNoCompact:      blocksMarkedForNoCompact,
		hashFunc:                      hashFunc,
		blockFilesConcurrency:         blockFilesConcurrency,
		compactBlocksFetchConcurrency: compactBlocksFetchConcurrency,
	}
	return g, nil
}

// Key returns an identifier for the group.
func (cg *Group) Key() string {
	return cg.key
}

func (cg *Group) deleteFromGroup(target map[ulid.ULID]struct{}) {
	cg.mtx.Lock()
	defer cg.mtx.Unlock()
	var newGroupMeta []*metadata.Meta
	for _, meta := range cg.metasByMinTime {
		if _, found := target[meta.BlockMeta.ULID]; !found {
			newGroupMeta = append(newGroupMeta, meta)
		}
	}

	cg.metasByMinTime = newGroupMeta
}

// AppendMeta the block with the given meta to the group.
func (cg *Group) AppendMeta(meta *metadata.Meta) error {
	cg.mtx.Lock()
	defer cg.mtx.Unlock()

	if !labels.Equal(cg.labels, labels.FromMap(meta.Thanos.Labels)) {
		return errors.New("block and group labels do not match")
	}
	if cg.resolution != meta.Thanos.Downsample.Resolution {
		return errors.New("block and group resolution do not match")
	}

	cg.metasByMinTime = append(cg.metasByMinTime, meta)
	sort.Slice(cg.metasByMinTime, func(i, j int) bool {
		return cg.metasByMinTime[i].MinTime < cg.metasByMinTime[j].MinTime
	})
	return nil
}

// IDs returns all sorted IDs of blocks in the group.
func (cg *Group) IDs() (ids []ulid.ULID) {
	cg.mtx.Lock()
	defer cg.mtx.Unlock()

	for _, m := range cg.metasByMinTime {
		ids = append(ids, m.ULID)
	}
	sort.Slice(ids, func(i, j int) bool {
		return ids[i].Compare(ids[j]) < 0
	})
	return ids
}

// MinTime returns the min time across all group's blocks.
func (cg *Group) MinTime() int64 {
	cg.mtx.Lock()
	defer cg.mtx.Unlock()

	if len(cg.metasByMinTime) > 0 {
		return cg.metasByMinTime[0].MinTime
	}
	return math.MaxInt64
}

// MaxTime returns the max time across all group's blocks.
func (cg *Group) MaxTime() int64 {
	cg.mtx.Lock()
	defer cg.mtx.Unlock()

	max := int64(math.MinInt64)
	for _, m := range cg.metasByMinTime {
		if m.MaxTime > max {
			max = m.MaxTime
		}
	}
	return max
}

// Labels returns the labels that all blocks in the group share.
func (cg *Group) Labels() labels.Labels {
	return cg.labels
}

// Resolution returns the common downsampling resolution of blocks in the group.
func (cg *Group) Resolution() int64 {
	return cg.resolution
}

func (cg *Group) Extensions() any {
	return cg.extensions
}

func (cg *Group) ParseExtensions(v any) error {
	extensionsContent, err := json.Marshal(cg.extensions)
	if err != nil {
		return err
	}
	if err = json.Unmarshal(extensionsContent, v); err != nil {
		return err
	}
	return nil
}

func (cg *Group) SetExtensions(extensions any) {
	cg.extensions = extensions
}

// CompactProgressMetrics contains Prometheus metrics related to compaction progress.
type CompactProgressMetrics struct {
	NumberOfCompactionRuns   prometheus.Gauge
	NumberOfCompactionBlocks prometheus.Gauge
}

// ProgressCalculator calculates the progress of the compaction process for a given slice of Groups.
type ProgressCalculator interface {
	ProgressCalculate(ctx context.Context, groups []*Group) error
}

// CompactionProgressCalculator contains a planner and ProgressMetrics, which are updated during the compaction simulation process.
type CompactionProgressCalculator struct {
	planner Planner
	*CompactProgressMetrics
}

// NewCompactProgressCalculator creates a new CompactionProgressCalculator.
func NewCompactionProgressCalculator(reg prometheus.Registerer, planner *tsdbBasedPlanner) *CompactionProgressCalculator {
	return &CompactionProgressCalculator{
		planner: planner,
		CompactProgressMetrics: &CompactProgressMetrics{
			NumberOfCompactionRuns: promauto.With(reg).NewGauge(prometheus.GaugeOpts{
				Name: "thanos_compact_todo_compactions",
				Help: "number of compactions to be done",
			}),
			NumberOfCompactionBlocks: promauto.With(reg).NewGauge(prometheus.GaugeOpts{
				Name: "thanos_compact_todo_compaction_blocks",
				Help: "number of blocks planned to be compacted",
			}),
		},
	}
}

// ProgressCalculate calculates the number of blocks and compaction runs in the planning process of the given groups.
func (ps *CompactionProgressCalculator) ProgressCalculate(ctx context.Context, groups []*Group) error {
	groupCompactions := make(map[string]int, len(groups))
	groupBlocks := make(map[string]int, len(groups))

	for len(groups) > 0 {
		tmpGroups := make([]*Group, 0, len(groups))
		for _, g := range groups {
			if len(g.IDs()) == 1 {
				continue
			}
			plan, err := ps.planner.Plan(ctx, g.metasByMinTime, nil, g.extensions)
			if err != nil {
				return errors.Wrapf(err, "could not plan")
			}
			if len(plan) == 0 {
				continue
			}
			groupCompactions[g.key]++

			toRemove := make(map[ulid.ULID]struct{}, len(plan))
			metas := make([]*tsdb.BlockMeta, 0, len(plan))
			for _, p := range plan {
				metas = append(metas, &p.BlockMeta)
				toRemove[p.BlockMeta.ULID] = struct{}{}
			}
			g.deleteFromGroup(toRemove)

			groupBlocks[g.key] += len(plan)

			if len(g.metasByMinTime) == 0 {
				continue
			}

			newMeta := tsdb.CompactBlockMetas(ulid.MustNew(uint64(time.Now().Unix()), nil), metas...)
			if err := g.AppendMeta(&metadata.Meta{BlockMeta: *newMeta, Thanos: metadata.Thanos{Downsample: metadata.ThanosDownsample{Resolution: g.Resolution()}, Labels: g.Labels().Map()}}); err != nil {
				return errors.Wrapf(err, "append meta")
			}
			tmpGroups = append(tmpGroups, g)
		}

		groups = tmpGroups
	}

	ps.CompactProgressMetrics.NumberOfCompactionRuns.Set(0)
	ps.CompactProgressMetrics.NumberOfCompactionBlocks.Set(0)

	for key, iters := range groupCompactions {
		ps.CompactProgressMetrics.NumberOfCompactionRuns.Add(float64(iters))
		ps.CompactProgressMetrics.NumberOfCompactionBlocks.Add(float64(groupBlocks[key]))
	}

	return nil
}

// DownsampleProgressMetrics contains Prometheus metrics related to downsampling progress.
type DownsampleProgressMetrics struct {
	NumberOfBlocksDownsampled prometheus.Gauge
}

// DownsampleProgressCalculator contains DownsampleMetrics, which are updated during the downsampling simulation process.
type DownsampleProgressCalculator struct {
	*DownsampleProgressMetrics
}

// NewDownsampleProgressCalculator creates a new DownsampleProgressCalculator.
func NewDownsampleProgressCalculator(reg prometheus.Registerer) *DownsampleProgressCalculator {
	return &DownsampleProgressCalculator{
		DownsampleProgressMetrics: &DownsampleProgressMetrics{
			NumberOfBlocksDownsampled: promauto.With(reg).NewGauge(prometheus.GaugeOpts{
				Name: "thanos_compact_todo_downsample_blocks",
				Help: "number of blocks to be downsampled",
			}),
		},
	}
}

// ProgressCalculate calculates the number of blocks to be downsampled for the given groups.
func (ds *DownsampleProgressCalculator) ProgressCalculate(ctx context.Context, groups []*Group) error {
	sources5m := map[ulid.ULID]struct{}{}
	sources1h := map[ulid.ULID]struct{}{}
	groupBlocks := make(map[string]int, len(groups))

	for _, group := range groups {
		for _, m := range group.metasByMinTime {
			switch m.Thanos.Downsample.Resolution {
			case downsample.ResLevel0:
				continue
			case downsample.ResLevel1:
				for _, id := range m.Compaction.Sources {
					sources5m[id] = struct{}{}
				}
			case downsample.ResLevel2:
				for _, id := range m.Compaction.Sources {
					sources1h[id] = struct{}{}
				}
			default:
				return errors.Errorf("unexpected downsampling resolution %d", m.Thanos.Downsample.Resolution)
			}

		}
	}

	for _, group := range groups {
		for _, m := range group.metasByMinTime {
			switch m.Thanos.Downsample.Resolution {
			case downsample.ResLevel0:
				missing := false
				for _, id := range m.Compaction.Sources {
					if _, ok := sources5m[id]; !ok {
						missing = true
						break
					}
				}
				if !missing {
					continue
				}

				if m.MaxTime-m.MinTime < downsample.ResLevel1DownsampleRange {
					continue
				}
				groupBlocks[group.key]++
			case downsample.ResLevel1:
				missing := false
				for _, id := range m.Compaction.Sources {
					if _, ok := sources1h[id]; !ok {
						missing = true
						break
					}
				}
				if !missing {
					continue
				}

				if m.MaxTime-m.MinTime < downsample.ResLevel2DownsampleRange {
					continue
				}
				groupBlocks[group.key]++
			}
		}
	}

	ds.DownsampleProgressMetrics.NumberOfBlocksDownsampled.Set(0)
	for _, blocks := range groupBlocks {
		ds.DownsampleProgressMetrics.NumberOfBlocksDownsampled.Add(float64(blocks))
	}

	return nil
}

// RetentionProgressMetrics contains Prometheus metrics related to retention progress.
type RetentionProgressMetrics struct {
	NumberOfBlocksToDelete prometheus.Gauge
}

// RetentionProgressCalculator contains RetentionProgressMetrics, which are updated during the retention simulation process.
type RetentionProgressCalculator struct {
	*RetentionProgressMetrics
	retentionByResolution map[ResolutionLevel]time.Duration
}

// NewRetentionProgressCalculator creates a new RetentionProgressCalculator.
func NewRetentionProgressCalculator(reg prometheus.Registerer, retentionByResolution map[ResolutionLevel]time.Duration) *RetentionProgressCalculator {
	return &RetentionProgressCalculator{
		retentionByResolution: retentionByResolution,
		RetentionProgressMetrics: &RetentionProgressMetrics{
			NumberOfBlocksToDelete: promauto.With(reg).NewGauge(prometheus.GaugeOpts{
				Name: "thanos_compact_todo_deletion_blocks",
				Help: "number of blocks that have crossed their retention period",
			}),
		},
	}
}

// ProgressCalculate calculates the number of blocks to be retained for the given groups.
func (rs *RetentionProgressCalculator) ProgressCalculate(ctx context.Context, groups []*Group) error {
	groupBlocks := make(map[string]int, len(groups))

	for _, group := range groups {
		for _, m := range group.metasByMinTime {
			retentionDuration := rs.retentionByResolution[ResolutionLevel(m.Thanos.Downsample.Resolution)]
			if retentionDuration.Seconds() == 0 {
				continue
			}
			maxTime := time.Unix(m.MaxTime/1000, 0)
			if time.Now().After(maxTime.Add(retentionDuration)) {
				groupBlocks[group.key]++
			}
		}
	}

	rs.RetentionProgressMetrics.NumberOfBlocksToDelete.Set(0)
	for _, blocks := range groupBlocks {
		rs.RetentionProgressMetrics.NumberOfBlocksToDelete.Add(float64(blocks))
	}

	return nil
}

// Planner returns blocks to compact.
type Planner interface {
	// Plan returns a list of blocks that should be compacted into single one.
	// The blocks can be overlapping. The provided metadata has to be ordered by minTime.
	Plan(ctx context.Context, metasByMinTime []*metadata.Meta, errChan chan error, extensions any) ([]*metadata.Meta, error)
}

type BlockDeletableChecker interface {
	CanDelete(group *Group, blockID ulid.ULID) bool
}

type DefaultBlockDeletableChecker struct {
}

func (c DefaultBlockDeletableChecker) CanDelete(_ *Group, _ ulid.ULID) bool {
	return true
}

type CompactionLifecycleCallback interface {
	PreCompactionCallback(ctx context.Context, logger log.Logger, group *Group, toCompactBlocks []*metadata.Meta) error
	PostCompactionCallback(ctx context.Context, logger log.Logger, group *Group, blockID ulid.ULID) error
	GetBlockPopulator(ctx context.Context, logger log.Logger, group *Group) (tsdb.BlockPopulator, error)
}

type DefaultCompactionLifecycleCallback struct {
}

func (c DefaultCompactionLifecycleCallback) PreCompactionCallback(_ context.Context, _ log.Logger, _ *Group, toCompactBlocks []*metadata.Meta) error {
	// Due to #183 we verify that none of the blocks in the plan have overlapping sources.
	// This is one potential source of how we could end up with duplicated chunks.
	uniqueSources := map[ulid.ULID]struct{}{}
	for _, m := range toCompactBlocks {
		for _, s := range m.Compaction.Sources {
			if _, ok := uniqueSources[s]; ok {
				return halt(errors.Errorf("overlapping sources detected for plan %v", toCompactBlocks))
			}
			uniqueSources[s] = struct{}{}
		}
	}
	return nil
}

func (c DefaultCompactionLifecycleCallback) PostCompactionCallback(_ context.Context, _ log.Logger, _ *Group, _ ulid.ULID) error {
	return nil
}

func (c DefaultCompactionLifecycleCallback) GetBlockPopulator(_ context.Context, _ log.Logger, _ *Group) (tsdb.BlockPopulator, error) {
	return tsdb.DefaultBlockPopulator{}, nil
}

// Compactor provides compaction against an underlying storage of time series data.
// This is similar to tsdb.Compactor just without Plan method.
// TODO(bwplotka): Split the Planner from Compactor on upstream as well, so we can import it.
type Compactor interface {
	// Write persists a Block into a directory.
	// No Block is written when resulting Block has 0 samples, and returns empty ulid.ULID{}.
	Write(dest string, b tsdb.BlockReader, mint, maxt int64, parent *tsdb.BlockMeta) (ulid.ULID, error)

	// Compact runs compaction against the provided directories. Must
	// only be called concurrently with results of Plan().
	// Can optionally pass a list of already open blocks,
	// to avoid having to reopen them.
	// When resulting Block has 0 samples
	//  * No block is written.
	//  * The source dirs are marked Deletable.
	//  * Returns empty ulid.ULID{}.
	Compact(dest string, dirs []string, open []*tsdb.Block) (ulid.ULID, error)
	CompactWithBlockPopulator(dest string, dirs []string, open []*tsdb.Block, blockPopulator tsdb.BlockPopulator) (ulid.ULID, error)
}

// Compact plans and runs a single compaction against the group. The compacted result
// is uploaded into the bucket the blocks were retrieved from.
func (cg *Group) Compact(ctx context.Context, dir string, planner Planner, comp Compactor, blockDeletableChecker BlockDeletableChecker, compactionLifecycleCallback CompactionLifecycleCallback) (shouldRerun bool, compID ulid.ULID, rerr error) {
	cg.compactionRunsStarted.Inc()

	subDir := filepath.Join(dir, cg.Key())

	defer func() {
		// Leave the compact directory for inspection if it is a halt error
		// or if it is not then so that possibly we would not have to download everything again.
		if rerr != nil {
			return
		}
		if err := os.RemoveAll(subDir); err != nil {
			level.Error(cg.logger).Log("msg", "failed to remove compaction group work directory", "path", subDir, "err", err)
		}
	}()

	if err := os.MkdirAll(subDir, 0750); err != nil {
		return false, ulid.ULID{}, errors.Wrap(err, "create compaction group dir")
	}

	errChan := make(chan error, 1)
	err := tracing.DoInSpanWithErr(ctx, "compaction_group", func(ctx context.Context) (err error) {
		shouldRerun, compID, err = cg.compact(ctx, subDir, planner, comp, blockDeletableChecker, compactionLifecycleCallback, errChan)
		return err
	}, opentracing.Tags{"group.key": cg.Key()})
	errChan <- err
	close(errChan)
	if err != nil {
		cg.compactionFailures.Inc()
		return false, ulid.ULID{}, err
	}
	cg.compactionRunsCompleted.Inc()
	return shouldRerun, compID, nil
}

// Issue347Error is a type wrapper for errors that should invoke repair process for broken block.
type Issue347Error struct {
	err error

	id ulid.ULID
}

func issue347Error(err error, brokenBlock ulid.ULID) Issue347Error {
	return Issue347Error{err: err, id: brokenBlock}
}

func (e Issue347Error) Error() string {
	return e.err.Error()
}

// IsIssue347Error returns true if the base error is a Issue347Error.
func IsIssue347Error(err error) bool {
	_, ok := errors.Cause(err).(Issue347Error)
	return ok
}

// OutOfOrderChunkError is a type wrapper for OOO chunk error from validating block index.
type OutOfOrderChunksError struct {
	err error
	id  ulid.ULID
}

func (e OutOfOrderChunksError) Error() string {
	return e.err.Error()
}

func outOfOrderChunkError(err error, brokenBlock ulid.ULID) OutOfOrderChunksError {
	return OutOfOrderChunksError{err: err, id: brokenBlock}
}

// IsOutOfOrderChunkError returns true if the base error is a OutOfOrderChunkError.
func IsOutOfOrderChunkError(err error) bool {
	_, ok := errors.Cause(err).(OutOfOrderChunksError)
	return ok
}

// HaltError is a type wrapper for errors that should halt any further progress on compactions.
type HaltError struct {
	err error
}

func halt(err error) HaltError {
	return HaltError{err: err}
}

func (e HaltError) Error() string {
	return e.err.Error()
}

// IsHaltError returns true if the base error is a HaltError.
// If a multierror is passed, any halt error will return true.
func IsHaltError(err error) bool {
	if multiErr, ok := errors.Cause(err).(errutil.NonNilMultiError); ok {
		for _, err := range multiErr {
			if _, ok := errors.Cause(err).(HaltError); ok {
				return true
			}
		}
		return false
	}

	_, ok := errors.Cause(err).(HaltError)
	return ok
}

// RetryError is a type wrapper for errors that should trigger warning log and retry whole compaction loop, but aborting
// current compaction further progress.
type RetryError struct {
	err error
}

func retry(err error) error {
	if IsHaltError(err) {
		return err
	}
	return RetryError{err: err}
}

func (e RetryError) Error() string {
	return e.err.Error()
}

// IsRetryError returns true if the base error is a RetryError.
// If a multierror is passed, all errors must be retriable.
func IsRetryError(err error) bool {
	if multiErr, ok := errors.Cause(err).(errutil.NonNilMultiError); ok {
		for _, err := range multiErr {
			if _, ok := errors.Cause(err).(RetryError); !ok {
				return false
			}
		}
		return true
	}

	_, ok := errors.Cause(err).(RetryError)
	return ok
}

func (cg *Group) areBlocksOverlapping(include *metadata.Meta, exclude ...*metadata.Meta) error {
	var (
		metas      []tsdb.BlockMeta
		excludeMap = map[ulid.ULID]struct{}{}
	)

	for _, meta := range exclude {
		excludeMap[meta.ULID] = struct{}{}
	}

	for _, m := range cg.metasByMinTime {
		if _, ok := excludeMap[m.ULID]; ok {
			continue
		}
		metas = append(metas, m.BlockMeta)
	}

	if include != nil {
		metas = append(metas, include.BlockMeta)
	}

	sort.Slice(metas, func(i, j int) bool {
		return metas[i].MinTime < metas[j].MinTime
	})
	if overlaps := tsdb.OverlappingBlocks(metas); len(overlaps) > 0 {
		return errors.Errorf("overlaps found while gathering blocks. %s", overlaps)
	}
	return nil
}

// RepairIssue347 repairs the https://github.com/prometheus/tsdb/issues/347 issue when having issue347Error.
func RepairIssue347(ctx context.Context, logger log.Logger, bkt objstore.Bucket, blocksMarkedForDeletion prometheus.Counter, issue347Err error) error {
	ie, ok := errors.Cause(issue347Err).(Issue347Error)
	if !ok {
		return errors.Errorf("Given error is not an issue347 error: %v", issue347Err)
	}

	level.Info(logger).Log("msg", "Repairing block broken by https://github.com/prometheus/tsdb/issues/347", "id", ie.id, "err", issue347Err)

	tmpdir, err := os.MkdirTemp("", fmt.Sprintf("repair-issue-347-id-%s-", ie.id))
	if err != nil {
		return err
	}

	defer func() {
		if err := os.RemoveAll(tmpdir); err != nil {
			level.Warn(logger).Log("msg", "failed to remote tmpdir", "err", err, "tmpdir", tmpdir)
		}
	}()

	bdir := filepath.Join(tmpdir, ie.id.String())
	if err := block.Download(ctx, logger, bkt, ie.id, bdir); err != nil {
		return retry(errors.Wrapf(err, "download block %s", ie.id))
	}

	meta, err := metadata.ReadFromDir(bdir)
	if err != nil {
		return errors.Wrapf(err, "read meta from %s", bdir)
	}

	resid, err := block.Repair(logger, tmpdir, ie.id, metadata.CompactorRepairSource, block.IgnoreIssue347OutsideChunk)
	if err != nil {
		return errors.Wrapf(err, "repair failed for block %s", ie.id)
	}

	// Verify repaired id before uploading it.
	if err := block.VerifyIndex(logger, filepath.Join(tmpdir, resid.String(), block.IndexFilename), meta.MinTime, meta.MaxTime); err != nil {
		return errors.Wrapf(err, "repaired block is invalid %s", resid)
	}

	level.Info(logger).Log("msg", "uploading repaired block", "newID", resid)
	if err = block.Upload(ctx, logger, bkt, filepath.Join(tmpdir, resid.String()), metadata.NoneFunc); err != nil {
		return retry(errors.Wrapf(err, "upload of %s failed", resid))
	}

	level.Info(logger).Log("msg", "deleting broken block", "id", ie.id)

	// Spawn a new context so we always mark a block for deletion in full on shutdown.
	delCtx, cancel := context.WithTimeout(context.Background(), 5*time.Minute)
	defer cancel()

	// TODO(bplotka): Issue with this will introduce overlap that will halt compactor. Automate that (fix duplicate overlaps caused by this).
	if err := block.MarkForDeletion(delCtx, logger, bkt, ie.id, "source of repaired block", blocksMarkedForDeletion); err != nil {
		return errors.Wrapf(err, "marking old block %s for deletion has failed", ie.id)
	}
	return nil
}

func (cg *Group) compact(ctx context.Context, dir string, planner Planner, comp Compactor, blockDeletableChecker BlockDeletableChecker, compactionLifecycleCallback CompactionLifecycleCallback, errChan chan error) (shouldRerun bool, compID ulid.ULID, _ error) {
	cg.mtx.Lock()
	defer cg.mtx.Unlock()

	// Check for overlapped blocks.
	overlappingBlocks := false
	if err := cg.areBlocksOverlapping(nil); err != nil {
		// TODO(bwplotka): It would really nice if we could still check for other overlaps than replica. In fact this should be checked
		// in syncer itself. Otherwise with vertical compaction enabled we will sacrifice this important check.
		if !cg.enableVerticalCompaction {
			return false, ulid.ULID{}, halt(errors.Wrap(err, "pre compaction overlap check"))
		}

		overlappingBlocks = true
	}

	var toCompact []*metadata.Meta
	if err := tracing.DoInSpanWithErr(ctx, "compaction_planning", func(ctx context.Context) (e error) {
		toCompact, e = planner.Plan(ctx, cg.metasByMinTime, errChan, cg.extensions)
		return e
	}); err != nil {
		return false, ulid.ULID{}, errors.Wrap(err, "plan compaction")
	}
	if len(toCompact) == 0 {
		// Nothing to do.
		return false, ulid.ULID{}, nil
	}

	level.Info(cg.logger).Log("msg", "compaction available and planned", "plan", fmt.Sprintf("%v", toCompact))

	// Once we have a plan we need to download the actual data.
	groupCompactionBegin := time.Now()
	begin := groupCompactionBegin

	if err := compactionLifecycleCallback.PreCompactionCallback(ctx, cg.logger, cg, toCompact); err != nil {
		return false, ulid.ULID{}, errors.Wrapf(err, "failed to run pre compaction callback for plan: %s", fmt.Sprintf("%v", toCompact))
	}
	level.Info(cg.logger).Log("msg", "finished running pre compaction callback; downloading blocks", "plan", fmt.Sprintf("%v", toCompact), "duration", time.Since(begin), "duration_ms", time.Since(begin).Milliseconds())

	begin = time.Now()
	g, errCtx := errgroup.WithContext(ctx)
	g.SetLimit(cg.compactBlocksFetchConcurrency)

	toCompactDirs := make([]string, 0, len(toCompact))
	for _, m := range toCompact {
		bdir := filepath.Join(dir, m.ULID.String())
		func(ctx context.Context, meta *metadata.Meta) {
			g.Go(func() error {
				start := time.Now()
				if err := tracing.DoInSpanWithErr(ctx, "compaction_block_download", func(ctx context.Context) error {
					return block.Download(ctx, cg.logger, cg.bkt, meta.ULID, bdir, objstore.WithFetchConcurrency(cg.blockFilesConcurrency))
				}, opentracing.Tags{"block.id": meta.ULID}); err != nil {
					return retry(errors.Wrapf(err, "download block %s", meta.ULID))
				}
				level.Debug(cg.logger).Log("msg", "downloaded block", "block", meta.ULID.String(), "duration", time.Since(start), "duration_ms", time.Since(start).Milliseconds())

				start = time.Now()
				// Ensure all input blocks are valid.
				var stats block.HealthStats
				if err := tracing.DoInSpanWithErr(ctx, "compaction_block_health_stats", func(ctx context.Context) (e error) {
					stats, e = block.GatherIndexHealthStats(cg.logger, filepath.Join(bdir, block.IndexFilename), meta.MinTime, meta.MaxTime)
					return e
				}, opentracing.Tags{"block.id": meta.ULID}); err != nil {
					return errors.Wrapf(err, "gather index issues for block %s", bdir)
				}

				if err := stats.CriticalErr(); err != nil {
					return halt(errors.Wrapf(err, "block with not healthy index found %s; Compaction level %v; Labels: %v", bdir, meta.Compaction.Level, meta.Thanos.Labels))
				}

				if err := stats.OutOfOrderChunksErr(); err != nil {
					return outOfOrderChunkError(errors.Wrapf(err, "blocks with out-of-order chunks are dropped from compaction:  %s", bdir), meta.ULID)
				}

				if err := stats.Issue347OutsideChunksErr(); err != nil {
					return issue347Error(errors.Wrapf(err, "invalid, but reparable block %s", bdir), meta.ULID)
				}

				if err := stats.OutOfOrderLabelsErr(); !cg.acceptMalformedIndex && err != nil {
					return errors.Wrapf(err,
						"block id %s, try running with --debug.accept-malformed-index", meta.ULID)
				}
				level.Debug(cg.logger).Log("msg", "verified block", "block", meta.ULID.String(), "duration", time.Since(start), "duration_ms", time.Since(start).Milliseconds())
				return nil
			})
		}(errCtx, m)

		toCompactDirs = append(toCompactDirs, bdir)
	}
	sourceBlockStr := fmt.Sprintf("%v", toCompactDirs)

	if err := g.Wait(); err != nil {
		return false, ulid.ULID{}, err
	}

	level.Info(cg.logger).Log("msg", "downloaded and verified blocks; compacting blocks", "plan", sourceBlockStr, "duration", time.Since(begin), "duration_ms", time.Since(begin).Milliseconds())

	begin = time.Now()
	if err := tracing.DoInSpanWithErr(ctx, "compaction", func(ctx context.Context) (e error) {
		populateBlockFunc, e := compactionLifecycleCallback.GetBlockPopulator(ctx, cg.logger, cg)
		if e != nil {
			return e
		}
		compID, e = comp.CompactWithBlockPopulator(dir, toCompactDirs, nil, populateBlockFunc)
		return e
	}); err != nil {
		return false, ulid.ULID{}, halt(errors.Wrapf(err, "compact blocks %v", toCompactDirs))
	}
	if compID == (ulid.ULID{}) {
		// Prometheus compactor found that the compacted block would have no samples.
		level.Info(cg.logger).Log("msg", "compacted block would have no samples, deleting source blocks", "blocks", sourceBlockStr)
		for _, meta := range toCompact {
			if meta.Stats.NumSamples == 0 {
				if err := cg.deleteBlock(meta.ULID, filepath.Join(dir, meta.ULID.String()), blockDeletableChecker); err != nil {
					level.Warn(cg.logger).Log("msg", "failed to mark for deletion an empty block found during compaction", "block", meta.ULID)
				}
			}
		}
		// Even though this block was empty, there may be more work to do.
		return true, ulid.ULID{}, nil
	}
	cg.compactions.Inc()
	if overlappingBlocks {
		cg.verticalCompactions.Inc()
	}
	level.Info(cg.logger).Log("msg", "compacted blocks", "new", compID,
		"blocks", sourceBlockStr, "duration", time.Since(begin), "duration_ms", time.Since(begin).Milliseconds(), "overlapping_blocks", overlappingBlocks)

	bdir := filepath.Join(dir, compID.String())
	index := filepath.Join(bdir, block.IndexFilename)

<<<<<<< HEAD
	newMeta, err := metadata.InjectThanos(cg.logger, bdir, metadata.Thanos{
		Labels:       cg.labels.Map(),
		Downsample:   metadata.ThanosDownsample{Resolution: cg.resolution},
		Source:       metadata.CompactorSource,
		SegmentFiles: block.GetSegmentFiles(bdir),
		Extensions:   cg.extensions,
	}, nil)
	if err != nil {
		return false, ulid.ULID{}, errors.Wrapf(err, "failed to finalize the block %s", bdir)
=======
	if err := os.Remove(filepath.Join(bdir, "tombstones")); err != nil {
		return false, ulid.ULID{}, errors.Wrap(err, "remove tombstones")
>>>>>>> df3a5f80
	}

	newMeta, err := metadata.ReadFromDir(bdir)
	if err != nil {
		return false, ulid.ULID{}, errors.Wrap(err, "read new meta")
	}

	var stats block.HealthStats
	// Ensure the output block is valid.
	err = tracing.DoInSpanWithErr(ctx, "compaction_verify_index", func(ctx context.Context) error {
		stats, err = block.GatherIndexHealthStats(cg.logger, index, newMeta.MinTime, newMeta.MaxTime)
		if err != nil {
			return err
		}
		return stats.AnyErr()
	})
	if !cg.acceptMalformedIndex && err != nil {
		return false, ulid.ULID{}, halt(errors.Wrapf(err, "invalid result block %s", bdir))
	}

	thanosMeta := metadata.Thanos{
		Labels:       cg.labels.Map(),
		Downsample:   metadata.ThanosDownsample{Resolution: cg.resolution},
		Source:       metadata.CompactorSource,
		SegmentFiles: block.GetSegmentFiles(bdir),
	}
	if stats.ChunkMaxSize > 0 {
		thanosMeta.IndexStats.ChunkMaxSize = stats.ChunkMaxSize
	}
	if stats.SeriesMaxSize > 0 {
		thanosMeta.IndexStats.SeriesMaxSize = stats.SeriesMaxSize
	}
	newMeta, err = metadata.InjectThanos(cg.logger, bdir, thanosMeta, nil)
	if err != nil {
		return false, ulid.ULID{}, errors.Wrapf(err, "failed to finalize the block %s", bdir)
	}

	// Ensure the output block is not overlapping with anything else,
	// unless vertical compaction is enabled.
	if !cg.enableVerticalCompaction {
		if err := cg.areBlocksOverlapping(newMeta, toCompact...); err != nil {
			return false, ulid.ULID{}, halt(errors.Wrapf(err, "resulted compacted block %s overlaps with something", bdir))
		}
	}

	begin = time.Now()

	err = tracing.DoInSpanWithErr(ctx, "compaction_block_upload", func(ctx context.Context) error {
		return block.Upload(ctx, cg.logger, cg.bkt, bdir, cg.hashFunc, objstore.WithUploadConcurrency(cg.blockFilesConcurrency))
	})
	if err != nil {
		return false, ulid.ULID{}, retry(errors.Wrapf(err, "upload of %s failed", compID))
	}
	level.Info(cg.logger).Log("msg", "uploaded block", "result_block", compID, "duration", time.Since(begin), "duration_ms", time.Since(begin).Milliseconds())

	// Mark for deletion the blocks we just compacted from the group and bucket so they do not get included
	// into the next planning cycle.
	// Eventually the block we just uploaded should get synced into the group again (including sync-delay).
	for _, meta := range toCompact {
		err = tracing.DoInSpanWithErr(ctx, "compaction_block_delete", func(ctx context.Context) error {
			return cg.deleteBlock(meta.ULID, filepath.Join(dir, meta.ULID.String()), blockDeletableChecker)
		}, opentracing.Tags{"block.id": meta.ULID})
		if err != nil {
			return false, ulid.ULID{}, retry(errors.Wrapf(err, "mark old block for deletion from bucket"))
		}
		cg.groupGarbageCollectedBlocks.Inc()
	}

	level.Info(cg.logger).Log("msg", "running post compaction callback", "result_block", compID)
	if err := compactionLifecycleCallback.PostCompactionCallback(ctx, cg.logger, cg, compID); err != nil {
		return false, ulid.ULID{}, retry(errors.Wrapf(err, "failed to run post compaction callback for result block %s", compID))
	}
	level.Info(cg.logger).Log("msg", "finished running post compaction callback", "result_block", compID)

	level.Info(cg.logger).Log("msg", "finished compacting blocks", "result_block", compID, "source_blocks", sourceBlockStr,
		"duration", time.Since(groupCompactionBegin), "duration_ms", time.Since(groupCompactionBegin).Milliseconds())
	return true, compID, nil
}

func (cg *Group) deleteBlock(id ulid.ULID, bdir string, blockDeletableChecker BlockDeletableChecker) error {
	if err := os.RemoveAll(bdir); err != nil {
		return errors.Wrapf(err, "remove old block dir %s", id)
	}

	if blockDeletableChecker.CanDelete(cg, id) {
		// Spawn a new context so we always mark a block for deletion in full on shutdown.
		delCtx, cancel := context.WithTimeout(context.Background(), 5*time.Minute)
		defer cancel()
		level.Info(cg.logger).Log("msg", "marking compacted block for deletion", "old_block", id)
		if err := block.MarkForDeletion(delCtx, cg.logger, cg.bkt, id, "source of compacted block", cg.blocksMarkedForDeletion); err != nil {
			return errors.Wrapf(err, "mark block %s for deletion from bucket", id)
		}
	}
	return nil
}

// BucketCompactor compacts blocks in a bucket.
type BucketCompactor struct {
	logger                         log.Logger
	sy                             *Syncer
	grouper                        Grouper
	comp                           Compactor
	planner                        Planner
	blockDeletableChecker          BlockDeletableChecker
	compactionLifecycleCallback    CompactionLifecycleCallback
	compactDir                     string
	bkt                            objstore.Bucket
	concurrency                    int
	skipBlocksWithOutOfOrderChunks bool
}

// NewBucketCompactor creates a new bucket compactor.
func NewBucketCompactor(
	logger log.Logger,
	sy *Syncer,
	grouper Grouper,
	planner Planner,
	comp Compactor,
	compactDir string,
	bkt objstore.Bucket,
	concurrency int,
	skipBlocksWithOutOfOrderChunks bool,
) (*BucketCompactor, error) {
	if concurrency <= 0 {
		return nil, errors.Errorf("invalid concurrency level (%d), concurrency level must be > 0", concurrency)
	}
	return NewBucketCompactorWithCheckerAndCallback(
		logger,
		sy,
		grouper,
		planner,
		comp,
		DefaultBlockDeletableChecker{},
		DefaultCompactionLifecycleCallback{},
		compactDir,
		bkt,
		concurrency,
		skipBlocksWithOutOfOrderChunks,
	)
}

func NewBucketCompactorWithCheckerAndCallback(
	logger log.Logger,
	sy *Syncer,
	grouper Grouper,
	planner Planner,
	comp Compactor,
	blockDeletableChecker BlockDeletableChecker,
	compactionLifecycleCallback CompactionLifecycleCallback,
	compactDir string,
	bkt objstore.Bucket,
	concurrency int,
	skipBlocksWithOutOfOrderChunks bool,
) (*BucketCompactor, error) {
	if concurrency <= 0 {
		return nil, errors.Errorf("invalid concurrency level (%d), concurrency level must be > 0", concurrency)
	}
	return &BucketCompactor{
		logger:                         logger,
		sy:                             sy,
		grouper:                        grouper,
		planner:                        planner,
		comp:                           comp,
		blockDeletableChecker:          blockDeletableChecker,
		compactionLifecycleCallback:    compactionLifecycleCallback,
		compactDir:                     compactDir,
		bkt:                            bkt,
		concurrency:                    concurrency,
		skipBlocksWithOutOfOrderChunks: skipBlocksWithOutOfOrderChunks,
	}, nil
}

// Compact runs compaction over bucket.
func (c *BucketCompactor) Compact(ctx context.Context) (rerr error) {
	defer func() {
		// Do not remove the compactDir if an error has occurred
		// because potentially on the next run we would not have to download
		// everything again.
		if rerr != nil {
			return
		}
		if err := os.RemoveAll(c.compactDir); err != nil {
			level.Error(c.logger).Log("msg", "failed to remove compaction work directory", "path", c.compactDir, "err", err)
		}
	}()

	// Loop over bucket and compact until there's no work left.
	for {
		var (
			wg                     sync.WaitGroup
			workCtx, workCtxCancel = context.WithCancel(ctx)
			groupChan              = make(chan *Group)
			errChan                = make(chan error, c.concurrency)
			finishedAllGroups      = true
			mtx                    sync.Mutex
		)
		defer workCtxCancel()

		// Set up workers who will compact the groups when the groups are ready.
		// They will compact available groups until they encounter an error, after which they will stop.
		for i := 0; i < c.concurrency; i++ {
			wg.Add(1)
			go func() {
				defer wg.Done()
				for g := range groupChan {
					shouldRerunGroup, _, err := g.Compact(workCtx, c.compactDir, c.planner, c.comp, c.blockDeletableChecker, c.compactionLifecycleCallback)
					if err == nil {
						if shouldRerunGroup {
							mtx.Lock()
							finishedAllGroups = false
							mtx.Unlock()
						}
						continue
					}

					if IsIssue347Error(err) {
						if err := RepairIssue347(workCtx, c.logger, c.bkt, c.sy.metrics.blocksMarkedForDeletion, err); err == nil {
							mtx.Lock()
							finishedAllGroups = false
							mtx.Unlock()
							continue
						}
					}
					// If block has out of order chunk and it has been configured to skip it,
					// then we can mark the block for no compaction so that the next compaction run
					// will skip it.
					if IsOutOfOrderChunkError(err) && c.skipBlocksWithOutOfOrderChunks {
						if err := block.MarkForNoCompact(
							ctx,
							c.logger,
							c.bkt,
							err.(OutOfOrderChunksError).id,
							metadata.OutOfOrderChunksNoCompactReason,
							"OutofOrderChunk: marking block with out-of-order series/chunks to as no compact to unblock compaction", g.blocksMarkedForNoCompact); err == nil {
							mtx.Lock()
							finishedAllGroups = false
							mtx.Unlock()
							continue
						}
					}
					errChan <- errors.Wrapf(err, "group %s", g.Key())
					return
				}
			}()
		}

		level.Info(c.logger).Log("msg", "start sync of metas")
		if err := c.sy.SyncMetas(ctx); err != nil {
			return errors.Wrap(err, "sync")
		}

		level.Info(c.logger).Log("msg", "start of GC")
		// Blocks that were compacted are garbage collected after each Compaction.
		// However if compactor crashes we need to resolve those on startup.
		if err := c.sy.GarbageCollect(ctx); err != nil {
			return errors.Wrap(err, "garbage")
		}

		groups, err := c.grouper.Groups(c.sy.Metas())
		if err != nil {
			return errors.Wrap(err, "build compaction groups")
		}

		ignoreDirs := []string{}
		for _, gr := range groups {
			for _, grID := range gr.IDs() {
				ignoreDirs = append(ignoreDirs, filepath.Join(gr.Key(), grID.String()))
			}
		}

		if err := runutil.DeleteAll(c.compactDir, ignoreDirs...); err != nil {
			level.Warn(c.logger).Log("msg", "failed deleting non-compaction group directories/files, some disk space usage might have leaked. Continuing", "err", err, "dir", c.compactDir)
		}

		level.Info(c.logger).Log("msg", "start of compactions")

		// Send all groups found during this pass to the compaction workers.
		var groupErrs errutil.MultiError
	groupLoop:
		for _, g := range groups {
			// Ignore groups with only one block because there is nothing to compact.
			if len(g.IDs()) == 1 {
				continue
			}
			select {
			case groupErr := <-errChan:
				groupErrs.Add(groupErr)
				break groupLoop
			case groupChan <- g:
			}
		}
		close(groupChan)
		wg.Wait()

		// Collect any other error reported by the workers, or any error reported
		// while we were waiting for the last batch of groups to run the compaction.
		close(errChan)
		for groupErr := range errChan {
			groupErrs.Add(groupErr)
		}

		workCtxCancel()
		if len(groupErrs) > 0 {
			return groupErrs.Err()
		}

		if finishedAllGroups {
			break
		}
	}
	level.Info(c.logger).Log("msg", "compaction iterations done")
	return nil
}

var _ block.MetadataFilter = &GatherNoCompactionMarkFilter{}

// GatherNoCompactionMarkFilter is a block.Fetcher filter that passes all metas. While doing it, it gathers all no-compact-mark.json markers.
// Not go routine safe.
// TODO(bwplotka): Add unit test.
type GatherNoCompactionMarkFilter struct {
	logger             log.Logger
	bkt                objstore.InstrumentedBucketReader
	noCompactMarkedMap map[ulid.ULID]*metadata.NoCompactMark
	concurrency        int
	mtx                sync.Mutex
}

// NewGatherNoCompactionMarkFilter creates GatherNoCompactionMarkFilter.
func NewGatherNoCompactionMarkFilter(logger log.Logger, bkt objstore.InstrumentedBucketReader, concurrency int) *GatherNoCompactionMarkFilter {
	return &GatherNoCompactionMarkFilter{
		logger:      logger,
		bkt:         bkt,
		concurrency: concurrency,
	}
}

// NoCompactMarkedBlocks returns block ids that were marked for no compaction.
func (f *GatherNoCompactionMarkFilter) NoCompactMarkedBlocks() map[ulid.ULID]*metadata.NoCompactMark {
	f.mtx.Lock()
	copiedNoCompactMarked := make(map[ulid.ULID]*metadata.NoCompactMark, len(f.noCompactMarkedMap))
	for k, v := range f.noCompactMarkedMap {
		copiedNoCompactMarked[k] = v
	}
	f.mtx.Unlock()

	return copiedNoCompactMarked
}

// Filter passes all metas, while gathering no compact markers.
func (f *GatherNoCompactionMarkFilter) Filter(ctx context.Context, metas map[ulid.ULID]*metadata.Meta, synced block.GaugeVec, modified block.GaugeVec) error {
	var localNoCompactMapMtx sync.Mutex

	noCompactMarkedMap := make(map[ulid.ULID]*metadata.NoCompactMark)

	// Make a copy of block IDs to check, in order to avoid concurrency issues
	// between the scheduler and workers.
	blockIDs := make([]ulid.ULID, 0, len(metas))
	for id := range metas {
		blockIDs = append(blockIDs, id)
	}

	var (
		eg errgroup.Group
		ch = make(chan ulid.ULID, f.concurrency)
	)

	for i := 0; i < f.concurrency; i++ {
		eg.Go(func() error {
			var lastErr error
			for id := range ch {
				m := &metadata.NoCompactMark{}
				// TODO(bwplotka): Hook up bucket cache here + reset API so we don't introduce API calls .
				if err := metadata.ReadMarker(ctx, f.logger, f.bkt, id.String(), m); err != nil {
					if errors.Cause(err) == metadata.ErrorMarkerNotFound {
						continue
					}
					if errors.Cause(err) == metadata.ErrorUnmarshalMarker {
						level.Warn(f.logger).Log("msg", "found partial no-compact-mark.json; if we will see it happening often for the same block, consider manually deleting no-compact-mark.json from the object storage", "block", id, "err", err)
						continue
					}
					// Remember the last error and continue draining the channel.
					lastErr = err
					continue
				}

				localNoCompactMapMtx.Lock()
				noCompactMarkedMap[id] = m
				localNoCompactMapMtx.Unlock()
				synced.WithLabelValues(block.MarkedForNoCompactionMeta).Inc()
			}

			return lastErr
		})
	}

	// Workers scheduled, distribute blocks.
	eg.Go(func() error {
		defer close(ch)

		for _, id := range blockIDs {
			select {
			case ch <- id:
				// Nothing to do.
			case <-ctx.Done():
				return ctx.Err()
			}
		}

		return nil
	})

	if err := eg.Wait(); err != nil {
		return errors.Wrap(err, "filter blocks marked for no compaction")
	}

	f.mtx.Lock()
	f.noCompactMarkedMap = noCompactMarkedMap
	f.mtx.Unlock()

	return nil
}<|MERGE_RESOLUTION|>--- conflicted
+++ resolved
@@ -1174,20 +1174,8 @@
 	bdir := filepath.Join(dir, compID.String())
 	index := filepath.Join(bdir, block.IndexFilename)
 
-<<<<<<< HEAD
-	newMeta, err := metadata.InjectThanos(cg.logger, bdir, metadata.Thanos{
-		Labels:       cg.labels.Map(),
-		Downsample:   metadata.ThanosDownsample{Resolution: cg.resolution},
-		Source:       metadata.CompactorSource,
-		SegmentFiles: block.GetSegmentFiles(bdir),
-		Extensions:   cg.extensions,
-	}, nil)
-	if err != nil {
-		return false, ulid.ULID{}, errors.Wrapf(err, "failed to finalize the block %s", bdir)
-=======
 	if err := os.Remove(filepath.Join(bdir, "tombstones")); err != nil {
 		return false, ulid.ULID{}, errors.Wrap(err, "remove tombstones")
->>>>>>> df3a5f80
 	}
 
 	newMeta, err := metadata.ReadFromDir(bdir)
@@ -1213,6 +1201,7 @@
 		Downsample:   metadata.ThanosDownsample{Resolution: cg.resolution},
 		Source:       metadata.CompactorSource,
 		SegmentFiles: block.GetSegmentFiles(bdir),
+		Extensions:   cg.extensions,
 	}
 	if stats.ChunkMaxSize > 0 {
 		thanosMeta.IndexStats.ChunkMaxSize = stats.ChunkMaxSize
