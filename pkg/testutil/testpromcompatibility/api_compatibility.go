// Copyright (c) The Thanos Authors.
// Licensed under the Apache License 2.0.

package testpromcompatibility

import (
	"encoding/json"
	"time"

	"github.com/prometheus/prometheus/model/labels"
	"github.com/prometheus/prometheus/rules"
)

type RuleDiscovery struct {
	RuleGroups []*RuleGroup `json:"groups"`
}

// Same as https://github.com/prometheus/prometheus/blob/c530b4b456cc5f9ec249f771dff187eb7715dc9b/web/api/v1/api.go#L955
// but with Partial Response.
type RuleGroup struct {
	Name           string    `json:"name"`
	File           string    `json:"file"`
	Rules          []Rule    `json:"rules"`
	Interval       float64   `json:"interval"`
	EvaluationTime float64   `json:"evaluationTime"`
<<<<<<< HEAD
	LastEvaluation time.Time `json:"lastEvaluation"`
	Limit          int       `json:"limit"`
=======
	LastEvaluation time.Time `json:"lastEvaluation,omitempty"`
>>>>>>> eb93f76f

	PartialResponseStrategy string `json:"partialResponseStrategy"`
}

//RuleGroupCopy is used in custom MarshalJSON to marshal protobuf.Timestamp into pretty timestamp

// https://github.com/prometheus/prometheus/blob/c530b4b456cc5f9ec249f771dff187eb7715dc9b/web/api/v1/api.go#L1016
// MarshalJSON marshals a rulegroup while ensuring that `rules' is always non-empty.
func (r *RuleGroup) MarshalJSON() ([]byte, error) {
	if r.Rules == nil {
		r.Rules = make([]Rule, 0)
	}

	// 	r1 := &RuleGroupCopy{
	// 		Name: r.Name,
	// 		File: r.File,
	// 		Rules: r.Rules,
	// 		Interval: r.Interval,
	// 		EvaluationTime: r.EvaluationTime,
	// 		LastEvaluation: timestampToTime(r.LastEvaluation),
	// 		PartialResponseStrategy: r.PartialResponseStrategy,
	// 	}
	type plain RuleGroup
	return json.Marshal((*plain)(r))
}

type Rule interface{}

type AlertAPI struct {
	Alerts []*Alert `json:"alerts"`
}

type Alert struct {
	Labels      *labels.Labels `json:"labels"`
	Annotations *labels.Labels `json:"annotations"`
	State       string         `json:"state"`
	ActiveAt    time.Time      `json:"activeAt,omitempty"`
	Value       string         `json:"value"`

	PartialResponseStrategy string `json:"partialResponseStrategy"`
}

type AlertingRule struct {
	// State can be "pending", "firing", "inactive".
	State          string           `json:"state"`
	Name           string           `json:"name"`
	Query          string           `json:"query"`
	Duration       float64          `json:"duration"`
	Labels         labels.Labels    `json:"labels"`
	Annotations    labels.Labels    `json:"annotations"`
	Alerts         []*Alert         `json:"alerts"`
	Health         rules.RuleHealth `json:"health"`
	LastError      string           `json:"lastError,omitempty"`
	EvaluationTime float64          `json:"evaluationTime"`
	LastEvaluation time.Time        `json:"lastEvaluation,omitempty"`
	// Type of an AlertingRule is always "alerting".
	Type string `json:"type"`
}

type RecordingRule struct {
	Name           string           `json:"name"`
	Query          string           `json:"query"`
	Labels         labels.Labels    `json:"labels"`
	Health         rules.RuleHealth `json:"health"`
	LastError      string           `json:"lastError,omitempty"`
	EvaluationTime float64          `json:"evaluationTime"`
	LastEvaluation time.Time        `json:"lastEvaluation"`
	// Type of a prometheusRecordingRule is always "recording".
	Type string `json:"type"`
}<|MERGE_RESOLUTION|>--- conflicted
+++ resolved
@@ -23,12 +23,8 @@
 	Rules          []Rule    `json:"rules"`
 	Interval       float64   `json:"interval"`
 	EvaluationTime float64   `json:"evaluationTime"`
-<<<<<<< HEAD
-	LastEvaluation time.Time `json:"lastEvaluation"`
+	LastEvaluation time.Time `json:"lastEvaluation,omitempty"`
 	Limit          int       `json:"limit"`
-=======
-	LastEvaluation time.Time `json:"lastEvaluation,omitempty"`
->>>>>>> eb93f76f
 
 	PartialResponseStrategy string `json:"partialResponseStrategy"`
 }
