// Copyright (c) The Thanos Authors.
// Licensed under the Apache License 2.0.

syntax = "proto3";
package thanos;

import "store/storepb/types.proto";
import "store/labelpb/types.proto";
import "google/protobuf/timestamp.proto";

option go_package = "github.com/thanos-io/thanos/pkg/rules/rulespb";

message Timestamp {
    // Represents seconds of UTC time since Unix epoch
    // 1970-01-01T00:00:00Z. Must be from 0001-01-01T00:00:00Z to
    // 9999-12-31T23:59:59Z inclusive.
    int64 seconds = 1;

    // Non-negative fractions of a second at nanosecond resolution. Negative
    // second values with fractions must still have non-negative nanos values
    // that count forward in time. Must be from 0 to 999,999,999
    // inclusive.
    int32 nanos = 2;
}
/// Rules represents API that is responsible for gathering rules and their statuses.
service Rules {
    /// Rules has info for all rules.
    /// Returned rules are expected to include external labels.
    rpc Rules(RulesRequest) returns (stream RulesResponse);
}

message RulesRequest {
    enum Type {
        ALL = 0;
        /// This will make sure strings.ToLower(.String()) will match 'alert' and 'record' values for
        /// Prometheus HTTP API.
        /// NOTE: The implementation has to return empty rule groups as well.
        ALERT  = 1;
        RECORD = 2;
    }
    Type type = 1;
    PartialResponseStrategy partial_response_strategy = 2;
    repeated string matcher_string = 3;
}

message RulesResponse {
    oneof result {
        /// group for rule groups. It is up to server implementation to decide how many of those to put here within single frame.
        RuleGroup group = 1;

        /// warning is considered an information piece in place of series for warning purposes.
        /// It is used to warn rule API users about suspicious cases or partial response (if enabled).
        string warning = 2;
    }
}


/// RuleGroups is set of rule groups.
/// This and below APIs are meant to be used for unmarshaling and marshsaling rules from/to Prometheus API.
/// That's why json tag has to be customized and matching https://github.com/prometheus/prometheus/blob/c530b4b456cc5f9ec249f771dff187eb7715dc9b/web/api/v1/api.go#L955
/// NOTE: See rules_custom_test.go for compatibility tests.
///
/// For rule parsing from YAML configuration other struct is used: https://github.com/prometheus/prometheus/blob/20b1f596f6fb16107ef0c244d240b0ad6da36829/pkg/rulefmt/rulefmt.go#L105
message RuleGroups {
    // @gotags: json:"groups"
    repeated RuleGroup groups = 1;
}

/// RuleGroup has info for rules which are part of a group.
message RuleGroup {
<<<<<<< HEAD
    string name                               = 1 [(gogoproto.jsontag) = "name" ];
    string file                               = 2 [(gogoproto.jsontag) = "file" ];
    repeated Rule rules                       = 3 [(gogoproto.jsontag) = "rules" ];
    double interval                           = 4 [(gogoproto.jsontag) = "interval" ];
    double evaluation_duration_seconds        = 5 [(gogoproto.jsontag) = "evaluationTime" ]; // TODO: Is it really second?
    google.protobuf.Timestamp last_evaluation = 6 [(gogoproto.jsontag) = "lastEvaluation", (gogoproto.stdtime) = true, (gogoproto.nullable) = false ];
    int64 limit                               = 9 [(gogoproto.jsontag) = "limit" ];
=======
    // @gotags: json:"name"
    string name                               = 1;
    // @gotags: json:"file"
    string file                               = 2;
    // @gotags: json:"rules"
    repeated Rule rules                       = 3;
    // @gotags: json:"interval"
    double interval                           = 4;
    // @gotags: json:"evaluationTime"
    double evaluation_duration_seconds        = 5; // TODO: Is it really second?
    // @gotags: json:"lastEvaluation,omitempty"
    Timestamp last_evaluation = 6;
>>>>>>> eb93f76f

    // Thanos specific.
    // @gotags: json:"partialResponseStrategy"
    PartialResponseStrategy PartialResponseStrategy = 8;
}

message Rule {
    oneof result {
        RecordingRule recording = 1;
        Alert alert= 2;
    }
}

/// AlertState represents state of the alert. Has to match 1:1 Prometheus AlertState:
//
// StateInactive is the state of an alert that is neither firing nor pending.
//StateInactive AlertState = iota
// StatePending is the state of an alert that has been active for less than
// the configured threshold duration.
//StatePending
// StateFiring is the state of an alert that has been active for longer than
// the configured threshold duration.
//StateFiring
enum AlertState {
    INACTIVE            = 0;
    PENDING             = 1;
    FIRING              = 2;
}

message AlertInstance {
    // @gotags: json:"labels"
    ZLabelSet labels                     = 1;
    // @gotags: json:"annotations"
    ZLabelSet annotations                = 2;
    // @gotags: json:"state"
    AlertState state                     = 3;
    // @gotags: json:"activeAt,omitempty"
    Timestamp active_at  = 4;
    // @gotags: json:"value"
    string value                         = 5;
    // Thanos specific. Used mainly for alert API purposes.
    // @gotags: json:"partialResponseStrategy"
    PartialResponseStrategy PartialResponseStrategy = 6;
}

message Alert {
    /// state returns the maximum state of alert instances for this rule.
    // @gotags: json:"state"
    AlertState state                          = 1;
    // @gotags: json:"name"
    string name                               = 2;
    // @gotags: json:"query"
    string query                              = 3;
    // @gotags: json:"duration"
    double duration_seconds                   = 4;
    // @gotags: json:"labels"
    ZLabelSet labels                          = 5;
    // @gotags: json:"annotations"
    ZLabelSet annotations                     = 6;
    // @gotags: json:"alerts"
    repeated AlertInstance alerts             = 7;
    // @gotags: json:"health"
    string health                             = 8;
    // @gotags: json:"lastError,omitempty"
    string last_error                         = 9;
    // @gotags: json:"evaluationTime"
    double evaluation_duration_seconds        = 10;
    // @gotags: json:"lastEvaluation,omitempty"
    Timestamp last_evaluation = 11;
}

message RecordingRule {
    // @gotags: json:"name"
    string name                               = 1;
    // @gotags: json:"query"
    string query                              = 2;
    // @gotags: json:"labels"
    ZLabelSet labels                          = 3;
    // @gotags: json:"health"
    string health                             = 4;
    // @gotags: json:"lastError,omitempty"
    string last_error                         = 5;
    // @gotags: json:"evaluationTime"
    double evaluation_duration_seconds        = 6;
    // @gotags: json:"lastEvaluation,omitempty"
    Timestamp last_evaluation = 7;
}<|MERGE_RESOLUTION|>--- conflicted
+++ resolved
@@ -68,15 +68,6 @@
 
 /// RuleGroup has info for rules which are part of a group.
 message RuleGroup {
-<<<<<<< HEAD
-    string name                               = 1 [(gogoproto.jsontag) = "name" ];
-    string file                               = 2 [(gogoproto.jsontag) = "file" ];
-    repeated Rule rules                       = 3 [(gogoproto.jsontag) = "rules" ];
-    double interval                           = 4 [(gogoproto.jsontag) = "interval" ];
-    double evaluation_duration_seconds        = 5 [(gogoproto.jsontag) = "evaluationTime" ]; // TODO: Is it really second?
-    google.protobuf.Timestamp last_evaluation = 6 [(gogoproto.jsontag) = "lastEvaluation", (gogoproto.stdtime) = true, (gogoproto.nullable) = false ];
-    int64 limit                               = 9 [(gogoproto.jsontag) = "limit" ];
-=======
     // @gotags: json:"name"
     string name                               = 1;
     // @gotags: json:"file"
@@ -89,7 +80,8 @@
     double evaluation_duration_seconds        = 5; // TODO: Is it really second?
     // @gotags: json:"lastEvaluation,omitempty"
     Timestamp last_evaluation = 6;
->>>>>>> eb93f76f
+    int64 limit                               = 9;
+
 
     // Thanos specific.
     // @gotags: json:"partialResponseStrategy"
