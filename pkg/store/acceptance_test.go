// Copyright (c) The Thanos Authors.
// Licensed under the Apache License 2.0.

package store

import (
	"context"
	"fmt"
	"math"
	"net/url"
	"os"
	"path/filepath"
	"testing"
	"time"

	"github.com/efficientgo/core/testutil"
	"github.com/go-kit/log"
	"github.com/pkg/errors"
	"golang.org/x/exp/slices"

	"github.com/prometheus/common/model"
	"github.com/prometheus/prometheus/model/labels"
	"github.com/prometheus/prometheus/model/relabel"
	"github.com/prometheus/prometheus/model/timestamp"
	"github.com/prometheus/prometheus/storage"
	"github.com/prometheus/prometheus/tsdb"
	"github.com/prometheus/prometheus/tsdb/chunkenc"

	"github.com/thanos-io/objstore"
	"github.com/thanos-io/objstore/providers/filesystem"

	"github.com/thanos-io/thanos/pkg/block"
	"github.com/thanos-io/thanos/pkg/block/metadata"
	"github.com/thanos-io/thanos/pkg/component"
	"github.com/thanos-io/thanos/pkg/promclient"
	"github.com/thanos-io/thanos/pkg/store/labelpb"
	"github.com/thanos-io/thanos/pkg/store/storepb"
	"github.com/thanos-io/thanos/pkg/store/storepb/prompb"
	storetestutil "github.com/thanos-io/thanos/pkg/store/storepb/testutil"
	"github.com/thanos-io/thanos/pkg/testutil/custom"
	"github.com/thanos-io/thanos/pkg/testutil/e2eutil"
)

func TestMain(m *testing.M) {
	custom.TolerantVerifyLeakMain(m)
}

type labelNameCallCase struct {
	matchers []storepb.LabelMatcher
	start    int64
	end      int64

	expectedNames []string
	expectErr     error
}

type labelValuesCallCase struct {
	label string

	matchers []storepb.LabelMatcher
	start    int64
	end      int64

	expectedValues []string
	expectErr      error
}

type seriesCallCase struct {
	matchers   []storepb.LabelMatcher
	start      int64
	end        int64
	skipChunks bool

	expectedLabels []labels.Labels
	expectErr      error
}

type startStoreFn func(t *testing.T, extLset labels.Labels, append func(app storage.Appender)) storepb.StoreServer

// testStoreAPIsAcceptance tests StoreAPI from closed box perspective.
func testStoreAPIsAcceptance(t *testing.T, startStore startStoreFn) {
	t.Helper()

	now := time.Now()
	extLset := labels.FromStrings("region", "eu-west")
	for _, tc := range []struct {
		desc             string
		appendFn         func(app storage.Appender)
		labelNameCalls   []labelNameCallCase
		labelValuesCalls []labelValuesCallCase
		seriesCalls      []seriesCallCase
	}{
		{
			desc: "no label in tsdb, empty results",
			labelNameCalls: []labelNameCallCase{
				{start: timestamp.FromTime(minTime), end: timestamp.FromTime(maxTime)},
			},
			labelValuesCalls: []labelValuesCallCase{
				{start: timestamp.FromTime(minTime), end: timestamp.FromTime(maxTime), expectErr: errors.New("rpc error: code = InvalidArgument desc = label name parameter cannot be empty")},
				{start: timestamp.FromTime(minTime), end: timestamp.FromTime(maxTime), label: "foo"},
				{start: timestamp.FromTime(minTime), end: timestamp.FromTime(maxTime), label: "region", expectedValues: []string{"eu-west"}}, // External labels should be visible.
			},
		},
		{
			desc: "{foo=foovalue1} 1",
			appendFn: func(app storage.Appender) {
				_, err := app.Append(0, labels.FromStrings("foo", "foovalue1"), timestamp.FromTime(now), 1)
				testutil.Ok(t, err)
				testutil.Ok(t, app.Commit())
			},
			labelNameCalls: []labelNameCallCase{
				{start: timestamp.FromTime(minTime), end: timestamp.FromTime(maxTime), expectedNames: []string{"foo", "region"}},
			},
			labelValuesCalls: []labelValuesCallCase{
				{start: timestamp.FromTime(minTime), end: timestamp.FromTime(maxTime), label: "foo", expectedValues: []string{"foovalue1"}},
				{start: timestamp.FromTime(minTime), end: timestamp.FromTime(maxTime), label: "replica"},
			},
		},
		{
			desc: "{foo=foovalue2} 1 and {foo=foovalue2} 1",
			appendFn: func(app storage.Appender) {
				_, err := app.Append(0, labels.FromStrings("foo", "foovalue1"), timestamp.FromTime(now), 1)
				testutil.Ok(t, err)
				_, err = app.Append(0, labels.FromStrings("foo", "foovalue2"), timestamp.FromTime(now), 1)
				testutil.Ok(t, err)
				testutil.Ok(t, app.Commit())
			},
			labelNameCalls: []labelNameCallCase{
				{start: timestamp.FromTime(minTime), end: timestamp.FromTime(maxTime), expectedNames: []string{"foo", "region"}},
			},
			labelValuesCalls: []labelValuesCallCase{
				{start: timestamp.FromTime(minTime), end: timestamp.FromTime(maxTime), label: "foo", expectedValues: []string{"foovalue1", "foovalue2"}},
			},
		},
		{
			desc: "{foo=foovalue1, bar=barvalue1} 1 and {foo=foovalue2} 1 and {foo=foovalue2} 1",
			appendFn: func(app storage.Appender) {
				_, err := app.Append(0, labels.FromStrings("foo", "foovalue1"), timestamp.FromTime(now), 1)
				testutil.Ok(t, err)
				_, err = app.Append(0, labels.FromStrings("foo", "foovalue2"), timestamp.FromTime(now), 1)
				testutil.Ok(t, err)
				_, err = app.Append(0, labels.FromStrings("foo", "foovalue1", "bar", "barvalue1"), timestamp.FromTime(now), 1)
				testutil.Ok(t, err)
				testutil.Ok(t, app.Commit())
			},
			labelNameCalls: []labelNameCallCase{
				{start: timestamp.FromTime(minTime), end: timestamp.FromTime(maxTime), expectedNames: []string{"bar", "foo", "region"}},
				// Query range outside added samples timestamp.
				// NOTE: Ideally we could do 'end: timestamp.FromTime(now.Add(-1 * time.Second))'. In practice however we index labels within block range, so we approximate label and label values to chunk of block time.
				{start: timestamp.FromTime(minTime), end: timestamp.FromTime(now.Add(-4 * time.Hour))},
				// Matchers on normal series.
				{
					start:         timestamp.FromTime(minTime),
					end:           timestamp.FromTime(maxTime),
					expectedNames: []string{"bar", "foo", "region"},
					matchers:      []storepb.LabelMatcher{{Type: storepb.LabelMatcher_EQ, Name: "bar", Value: "barvalue1"}},
				},
				{
					start:         timestamp.FromTime(minTime),
					end:           timestamp.FromTime(maxTime),
					expectedNames: []string{"foo", "region"},
					matchers:      []storepb.LabelMatcher{{Type: storepb.LabelMatcher_EQ, Name: "foo", Value: "foovalue2"}},
				},
				{
					start:    timestamp.FromTime(minTime),
					end:      timestamp.FromTime(maxTime),
					matchers: []storepb.LabelMatcher{{Type: storepb.LabelMatcher_EQ, Name: "bar", Value: "different"}},
				},
				// Matchers on external labels.
				{
					start:         timestamp.FromTime(minTime),
					end:           timestamp.FromTime(maxTime),
					expectedNames: []string{"bar", "foo", "region"},
					matchers:      []storepb.LabelMatcher{{Type: storepb.LabelMatcher_EQ, Name: "region", Value: "eu-west"}},
				},
				{
					start:    timestamp.FromTime(minTime),
					end:      timestamp.FromTime(maxTime),
					matchers: []storepb.LabelMatcher{{Type: storepb.LabelMatcher_EQ, Name: "region", Value: "different"}},
				},
			},
			labelValuesCalls: []labelValuesCallCase{
				{start: timestamp.FromTime(minTime), end: timestamp.FromTime(maxTime), label: "foo", expectedValues: []string{"foovalue1", "foovalue2"}},
				{start: timestamp.FromTime(minTime), end: timestamp.FromTime(maxTime), label: "bar", expectedValues: []string{"barvalue1"}},
				// Query range outside added samples timestamp.
				// NOTE: Ideally we could do 'end: timestamp.FromTime(now.Add(-1 * time.Second))'. In practice however we index labels within block range, so we approximate label and label values to chunk of block time.
				{start: timestamp.FromTime(minTime), end: timestamp.FromTime(now.Add(-4 * time.Hour)), label: "foo"},
				{start: timestamp.FromTime(minTime), end: timestamp.FromTime(now.Add(-4 * time.Hour)), label: "bar"},
				// Matchers on normal series.
				{
					start:          timestamp.FromTime(minTime),
					end:            timestamp.FromTime(maxTime),
					label:          "foo",
					expectedValues: []string{"foovalue1"},
					matchers:       []storepb.LabelMatcher{{Type: storepb.LabelMatcher_EQ, Name: "bar", Value: "barvalue1"}},
				},
				{
					start:    timestamp.FromTime(minTime),
					end:      timestamp.FromTime(maxTime),
					label:    "foo",
					matchers: []storepb.LabelMatcher{{Type: storepb.LabelMatcher_EQ, Name: "bar", Value: "different"}},
				},
				// Matchers on external labels.
				{
					start:          timestamp.FromTime(minTime),
					end:            timestamp.FromTime(maxTime),
					label:          "region",
					expectedValues: []string(nil),
					matchers:       []storepb.LabelMatcher{{Type: storepb.LabelMatcher_EQ, Name: "__name__", Value: "nonexistent"}},
				},
				{
					start:          timestamp.FromTime(minTime),
					end:            timestamp.FromTime(maxTime),
					label:          "region",
					expectedValues: []string(nil),
					matchers:       []storepb.LabelMatcher{{Type: storepb.LabelMatcher_EQ, Name: "region", Value: "eu-east"}},
				},
				{
					start:          timestamp.FromTime(minTime),
					end:            timestamp.FromTime(maxTime),
					label:          "foo",
					expectedValues: []string{"foovalue1", "foovalue2"},
					matchers:       []storepb.LabelMatcher{{Type: storepb.LabelMatcher_EQ, Name: "region", Value: "eu-west"}},
				},
				{
					start:          timestamp.FromTime(minTime),
					end:            timestamp.FromTime(maxTime),
					label:          "bar",
					expectedValues: []string{"barvalue1"},
					matchers:       []storepb.LabelMatcher{{Type: storepb.LabelMatcher_EQ, Name: "region", Value: "eu-west"}},
				},
				{
					start:    timestamp.FromTime(minTime),
					end:      timestamp.FromTime(maxTime),
					label:    "foo",
					matchers: []storepb.LabelMatcher{{Type: storepb.LabelMatcher_EQ, Name: "region", Value: "different"}},
				},
				{
					start:    timestamp.FromTime(minTime),
					end:      timestamp.FromTime(maxTime),
					label:    "bar",
					matchers: []storepb.LabelMatcher{{Type: storepb.LabelMatcher_EQ, Name: "region", Value: "different"}},
				},
			},
		},
		{
			desc: "conflicting internal and external labels when skipping chunks",
			appendFn: func(app storage.Appender) {
				_, err := app.Append(0, labels.FromStrings("foo", "bar", "region", "somewhere"), 0, 0)
				testutil.Ok(t, err)
				testutil.Ok(t, app.Commit())
			},
			seriesCalls: []seriesCallCase{
				{
					start: timestamp.FromTime(minTime),
					end:   timestamp.FromTime(maxTime),
					matchers: []storepb.LabelMatcher{
						{Type: storepb.LabelMatcher_EQ, Name: "foo", Value: "bar"},
					},
					skipChunks: true,
					expectedLabels: []labels.Labels{
						labels.FromStrings("foo", "bar", "region", "eu-west"),
					},
				},
			},
		},
		{
			desc: "series matcher on other labels when requesting external labels",
			appendFn: func(app storage.Appender) {
				_, err := app.Append(0, labels.FromStrings("__name__", "up", "foo", "bar", "job", "C"), 0, 0)
				testutil.Ok(t, err)
				_, err = app.Append(0, labels.FromStrings("__name__", "up", "foo", "baz", "job", "C"), 0, 0)
				testutil.Ok(t, err)

				testutil.Ok(t, app.Commit())
			},
			labelValuesCalls: []labelValuesCallCase{
				{
					start: timestamp.FromTime(minTime),
					end:   timestamp.FromTime(maxTime),
					label: "region",
					matchers: []storepb.LabelMatcher{
						{Type: storepb.LabelMatcher_EQ, Name: "__name__", Value: "up"},
						{Type: storepb.LabelMatcher_EQ, Name: "job", Value: "C"},
					},
					expectedValues: []string{"eu-west"},
				},
			},
		},
		{
			// Testcases taken from https://github.com/prometheus/prometheus/blob/95e705612c1d557f1681bd081a841b78f93ee158/tsdb/querier_test.go#L1898
			desc: "matching behavior",
			appendFn: func(app storage.Appender) {
				_, err := app.Append(0, labels.FromStrings("n", "1"), 0, 0)
				testutil.Ok(t, err)
				_, err = app.Append(0, labels.FromStrings("n", "1", "i", "a"), 0, 0)
				testutil.Ok(t, err)
				_, err = app.Append(0, labels.FromStrings("n", "1", "i", "b"), 0, 0)
				testutil.Ok(t, err)
				_, err = app.Append(0, labels.FromStrings("n", "2"), 0, 0)
				testutil.Ok(t, err)
				_, err = app.Append(0, labels.FromStrings("n", "2.5"), 0, 0)
				testutil.Ok(t, err)

				testutil.Ok(t, app.Commit())
			},
			seriesCalls: []seriesCallCase{
				{
					start: timestamp.FromTime(minTime),
					end:   timestamp.FromTime(maxTime),
					matchers: []storepb.LabelMatcher{
						{Type: storepb.LabelMatcher_EQ, Name: "n", Value: "1"},
					},
					expectedLabels: []labels.Labels{
						labels.FromStrings("i", "a", "n", "1", "region", "eu-west"),
						labels.FromStrings("i", "b", "n", "1", "region", "eu-west"),
						labels.FromStrings("n", "1", "region", "eu-west"),
					},
				},
				{
					start: timestamp.FromTime(minTime),
					end:   timestamp.FromTime(maxTime),
					matchers: []storepb.LabelMatcher{
						{Type: storepb.LabelMatcher_EQ, Name: "n", Value: "1"},
						{Type: storepb.LabelMatcher_EQ, Name: "i", Value: "a"},
					},
					expectedLabels: []labels.Labels{
						labels.FromStrings("i", "a", "n", "1", "region", "eu-west"),
					},
				},
				{
					start: timestamp.FromTime(minTime),
					end:   timestamp.FromTime(maxTime),
					matchers: []storepb.LabelMatcher{
						{Type: storepb.LabelMatcher_EQ, Name: "n", Value: "1"},
						{Type: storepb.LabelMatcher_EQ, Name: "i", Value: "missing"},
					},
					expectedLabels: []labels.Labels{},
				},
				{
					start: timestamp.FromTime(minTime),
					end:   timestamp.FromTime(maxTime),
					matchers: []storepb.LabelMatcher{
						{Type: storepb.LabelMatcher_EQ, Name: "missing", Value: ""},
					},
					expectedLabels: []labels.Labels{
						labels.FromStrings("i", "a", "n", "1", "region", "eu-west"),
						labels.FromStrings("i", "b", "n", "1", "region", "eu-west"),
						labels.FromStrings("n", "1", "region", "eu-west"),
						labels.FromStrings("n", "2", "region", "eu-west"),
						labels.FromStrings("n", "2.5", "region", "eu-west"),
					},
				},
				{
					start: timestamp.FromTime(minTime),
					end:   timestamp.FromTime(maxTime),
					matchers: []storepb.LabelMatcher{
						{Type: storepb.LabelMatcher_NEQ, Name: "n", Value: "1"},
					},
					expectedLabels: []labels.Labels{
						labels.FromStrings("n", "2", "region", "eu-west"),
						labels.FromStrings("n", "2.5", "region", "eu-west"),
					},
				},
				{
					start: timestamp.FromTime(minTime),
					end:   timestamp.FromTime(maxTime),
					matchers: []storepb.LabelMatcher{
						{Type: storepb.LabelMatcher_RE, Name: "i", Value: ".+"},
					},
					expectedLabels: []labels.Labels{
						labels.FromStrings("i", "a", "n", "1", "region", "eu-west"),
						labels.FromStrings("i", "b", "n", "1", "region", "eu-west"),
					},
				},
				{
					start: timestamp.FromTime(minTime),
					end:   timestamp.FromTime(maxTime),
					matchers: []storepb.LabelMatcher{
						{Type: storepb.LabelMatcher_RE, Name: "i", Value: ".*"},
					},
					expectedLabels: []labels.Labels{
						labels.FromStrings("i", "a", "n", "1", "region", "eu-west"),
						labels.FromStrings("i", "b", "n", "1", "region", "eu-west"),
						labels.FromStrings("n", "1", "region", "eu-west"),
						labels.FromStrings("n", "2", "region", "eu-west"),
						labels.FromStrings("n", "2.5", "region", "eu-west"),
					},
				},
				{
					start: timestamp.FromTime(minTime),
					end:   timestamp.FromTime(maxTime),
					matchers: []storepb.LabelMatcher{
						{Type: storepb.LabelMatcher_EQ, Name: "i", Value: ""},
					},
					expectedLabels: []labels.Labels{
						labels.FromStrings("n", "1", "region", "eu-west"),
						labels.FromStrings("n", "2", "region", "eu-west"),
						labels.FromStrings("n", "2.5", "region", "eu-west"),
					},
				},
				{
					start: timestamp.FromTime(minTime),
					end:   timestamp.FromTime(maxTime),
					matchers: []storepb.LabelMatcher{
						{Type: storepb.LabelMatcher_NEQ, Name: "i", Value: ""},
					},
					expectedLabels: []labels.Labels{
						labels.FromStrings("i", "a", "n", "1", "region", "eu-west"),
						labels.FromStrings("i", "b", "n", "1", "region", "eu-west"),
					},
				},
				{
					start: timestamp.FromTime(minTime),
					end:   timestamp.FromTime(maxTime),
					matchers: []storepb.LabelMatcher{
						{Type: storepb.LabelMatcher_NEQ, Name: "missing", Value: ""},
					},
					expectedLabels: []labels.Labels{},
				},
				{
					start: timestamp.FromTime(minTime),
					end:   timestamp.FromTime(maxTime),
					matchers: []storepb.LabelMatcher{
						{Type: storepb.LabelMatcher_EQ, Name: "n", Value: "1"},
						{Type: storepb.LabelMatcher_NEQ, Name: "i", Value: "a"},
					},
					expectedLabels: []labels.Labels{
						labels.FromStrings("i", "b", "n", "1", "region", "eu-west"),
						labels.FromStrings("n", "1", "region", "eu-west"),
					},
				},
				{
					start: timestamp.FromTime(minTime),
					end:   timestamp.FromTime(maxTime),
					matchers: []storepb.LabelMatcher{
						{Type: storepb.LabelMatcher_RE, Name: "n", Value: "^1$"},
					},
					expectedLabels: []labels.Labels{
						labels.FromStrings("i", "a", "n", "1", "region", "eu-west"),
						labels.FromStrings("i", "b", "n", "1", "region", "eu-west"),
						labels.FromStrings("n", "1", "region", "eu-west"),
					},
				},
				{
					start: timestamp.FromTime(minTime),
					end:   timestamp.FromTime(maxTime),
					matchers: []storepb.LabelMatcher{
						{Type: storepb.LabelMatcher_EQ, Name: "n", Value: "1"},
						{Type: storepb.LabelMatcher_RE, Name: "i", Value: "^a$"},
					},
					expectedLabels: []labels.Labels{
						labels.FromStrings("i", "a", "n", "1", "region", "eu-west"),
					},
				},
				{
					start: timestamp.FromTime(minTime),
					end:   timestamp.FromTime(maxTime),
					matchers: []storepb.LabelMatcher{
						{Type: storepb.LabelMatcher_EQ, Name: "n", Value: "1"},
						{Type: storepb.LabelMatcher_RE, Name: "i", Value: "^a?$"},
					},
					expectedLabels: []labels.Labels{
						labels.FromStrings("i", "a", "n", "1", "region", "eu-west"),
						labels.FromStrings("n", "1", "region", "eu-west"),
					},
				},
				{
					start: timestamp.FromTime(minTime),
					end:   timestamp.FromTime(maxTime),
					matchers: []storepb.LabelMatcher{
						{Type: storepb.LabelMatcher_RE, Name: "i", Value: "^$"},
					},
					expectedLabels: []labels.Labels{
						labels.FromStrings("n", "1", "region", "eu-west"),
						labels.FromStrings("n", "2", "region", "eu-west"),
						labels.FromStrings("n", "2.5", "region", "eu-west"),
					},
				},
				{
					start: timestamp.FromTime(minTime),
					end:   timestamp.FromTime(maxTime),
					matchers: []storepb.LabelMatcher{
						{Type: storepb.LabelMatcher_EQ, Name: "n", Value: "1"},
						{Type: storepb.LabelMatcher_RE, Name: "i", Value: "^$"},
					},
					expectedLabels: []labels.Labels{
						labels.FromStrings("n", "1", "region", "eu-west"),
					},
				},
				{
					start: timestamp.FromTime(minTime),
					end:   timestamp.FromTime(maxTime),
					matchers: []storepb.LabelMatcher{
						{Type: storepb.LabelMatcher_EQ, Name: "n", Value: "1"},
						{Type: storepb.LabelMatcher_RE, Name: "i", Value: "^.*$"},
					},
					expectedLabels: []labels.Labels{
						labels.FromStrings("i", "a", "n", "1", "region", "eu-west"),
						labels.FromStrings("i", "b", "n", "1", "region", "eu-west"),
						labels.FromStrings("n", "1", "region", "eu-west"),
					},
				},
				{
					start: timestamp.FromTime(minTime),
					end:   timestamp.FromTime(maxTime),
					matchers: []storepb.LabelMatcher{
						{Type: storepb.LabelMatcher_EQ, Name: "n", Value: "1"},
						{Type: storepb.LabelMatcher_RE, Name: "i", Value: "^.+$"},
					},
					expectedLabels: []labels.Labels{
						labels.FromStrings("i", "a", "n", "1", "region", "eu-west"),
						labels.FromStrings("i", "b", "n", "1", "region", "eu-west"),
					},
				},
				{
					start: timestamp.FromTime(minTime),
					end:   timestamp.FromTime(maxTime),
					matchers: []storepb.LabelMatcher{
						{Type: storepb.LabelMatcher_NRE, Name: "n", Value: "^1$"},
					},
					expectedLabels: []labels.Labels{
						labels.FromStrings("n", "2", "region", "eu-west"),
						labels.FromStrings("n", "2.5", "region", "eu-west"),
					},
				},
				{
					start: timestamp.FromTime(minTime),
					end:   timestamp.FromTime(maxTime),
					matchers: []storepb.LabelMatcher{
						{Type: storepb.LabelMatcher_NRE, Name: "n", Value: "1"},
					},
					expectedLabels: []labels.Labels{
						labels.FromStrings("n", "2", "region", "eu-west"),
						labels.FromStrings("n", "2.5", "region", "eu-west"),
					},
				},
				{
					start: timestamp.FromTime(minTime),
					end:   timestamp.FromTime(maxTime),
					matchers: []storepb.LabelMatcher{
						{Type: storepb.LabelMatcher_NRE, Name: "n", Value: "1|2.5"},
					},
					expectedLabels: []labels.Labels{
						labels.FromStrings("n", "2", "region", "eu-west"),
					},
				},
				{
					start: timestamp.FromTime(minTime),
					end:   timestamp.FromTime(maxTime),
					matchers: []storepb.LabelMatcher{
						{Type: storepb.LabelMatcher_NRE, Name: "n", Value: "(1|2.5)"},
					},
					expectedLabels: []labels.Labels{
						labels.FromStrings("n", "2", "region", "eu-west"),
					},
				},
				{
					start: timestamp.FromTime(minTime),
					end:   timestamp.FromTime(maxTime),
					matchers: []storepb.LabelMatcher{
						{Type: storepb.LabelMatcher_EQ, Name: "n", Value: "1"},
						{Type: storepb.LabelMatcher_NRE, Name: "i", Value: "^a$"},
					},
					expectedLabels: []labels.Labels{
						labels.FromStrings("i", "b", "n", "1", "region", "eu-west"),
						labels.FromStrings("n", "1", "region", "eu-west"),
					},
				},
				{
					start: timestamp.FromTime(minTime),
					end:   timestamp.FromTime(maxTime),
					matchers: []storepb.LabelMatcher{
						{Type: storepb.LabelMatcher_EQ, Name: "n", Value: "1"},
						{Type: storepb.LabelMatcher_NRE, Name: "i", Value: "^a?$"},
					},
					expectedLabels: []labels.Labels{
						labels.FromStrings("i", "b", "n", "1", "region", "eu-west"),
					},
				},
				{
					start: timestamp.FromTime(minTime),
					end:   timestamp.FromTime(maxTime),
					matchers: []storepb.LabelMatcher{
						{Type: storepb.LabelMatcher_EQ, Name: "n", Value: "1"},
						{Type: storepb.LabelMatcher_NRE, Name: "i", Value: "^$"},
					},
					expectedLabels: []labels.Labels{
						labels.FromStrings("i", "a", "n", "1", "region", "eu-west"),
						labels.FromStrings("i", "b", "n", "1", "region", "eu-west"),
					},
				},
				{
					start: timestamp.FromTime(minTime),
					end:   timestamp.FromTime(maxTime),
					matchers: []storepb.LabelMatcher{
						{Type: storepb.LabelMatcher_EQ, Name: "n", Value: "1"},
						{Type: storepb.LabelMatcher_NRE, Name: "i", Value: "^.*$"},
					},
					expectedLabels: []labels.Labels{},
				},
				{
					start: timestamp.FromTime(minTime),
					end:   timestamp.FromTime(maxTime),
					matchers: []storepb.LabelMatcher{
						{Type: storepb.LabelMatcher_EQ, Name: "n", Value: "1"},
						{Type: storepb.LabelMatcher_NRE, Name: "i", Value: "^.+$"},
					},
					expectedLabels: []labels.Labels{
						labels.FromStrings("n", "1", "region", "eu-west"),
					},
				},
				{
					start: timestamp.FromTime(minTime),
					end:   timestamp.FromTime(maxTime),
					matchers: []storepb.LabelMatcher{
						{Type: storepb.LabelMatcher_EQ, Name: "n", Value: "1"},
						{Type: storepb.LabelMatcher_NEQ, Name: "i", Value: ""},
						{Type: storepb.LabelMatcher_EQ, Name: "i", Value: "a"},
					},
					expectedLabels: []labels.Labels{
						labels.FromStrings("i", "a", "n", "1", "region", "eu-west"),
					},
				},
				{
					start: timestamp.FromTime(minTime),
					end:   timestamp.FromTime(maxTime),
					matchers: []storepb.LabelMatcher{
						{Type: storepb.LabelMatcher_EQ, Name: "n", Value: "1"},
						{Type: storepb.LabelMatcher_NEQ, Name: "i", Value: "b"},
						{Type: storepb.LabelMatcher_RE, Name: "i", Value: "^(b|a).*$"},
					},
					expectedLabels: []labels.Labels{
						labels.FromStrings("i", "a", "n", "1", "region", "eu-west"),
					},
				},
				{
					start: timestamp.FromTime(minTime),
					end:   timestamp.FromTime(maxTime),
					matchers: []storepb.LabelMatcher{
						{Type: storepb.LabelMatcher_RE, Name: "n", Value: "(1|2)"},
					},
					expectedLabels: []labels.Labels{
						labels.FromStrings("i", "a", "n", "1", "region", "eu-west"),
						labels.FromStrings("i", "b", "n", "1", "region", "eu-west"),
						labels.FromStrings("n", "1", "region", "eu-west"),
						labels.FromStrings("n", "2", "region", "eu-west"),
					},
				},
				{
					start: timestamp.FromTime(minTime),
					end:   timestamp.FromTime(maxTime),
					matchers: []storepb.LabelMatcher{
						{Type: storepb.LabelMatcher_RE, Name: "i", Value: "a|b"},
					},
					expectedLabels: []labels.Labels{
						labels.FromStrings("i", "a", "n", "1", "region", "eu-west"),
						labels.FromStrings("i", "b", "n", "1", "region", "eu-west"),
					},
				},
				{
					start: timestamp.FromTime(minTime),
					end:   timestamp.FromTime(maxTime),
					matchers: []storepb.LabelMatcher{
						{Type: storepb.LabelMatcher_RE, Name: "i", Value: "(a|b)"},
					},
					expectedLabels: []labels.Labels{
						labels.FromStrings("i", "a", "n", "1", "region", "eu-west"),
						labels.FromStrings("i", "b", "n", "1", "region", "eu-west"),
					},
				},
				{
					start: timestamp.FromTime(minTime),
					end:   timestamp.FromTime(maxTime),
					matchers: []storepb.LabelMatcher{
						{Type: storepb.LabelMatcher_RE, Name: "n", Value: "x1|2"},
					},
					expectedLabels: []labels.Labels{
						labels.FromStrings("n", "2", "region", "eu-west"),
					},
				},
				{
					start: timestamp.FromTime(minTime),
					end:   timestamp.FromTime(maxTime),
					matchers: []storepb.LabelMatcher{
						{Type: storepb.LabelMatcher_RE, Name: "n", Value: "2|2\\.5"},
					},
					expectedLabels: []labels.Labels{
						labels.FromStrings("n", "2", "region", "eu-west"),
						labels.FromStrings("n", "2.5", "region", "eu-west"),
					},
				},
				{
					start: timestamp.FromTime(minTime),
					end:   timestamp.FromTime(maxTime),
					matchers: []storepb.LabelMatcher{
						{Type: storepb.LabelMatcher_RE, Name: "i", Value: "c||d"},
					},
					expectedLabels: []labels.Labels{
						labels.FromStrings("n", "1", "region", "eu-west"),
						labels.FromStrings("n", "2", "region", "eu-west"),
						labels.FromStrings("n", "2.5", "region", "eu-west"),
					},
				},
				{
					start: timestamp.FromTime(minTime),
					end:   timestamp.FromTime(maxTime),
					matchers: []storepb.LabelMatcher{
						{Type: storepb.LabelMatcher_RE, Name: "i", Value: "(c||d)"},
					},
					expectedLabels: []labels.Labels{
						labels.FromStrings("n", "1", "region", "eu-west"),
						labels.FromStrings("n", "2", "region", "eu-west"),
						labels.FromStrings("n", "2.5", "region", "eu-west"),
					},
				},
			},
		},
		{
			desc: "label values and names with non-equal matchers on external labels",
			appendFn: func(app storage.Appender) {
				_, err := app.Append(0, labels.FromStrings("__name__", "up", "foo", "bar"), 0, 0)
				testutil.Ok(t, err)
				testutil.Ok(t, app.Commit())
			},
			labelNameCalls: []labelNameCallCase{
				{
					start:         timestamp.FromTime(minTime),
					end:           timestamp.FromTime(maxTime),
					expectedNames: []string{"__name__", "foo", "region"},
					matchers:      []storepb.LabelMatcher{{Type: storepb.LabelMatcher_RE, Name: "region", Value: ".*"}},
				},
			},
			labelValuesCalls: []labelValuesCallCase{
				{
					start: timestamp.FromTime(minTime),
					end:   timestamp.FromTime(maxTime),
					label: "region",
					matchers: []storepb.LabelMatcher{
						{Type: storepb.LabelMatcher_EQ, Name: "__name__", Value: "up"},
						{Type: storepb.LabelMatcher_RE, Name: "region", Value: ".*"},
					},
					expectedValues: []string{"eu-west"},
				},
			},
		},
<<<<<<< HEAD
=======
		{
			desc: "label_values(kube_pod_info{}, pod) don't fetch postings for pod!=''",
			appendFn: func(app storage.Appender) {
				_, err := app.Append(0, labels.FromStrings("__name__", "up", "pod", "pod-1"), timestamp.FromTime(now), 1)
				testutil.Ok(t, err)
				_, err = app.Append(0, labels.FromStrings("__name__", "up", "pod", "pod-2"), timestamp.FromTime(now), 1)
				testutil.Ok(t, err)
				_, err = app.Append(0, labels.FromStrings("__name__", "kube_pod_info", "pod", "pod-1"), timestamp.FromTime(now), 1)
				testutil.Ok(t, err)
				testutil.Ok(t, app.Commit())
			},
			labelNameCalls: []labelNameCallCase{
				{
					start:         timestamp.FromTime(minTime),
					end:           timestamp.FromTime(maxTime),
					expectedNames: []string{"__name__", "pod", "region"},
					matchers:      []storepb.LabelMatcher{{Type: storepb.LabelMatcher_EQ, Name: "__name__", Value: "kube_pod_info"}},
				},
				{
					start:         timestamp.FromTime(minTime),
					end:           timestamp.FromTime(maxTime),
					expectedNames: []string{"__name__", "pod", "region"},
				},
			},
			labelValuesCalls: []labelValuesCallCase{
				{
					start:          timestamp.FromTime(minTime),
					end:            timestamp.FromTime(maxTime),
					label:          "pod",
					expectedValues: []string{"pod-1"},
					matchers:       []storepb.LabelMatcher{{Type: storepb.LabelMatcher_EQ, Name: "__name__", Value: "kube_pod_info"}},
				},
				{
					start:          timestamp.FromTime(minTime),
					end:            timestamp.FromTime(maxTime),
					label:          "pod",
					expectedValues: []string{"pod-1", "pod-2"},
				},
			},
		},
>>>>>>> 62038110
	} {
		t.Run(tc.desc, func(t *testing.T) {
			appendFn := tc.appendFn
			if appendFn == nil {
				appendFn = func(storage.Appender) {}
			}
			store := startStore(t, extLset, appendFn)

			for _, c := range tc.labelNameCalls {
				t.Run("label_names", func(t *testing.T) {
					resp, err := store.LabelNames(context.Background(), &storepb.LabelNamesRequest{
						Start:                c.start,
						End:                  c.end,
						Matchers:             c.matchers,
						WithoutReplicaLabels: []string{"replica"},
					})
					if c.expectErr != nil {
						testutil.NotOk(t, err)
						testutil.Equals(t, c.expectErr.Error(), err.Error())
						return
					}
					testutil.Ok(t, err)
					testutil.Equals(t, 0, len(resp.Warnings))
					if len(resp.Names) == 0 {
						resp.Names = nil
					}
					testutil.Equals(t, c.expectedNames, resp.Names)
				})
			}
			for _, c := range tc.labelValuesCalls {
				t.Run("label_values", func(t *testing.T) {
					resp, err := store.LabelValues(context.Background(), &storepb.LabelValuesRequest{
						Start:                c.start,
						End:                  c.end,
						Label:                c.label,
						Matchers:             c.matchers,
						WithoutReplicaLabels: []string{"replica"},
					})
					if c.expectErr != nil {
						testutil.NotOk(t, err)
						testutil.Equals(t, c.expectErr.Error(), err.Error())
						return
					}
					testutil.Ok(t, err)
					testutil.Equals(t, 0, len(resp.Warnings))
					if len(resp.Values) == 0 {
						resp.Values = nil
					}
					testutil.Equals(t, c.expectedValues, resp.Values)
				})
			}
			for _, c := range tc.seriesCalls {
				t.Run("series", func(t *testing.T) {
					srv := newStoreSeriesServer(context.Background())
					err := store.Series(&storepb.SeriesRequest{
						MinTime:              c.start,
						MaxTime:              c.end,
						Matchers:             c.matchers,
						SkipChunks:           c.skipChunks,
						WithoutReplicaLabels: []string{"replica"},
					}, srv)
					if c.expectErr != nil {
						testutil.NotOk(t, err)
						testutil.Equals(t, c.expectErr.Error(), err.Error())
						return
					}
					testutil.Ok(t, err)

					testutil.Assert(t, slices.IsSortedFunc(srv.SeriesSet, func(x, y storepb.Series) int {
						return labels.Compare(x.PromLabels(), y.PromLabels())
					}), "Unsorted Series response returned")

					receivedLabels := make([]labels.Labels, 0)
					for _, s := range srv.SeriesSet {
						receivedLabels = append(receivedLabels, s.PromLabels())
					}

					testutil.Equals(t, c.expectedLabels, receivedLabels)
				})
			}
		})
	}
}

// Regression test for https://github.com/thanos-io/thanos/issues/396.
// Note: Only TSDB and Prometheus Stores do this.
func testStoreAPIsSeriesSplitSamplesIntoChunksWithMaxSizeOf120(t *testing.T, startStore startStoreFn) {
	t.Run("should split into chunks of max size 120", func(t *testing.T) {
		baseT := timestamp.FromTime(time.Now().AddDate(0, 0, -2)) / 1000 * 1000
		offset := int64(2*math.MaxUint16 + 5)

		extLset := labels.FromStrings("region", "eu-west")
		appendFn := func(app storage.Appender) {
			var (
				ref storage.SeriesRef
				err error
			)
			for i := int64(0); i < offset; i++ {
				ref, err = app.Append(ref, labels.FromStrings("a", "b"), baseT+i, 1)
				testutil.Ok(t, err)
			}
			testutil.Ok(t, app.Commit())

		}
		ctx, cancel := context.WithCancel(context.Background())
		defer cancel()

		client := startStore(t, extLset, appendFn)
		srv := newStoreSeriesServer(ctx)

		testutil.Ok(t, client.Series(&storepb.SeriesRequest{
			MinTime: baseT,
			MaxTime: baseT + offset,
			Matchers: []storepb.LabelMatcher{
				{Type: storepb.LabelMatcher_EQ, Name: "a", Value: "b"},
				{Type: storepb.LabelMatcher_EQ, Name: "region", Value: "eu-west"},
			},
		}, srv))

		testutil.Equals(t, 1, len(srv.SeriesSet))

		firstSeries := srv.SeriesSet[0]

		testutil.Equals(t, []labelpb.ZLabel{
			{Name: "a", Value: "b"},
			{Name: "region", Value: "eu-west"},
		}, firstSeries.Labels)

		testutil.Equals(t, 1093, len(firstSeries.Chunks))
		for i := 0; i < len(firstSeries.Chunks)-1; i++ {
			chunk, err := chunkenc.FromData(chunkenc.EncXOR, firstSeries.Chunks[i].Raw.Data)
			testutil.Ok(t, err)
			testutil.Equals(t, 120, chunk.NumSamples())
		}

		chunk, err := chunkenc.FromData(chunkenc.EncXOR, firstSeries.Chunks[len(firstSeries.Chunks)-1].Raw.Data)
		testutil.Ok(t, err)
		testutil.Equals(t, 35, chunk.NumSamples())
	})
}

func TestBucketStore_Acceptance(t *testing.T) {
	t.Parallel()

	ctx := context.Background()

	startStore := func(lazyExpandedPostings bool) func(tt *testing.T, extLset labels.Labels, appendFn func(app storage.Appender)) storepb.StoreServer {
		return func(tt *testing.T, extLset labels.Labels, appendFn func(app storage.Appender)) storepb.StoreServer {
			tmpDir := tt.TempDir()
			bktDir := filepath.Join(tmpDir, "bkt")
			auxDir := filepath.Join(tmpDir, "aux")
			metaDir := filepath.Join(tmpDir, "meta")

			testutil.Ok(tt, os.MkdirAll(metaDir, os.ModePerm))
			testutil.Ok(tt, os.MkdirAll(auxDir, os.ModePerm))

			bkt, err := filesystem.NewBucket(bktDir)
			testutil.Ok(tt, err)
			tt.Cleanup(func() { testutil.Ok(tt, bkt.Close()) })

			headOpts := tsdb.DefaultHeadOptions()
			headOpts.ChunkDirRoot = tmpDir
			headOpts.ChunkRange = 1000
			h, err := tsdb.NewHead(nil, nil, nil, nil, headOpts, nil)
			testutil.Ok(tt, err)
			tt.Cleanup(func() { testutil.Ok(tt, h.Close()) })
			logger := log.NewNopLogger()

			appendFn(h.Appender(context.Background()))

			if h.NumSeries() == 0 {
				tt.Skip("Bucket Store cannot handle empty HEAD")
			}

			for _, replica := range []string{"r1", "r2"} {
				id := storetestutil.CreateBlockFromHead(tt, auxDir, h)

				auxBlockDir := filepath.Join(auxDir, id.String())
				meta, err := metadata.ReadFromDir(auxBlockDir)
				testutil.Ok(t, err)
				stats, err := block.GatherIndexHealthStats(ctx, logger, filepath.Join(auxBlockDir, block.IndexFilename), meta.MinTime, meta.MaxTime)
				testutil.Ok(t, err)
				_, err = metadata.InjectThanos(log.NewNopLogger(), auxBlockDir, metadata.Thanos{
					Labels:     labels.NewBuilder(extLset).Set("replica", replica).Labels().Map(),
					Downsample: metadata.ThanosDownsample{Resolution: 0},
					Source:     metadata.TestSource,
					IndexStats: metadata.IndexStats{SeriesMaxSize: stats.SeriesMaxSize, ChunkMaxSize: stats.ChunkMaxSize},
				}, nil)
				testutil.Ok(tt, err)

				testutil.Ok(tt, block.Upload(ctx, logger, bkt, auxBlockDir, metadata.NoneFunc))
			}

			chunkPool, err := NewDefaultChunkBytesPool(2e5)
			testutil.Ok(tt, err)

			insBkt := objstore.WithNoopInstr(bkt)
			baseBlockIDsFetcher := block.NewConcurrentLister(logger, insBkt)
			metaFetcher, err := block.NewMetaFetcher(logger, 20, insBkt, baseBlockIDsFetcher, metaDir, nil, []block.MetadataFilter{
				block.NewTimePartitionMetaFilter(allowAllFilterConf.MinTime, allowAllFilterConf.MaxTime),
			})
			testutil.Ok(tt, err)

			bucketStore, err := NewBucketStore(
				objstore.WithNoopInstr(bkt),
				metaFetcher,
				"",
				NewChunksLimiterFactory(10e6),
				NewSeriesLimiterFactory(10e6),
				NewBytesLimiterFactory(10e6),
				NewGapBasedPartitioner(PartitionerMaxGapSize),
				20,
				true,
				DefaultPostingOffsetInMemorySampling,
				false,
				false,
				1*time.Minute,
				WithChunkPool(chunkPool),
				WithFilterConfig(allowAllFilterConf),
				WithLazyExpandedPostings(lazyExpandedPostings),
			)
			testutil.Ok(tt, err)
			tt.Cleanup(func() { testutil.Ok(tt, bucketStore.Close()) })

			testutil.Ok(tt, bucketStore.SyncBlocks(context.Background()))

			return bucketStore
		}
	}

	for _, lazyExpandedPostings := range []bool{false, true} {
		t.Run(fmt.Sprintf("lazyExpandedPostings:%t", lazyExpandedPostings), func(t *testing.T) {
			testStoreAPIsAcceptance(t, startStore(lazyExpandedPostings))
		})
	}
}

func TestPrometheusStore_Acceptance(t *testing.T) {
	t.Parallel()

	startStore := func(tt *testing.T, extLset labels.Labels, appendFn func(app storage.Appender)) storepb.StoreServer {
		p, err := e2eutil.NewPrometheus()
		testutil.Ok(tt, err)
		tt.Cleanup(func() { testutil.Ok(tt, p.Stop()) })

		appendFn(p.Appender())

		testutil.Ok(tt, p.Start(context.Background(), log.NewNopLogger()))
		u, err := url.Parse(fmt.Sprintf("http://%s", p.Addr()))
		testutil.Ok(tt, err)

		version, err := promclient.NewDefaultClient().BuildVersion(context.Background(), u)
		testutil.Ok(tt, err)

		promStore, err := NewPrometheusStore(nil, nil, promclient.NewDefaultClient(), u, component.Sidecar,
			func() labels.Labels { return extLset },
			func() (int64, int64) { return timestamp.FromTime(minTime), timestamp.FromTime(maxTime) },
			func() string { return version })
		testutil.Ok(tt, err)

		// We build chunks only for SAMPLES method. Make sure we ask for SAMPLES only.
		promStore.remoteReadAcceptableResponses = []prompb.ReadRequest_ResponseType{prompb.ReadRequest_SAMPLES}

		return promStore
	}

	testStoreAPIsAcceptance(t, startStore)
	testStoreAPIsSeriesSplitSamplesIntoChunksWithMaxSizeOf120(t, startStore)
}

func TestTSDBStore_Acceptance(t *testing.T) {
	t.Parallel()

	startStore := func(tt *testing.T, extLset labels.Labels, appendFn func(app storage.Appender)) storepb.StoreServer {
		db, err := e2eutil.NewTSDB()
		testutil.Ok(tt, err)
		tt.Cleanup(func() { testutil.Ok(tt, db.Close()) })
		appendFn(db.Appender(context.Background()))

		return NewTSDBStore(nil, db, component.Rule, extLset)
	}

	testStoreAPIsAcceptance(t, startStore)
	testStoreAPIsSeriesSplitSamplesIntoChunksWithMaxSizeOf120(t, startStore)
}

func TestProxyStoreWithTSDBSelector_Acceptance(t *testing.T) {
	t.Skip("This is a known issue, we need to think how to fix it")

<<<<<<< HEAD
	t.Cleanup(func() { custom.TolerantVerifyLeak(t) })
=======
>>>>>>> 62038110
	ctx := context.Background()

	startStore := func(tt *testing.T, extLset labels.Labels, appendFn func(app storage.Appender)) storepb.StoreServer {
		startNestedStore := func(tt *testing.T, appendFn func(app storage.Appender), extLsets ...labels.Labels) storepb.StoreServer {
			tmpDir := tt.TempDir()
			bktDir := filepath.Join(tmpDir, "bkt")
			auxDir := filepath.Join(tmpDir, "aux")
			metaDir := filepath.Join(tmpDir, "meta")

			testutil.Ok(tt, os.MkdirAll(metaDir, os.ModePerm))
			testutil.Ok(tt, os.MkdirAll(auxDir, os.ModePerm))

			bkt, err := filesystem.NewBucket(bktDir)
			testutil.Ok(tt, err)
			tt.Cleanup(func() { testutil.Ok(tt, bkt.Close()) })

			headOpts := tsdb.DefaultHeadOptions()
			headOpts.ChunkDirRoot = tmpDir
			headOpts.ChunkRange = 1000
			h, err := tsdb.NewHead(nil, nil, nil, nil, headOpts, nil)
			testutil.Ok(tt, err)
			tt.Cleanup(func() { testutil.Ok(tt, h.Close()) })
			logger := log.NewNopLogger()

			appendFn(h.Appender(context.Background()))

			if h.NumSeries() == 0 {
				tt.Skip("Bucket Store cannot handle empty HEAD")
			}

			for _, extLset := range extLsets {
				id := storetestutil.CreateBlockFromHead(tt, auxDir, h)

				auxBlockDir := filepath.Join(auxDir, id.String())
				meta, err := metadata.ReadFromDir(auxBlockDir)
				testutil.Ok(t, err)
				stats, err := block.GatherIndexHealthStats(ctx, logger, filepath.Join(auxBlockDir, block.IndexFilename), meta.MinTime, meta.MaxTime)
				testutil.Ok(t, err)
				_, err = metadata.InjectThanos(log.NewNopLogger(), auxBlockDir, metadata.Thanos{
					Labels:     extLset.Map(),
					Downsample: metadata.ThanosDownsample{Resolution: 0},
					Source:     metadata.TestSource,
					IndexStats: metadata.IndexStats{SeriesMaxSize: stats.SeriesMaxSize, ChunkMaxSize: stats.ChunkMaxSize},
				}, nil)
				testutil.Ok(tt, err)

				testutil.Ok(tt, block.Upload(ctx, logger, bkt, auxBlockDir, metadata.NoneFunc))
			}

			chunkPool, err := NewDefaultChunkBytesPool(2e5)
			testutil.Ok(tt, err)

			insBkt := objstore.WithNoopInstr(bkt)
			baseBlockIDsFetcher := block.NewConcurrentLister(logger, insBkt)
			metaFetcher, err := block.NewMetaFetcher(logger, 20, insBkt, baseBlockIDsFetcher, metaDir, nil, []block.MetadataFilter{
				block.NewTimePartitionMetaFilter(allowAllFilterConf.MinTime, allowAllFilterConf.MaxTime),
			})
			testutil.Ok(tt, err)

			bucketStore, err := NewBucketStore(
				objstore.WithNoopInstr(bkt),
				metaFetcher,
				"",
				NewChunksLimiterFactory(10e6),
				NewSeriesLimiterFactory(10e6),
				NewBytesLimiterFactory(10e6),
				NewGapBasedPartitioner(PartitionerMaxGapSize),
				20,
				true,
				DefaultPostingOffsetInMemorySampling,
				false,
				false,
				1*time.Minute,
				WithChunkPool(chunkPool),
				WithFilterConfig(allowAllFilterConf),
			)
			testutil.Ok(tt, err)
			tt.Cleanup(func() { testutil.Ok(tt, bucketStore.Close()) })

			testutil.Ok(tt, bucketStore.SyncBlocks(context.Background()))

			return bucketStore
		}

		extLset1 := labels.NewBuilder(extLset).Set("L1", "A").Set("L2", "B").Labels()
		extLset2 := labels.NewBuilder(extLset).Set("L1", "C").Set("L2", "D").Labels()
		extLset3 := labels.NewBuilder(extLset).Set("L1", "A").Set("L2", "D").Labels()

		p1 := startNestedStore(tt, appendFn, extLset1, extLset2, extLset3)

		clients := []Client{
			storetestutil.TestClient{StoreClient: storepb.ServerAsClient(p1), ExtLset: []labels.Labels{extLset1, extLset2, extLset3}},
		}

		relabelCfgs := []*relabel.Config{{
			SourceLabels: model.LabelNames([]model.LabelName{"L1", "L2"}),
			Separator:    "-",
			Regex:        relabel.MustNewRegexp("(A-B|C-D)"),
			Action:       relabel.Keep,
		}}

		return NewProxyStore(nil, nil, func() []Client { return clients }, component.Query, labels.EmptyLabels(), 0*time.Second, RetrievalStrategy(EagerRetrieval), WithTSDBSelector(NewTSDBSelector(relabelCfgs)))
	}

	client := startStore(t, labels.EmptyLabels(), func(app storage.Appender) {
		_, err := app.Append(0, labels.FromStrings("a", "b"), 0, 0)
		testutil.Ok(t, err)
		testutil.Ok(t, app.Commit())
	})
	srv := newStoreSeriesServer(ctx)

	testutil.Ok(t, client.Series(&storepb.SeriesRequest{
		MinTime: minTime.Unix(),
		MaxTime: maxTime.Unix(),
		Matchers: []storepb.LabelMatcher{
			{Type: storepb.LabelMatcher_EQ, Name: "a", Value: "b"},
		},
	}, srv))

	receivedLabels := make([]labels.Labels, 0)
	for _, s := range srv.SeriesSet {
		receivedLabels = append(receivedLabels, s.PromLabels())
	}

	// This fails currently because the method of using matchers cannot drop extLset3 even though we should only
	// select extLset1 and extLset2 because of the TSDB Selector
	testutil.Equals(t, receivedLabels, []labels.Labels{
		labels.FromStrings("L1", "A", "L2", "B", "a", "b"),
		labels.FromStrings("L1", "C", "L2", "D", "a", "b"),
	})

}

func TestProxyStoreWithReplicas_Acceptance(t *testing.T) {
<<<<<<< HEAD
	t.Cleanup(func() { custom.TolerantVerifyLeak(t) })
=======
	t.Parallel()
>>>>>>> 62038110

	startStore := func(tt *testing.T, extLset labels.Labels, appendFn func(app storage.Appender)) storepb.StoreServer {
		startNestedStore := func(tt *testing.T, extLset labels.Labels, appendFn func(app storage.Appender)) storepb.StoreServer {
			db, err := e2eutil.NewTSDB()
			testutil.Ok(tt, err)
			tt.Cleanup(func() { testutil.Ok(tt, db.Close()) })
			appendFn(db.Appender(context.Background()))

			return NewTSDBStore(nil, db, component.Rule, extLset)

		}

		extLset1 := labels.NewBuilder(extLset).Set("replica", "r1").Labels()
		extLset2 := labels.NewBuilder(extLset).Set("replica", "r2").Labels()

		p1 := startNestedStore(tt, extLset1, appendFn)
		p2 := startNestedStore(tt, extLset2, appendFn)

		clients := []Client{
			storetestutil.TestClient{StoreClient: storepb.ServerAsClient(p1), ExtLset: []labels.Labels{extLset1}},
			storetestutil.TestClient{StoreClient: storepb.ServerAsClient(p2), ExtLset: []labels.Labels{extLset2}},
		}

		return NewProxyStore(nil, nil, func() []Client { return clients }, component.Query, labels.EmptyLabels(), 0*time.Second, RetrievalStrategy(EagerRetrieval))
	}

	testStoreAPIsAcceptance(t, startStore)
}<|MERGE_RESOLUTION|>--- conflicted
+++ resolved
@@ -744,8 +744,6 @@
 				},
 			},
 		},
-<<<<<<< HEAD
-=======
 		{
 			desc: "label_values(kube_pod_info{}, pod) don't fetch postings for pod!=''",
 			appendFn: func(app storage.Appender) {
@@ -786,7 +784,6 @@
 				},
 			},
 		},
->>>>>>> 62038110
 	} {
 		t.Run(tc.desc, func(t *testing.T) {
 			appendFn := tc.appendFn
@@ -1076,10 +1073,6 @@
 func TestProxyStoreWithTSDBSelector_Acceptance(t *testing.T) {
 	t.Skip("This is a known issue, we need to think how to fix it")
 
-<<<<<<< HEAD
-	t.Cleanup(func() { custom.TolerantVerifyLeak(t) })
-=======
->>>>>>> 62038110
 	ctx := context.Background()
 
 	startStore := func(tt *testing.T, extLset labels.Labels, appendFn func(app storage.Appender)) storepb.StoreServer {
@@ -1214,11 +1207,7 @@
 }
 
 func TestProxyStoreWithReplicas_Acceptance(t *testing.T) {
-<<<<<<< HEAD
-	t.Cleanup(func() { custom.TolerantVerifyLeak(t) })
-=======
 	t.Parallel()
->>>>>>> 62038110
 
 	startStore := func(tt *testing.T, extLset labels.Labels, appendFn func(app storage.Appender)) storepb.StoreServer {
 		startNestedStore := func(tt *testing.T, extLset labels.Labels, appendFn func(app storage.Appender)) storepb.StoreServer {
