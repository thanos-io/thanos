--- conflicted
+++ resolved
@@ -1211,9 +1211,6 @@
 		}
 	}
 
-<<<<<<< HEAD
-	sortWithoutLabelSet := req.StrippedLabels()
-=======
 	var extLsetToRemove map[string]struct{}
 	if len(req.WithoutReplicaLabels) > 0 {
 		extLsetToRemove = make(map[string]struct{})
@@ -1222,7 +1219,6 @@
 		}
 	}
 
->>>>>>> acabb6e5
 	s.mtx.RLock()
 
 	for _, bs := range s.blockSets {
@@ -1289,7 +1285,7 @@
 					blk.meta.ULID.String(),
 					[]labels.Labels{blk.extLset},
 					onClose,
-					newSortedSeriesClient(blockClient, sortWithoutLabelSet),
+					blockClient,
 					shardMatcher,
 					false,
 					s.metrics.emptyPostingCount,
@@ -3111,37 +3107,4 @@
 // NewDefaultChunkBytesPool returns a chunk bytes pool with default settings.
 func NewDefaultChunkBytesPool(maxChunkPoolBytes uint64) (pool.Bytes, error) {
 	return pool.NewBucketedBytes(chunkBytesPoolMinSize, chunkBytesPoolMaxSize, 2, maxChunkPoolBytes)
-}
-
-// sortedSeriesSet contains series whose labels are sorted
-// by moving ignoreLabelSet at the end.
-type sortedSeriesSet struct {
-	grpc.ClientStream
-	upstream       storepb.Store_SeriesClient
-	ignoreLabelSet map[string]struct{}
-}
-
-func newSortedSeriesClient(seriesClient storepb.Store_SeriesClient, ignoreLabelSet map[string]struct{}) storepb.Store_SeriesClient {
-	if len(ignoreLabelSet) == 0 {
-		return seriesClient
-	}
-
-	return &sortedSeriesSet{
-		upstream:       seriesClient,
-		ignoreLabelSet: ignoreLabelSet,
-	}
-}
-
-func (s *sortedSeriesSet) Recv() (*storepb.SeriesResponse, error) {
-	resp, err := s.upstream.Recv()
-	if err != nil {
-		return nil, err
-	}
-	series := resp.GetSeries()
-	if series == nil {
-		return resp, nil
-	}
-
-	series.Labels = stripLabels(series.Labels, s.ignoreLabelSet)
-	return resp, nil
 }