// Copyright (c) The Thanos Authors.
// Licensed under the Apache License 2.0.

package store

import (
	"bufio"
	"bytes"
	"context"
	"encoding/binary"
	"fmt"
	"hash"
	"io"
	"math"
	"os"
	"path"
	"path/filepath"
	"sort"
	"strings"
	"sync"
	"time"

	"github.com/cespare/xxhash"

	"github.com/alecthomas/units"
	"github.com/go-kit/log"
	"github.com/go-kit/log/level"
	"github.com/gogo/protobuf/types"
	"github.com/oklog/ulid"
	"github.com/pkg/errors"
	"github.com/prometheus/client_golang/prometheus"
	"github.com/prometheus/client_golang/prometheus/promauto"
	"github.com/prometheus/prometheus/model/labels"
	"github.com/prometheus/prometheus/storage"
	"github.com/prometheus/prometheus/tsdb/chunkenc"
	"github.com/prometheus/prometheus/tsdb/chunks"
	"github.com/prometheus/prometheus/tsdb/encoding"
	"github.com/prometheus/prometheus/tsdb/index"
	"golang.org/x/sync/errgroup"

	"google.golang.org/grpc"
	"google.golang.org/grpc/codes"
	"google.golang.org/grpc/status"

	"github.com/thanos-io/objstore"

	"github.com/thanos-io/thanos/pkg/block"
	"github.com/thanos-io/thanos/pkg/block/indexheader"
	"github.com/thanos-io/thanos/pkg/block/metadata"
	"github.com/thanos-io/thanos/pkg/compact/downsample"
	"github.com/thanos-io/thanos/pkg/component"
	"github.com/thanos-io/thanos/pkg/extprom"
	"github.com/thanos-io/thanos/pkg/gate"
	"github.com/thanos-io/thanos/pkg/model"
	"github.com/thanos-io/thanos/pkg/pool"
	"github.com/thanos-io/thanos/pkg/runutil"
	storecache "github.com/thanos-io/thanos/pkg/store/cache"
	"github.com/thanos-io/thanos/pkg/store/hintspb"
	"github.com/thanos-io/thanos/pkg/store/labelpb"
	"github.com/thanos-io/thanos/pkg/store/storepb"
	"github.com/thanos-io/thanos/pkg/strutil"
	"github.com/thanos-io/thanos/pkg/tracing"
)

const (
	// MaxSamplesPerChunk is approximately the max number of samples that we may have in any given chunk. This is needed
	// for precalculating the number of samples that we may have to retrieve and decode for any given query
	// without downloading them. Please take a look at https://github.com/prometheus/tsdb/pull/397 to know
	// where this number comes from. Long story short: TSDB is made in such a way, and it is made in such a way
	// because you barely get any improvements in compression when the number of samples is beyond this.
	// Take a look at Figure 6 in this whitepaper http://www.vldb.org/pvldb/vol8/p1816-teller.pdf.
	MaxSamplesPerChunk = 120
	// EstimatedMaxChunkSize is average max of chunk size. This can be exceeded though in very rare (valid) cases.
	EstimatedMaxChunkSize = 16000
	maxSeriesSize         = 64 * 1024
	// Relatively large in order to reduce memory waste, yet small enough to avoid excessive allocations.
	chunkBytesPoolMinSize = 64 * 1024        // 64 KiB
	chunkBytesPoolMaxSize = 64 * 1024 * 1024 // 64 MiB

	// CompatibilityTypeLabelName is an artificial label that Store Gateway can optionally advertise. This is required for compatibility
	// with pre v0.8.0 Querier. Previous Queriers was strict about duplicated external labels of all StoreAPIs that had any labels.
	// Now with newer Store Gateway advertising all the external labels it has access to, there was simple case where
	// Querier was blocking Store Gateway as duplicate with sidecar.
	//
	// Newer Queriers are not strict, no duplicated external labels check is there anymore.
	// Additionally newer Queriers removes/ignore this exact labels from UI and querying.
	//
	// This label name is intentionally against Prometheus label style.
	// TODO(bwplotka): Remove it at some point.
	CompatibilityTypeLabelName = "@thanos_compatibility_store_type"

	// DefaultPostingOffsetInMemorySampling represents default value for --store.index-header-posting-offsets-in-mem-sampling.
	// 32 value is chosen as it's a good balance for common setups. Sampling that is not too large (too many CPU cycles) and
	// not too small (too much memory).
	DefaultPostingOffsetInMemorySampling = 32

	PartitionerMaxGapSize = 512 * 1024

	// Labels for metrics.
	labelEncode = "encode"
	labelDecode = "decode"

	minBlockSyncConcurrency = 1

	enableChunkHashCalculation = true

	// SeriesBatchSize is the default batch size when fetching series from object storage.
	SeriesBatchSize = 10000
)

var (
	errBlockSyncConcurrencyNotValid = errors.New("the block sync concurrency must be equal or greater than 1.")
	hashPool                        = sync.Pool{New: func() interface{} { return xxhash.New() }}
)

type bucketStoreMetrics struct {
	blocksLoaded          prometheus.Gauge
	blockLoads            prometheus.Counter
	blockLoadFailures     prometheus.Counter
	lastLoadedBlock       prometheus.Gauge
	blockDrops            prometheus.Counter
	blockDropFailures     prometheus.Counter
	seriesDataTouched     *prometheus.SummaryVec
	seriesDataFetched     *prometheus.SummaryVec
	seriesDataSizeTouched *prometheus.SummaryVec
	seriesDataSizeFetched *prometheus.SummaryVec
	seriesBlocksQueried   prometheus.Summary
	seriesGetAllDuration  prometheus.Histogram
	seriesMergeDuration   prometheus.Histogram
	resultSeriesCount     prometheus.Summary
	chunkSizeBytes        prometheus.Histogram
	postingsSizeBytes     prometheus.Histogram
	queriesDropped        *prometheus.CounterVec
	seriesRefetches       prometheus.Counter
	emptyPostingCount     prometheus.Counter

	cachedPostingsCompressions           *prometheus.CounterVec
	cachedPostingsCompressionErrors      *prometheus.CounterVec
	cachedPostingsCompressionTimeSeconds *prometheus.CounterVec
	cachedPostingsOriginalSizeBytes      prometheus.Counter
	cachedPostingsCompressedSizeBytes    prometheus.Counter

	seriesFetchDuration   prometheus.Histogram
	postingsFetchDuration prometheus.Histogram
	chunkFetchDuration    prometheus.Histogram
}

func newBucketStoreMetrics(reg prometheus.Registerer) *bucketStoreMetrics {
	var m bucketStoreMetrics

	m.blockLoads = promauto.With(reg).NewCounter(prometheus.CounterOpts{
		Name: "thanos_bucket_store_block_loads_total",
		Help: "Total number of remote block loading attempts.",
	})
	m.blockLoadFailures = promauto.With(reg).NewCounter(prometheus.CounterOpts{
		Name: "thanos_bucket_store_block_load_failures_total",
		Help: "Total number of failed remote block loading attempts.",
	})
	m.blockDrops = promauto.With(reg).NewCounter(prometheus.CounterOpts{
		Name: "thanos_bucket_store_block_drops_total",
		Help: "Total number of local blocks that were dropped.",
	})
	m.blockDropFailures = promauto.With(reg).NewCounter(prometheus.CounterOpts{
		Name: "thanos_bucket_store_block_drop_failures_total",
		Help: "Total number of local blocks that failed to be dropped.",
	})
	m.blocksLoaded = promauto.With(reg).NewGauge(prometheus.GaugeOpts{
		Name: "thanos_bucket_store_blocks_loaded",
		Help: "Number of currently loaded blocks.",
	})
	m.lastLoadedBlock = promauto.With(reg).NewGauge(prometheus.GaugeOpts{
		Name: "thanos_bucket_store_blocks_last_loaded_timestamp_seconds",
		Help: "Timestamp when last block got loaded.",
	})

	m.seriesDataTouched = promauto.With(reg).NewSummaryVec(prometheus.SummaryOpts{
		Name:       "thanos_bucket_store_series_data_touched",
		Help:       "Number of items of a data type touched to fulfill a single Store API series request.",
		Objectives: map[float64]float64{0.50: 0.1, 0.95: 0.1, 0.99: 0.001},
	}, []string{"data_type"})
	m.seriesDataFetched = promauto.With(reg).NewSummaryVec(prometheus.SummaryOpts{
		Name:       "thanos_bucket_store_series_data_fetched",
		Help:       "Number of items of a data type retrieved to fulfill a single Store API series request.",
		Objectives: map[float64]float64{0.50: 0.1, 0.95: 0.1, 0.99: 0.001},
	}, []string{"data_type"})

	m.seriesDataSizeTouched = promauto.With(reg).NewSummaryVec(prometheus.SummaryOpts{
		Name:       "thanos_bucket_store_series_data_size_touched_bytes",
		Help:       "Total size of items of a data type touched to fulfill a single Store API series request in Bytes.",
		Objectives: map[float64]float64{0.50: 0.1, 0.95: 0.1, 0.99: 0.001},
	}, []string{"data_type"})
	m.seriesDataSizeFetched = promauto.With(reg).NewSummaryVec(prometheus.SummaryOpts{
		Name:       "thanos_bucket_store_series_data_size_fetched_bytes",
		Help:       "Total size of items of a data type fetched to fulfill a single Store API series request in Bytes.",
		Objectives: map[float64]float64{0.50: 0.1, 0.95: 0.1, 0.99: 0.001},
	}, []string{"data_type"})

	m.seriesBlocksQueried = promauto.With(reg).NewSummary(prometheus.SummaryOpts{
		Name: "thanos_bucket_store_series_blocks_queried",
		Help: "Number of blocks in a bucket store that were touched to satisfy a query.",
	})
	m.seriesGetAllDuration = promauto.With(reg).NewHistogram(prometheus.HistogramOpts{
		Name:    "thanos_bucket_store_series_get_all_duration_seconds",
		Help:    "Time it takes until all per-block prepares and loads for a query are finished.",
		Buckets: []float64{0.001, 0.01, 0.1, 0.3, 0.6, 1, 3, 6, 9, 20, 30, 60, 90, 120},
	})
	m.seriesMergeDuration = promauto.With(reg).NewHistogram(prometheus.HistogramOpts{
		Name:    "thanos_bucket_store_series_merge_duration_seconds",
		Help:    "Time it takes to merge sub-results from all queried blocks into a single result.",
		Buckets: []float64{0.001, 0.01, 0.1, 0.3, 0.6, 1, 3, 6, 9, 20, 30, 60, 90, 120},
	})
	m.resultSeriesCount = promauto.With(reg).NewSummary(prometheus.SummaryOpts{
		Name: "thanos_bucket_store_series_result_series",
		Help: "Number of series observed in the final result of a query.",
	})

	m.chunkSizeBytes = promauto.With(reg).NewHistogram(prometheus.HistogramOpts{
		Name: "thanos_bucket_store_sent_chunk_size_bytes",
		Help: "Size in bytes of the chunks for the single series, which is adequate to the gRPC message size sent to querier.",
		Buckets: []float64{
			32, 256, 512, 1024, 32 * 1024, 256 * 1024, 512 * 1024, 1024 * 1024, 32 * 1024 * 1024, 256 * 1024 * 1024, 512 * 1024 * 1024,
		},
	})

	m.postingsSizeBytes = promauto.With(reg).NewHistogram(prometheus.HistogramOpts{
		Name: "thanos_bucket_store_postings_size_bytes",
		Help: "Size in bytes of the postings for a single series call.",
		Buckets: []float64{
			32, 256, 512, 1024, 32 * 1024, 256 * 1024, 512 * 1024, 1024 * 1024, 32 * 1024 * 1024, 256 * 1024 * 1024, 512 * 1024 * 1024,
		},
	})

	m.queriesDropped = promauto.With(reg).NewCounterVec(prometheus.CounterOpts{
		Name: "thanos_bucket_store_queries_dropped_total",
		Help: "Number of queries that were dropped due to the limit.",
	}, []string{"reason"})
	m.seriesRefetches = promauto.With(reg).NewCounter(prometheus.CounterOpts{
		Name: "thanos_bucket_store_series_refetches_total",
		Help: fmt.Sprintf("Total number of cases where %v bytes was not enough was to fetch series from index, resulting in refetch.", maxSeriesSize),
	})

	m.cachedPostingsCompressions = promauto.With(reg).NewCounterVec(prometheus.CounterOpts{
		Name: "thanos_bucket_store_cached_postings_compressions_total",
		Help: "Number of postings compressions before storing to index cache.",
	}, []string{"op"})
	m.cachedPostingsCompressions.WithLabelValues(labelEncode)
	m.cachedPostingsCompressions.WithLabelValues(labelDecode)

	m.cachedPostingsCompressionErrors = promauto.With(reg).NewCounterVec(prometheus.CounterOpts{
		Name: "thanos_bucket_store_cached_postings_compression_errors_total",
		Help: "Number of postings compression errors.",
	}, []string{"op"})
	m.cachedPostingsCompressionErrors.WithLabelValues(labelEncode)
	m.cachedPostingsCompressionErrors.WithLabelValues(labelDecode)

	m.cachedPostingsCompressionTimeSeconds = promauto.With(reg).NewCounterVec(prometheus.CounterOpts{
		Name: "thanos_bucket_store_cached_postings_compression_time_seconds_total",
		Help: "Time spent compressing postings before storing them into postings cache.",
	}, []string{"op"})
	m.cachedPostingsCompressionTimeSeconds.WithLabelValues(labelEncode)
	m.cachedPostingsCompressionTimeSeconds.WithLabelValues(labelDecode)

	m.cachedPostingsOriginalSizeBytes = promauto.With(reg).NewCounter(prometheus.CounterOpts{
		Name: "thanos_bucket_store_cached_postings_original_size_bytes_total",
		Help: "Original size of postings stored into cache.",
	})
	m.cachedPostingsCompressedSizeBytes = promauto.With(reg).NewCounter(prometheus.CounterOpts{
		Name: "thanos_bucket_store_cached_postings_compressed_size_bytes_total",
		Help: "Compressed size of postings stored into cache.",
	})

	m.seriesFetchDuration = promauto.With(reg).NewHistogram(prometheus.HistogramOpts{
		Name:    "thanos_bucket_store_cached_series_fetch_duration_seconds",
		Help:    "The time it takes to fetch series to respond to a request sent to a store gateway. It includes both the time to fetch it from the cache and from storage in case of cache misses.",
		Buckets: []float64{0.001, 0.01, 0.1, 0.3, 0.6, 1, 3, 6, 9, 20, 30, 60, 90, 120},
	})

	m.postingsFetchDuration = promauto.With(reg).NewHistogram(prometheus.HistogramOpts{
		Name:    "thanos_bucket_store_cached_postings_fetch_duration_seconds",
		Help:    "The time it takes to fetch postings to respond to a request sent to a store gateway. It includes both the time to fetch it from the cache and from storage in case of cache misses.",
		Buckets: []float64{0.001, 0.01, 0.1, 0.3, 0.6, 1, 3, 6, 9, 20, 30, 60, 90, 120},
	})

	m.chunkFetchDuration = promauto.With(reg).NewHistogram(prometheus.HistogramOpts{
		Name:    "thanos_bucket_store_chunks_fetch_duration_seconds",
		Help:    "The total time spent fetching chunks within a single request a store gateway.",
		Buckets: []float64{0.001, 0.01, 0.1, 0.3, 0.6, 1, 3, 6, 9, 20, 30, 60, 90, 120},
	})

	m.emptyPostingCount = promauto.With(reg).NewCounter(prometheus.CounterOpts{
		Name: "thanos_bucket_store_empty_postings_total",
		Help: "Total number of empty postings when fetching block series.",
	})

	return &m
}

// FilterConfig is a configuration, which Store uses for filtering metrics based on time.
type FilterConfig struct {
	MinTime, MaxTime model.TimeOrDurationValue
}

// BucketStore implements the store API backed by a bucket. It loads all index
// files to local disk.
//
// NOTE: Bucket store reencodes postings using diff+varint+snappy when storing to cache.
// This makes them smaller, but takes extra CPU and memory.
// When used with in-memory cache, memory usage should decrease overall, thanks to postings being smaller.
type BucketStore struct {
	logger          log.Logger
	reg             prometheus.Registerer // TODO(metalmatze) remove and add via BucketStoreOption
	metrics         *bucketStoreMetrics
	bkt             objstore.InstrumentedBucketReader
	fetcher         block.MetadataFetcher
	dir             string
	indexCache      storecache.IndexCache
	indexReaderPool *indexheader.ReaderPool
	buffers         sync.Pool
	chunkPool       pool.Bytes
	seriesBatchSize int

	// Sets of blocks that have the same labels. They are indexed by a hash over their label set.
	mtx       sync.RWMutex
	blocks    map[ulid.ULID]*bucketBlock
	blockSets map[uint64]*bucketBlockSet

	// Verbose enabled additional logging.
	debugLogging bool
	// Number of goroutines to use when syncing blocks from object storage.
	blockSyncConcurrency int

	// Query gate which limits the maximum amount of concurrent queries.
	queryGate gate.Gate

	// chunksLimiterFactory creates a new limiter used to limit the number of chunks fetched by each Series() call.
	chunksLimiterFactory ChunksLimiterFactory
	// seriesLimiterFactory creates a new limiter used to limit the number of touched series by each Series() call,
	// or LabelName and LabelValues calls when used with matchers.
	seriesLimiterFactory SeriesLimiterFactory

	// bytesLimiterFactory creates a new limiter used to limit the amount of bytes fetched/touched by each Series() call.
	bytesLimiterFactory BytesLimiterFactory
	partitioner         Partitioner

	filterConfig             *FilterConfig
	advLabelSets             []labelpb.ZLabelSet
	enableCompatibilityLabel bool

	// Every how many posting offset entry we pool in heap memory. Default in Prometheus is 32.
	postingOffsetsInMemSampling int

	// Enables hints in the Series() response.
	enableSeriesResponseHints bool

	enableChunkHashCalculation bool
}

func (s *BucketStore) validate() error {
	if s.blockSyncConcurrency < minBlockSyncConcurrency {
		return errBlockSyncConcurrencyNotValid
	}
	return nil
}

type noopCache struct{}

func (noopCache) StorePostings(context.Context, ulid.ULID, labels.Label, []byte) {}
func (noopCache) FetchMultiPostings(_ context.Context, _ ulid.ULID, keys []labels.Label) (map[labels.Label][]byte, []labels.Label) {
	return map[labels.Label][]byte{}, keys
}

func (noopCache) StoreSeries(context.Context, ulid.ULID, storage.SeriesRef, []byte) {}
func (noopCache) FetchMultiSeries(_ context.Context, _ ulid.ULID, ids []storage.SeriesRef) (map[storage.SeriesRef][]byte, []storage.SeriesRef) {
	return map[storage.SeriesRef][]byte{}, ids
}

// BucketStoreOption are functions that configure BucketStore.
type BucketStoreOption func(s *BucketStore)

// WithLogger sets the BucketStore logger to the one you pass.
func WithLogger(logger log.Logger) BucketStoreOption {
	return func(s *BucketStore) {
		s.logger = logger
	}
}

// WithRegistry sets a registry that BucketStore uses to register metrics with.
func WithRegistry(reg prometheus.Registerer) BucketStoreOption {
	return func(s *BucketStore) {
		s.reg = reg
	}
}

// WithIndexCache sets a indexCache to use instead of a noopCache.
func WithIndexCache(cache storecache.IndexCache) BucketStoreOption {
	return func(s *BucketStore) {
		s.indexCache = cache
	}
}

// WithQueryGate sets a queryGate to use instead of a noopGate.
func WithQueryGate(queryGate gate.Gate) BucketStoreOption {
	return func(s *BucketStore) {
		s.queryGate = queryGate
	}
}

// WithChunkPool sets a pool.Bytes to use for chunks.
func WithChunkPool(chunkPool pool.Bytes) BucketStoreOption {
	return func(s *BucketStore) {
		s.chunkPool = chunkPool
	}
}

// WithFilterConfig sets a filter which Store uses for filtering metrics based on time.
func WithFilterConfig(filter *FilterConfig) BucketStoreOption {
	return func(s *BucketStore) {
		s.filterConfig = filter
	}
}

// WithDebugLogging enables debug logging.
func WithDebugLogging() BucketStoreOption {
	return func(s *BucketStore) {
		s.debugLogging = true
	}
}

func WithChunkHashCalculation(enableChunkHashCalculation bool) BucketStoreOption {
	return func(s *BucketStore) {
		s.enableChunkHashCalculation = enableChunkHashCalculation
	}
}

func WithSeriesBatchSize(seriesBatchSize int) BucketStoreOption {
	return func(s *BucketStore) {
		s.seriesBatchSize = seriesBatchSize
	}
}

// NewBucketStore creates a new bucket backed store that implements the store API against
// an object store bucket. It is optimized to work against high latency backends.
func NewBucketStore(
	bkt objstore.InstrumentedBucketReader,
	fetcher block.MetadataFetcher,
	dir string,
	chunksLimiterFactory ChunksLimiterFactory,
	seriesLimiterFactory SeriesLimiterFactory,
	bytesLimiterFactory BytesLimiterFactory,
	partitioner Partitioner,
	blockSyncConcurrency int,
	enableCompatibilityLabel bool,
	postingOffsetsInMemSampling int,
	enableSeriesResponseHints bool, // TODO(pracucci) Thanos 0.12 and below doesn't gracefully handle new fields in SeriesResponse. Drop this flag and always enable hints once we can drop backward compatibility.
	lazyIndexReaderEnabled bool,
	lazyIndexReaderIdleTimeout time.Duration,
	options ...BucketStoreOption,
) (*BucketStore, error) {
	s := &BucketStore{
		logger:     log.NewNopLogger(),
		bkt:        bkt,
		fetcher:    fetcher,
		dir:        dir,
		indexCache: noopCache{},
		buffers: sync.Pool{New: func() interface{} {
			b := make([]byte, 0, initialBufSize)
			return &b
		}},
		chunkPool:                   pool.NoopBytes{},
		blocks:                      map[ulid.ULID]*bucketBlock{},
		blockSets:                   map[uint64]*bucketBlockSet{},
		blockSyncConcurrency:        blockSyncConcurrency,
		queryGate:                   gate.NewNoop(),
		chunksLimiterFactory:        chunksLimiterFactory,
		seriesLimiterFactory:        seriesLimiterFactory,
		bytesLimiterFactory:         bytesLimiterFactory,
		partitioner:                 partitioner,
		enableCompatibilityLabel:    enableCompatibilityLabel,
		postingOffsetsInMemSampling: postingOffsetsInMemSampling,
		enableSeriesResponseHints:   enableSeriesResponseHints,
		enableChunkHashCalculation:  enableChunkHashCalculation,
		seriesBatchSize:             SeriesBatchSize,
	}

	for _, option := range options {
		option(s)
	}

	// Depend on the options
	indexReaderPoolMetrics := indexheader.NewReaderPoolMetrics(extprom.WrapRegistererWithPrefix("thanos_bucket_store_", s.reg))
	s.indexReaderPool = indexheader.NewReaderPool(s.logger, lazyIndexReaderEnabled, lazyIndexReaderIdleTimeout, indexReaderPoolMetrics)
	s.metrics = newBucketStoreMetrics(s.reg) // TODO(metalmatze): Might be possible via Option too

	if err := s.validate(); err != nil {
		return nil, errors.Wrap(err, "validate config")
	}

	if dir == "" {
		return s, nil
	}

	if err := os.MkdirAll(dir, 0750); err != nil {
		return nil, errors.Wrap(err, "create dir")
	}

	return s, nil
}

// Close the store.
func (s *BucketStore) Close() (err error) {
	s.mtx.Lock()
	defer s.mtx.Unlock()

	for _, b := range s.blocks {
		runutil.CloseWithErrCapture(&err, b, "closing Bucket Block")
	}

	s.indexReaderPool.Close()
	return err
}

// SyncBlocks synchronizes the stores state with the Bucket bucket.
// It will reuse disk space as persistent cache based on s.dir param.
func (s *BucketStore) SyncBlocks(ctx context.Context) error {
	metas, _, metaFetchErr := s.fetcher.Fetch(ctx)
	// For partial view allow adding new blocks at least.
	if metaFetchErr != nil && metas == nil {
		return metaFetchErr
	}

	var wg sync.WaitGroup
	blockc := make(chan *metadata.Meta)

	for i := 0; i < s.blockSyncConcurrency; i++ {
		wg.Add(1)
		go func() {
			for meta := range blockc {
				if err := s.addBlock(ctx, meta); err != nil {
					continue
				}
			}
			wg.Done()
		}()
	}

	for id, meta := range metas {
		if b := s.getBlock(id); b != nil {
			continue
		}
		select {
		case <-ctx.Done():
		case blockc <- meta:
		}
	}

	close(blockc)
	wg.Wait()

	if metaFetchErr != nil {
		return metaFetchErr
	}

	// Drop all blocks that are no longer present in the bucket.
	for id := range s.blocks {
		if _, ok := metas[id]; ok {
			continue
		}
		if err := s.removeBlock(id); err != nil {
			level.Warn(s.logger).Log("msg", "drop of outdated block failed", "block", id, "err", err)
			s.metrics.blockDropFailures.Inc()
		}
		level.Info(s.logger).Log("msg", "dropped outdated block", "block", id)
		s.metrics.blockDrops.Inc()
	}

	// Sync advertise labels.
	var storeLabels labels.Labels
	s.mtx.Lock()
	s.advLabelSets = make([]labelpb.ZLabelSet, 0, len(s.advLabelSets))
	for _, bs := range s.blockSets {
		storeLabels = storeLabels[:0]
		s.advLabelSets = append(s.advLabelSets, labelpb.ZLabelSet{Labels: labelpb.ZLabelsFromPromLabels(append(storeLabels, bs.labels...))})
	}
	sort.Slice(s.advLabelSets, func(i, j int) bool {
		return strings.Compare(s.advLabelSets[i].String(), s.advLabelSets[j].String()) < 0
	})
	s.mtx.Unlock()
	return nil
}

// InitialSync perform blocking sync with extra step at the end to delete locally saved blocks that are no longer
// present in the bucket. The mismatch of these can only happen between restarts, so we can do that only once per startup.
func (s *BucketStore) InitialSync(ctx context.Context) error {
	if err := s.SyncBlocks(ctx); err != nil {
		return errors.Wrap(err, "sync block")
	}

	if s.dir == "" {
		return nil
	}

	fis, err := os.ReadDir(s.dir)
	if err != nil {
		return errors.Wrap(err, "read dir")
	}
	names := make([]string, 0, len(fis))
	for _, fi := range fis {
		names = append(names, fi.Name())
	}
	for _, n := range names {
		id, ok := block.IsBlockDir(n)
		if !ok {
			continue
		}
		if b := s.getBlock(id); b != nil {
			continue
		}

		// No such block loaded, remove the local dir.
		if err := os.RemoveAll(path.Join(s.dir, id.String())); err != nil {
			level.Warn(s.logger).Log("msg", "failed to remove block which is not needed", "err", err)
		}
	}

	return nil
}

func (s *BucketStore) getBlock(id ulid.ULID) *bucketBlock {
	s.mtx.RLock()
	defer s.mtx.RUnlock()
	return s.blocks[id]
}

func (s *BucketStore) addBlock(ctx context.Context, meta *metadata.Meta) (err error) {
	var dir string
	if s.dir != "" {
		dir = filepath.Join(s.dir, meta.ULID.String())
	}
	start := time.Now()

	level.Debug(s.logger).Log("msg", "loading new block", "id", meta.ULID)
	defer func() {
		if err != nil {
			s.metrics.blockLoadFailures.Inc()
			if dir != "" {
				if err2 := os.RemoveAll(dir); err2 != nil {
					level.Warn(s.logger).Log("msg", "failed to remove block we cannot load", "err", err2)
				}
			}
			level.Warn(s.logger).Log("msg", "loading block failed", "elapsed", time.Since(start), "id", meta.ULID, "err", err)
		} else {
			level.Info(s.logger).Log("msg", "loaded new block", "elapsed", time.Since(start), "id", meta.ULID)
		}
	}()
	s.metrics.blockLoads.Inc()

	lset := labels.FromMap(meta.Thanos.Labels)
	h := lset.Hash()

	indexHeaderReader, err := s.indexReaderPool.NewBinaryReader(
		ctx,
		s.logger,
		s.bkt,
		s.dir,
		meta.ULID,
		s.postingOffsetsInMemSampling,
	)
	if err != nil {
		return errors.Wrap(err, "create index header reader")
	}
	defer func() {
		if err != nil {
			runutil.CloseWithErrCapture(&err, indexHeaderReader, "index-header")
		}
	}()

	b, err := newBucketBlock(
		ctx,
		log.With(s.logger, "block", meta.ULID),
		s.metrics,
		meta,
		s.bkt,
		dir,
		s.indexCache,
		s.chunkPool,
		indexHeaderReader,
		s.partitioner,
	)
	if err != nil {
		return errors.Wrap(err, "new bucket block")
	}
	defer func() {
		if err != nil {
			runutil.CloseWithErrCapture(&err, b, "index-header")
		}
	}()

	s.mtx.Lock()
	defer s.mtx.Unlock()

	sort.Sort(lset)

	set, ok := s.blockSets[h]
	if !ok {
		set = newBucketBlockSet(lset)
		s.blockSets[h] = set
	}

	if err = set.add(b); err != nil {
		return errors.Wrap(err, "add block to set")
	}
	s.blocks[b.meta.ULID] = b

	s.metrics.blocksLoaded.Inc()
	s.metrics.lastLoadedBlock.SetToCurrentTime()
	return nil
}

func (s *BucketStore) removeBlock(id ulid.ULID) error {
	s.mtx.Lock()
	b, ok := s.blocks[id]
	if ok {
		lset := labels.FromMap(b.meta.Thanos.Labels)
		s.blockSets[lset.Hash()].remove(id)
		delete(s.blocks, id)
	}
	s.mtx.Unlock()

	if !ok {
		return nil
	}

	s.metrics.blocksLoaded.Dec()
	if err := b.Close(); err != nil {
		return errors.Wrap(err, "close block")
	}

	if b.dir == "" {
		return nil
	}

	return os.RemoveAll(b.dir)
}

// TimeRange returns the minimum and maximum timestamp of data available in the store.
func (s *BucketStore) TimeRange() (mint, maxt int64) {
	s.mtx.RLock()
	defer s.mtx.RUnlock()

	mint = math.MaxInt64
	maxt = math.MinInt64

	for _, b := range s.blocks {
		if b.meta.MinTime < mint {
			mint = b.meta.MinTime
		}
		if b.meta.MaxTime > maxt {
			maxt = b.meta.MaxTime
		}
	}

	mint = s.limitMinTime(mint)
	maxt = s.limitMaxTime(maxt)

	return mint, maxt
}

func (s *BucketStore) LabelSet() []labelpb.ZLabelSet {
	s.mtx.RLock()
	labelSets := s.advLabelSets
	s.mtx.RUnlock()

	if s.enableCompatibilityLabel && len(labelSets) > 0 {
		labelSets = append(labelSets, labelpb.ZLabelSet{Labels: []labelpb.ZLabel{{Name: CompatibilityTypeLabelName, Value: "store"}}})
	}

	return labelSets
}

// Info implements the storepb.StoreServer interface.
func (s *BucketStore) Info(context.Context, *storepb.InfoRequest) (*storepb.InfoResponse, error) {
	mint, maxt := s.TimeRange()
	res := &storepb.InfoResponse{
		StoreType: component.Store.ToProto(),
		MinTime:   mint,
		MaxTime:   maxt,
		LabelSets: s.LabelSet(),
	}

	return res, nil
}

func (s *BucketStore) limitMinTime(mint int64) int64 {
	if s.filterConfig == nil {
		return mint
	}

	filterMinTime := s.filterConfig.MinTime.PrometheusTimestamp()

	if mint < filterMinTime {
		return filterMinTime
	}

	return mint
}

func (s *BucketStore) limitMaxTime(maxt int64) int64 {
	if s.filterConfig == nil {
		return maxt
	}

	filterMaxTime := s.filterConfig.MaxTime.PrometheusTimestamp()

	if maxt > filterMaxTime {
		maxt = filterMaxTime
	}

	return maxt
}

type seriesEntry struct {
	lset labels.Labels
	refs []chunks.ChunkRef
	chks []storepb.AggrChunk
}

// blockSeriesClient is a storepb.Store_SeriesClient for a
// single TSDB block in object storage.
type blockSeriesClient struct {
	grpc.ClientStream
	ctx     context.Context
	logger  log.Logger
	extLset labels.Labels

	mint           int64
	maxt           int64
	indexr         *bucketIndexReader
	chunkr         *bucketChunkReader
	loadAggregates []storepb.Aggr
	chunksLimiter  ChunksLimiter
	bytesLimiter   BytesLimiter

	skipChunks         bool
	shardMatcher       *storepb.ShardMatcher
	calculateChunkHash bool
	chunkFetchDuration prometheus.Histogram

	// Internal state.
	i               uint64
	postings        []storage.SeriesRef
	chkMetas        []chunks.Meta
	lset            labels.Labels
	symbolizedLset  []symbolizedLabel
	entries         []seriesEntry
	hasMorePostings bool
	batchSize       int
}

func newBlockSeriesClient(
	ctx context.Context,
	logger log.Logger,
	b *bucketBlock,
	req *storepb.SeriesRequest,
	limiter ChunksLimiter,
	bytesLimiter BytesLimiter,
	shardMatcher *storepb.ShardMatcher,
	calculateChunkHash bool,
	batchSize int,
	chunkFetchDuration prometheus.Histogram,
	extLsetToRemove map[string]struct{},
) *blockSeriesClient {
	var chunkr *bucketChunkReader
	if !req.SkipChunks {
		chunkr = b.chunkReader()
	}

	extLset := b.extLset
	if extLsetToRemove != nil {
		extLset = rmLabels(extLset.Copy(), extLsetToRemove)
	}

	return &blockSeriesClient{
		ctx:                ctx,
		logger:             logger,
		extLset:            extLset,
		mint:               req.MinTime,
		maxt:               req.MaxTime,
		indexr:             b.indexReader(),
		chunkr:             chunkr,
		chunksLimiter:      limiter,
		bytesLimiter:       bytesLimiter,
		skipChunks:         req.SkipChunks,
		chunkFetchDuration: chunkFetchDuration,

		loadAggregates:     req.Aggregates,
		shardMatcher:       shardMatcher,
		calculateChunkHash: calculateChunkHash,
		hasMorePostings:    true,
		batchSize:          batchSize,
	}
}

func (b *blockSeriesClient) Close() {
	if !b.skipChunks {
		runutil.CloseWithLogOnErr(b.logger, b.chunkr, "series block")
	}

	runutil.CloseWithLogOnErr(b.logger, b.indexr, "series block")
}

func (b *blockSeriesClient) MergeStats(stats *queryStats) *queryStats {
	stats = stats.merge(b.indexr.stats)
	if !b.skipChunks {
		stats = stats.merge(b.chunkr.stats)
	}
	return stats
}

func (b *blockSeriesClient) ExpandPostings(
	matchers []*labels.Matcher,
	seriesLimiter SeriesLimiter,
) error {
	ps, err := b.indexr.ExpandedPostings(b.ctx, matchers, b.bytesLimiter)
	if err != nil {
		return errors.Wrap(err, "expanded matching posting")
	}

	if len(ps) == 0 {
		return nil
	}

	if err := seriesLimiter.Reserve(uint64(len(ps))); err != nil {
		return errors.Wrap(err, "exceeded series limit")
	}

	b.postings = ps
	if b.batchSize > len(ps) {
		b.batchSize = len(ps)
	}
	b.entries = make([]seriesEntry, 0, b.batchSize)
	return nil
}

func (b *blockSeriesClient) Recv() (*storepb.SeriesResponse, error) {
	for len(b.entries) == 0 && b.hasMorePostings {
		if err := b.nextBatch(); err != nil {
			return nil, err
		}
	}

	if len(b.entries) == 0 {
		if b.chunkr != nil {
			b.chunkFetchDuration.Observe(b.chunkr.stats.ChunksFetchDurationSum.Seconds())
		}
		return nil, io.EOF
	}

	next := b.entries[0]
	b.entries = b.entries[1:]

	return storepb.NewSeriesResponse(&storepb.Series{
		Labels: labelpb.ZLabelsFromPromLabels(next.lset),
		Chunks: next.chks,
	}), nil
}

func (b *blockSeriesClient) nextBatch() error {
	start := b.i
	end := start + SeriesBatchSize
	if end > uint64(len(b.postings)) {
		end = uint64(len(b.postings))
	}
	b.i = end

	postingsBatch := b.postings[start:end]
	if len(postingsBatch) == 0 {
		b.hasMorePostings = false
		return nil
	}

	b.indexr.reset()
	if !b.skipChunks {
		b.chunkr.reset()
	}

	if err := b.indexr.PreloadSeries(b.ctx, postingsBatch, b.bytesLimiter); err != nil {
		return errors.Wrap(err, "preload series")
	}

	b.entries = b.entries[:0]
	for i := 0; i < len(postingsBatch); i++ {
		ok, err := b.indexr.LoadSeriesForTime(postingsBatch[i], &b.symbolizedLset, &b.chkMetas, b.skipChunks, b.mint, b.maxt)
		if err != nil {
			return errors.Wrap(err, "read series")
		}
		if !ok {
			continue
		}

		if err := b.indexr.LookupLabelsSymbols(b.symbolizedLset, &b.lset); err != nil {
			return errors.Wrap(err, "Lookup labels symbols")
		}

		completeLabelset := labelpb.ExtendSortedLabels(b.lset, b.extLset)
		if !b.shardMatcher.MatchesLabels(completeLabelset) {
			continue
		}

		s := seriesEntry{lset: completeLabelset}
		if b.skipChunks {
			b.entries = append(b.entries, s)
			continue
		}

		// Schedule loading chunks.
		s.refs = make([]chunks.ChunkRef, 0, len(b.chkMetas))
		s.chks = make([]storepb.AggrChunk, 0, len(b.chkMetas))

		for j, meta := range b.chkMetas {
			if err := b.chunkr.addLoad(meta.Ref, len(b.entries), j); err != nil {
				return errors.Wrap(err, "add chunk load")
			}
			s.chks = append(s.chks, storepb.AggrChunk{
				MinTime: meta.MinTime,
				MaxTime: meta.MaxTime,
			})
			s.refs = append(s.refs, meta.Ref)
		}

		// Ensure sample limit through chunksLimiter if we return chunks.
		if err := b.chunksLimiter.Reserve(uint64(len(b.chkMetas))); err != nil {
			return errors.Wrap(err, "exceeded chunks limit")
		}

		b.entries = append(b.entries, s)
	}

	if !b.skipChunks {
		if err := b.chunkr.load(b.ctx, b.entries, b.loadAggregates, b.calculateChunkHash, b.bytesLimiter); err != nil {
			return errors.Wrap(err, "load chunks")
		}
	}

	return nil
}

func populateChunk(out *storepb.AggrChunk, in chunkenc.Chunk, aggrs []storepb.Aggr, save func([]byte) ([]byte, error), calculateChecksum bool) error {
	hasher := hashPool.Get().(hash.Hash64)
	defer hashPool.Put(hasher)

	if in.Encoding() == chunkenc.EncXOR {
		b, err := save(in.Bytes())
		if err != nil {
			return err
		}
		out.Raw = &storepb.Chunk{Type: storepb.Chunk_XOR, Data: b, Hash: hashChunk(hasher, b, calculateChecksum)}
		return nil
	}
	if in.Encoding() != downsample.ChunkEncAggr {
		return errors.Errorf("unsupported chunk encoding %d", in.Encoding())
	}

	ac := downsample.AggrChunk(in.Bytes())

	for _, at := range aggrs {
		switch at {
		case storepb.Aggr_COUNT:
			x, err := ac.Get(downsample.AggrCount)
			if err != nil {
				return errors.Errorf("aggregate %s does not exist", downsample.AggrCount)
			}
			b, err := save(x.Bytes())
			if err != nil {
				return err
			}
			out.Count = &storepb.Chunk{Type: storepb.Chunk_XOR, Data: b, Hash: hashChunk(hasher, b, calculateChecksum)}
		case storepb.Aggr_SUM:
			x, err := ac.Get(downsample.AggrSum)
			if err != nil {
				return errors.Errorf("aggregate %s does not exist", downsample.AggrSum)
			}
			b, err := save(x.Bytes())
			if err != nil {
				return err
			}
			out.Sum = &storepb.Chunk{Type: storepb.Chunk_XOR, Data: b, Hash: hashChunk(hasher, b, calculateChecksum)}
		case storepb.Aggr_MIN:
			x, err := ac.Get(downsample.AggrMin)
			if err != nil {
				return errors.Errorf("aggregate %s does not exist", downsample.AggrMin)
			}
			b, err := save(x.Bytes())
			if err != nil {
				return err
			}
			out.Min = &storepb.Chunk{Type: storepb.Chunk_XOR, Data: b, Hash: hashChunk(hasher, b, calculateChecksum)}
		case storepb.Aggr_MAX:
			x, err := ac.Get(downsample.AggrMax)
			if err != nil {
				return errors.Errorf("aggregate %s does not exist", downsample.AggrMax)
			}
			b, err := save(x.Bytes())
			if err != nil {
				return err
			}
			out.Max = &storepb.Chunk{Type: storepb.Chunk_XOR, Data: b, Hash: hashChunk(hasher, b, calculateChecksum)}
		case storepb.Aggr_COUNTER:
			x, err := ac.Get(downsample.AggrCounter)
			if err != nil {
				return errors.Errorf("aggregate %s does not exist", downsample.AggrCounter)
			}
			b, err := save(x.Bytes())
			if err != nil {
				return err
			}
			out.Counter = &storepb.Chunk{Type: storepb.Chunk_XOR, Data: b, Hash: hashChunk(hasher, b, calculateChecksum)}
		}
	}
	return nil
}

func hashChunk(hasher hash.Hash64, b []byte, doHash bool) uint64 {
	if !doHash {
		return 0
	}
	hasher.Reset()
	// Write never returns an error on the hasher implementation
	_, _ = hasher.Write(b)
	return hasher.Sum64()
}

// debugFoundBlockSetOverview logs on debug level what exactly blocks we used for query in terms of
// labels and resolution. This is important because we allow mixed resolution results, so it is quite crucial
// to be aware what exactly resolution we see on query.
// TODO(bplotka): Consider adding resolution label to all results to propagate that info to UI and Query API.
func debugFoundBlockSetOverview(logger log.Logger, mint, maxt, maxResolutionMillis int64, lset labels.Labels, bs []*bucketBlock) {
	if len(bs) == 0 {
		level.Debug(logger).Log("msg", "No block found", "mint", mint, "maxt", maxt, "lset", lset.String())
		return
	}

	var (
		parts            []string
		currRes          = int64(-1)
		currMin, currMax int64
	)
	for _, b := range bs {
		if currRes == b.meta.Thanos.Downsample.Resolution {
			currMax = b.meta.MaxTime
			continue
		}

		if currRes != -1 {
			parts = append(parts, fmt.Sprintf("Range: %d-%d Resolution: %d", currMin, currMax, currRes))
		}

		currRes = b.meta.Thanos.Downsample.Resolution
		currMin = b.meta.MinTime
		currMax = b.meta.MaxTime
	}

	parts = append(parts, fmt.Sprintf("Range: %d-%d Resolution: %d", currMin, currMax, currRes))

	level.Debug(logger).Log("msg", "Blocks source resolutions", "blocks", len(bs), "Maximum Resolution", maxResolutionMillis, "mint", mint, "maxt", maxt, "lset", lset.String(), "spans", strings.Join(parts, "\n"))
}

// Series implements the storepb.StoreServer interface.
func (s *BucketStore) Series(req *storepb.SeriesRequest, srv storepb.Store_SeriesServer) (err error) {
	if s.queryGate != nil {
		tracing.DoInSpan(srv.Context(), "store_query_gate_ismyturn", func(ctx context.Context) {
			err = s.queryGate.Start(srv.Context())
		})
		if err != nil {
			return errors.Wrapf(err, "failed to wait for turn")
		}

		defer s.queryGate.Done()
	}

	matchers, err := storepb.MatchersToPromMatchers(req.Matchers...)
	if err != nil {
		return status.Error(codes.InvalidArgument, err.Error())
	}
	req.MinTime = s.limitMinTime(req.MinTime)
	req.MaxTime = s.limitMaxTime(req.MaxTime)

	var (
		bytesLimiter     = s.bytesLimiterFactory(s.metrics.queriesDropped.WithLabelValues("bytes"))
		ctx              = srv.Context()
		stats            = &queryStats{}
		respSets         []respSet
		mtx              sync.Mutex
		g, gctx          = errgroup.WithContext(ctx)
		resHints         = &hintspb.SeriesResponseHints{}
		reqBlockMatchers []*labels.Matcher
		chunksLimiter    = s.chunksLimiterFactory(s.metrics.queriesDropped.WithLabelValues("chunks"))
		seriesLimiter    = s.seriesLimiterFactory(s.metrics.queriesDropped.WithLabelValues("series"))
	)

	if req.Hints != nil {
		reqHints := &hintspb.SeriesRequestHints{}
		if err := types.UnmarshalAny(req.Hints, reqHints); err != nil {
			return status.Error(codes.InvalidArgument, errors.Wrap(err, "unmarshal series request hints").Error())
		}

		reqBlockMatchers, err = storepb.MatchersToPromMatchers(reqHints.BlockMatchers...)
		if err != nil {
			return status.Error(codes.InvalidArgument, errors.Wrap(err, "translate request hints labels matchers").Error())
		}
	}

	var extLsetToRemove map[string]struct{}
	if len(req.WithoutReplicaLabels) > 0 {
		extLsetToRemove = make(map[string]struct{})
		for _, l := range req.WithoutReplicaLabels {
			extLsetToRemove[l] = struct{}{}
		}
	}

	s.mtx.RLock()
	for _, bs := range s.blockSets {
		blockMatchers, ok := bs.labelMatchers(matchers...)
		if !ok {
			continue
		}

		blocks := bs.getFor(req.MinTime, req.MaxTime, req.MaxResolutionWindow, reqBlockMatchers)

		if s.debugLogging {
			debugFoundBlockSetOverview(s.logger, req.MinTime, req.MaxTime, req.MaxResolutionWindow, bs.labels, blocks)
		}

		for _, b := range blocks {
			blk := b
			gctx := gctx

			if s.enableSeriesResponseHints {
				// Keep track of queried blocks.
				resHints.AddQueriedBlock(blk.meta.ULID)
			}

			shardMatcher := req.ShardInfo.Matcher(&s.buffers)

			blockClient := newBlockSeriesClient(
				srv.Context(),
				s.logger,
				blk,
				req,
				chunksLimiter,
				bytesLimiter,
				shardMatcher,
				s.enableChunkHashCalculation,
				s.seriesBatchSize,
				s.metrics.chunkFetchDuration,
				extLsetToRemove,
			)

			defer blockClient.Close()

			g.Go(func() error {

				span, _ := tracing.StartSpan(gctx, "bucket_store_block_series", tracing.Tags{
					"block.id":         blk.meta.ULID,
					"block.mint":       blk.meta.MinTime,
					"block.maxt":       blk.meta.MaxTime,
					"block.resolution": blk.meta.Thanos.Downsample.Resolution,
				})

				if err := blockClient.ExpandPostings(blockMatchers, seriesLimiter); err != nil {
					span.Finish()
					return errors.Wrapf(err, "fetch series for block %s", blk.meta.ULID)
				}
				onClose := func() {
					mtx.Lock()
					stats = blockClient.MergeStats(stats)
					mtx.Unlock()
				}
				part := newLazyRespSet(
					srv.Context(),
					span,
					10*time.Minute,
					blk.meta.ULID.String(),
					[]labels.Labels{blk.extLset},
					onClose,
					blockClient,
					shardMatcher,
					false,
					s.metrics.emptyPostingCount,
				)

				mtx.Lock()
				respSets = append(respSets, part)
				mtx.Unlock()

				return nil
			})
		}
	}

	s.mtx.RUnlock()

	defer func() {
		s.metrics.seriesDataTouched.WithLabelValues("postings").Observe(float64(stats.postingsTouched))
		s.metrics.seriesDataFetched.WithLabelValues("postings").Observe(float64(stats.postingsFetched))
		s.metrics.seriesDataSizeTouched.WithLabelValues("postings").Observe(float64(stats.PostingsTouchedSizeSum))
		s.metrics.seriesDataSizeFetched.WithLabelValues("postings").Observe(float64(stats.PostingsFetchedSizeSum))
		s.metrics.seriesDataTouched.WithLabelValues("series").Observe(float64(stats.seriesTouched))
		s.metrics.seriesDataFetched.WithLabelValues("series").Observe(float64(stats.seriesFetched))
		s.metrics.seriesDataSizeTouched.WithLabelValues("series").Observe(float64(stats.SeriesTouchedSizeSum))
		s.metrics.seriesDataSizeFetched.WithLabelValues("series").Observe(float64(stats.SeriesFetchedSizeSum))
		s.metrics.seriesDataTouched.WithLabelValues("chunks").Observe(float64(stats.chunksTouched))
		s.metrics.seriesDataFetched.WithLabelValues("chunks").Observe(float64(stats.chunksFetched))
		s.metrics.seriesDataSizeTouched.WithLabelValues("chunks").Observe(float64(stats.ChunksTouchedSizeSum))
		s.metrics.seriesDataSizeFetched.WithLabelValues("chunks").Observe(float64(stats.ChunksFetchedSizeSum))
		s.metrics.resultSeriesCount.Observe(float64(stats.mergedSeriesCount))
		s.metrics.cachedPostingsCompressions.WithLabelValues(labelEncode).Add(float64(stats.cachedPostingsCompressions))
		s.metrics.cachedPostingsCompressions.WithLabelValues(labelDecode).Add(float64(stats.cachedPostingsDecompressions))
		s.metrics.cachedPostingsCompressionErrors.WithLabelValues(labelEncode).Add(float64(stats.cachedPostingsCompressionErrors))
		s.metrics.cachedPostingsCompressionErrors.WithLabelValues(labelDecode).Add(float64(stats.cachedPostingsDecompressionErrors))
		s.metrics.cachedPostingsCompressionTimeSeconds.WithLabelValues(labelEncode).Add(stats.CachedPostingsCompressionTimeSum.Seconds())
		s.metrics.cachedPostingsCompressionTimeSeconds.WithLabelValues(labelDecode).Add(stats.CachedPostingsDecompressionTimeSum.Seconds())
		s.metrics.cachedPostingsOriginalSizeBytes.Add(float64(stats.CachedPostingsOriginalSizeSum))
		s.metrics.cachedPostingsCompressedSizeBytes.Add(float64(stats.CachedPostingsCompressedSizeSum))
		s.metrics.postingsSizeBytes.Observe(float64(int(stats.PostingsFetchedSizeSum) + int(stats.PostingsTouchedSizeSum)))

		level.Debug(s.logger).Log("msg", "stats query processed",
			"request", req,
			"stats", fmt.Sprintf("%+v", stats), "err", err)
	}()

	// Concurrently get data from all blocks.
	{
		begin := time.Now()
		tracing.DoInSpan(ctx, "bucket_store_preload_all", func(_ context.Context) {
			err = g.Wait()
		})
		if err != nil {
			code := codes.Aborted
			if s, ok := status.FromError(errors.Cause(err)); ok {
				code = s.Code()
			}
			return status.Error(code, err.Error())
		}
		stats.blocksQueried = len(respSets)
		stats.GetAllDuration = time.Since(begin)
		s.metrics.seriesGetAllDuration.Observe(stats.GetAllDuration.Seconds())
		s.metrics.seriesBlocksQueried.Observe(float64(stats.blocksQueried))
	}

	// Merge the sub-results from each selected block.
	tracing.DoInSpan(ctx, "bucket_store_merge_all", func(ctx context.Context) {
		defer func() {
			for _, resp := range respSets {
				resp.Close()
			}
		}()
		begin := time.Now()
		set := NewDedupResponseHeap(NewProxyResponseHeap(respSets...))
		for set.Next() {
			at := set.At()
			warn := at.GetWarning()
			if warn != "" {
				// TODO(fpetkovski): Consider deprecating string based warnings in favor of a
				// separate protobuf message containing the grpc code and
				// a human readable error message.
				err = status.Error(storepb.GRPCCodeFromWarn(warn), at.GetWarning())
				return
			}

			series := at.GetSeries()
			if series != nil {
				stats.mergedSeriesCount++
				if !req.SkipChunks {
					stats.mergedChunksCount += len(series.Chunks)
					s.metrics.chunkSizeBytes.Observe(float64(chunksSize(series.Chunks)))
				}
			}
			if err = srv.Send(at); err != nil {
				err = status.Error(codes.Unknown, errors.Wrap(err, "send series response").Error())
				return
			}
		}
		stats.MergeDuration = time.Since(begin)
		s.metrics.seriesMergeDuration.Observe(stats.MergeDuration.Seconds())

		err = nil
	})
	if err != nil {
		return err
	}

	if s.enableSeriesResponseHints {
		var anyHints *types.Any

		if anyHints, err = types.MarshalAny(resHints); err != nil {
			err = status.Error(codes.Unknown, errors.Wrap(err, "marshal series response hints").Error())
			return
		}

		if err = srv.Send(storepb.NewHintsSeriesResponse(anyHints)); err != nil {
			err = status.Error(codes.Unknown, errors.Wrap(err, "send series response hints").Error())
			return
		}
	}

	return err
}

func chunksSize(chks []storepb.AggrChunk) (size int) {
	for _, chk := range chks {
		size += chk.Size() // This gets the encoded proto size.
	}
	return size
}

// LabelNames implements the storepb.StoreServer interface.
func (s *BucketStore) LabelNames(ctx context.Context, req *storepb.LabelNamesRequest) (*storepb.LabelNamesResponse, error) {
	reqSeriesMatchers, err := storepb.MatchersToPromMatchers(req.Matchers...)
	if err != nil {
		return nil, status.Error(codes.InvalidArgument, errors.Wrap(err, "translate request labels matchers").Error())
	}

	resHints := &hintspb.LabelNamesResponseHints{}

	var reqBlockMatchers []*labels.Matcher
	if req.Hints != nil {
		reqHints := &hintspb.LabelNamesRequestHints{}
		err := types.UnmarshalAny(req.Hints, reqHints)
		if err != nil {
			return nil, status.Error(codes.InvalidArgument, errors.Wrap(err, "unmarshal label names request hints").Error())
		}

		reqBlockMatchers, err = storepb.MatchersToPromMatchers(reqHints.BlockMatchers...)
		if err != nil {
			return nil, status.Error(codes.InvalidArgument, errors.Wrap(err, "translate request hints labels matchers").Error())
		}
	}

	g, gctx := errgroup.WithContext(ctx)

	s.mtx.RLock()

	var mtx sync.Mutex
	var sets [][]string
	var seriesLimiter = s.seriesLimiterFactory(s.metrics.queriesDropped.WithLabelValues("series"))
	var bytesLimiter = s.bytesLimiterFactory(s.metrics.queriesDropped.WithLabelValues("bytes"))

	for _, b := range s.blocks {
		b := b
		gctx := gctx

		if !b.overlapsClosedInterval(req.Start, req.End) {
			continue
		}
		if len(reqBlockMatchers) > 0 && !b.matchRelabelLabels(reqBlockMatchers) {
			continue
		}
		// Filter external labels from matchers.
		reqSeriesMatchersNoExtLabels, ok := b.FilterExtLabelsMatchers(reqSeriesMatchers)
		if !ok {
			continue
		}

		resHints.AddQueriedBlock(b.meta.ULID)

		indexr := b.indexReader()

		g.Go(func() error {
			span, newCtx := tracing.StartSpan(gctx, "bucket_store_block_series", tracing.Tags{
				"block.id":         b.meta.ULID,
				"block.mint":       b.meta.MinTime,
				"block.maxt":       b.meta.MaxTime,
				"block.resolution": b.meta.Thanos.Downsample.Resolution,
			})
			defer span.Finish()
			defer runutil.CloseWithLogOnErr(s.logger, indexr, "label names")

			var result []string
			if len(reqSeriesMatchersNoExtLabels) == 0 {
				// Do it via index reader to have pending reader registered correctly.
				// LabelNames are already sorted.
				res, err := indexr.block.indexHeaderReader.LabelNames()
				if err != nil {
					return errors.Wrapf(err, "label names for block %s", b.meta.ULID)
				}

				// Add  a set for the external labels as well.
				// We're not adding them directly to refs because there could be duplicates.
				// b.extLset is already sorted by label name, no need to sort it again.
				extRes := make([]string, 0, len(b.extLset))
				for _, l := range b.extLset {
					extRes = append(extRes, l.Name)
				}

				result = strutil.MergeSlices(res, extRes)
			} else {
				seriesReq := &storepb.SeriesRequest{
					MinTime:    req.Start,
					MaxTime:    req.End,
					SkipChunks: true,
				}
<<<<<<< HEAD
				blockClient := newBlockSeriesClient(
					newCtx,
					s.logger,
					b,
					seriesReq,
					nil,
					bytesLimiter,
					nil,
					true,
					SeriesBatchSize,
					s.metrics.chunkFetchDuration,
					nil,
				)
=======
				blockClient := newBlockSeriesClient(newCtx, s.logger, b, seriesReq, nil, bytesLimiter, nil, true, SeriesBatchSize, s.metrics.chunkFetchDuration)
				defer blockClient.Close()
>>>>>>> c4218c7c

				if err := blockClient.ExpandPostings(
					reqSeriesMatchersNoExtLabels,
					seriesLimiter,
				); err != nil {
					return err
				}

				// Extract label names from all series. Many label names will be the same, so we need to deduplicate them.
				// Note that label names will already include external labels (passed to blockSeries), so we don't need
				// to add them again.
				labelNames := map[string]struct{}{}
				for {
					ls, err := blockClient.Recv()
					if err == io.EOF {
						break
					}
					if err != nil {
						return errors.Wrapf(err, "iterate series for block %s", b.meta.ULID)
					}

					if ls.GetWarning() != "" {
						return errors.Wrapf(errors.New(ls.GetWarning()), "iterate series for block %s", b.meta.ULID)
					}
					if ls.GetSeries() == nil {
						continue
					}
					for _, l := range ls.GetSeries().Labels {
						labelNames[l.Name] = struct{}{}
					}
				}

				result = make([]string, 0, len(labelNames))
				for n := range labelNames {
					result = append(result, n)
				}
				sort.Strings(result)
			}

			if len(result) > 0 {
				mtx.Lock()
				sets = append(sets, result)
				mtx.Unlock()
			}

			return nil
		})
	}

	s.mtx.RUnlock()

	if err := g.Wait(); err != nil {
		return nil, status.Error(codes.Internal, err.Error())
	}

	anyHints, err := types.MarshalAny(resHints)
	if err != nil {
		return nil, status.Error(codes.Unknown, errors.Wrap(err, "marshal label names response hints").Error())
	}

	return &storepb.LabelNamesResponse{
		Names: strutil.MergeSlices(sets...),
		Hints: anyHints,
	}, nil
}

func (b *bucketBlock) FilterExtLabelsMatchers(matchers []*labels.Matcher) ([]*labels.Matcher, bool) {
	// We filter external labels from matchers so we won't try to match series on them.
	var result []*labels.Matcher
	for _, m := range matchers {
		// Get value of external label from block.
		v := b.extLset.Get(m.Name)
		// If value is empty string the matcher is a valid one since it's not part of external labels.
		if v == "" {
			result = append(result, m)
		} else if v != "" && v != m.Value {
			// If matcher is external label but value is different we don't want to look in block anyway.
			return []*labels.Matcher{}, false
		}
	}

	return result, true
}

// LabelValues implements the storepb.StoreServer interface.
func (s *BucketStore) LabelValues(ctx context.Context, req *storepb.LabelValuesRequest) (*storepb.LabelValuesResponse, error) {
	reqSeriesMatchers, err := storepb.MatchersToPromMatchers(req.Matchers...)
	if err != nil {
		return nil, status.Error(codes.InvalidArgument, errors.Wrap(err, "translate request labels matchers").Error())
	}

	resHints := &hintspb.LabelValuesResponseHints{}

	g, gctx := errgroup.WithContext(ctx)

	var reqBlockMatchers []*labels.Matcher
	if req.Hints != nil {
		reqHints := &hintspb.LabelValuesRequestHints{}
		err := types.UnmarshalAny(req.Hints, reqHints)
		if err != nil {
			return nil, status.Error(codes.InvalidArgument, errors.Wrap(err, "unmarshal label values request hints").Error())
		}

		reqBlockMatchers, err = storepb.MatchersToPromMatchers(reqHints.BlockMatchers...)
		if err != nil {
			return nil, status.Error(codes.InvalidArgument, errors.Wrap(err, "translate request hints labels matchers").Error())
		}
	}

	s.mtx.RLock()

	var mtx sync.Mutex
	var sets [][]string
	var seriesLimiter = s.seriesLimiterFactory(s.metrics.queriesDropped.WithLabelValues("series"))
	var bytesLimiter = s.bytesLimiterFactory(s.metrics.queriesDropped.WithLabelValues("bytes"))

	for _, b := range s.blocks {
		b := b

		if !b.overlapsClosedInterval(req.Start, req.End) {
			continue
		}
		if len(reqBlockMatchers) > 0 && !b.matchRelabelLabels(reqBlockMatchers) {
			continue
		}
		// Filter external labels from matchers.
		reqSeriesMatchersNoExtLabels, ok := b.FilterExtLabelsMatchers(reqSeriesMatchers)
		if !ok {
			continue
		}

		// If we have series matchers, add <labelName> != "" matcher, to only select series that have given label name.
		if len(reqSeriesMatchersNoExtLabels) > 0 {
			m, err := labels.NewMatcher(labels.MatchNotEqual, req.Label, "")
			if err != nil {
				return nil, status.Error(codes.InvalidArgument, err.Error())
			}

			reqSeriesMatchersNoExtLabels = append(reqSeriesMatchersNoExtLabels, m)
		}

		resHints.AddQueriedBlock(b.meta.ULID)

		indexr := b.indexReader()
		g.Go(func() error {
			span, newCtx := tracing.StartSpan(gctx, "bucket_store_block_series", tracing.Tags{
				"block.id":         b.meta.ULID,
				"block.mint":       b.meta.MinTime,
				"block.maxt":       b.meta.MaxTime,
				"block.resolution": b.meta.Thanos.Downsample.Resolution,
			})
			defer span.Finish()
			defer runutil.CloseWithLogOnErr(s.logger, indexr, "label values")

			var result []string
			if len(reqSeriesMatchersNoExtLabels) == 0 {
				// Do it via index reader to have pending reader registered correctly.
				res, err := indexr.block.indexHeaderReader.LabelValues(req.Label)
				if err != nil {
					return errors.Wrapf(err, "index header label values for block %s", b.meta.ULID)
				}

				// Add the external label value as well.
				if extLabelValue := b.extLset.Get(req.Label); extLabelValue != "" {
					res = strutil.MergeSlices(res, []string{extLabelValue})
				}
				result = res
			} else {
				seriesReq := &storepb.SeriesRequest{
					MinTime:    req.Start,
					MaxTime:    req.End,
					SkipChunks: true,
				}
<<<<<<< HEAD
				blockClient := newBlockSeriesClient(
					newCtx,
					s.logger,
					b,
					seriesReq,
					nil,
					bytesLimiter,
					nil,
					true,
					SeriesBatchSize,
					s.metrics.chunkFetchDuration,
					nil,
				)
=======
				blockClient := newBlockSeriesClient(newCtx, s.logger, b, seriesReq, nil, bytesLimiter, nil, true, SeriesBatchSize, s.metrics.chunkFetchDuration)
				defer blockClient.Close()
>>>>>>> c4218c7c

				if err := blockClient.ExpandPostings(
					reqSeriesMatchersNoExtLabels,
					seriesLimiter,
				); err != nil {
					return err
				}

				// Extract given label's value from all series and deduplicate them.
				// We don't need to deal with external labels, since they are already added by blockSeries.
				values := map[string]struct{}{}
				for {
					ls, err := blockClient.Recv()
					if err == io.EOF {
						break
					}
					if err != nil {
						return errors.Wrapf(err, "iterate series for block %s", b.meta.ULID)
					}

					if ls.GetWarning() != "" {
						return errors.Wrapf(errors.New(ls.GetWarning()), "iterate series for block %s", b.meta.ULID)
					}
					if ls.GetSeries() == nil {
						continue
					}

					val := labelpb.ZLabelsToPromLabels(ls.GetSeries().Labels).Get(req.Label)
					if val != "" { // Should never be empty since we added labelName!="" matcher to the list of matchers.
						values[val] = struct{}{}
					}
				}

				result = make([]string, 0, len(values))
				for n := range values {
					result = append(result, n)
				}
				sort.Strings(result)
			}

			if len(result) > 0 {
				mtx.Lock()
				sets = append(sets, result)
				mtx.Unlock()
			}

			return nil
		})
	}

	s.mtx.RUnlock()

	if err := g.Wait(); err != nil {
		return nil, status.Error(codes.Aborted, err.Error())
	}

	anyHints, err := types.MarshalAny(resHints)
	if err != nil {
		return nil, status.Error(codes.Unknown, errors.Wrap(err, "marshal label values response hints").Error())
	}

	return &storepb.LabelValuesResponse{
		Values: strutil.MergeSlices(sets...),
		Hints:  anyHints,
	}, nil
}

// bucketBlockSet holds all blocks of an equal label set. It internally splits
// them up by downsampling resolution and allows querying.
type bucketBlockSet struct {
	labels      labels.Labels
	mtx         sync.RWMutex
	resolutions []int64          // Available resolution, high to low (in milliseconds).
	blocks      [][]*bucketBlock // Ordered buckets for the existing resolutions.
}

// newBucketBlockSet initializes a new set with the known downsampling windows hard-configured.
// The set currently does not support arbitrary ranges.
func newBucketBlockSet(lset labels.Labels) *bucketBlockSet {
	return &bucketBlockSet{
		labels:      lset,
		resolutions: []int64{downsample.ResLevel2, downsample.ResLevel1, downsample.ResLevel0},
		blocks:      make([][]*bucketBlock, 3),
	}
}

func (s *bucketBlockSet) add(b *bucketBlock) error {
	if !labels.Equal(s.labels, labels.FromMap(b.meta.Thanos.Labels)) {
		return errors.New("block's label set does not match set")
	}
	s.mtx.Lock()
	defer s.mtx.Unlock()

	i := int64index(s.resolutions, b.meta.Thanos.Downsample.Resolution)
	if i < 0 {
		return errors.Errorf("unsupported downsampling resolution %d", b.meta.Thanos.Downsample.Resolution)
	}
	bs := append(s.blocks[i], b)
	s.blocks[i] = bs

	// Always sort blocks by min time, then max time.
	sort.Slice(bs, func(j, k int) bool {
		if bs[j].meta.MinTime == bs[k].meta.MinTime {
			return bs[j].meta.MaxTime < bs[k].meta.MaxTime
		}
		return bs[j].meta.MinTime < bs[k].meta.MinTime
	})
	return nil
}

func (s *bucketBlockSet) remove(id ulid.ULID) {
	s.mtx.Lock()
	defer s.mtx.Unlock()

	for i, bs := range s.blocks {
		for j, b := range bs {
			if b.meta.ULID != id {
				continue
			}
			s.blocks[i] = append(bs[:j], bs[j+1:]...)
			return
		}
	}
}

func int64index(s []int64, x int64) int {
	for i, v := range s {
		if v == x {
			return i
		}
	}
	return -1
}

// getFor returns a time-ordered list of blocks that cover date between mint and maxt.
// Blocks with the biggest resolution possible but not bigger than the given max resolution are returned.
// It supports overlapping blocks.
//
// NOTE: s.blocks are expected to be sorted in minTime order.
func (s *bucketBlockSet) getFor(mint, maxt, maxResolutionMillis int64, blockMatchers []*labels.Matcher) (bs []*bucketBlock) {
	if mint > maxt {
		return nil
	}

	s.mtx.RLock()
	defer s.mtx.RUnlock()

	// Find first matching resolution.
	i := 0
	for ; i < len(s.resolutions) && s.resolutions[i] > maxResolutionMillis; i++ {
	}

	// Fill the given interval with the blocks for the current resolution.
	// Our current resolution might not cover all data, so recursively fill the gaps with higher resolution blocks
	// if there is any.
	start := mint
	for _, b := range s.blocks[i] {
		if b.meta.MaxTime <= mint {
			continue
		}
		// NOTE: Block intervals are half-open: [b.MinTime, b.MaxTime).
		if b.meta.MinTime > maxt {
			break
		}

		if i+1 < len(s.resolutions) {
			bs = append(bs, s.getFor(start, b.meta.MinTime-1, s.resolutions[i+1], blockMatchers)...)
		}

		// Include the block in the list of matching ones only if there are no block-level matchers
		// or they actually match.
		if len(blockMatchers) == 0 || b.matchRelabelLabels(blockMatchers) {
			bs = append(bs, b)
		}

		start = b.meta.MaxTime
	}

	if i+1 < len(s.resolutions) {
		bs = append(bs, s.getFor(start, maxt, s.resolutions[i+1], blockMatchers)...)
	}
	return bs
}

// labelMatchers verifies whether the block set matches the given matchers and returns a new
// set of matchers that is equivalent when querying data within the block.
func (s *bucketBlockSet) labelMatchers(matchers ...*labels.Matcher) ([]*labels.Matcher, bool) {
	res := make([]*labels.Matcher, 0, len(matchers))

	for _, m := range matchers {
		v := s.labels.Get(m.Name)
		if v == "" {
			res = append(res, m)
			continue
		}
		if !m.Matches(v) {
			return nil, false
		}
	}
	return res, true
}

// bucketBlock represents a block that is located in a bucket. It holds intermediate
// state for the block on local disk.
type bucketBlock struct {
	logger     log.Logger
	metrics    *bucketStoreMetrics
	bkt        objstore.BucketReader
	meta       *metadata.Meta
	dir        string
	indexCache storecache.IndexCache
	chunkPool  pool.Bytes
	extLset    labels.Labels

	indexHeaderReader indexheader.Reader

	chunkObjs []string

	pendingReaders sync.WaitGroup

	partitioner Partitioner

	// Block's labels used by block-level matchers to filter blocks to query. These are used to select blocks using
	// request hints' BlockMatchers.
	relabelLabels labels.Labels
}

func newBucketBlock(
	ctx context.Context,
	logger log.Logger,
	metrics *bucketStoreMetrics,
	meta *metadata.Meta,
	bkt objstore.BucketReader,
	dir string,
	indexCache storecache.IndexCache,
	chunkPool pool.Bytes,
	indexHeadReader indexheader.Reader,
	p Partitioner,
) (b *bucketBlock, err error) {
	b = &bucketBlock{
		logger:            logger,
		metrics:           metrics,
		bkt:               bkt,
		indexCache:        indexCache,
		chunkPool:         chunkPool,
		dir:               dir,
		partitioner:       p,
		meta:              meta,
		indexHeaderReader: indexHeadReader,
		extLset:           labels.FromMap(meta.Thanos.Labels),
		// Translate the block's labels and inject the block ID as a label
		// to allow to match blocks also by ID.
		relabelLabels: append(labels.FromMap(meta.Thanos.Labels), labels.Label{
			Name:  block.BlockIDLabel,
			Value: meta.ULID.String(),
		}),
	}
	sort.Sort(b.extLset)
	sort.Sort(b.relabelLabels)

	// Get object handles for all chunk files (segment files) from meta.json, if available.
	if len(meta.Thanos.SegmentFiles) > 0 {
		b.chunkObjs = make([]string, 0, len(meta.Thanos.SegmentFiles))

		for _, sf := range meta.Thanos.SegmentFiles {
			b.chunkObjs = append(b.chunkObjs, path.Join(meta.ULID.String(), block.ChunksDirname, sf))
		}
		return b, nil
	}

	// Get object handles for all chunk files from storage.
	if err = bkt.Iter(ctx, path.Join(meta.ULID.String(), block.ChunksDirname), func(n string) error {
		b.chunkObjs = append(b.chunkObjs, n)
		return nil
	}); err != nil {
		return nil, errors.Wrap(err, "list chunk files")
	}
	return b, nil
}

func (b *bucketBlock) indexFilename() string {
	return path.Join(b.meta.ULID.String(), block.IndexFilename)
}

func (b *bucketBlock) readIndexRange(ctx context.Context, off, length int64) ([]byte, error) {
	r, err := b.bkt.GetRange(ctx, b.indexFilename(), off, length)
	if err != nil {
		return nil, errors.Wrap(err, "get range reader")
	}
	defer runutil.CloseWithLogOnErr(b.logger, r, "readIndexRange close range reader")

	// Preallocate the buffer with the exact size so we don't waste allocations
	// while progressively growing an initial small buffer. The buffer capacity
	// is increased by MinRead to avoid extra allocations due to how ReadFrom()
	// internally works.
	buf := bytes.NewBuffer(make([]byte, 0, length+bytes.MinRead))
	if _, err := buf.ReadFrom(r); err != nil {
		return nil, errors.Wrap(err, "read range")
	}
	return buf.Bytes(), nil
}

func (b *bucketBlock) readChunkRange(ctx context.Context, seq int, off, length int64, chunkRanges byteRanges) (*[]byte, error) {
	if seq < 0 || seq >= len(b.chunkObjs) {
		return nil, errors.Errorf("unknown segment file for index %d", seq)
	}

	// Get a reader for the required range.
	reader, err := b.bkt.GetRange(ctx, b.chunkObjs[seq], off, length)
	if err != nil {
		return nil, errors.Wrap(err, "get range reader")
	}
	defer runutil.CloseWithLogOnErr(b.logger, reader, "readChunkRange close range reader")

	// Get a buffer from the pool.
	chunkBuffer, err := b.chunkPool.Get(chunkRanges.size())
	if err != nil {
		return nil, errors.Wrap(err, "allocate chunk bytes")
	}

	*chunkBuffer, err = readByteRanges(reader, *chunkBuffer, chunkRanges)
	if err != nil {
		return nil, err
	}

	return chunkBuffer, nil
}

func (b *bucketBlock) chunkRangeReader(ctx context.Context, seq int, off, length int64) (io.ReadCloser, error) {
	if seq < 0 || seq >= len(b.chunkObjs) {
		return nil, errors.Errorf("unknown segment file for index %d", seq)
	}

	return b.bkt.GetRange(ctx, b.chunkObjs[seq], off, length)
}

func (b *bucketBlock) indexReader() *bucketIndexReader {
	b.pendingReaders.Add(1)
	return newBucketIndexReader(b)
}

func (b *bucketBlock) chunkReader() *bucketChunkReader {
	b.pendingReaders.Add(1)
	return newBucketChunkReader(b)
}

// matchRelabelLabels verifies whether the block matches the given matchers.
func (b *bucketBlock) matchRelabelLabels(matchers []*labels.Matcher) bool {
	for _, m := range matchers {
		if !m.Matches(b.relabelLabels.Get(m.Name)) {
			return false
		}
	}
	return true
}

// overlapsClosedInterval returns true if the block overlaps [mint, maxt).
func (b *bucketBlock) overlapsClosedInterval(mint, maxt int64) bool {
	// The block itself is a half-open interval
	// [b.meta.MinTime, b.meta.MaxTime).
	return b.meta.MinTime <= maxt && mint < b.meta.MaxTime
}

// Close waits for all pending readers to finish and then closes all underlying resources.
func (b *bucketBlock) Close() error {
	b.pendingReaders.Wait()
	return b.indexHeaderReader.Close()
}

// bucketIndexReader is a custom index reader (not conforming index.Reader interface) that reads index that is stored in
// object storage without having to fully download it.
type bucketIndexReader struct {
	block *bucketBlock
	dec   *index.Decoder
	stats *queryStats

	mtx          sync.Mutex
	loadedSeries map[storage.SeriesRef][]byte
}

func newBucketIndexReader(block *bucketBlock) *bucketIndexReader {
	r := &bucketIndexReader{
		block: block,
		dec: &index.Decoder{
			LookupSymbol: block.indexHeaderReader.LookupSymbol,
		},
		stats:        &queryStats{},
		loadedSeries: map[storage.SeriesRef][]byte{},
	}
	return r
}
func (r *bucketIndexReader) reset() {
	r.loadedSeries = map[storage.SeriesRef][]byte{}
}

// ExpandedPostings returns postings in expanded list instead of index.Postings.
// This is because we need to have them buffered anyway to perform efficient lookup
// on object storage.
// Found posting IDs (ps) are not strictly required to point to a valid Series, e.g. during
// background garbage collections.
//
// Reminder: A posting is a reference (represented as a uint64) to a series reference, which in turn points to the first
// chunk where the series contains the matching label-value pair for a given block of data. Postings can be fetched by
// single label name=value.
func (r *bucketIndexReader) ExpandedPostings(ctx context.Context, ms []*labels.Matcher, bytesLimiter BytesLimiter) ([]storage.SeriesRef, error) {
	var (
		postingGroups []*postingGroup
		allRequested  = false
		hasAdds       = false
		keys          []labels.Label
	)

	// NOTE: Derived from tsdb.PostingsForMatchers.
	for _, m := range ms {
		// Each group is separate to tell later what postings are intersecting with what.
		pg, err := toPostingGroup(r.block.indexHeaderReader.LabelValues, m)
		if err != nil {
			return nil, errors.Wrap(err, "toPostingGroup")
		}

		// If this groups adds nothing, it's an empty group. We can shortcut this, since intersection with empty
		// postings would return no postings anyway.
		// E.g. label="non-existing-value" returns empty group.
		if !pg.addAll && len(pg.addKeys) == 0 {
			return nil, nil
		}

		postingGroups = append(postingGroups, pg)
		allRequested = allRequested || pg.addAll
		hasAdds = hasAdds || len(pg.addKeys) > 0

		// Postings returned by fetchPostings will be in the same order as keys
		// so it's important that we iterate them in the same order later.
		// We don't have any other way of pairing keys and fetched postings.
		keys = append(keys, pg.addKeys...)
		keys = append(keys, pg.removeKeys...)
	}

	if len(postingGroups) == 0 {
		return nil, nil
	}

	// We only need special All postings if there are no other adds. If there are, we can skip fetching
	// special All postings completely.
	if allRequested && !hasAdds {
		// add group with label to fetch "special All postings".
		name, value := index.AllPostingsKey()
		allPostingsLabel := labels.Label{Name: name, Value: value}

		postingGroups = append(postingGroups, newPostingGroup(true, []labels.Label{allPostingsLabel}, nil))
		keys = append(keys, allPostingsLabel)
	}

	fetchedPostings, err := r.fetchPostings(ctx, keys, bytesLimiter)
	if err != nil {
		return nil, errors.Wrap(err, "get postings")
	}

	// Get "add" and "remove" postings from groups. We iterate over postingGroups and their keys
	// again, and this is exactly the same order as before (when building the groups), so we can simply
	// use one incrementing index to fetch postings from returned slice.
	postingIndex := 0

	var groupAdds, groupRemovals []index.Postings
	for _, g := range postingGroups {
		// We cannot add empty set to groupAdds, since they are intersected.
		if len(g.addKeys) > 0 {
			toMerge := make([]index.Postings, 0, len(g.addKeys))
			for _, l := range g.addKeys {
				toMerge = append(toMerge, checkNilPosting(l, fetchedPostings[postingIndex]))
				postingIndex++
			}

			groupAdds = append(groupAdds, index.Merge(toMerge...))
		}

		for _, l := range g.removeKeys {
			groupRemovals = append(groupRemovals, checkNilPosting(l, fetchedPostings[postingIndex]))
			postingIndex++
		}
	}

	result := index.Without(index.Intersect(groupAdds...), index.Merge(groupRemovals...))

	ps, err := index.ExpandPostings(result)
	if err != nil {
		return nil, errors.Wrap(err, "expand")
	}

	// As of version two all series entries are 16 byte padded. All references
	// we get have to account for that to get the correct offset.
	version, err := r.block.indexHeaderReader.IndexVersion()
	if err != nil {
		return nil, errors.Wrap(err, "get index version")
	}
	if version >= 2 {
		for i, id := range ps {
			ps[i] = id * 16
		}
	}

	return ps, nil
}

// postingGroup keeps posting keys for single matcher. Logical result of the group is:
// If addAll is set: special All postings minus postings for removeKeys labels. No need to merge postings for addKeys in this case.
// If addAll is not set: Merge of postings for "addKeys" labels minus postings for removeKeys labels
// This computation happens in ExpandedPostings.
type postingGroup struct {
	addAll     bool
	addKeys    []labels.Label
	removeKeys []labels.Label
}

func newPostingGroup(addAll bool, addKeys, removeKeys []labels.Label) *postingGroup {
	return &postingGroup{
		addAll:     addAll,
		addKeys:    addKeys,
		removeKeys: removeKeys,
	}
}

func checkNilPosting(l labels.Label, p index.Postings) index.Postings {
	if p == nil {
		// This should not happen. Debug for https://github.com/thanos-io/thanos/issues/874.
		return index.ErrPostings(errors.Errorf("postings is nil for %s. It was never fetched.", l))
	}
	return p
}

// NOTE: Derived from tsdb.postingsForMatcher. index.Merge is equivalent to map duplication.
func toPostingGroup(lvalsFn func(name string) ([]string, error), m *labels.Matcher) (*postingGroup, error) {
	if m.Type == labels.MatchRegexp {
		if vals := findSetMatches(m.Value); len(vals) > 0 {
			// Sorting will improve the performance dramatically if the dataset is relatively large
			// since entries in the postings offset table was sorted by label name and value,
			// the sequential reading is much faster.
			sort.Strings(vals)
			toAdd := make([]labels.Label, 0, len(vals))
			for _, val := range vals {
				toAdd = append(toAdd, labels.Label{Name: m.Name, Value: val})
			}
			return newPostingGroup(false, toAdd, nil), nil
		}
	}

	// If the matcher selects an empty value, it selects all the series which don't
	// have the label name set too. See: https://github.com/prometheus/prometheus/issues/3575
	// and https://github.com/prometheus/prometheus/pull/3578#issuecomment-351653555.
	if m.Matches("") {
		vals, err := lvalsFn(m.Name)
		if err != nil {
			return nil, err
		}

		var toRemove []labels.Label
		for _, val := range vals {
			if !m.Matches(val) {
				toRemove = append(toRemove, labels.Label{Name: m.Name, Value: val})
			}
		}

		return newPostingGroup(true, nil, toRemove), nil
	}

	// Fast-path for equal matching.
	if m.Type == labels.MatchEqual {
		return newPostingGroup(false, []labels.Label{{Name: m.Name, Value: m.Value}}, nil), nil
	}

	vals, err := lvalsFn(m.Name)
	if err != nil {
		return nil, err
	}

	var toAdd []labels.Label
	for _, val := range vals {
		if m.Matches(val) {
			toAdd = append(toAdd, labels.Label{Name: m.Name, Value: val})
		}
	}

	return newPostingGroup(false, toAdd, nil), nil
}

type postingPtr struct {
	keyID int
	ptr   index.Range
}

// fetchPostings fill postings requested by posting groups.
// It returns one postings for each key, in the same order.
// If postings for given key is not fetched, entry at given index will be nil.
func (r *bucketIndexReader) fetchPostings(ctx context.Context, keys []labels.Label, bytesLimiter BytesLimiter) ([]index.Postings, error) {
	timer := prometheus.NewTimer(r.block.metrics.postingsFetchDuration)
	defer timer.ObserveDuration()

	var ptrs []postingPtr

	output := make([]index.Postings, len(keys))

	// Fetch postings from the cache with a single call.
	fromCache, _ := r.block.indexCache.FetchMultiPostings(ctx, r.block.meta.ULID, keys)
	for _, dataFromCache := range fromCache {
		if err := bytesLimiter.Reserve(uint64(len(dataFromCache))); err != nil {
			return nil, errors.Wrap(err, "bytes limit exceeded while loading postings from index cache")
		}
	}

	// Iterate over all groups and fetch posting from cache.
	// If we have a miss, mark key to be fetched in `ptrs` slice.
	// Overlaps are well handled by partitioner, so we don't need to deduplicate keys.
	for ix, key := range keys {
		// Get postings for the given key from cache first.
		if b, ok := fromCache[key]; ok {
			r.stats.postingsTouched++
			r.stats.PostingsTouchedSizeSum += units.Base2Bytes(len(b))

			// Even if this instance is not using compression, there may be compressed
			// entries in the cache written by other stores.
			var (
				l   index.Postings
				err error
			)
			if isDiffVarintSnappyEncodedPostings(b) {
				s := time.Now()
				l, err = diffVarintSnappyDecode(b)
				r.stats.cachedPostingsDecompressions += 1
				r.stats.CachedPostingsDecompressionTimeSum += time.Since(s)
				if err != nil {
					r.stats.cachedPostingsDecompressionErrors += 1
				}
			} else {
				_, l, err = r.dec.Postings(b)
			}

			if err != nil {
				return nil, errors.Wrap(err, "decode postings")
			}

			output[ix] = l
			continue
		}

		// Cache miss; save pointer for actual posting in index stored in object store.
		ptr, err := r.block.indexHeaderReader.PostingsOffset(key.Name, key.Value)
		if err == indexheader.NotFoundRangeErr {
			// This block does not have any posting for given key.
			output[ix] = index.EmptyPostings()
			continue
		}

		if err != nil {
			return nil, errors.Wrap(err, "index header PostingsOffset")
		}

		r.stats.postingsToFetch++
		ptrs = append(ptrs, postingPtr{ptr: ptr, keyID: ix})
	}

	sort.Slice(ptrs, func(i, j int) bool {
		return ptrs[i].ptr.Start < ptrs[j].ptr.Start
	})

	// TODO(bwplotka): Asses how large in worst case scenario this can be. (e.g fetch for AllPostingsKeys)
	// Consider sub split if too big.
	parts := r.block.partitioner.Partition(len(ptrs), func(i int) (start, end uint64) {
		return uint64(ptrs[i].ptr.Start), uint64(ptrs[i].ptr.End)
	})

	for _, part := range parts {
		start := int64(part.Start)
		length := int64(part.End) - start

		if err := bytesLimiter.Reserve(uint64(length)); err != nil {
			return nil, errors.Wrap(err, "bytes limit exceeded while fetching postings")
		}
	}

	g, ctx := errgroup.WithContext(ctx)
	for _, part := range parts {
		i, j := part.ElemRng[0], part.ElemRng[1]

		start := int64(part.Start)
		// We assume index does not have any ptrs that has 0 length.
		length := int64(part.End) - start

		// Fetch from object storage concurrently and update stats and posting list.
		g.Go(func() error {
			begin := time.Now()

			b, err := r.block.readIndexRange(ctx, start, length)
			if err != nil {
				return errors.Wrap(err, "read postings range")
			}
			fetchTime := time.Since(begin)

			r.mtx.Lock()
			r.stats.postingsFetchCount++
			r.stats.postingsFetched += j - i
			r.stats.PostingsFetchDurationSum += fetchTime
			r.stats.PostingsFetchedSizeSum += units.Base2Bytes(int(length))
			r.mtx.Unlock()

			for _, p := range ptrs[i:j] {
				// index-header can estimate endings, which means we need to resize the endings.
				pBytes, err := resizePostings(b[p.ptr.Start-start : p.ptr.End-start])
				if err != nil {
					return err
				}

				dataToCache := pBytes

				compressionTime := time.Duration(0)
				compressions, compressionErrors, compressedSize := 0, 0, 0

				// Reencode postings before storing to cache. If that fails, we store original bytes.
				// This can only fail, if postings data was somehow corrupted,
				// and there is nothing we can do about it.
				// Errors from corrupted postings will be reported when postings are used.
				compressions++
				s := time.Now()
				bep := newBigEndianPostings(pBytes[4:])
				data, err := diffVarintSnappyEncode(bep, bep.length())
				compressionTime = time.Since(s)
				if err == nil {
					dataToCache = data
					compressedSize = len(data)
				} else {
					compressionErrors = 1
				}

				r.mtx.Lock()
				// Return postings and fill LRU cache.
				// Truncate first 4 bytes which are length of posting.
				output[p.keyID] = newBigEndianPostings(pBytes[4:])

				r.block.indexCache.StorePostings(ctx, r.block.meta.ULID, keys[p.keyID], dataToCache)

				// If we just fetched it we still have to update the stats for touched postings.
				r.stats.postingsTouched++
				r.stats.PostingsTouchedSizeSum += units.Base2Bytes(len(pBytes))
				r.stats.cachedPostingsCompressions += compressions
				r.stats.cachedPostingsCompressionErrors += compressionErrors
				r.stats.CachedPostingsOriginalSizeSum += units.Base2Bytes(len(pBytes))
				r.stats.CachedPostingsCompressedSizeSum += units.Base2Bytes(compressedSize)
				r.stats.CachedPostingsCompressionTimeSum += compressionTime
				r.mtx.Unlock()
			}
			return nil
		})
	}

	return output, g.Wait()
}

func resizePostings(b []byte) ([]byte, error) {
	d := encoding.Decbuf{B: b}
	n := d.Be32int()
	if d.Err() != nil {
		return nil, errors.Wrap(d.Err(), "read postings list")
	}

	// 4 for postings number of entries, then 4, foreach each big endian posting.
	size := 4 + n*4
	if len(b) < size {
		return nil, encoding.ErrInvalidSize
	}
	return b[:size], nil
}

// bigEndianPostings implements the Postings interface over a byte stream of
// big endian numbers.
type bigEndianPostings struct {
	list []byte
	cur  uint32
}

// TODO(bwplotka): Expose those inside Prometheus.
func newBigEndianPostings(list []byte) *bigEndianPostings {
	return &bigEndianPostings{list: list}
}

func (it *bigEndianPostings) At() storage.SeriesRef {
	return storage.SeriesRef(it.cur)
}

func (it *bigEndianPostings) Next() bool {
	if len(it.list) >= 4 {
		it.cur = binary.BigEndian.Uint32(it.list)
		it.list = it.list[4:]
		return true
	}
	return false
}

func (it *bigEndianPostings) Seek(x storage.SeriesRef) bool {
	if storage.SeriesRef(it.cur) >= x {
		return true
	}

	num := len(it.list) / 4
	// Do binary search between current position and end.
	i := sort.Search(num, func(i int) bool {
		return binary.BigEndian.Uint32(it.list[i*4:]) >= uint32(x)
	})
	if i < num {
		j := i * 4
		it.cur = binary.BigEndian.Uint32(it.list[j:])
		it.list = it.list[j+4:]
		return true
	}
	it.list = nil
	return false
}

func (it *bigEndianPostings) Err() error {
	return nil
}

// Returns number of remaining postings values.
func (it *bigEndianPostings) length() int {
	return len(it.list) / 4
}

func (r *bucketIndexReader) PreloadSeries(ctx context.Context, ids []storage.SeriesRef, bytesLimiter BytesLimiter) error {
	timer := prometheus.NewTimer(r.block.metrics.seriesFetchDuration)
	defer timer.ObserveDuration()

	// Load series from cache, overwriting the list of ids to preload
	// with the missing ones.
	fromCache, ids := r.block.indexCache.FetchMultiSeries(ctx, r.block.meta.ULID, ids)
	for id, b := range fromCache {
		r.loadedSeries[id] = b
		if err := bytesLimiter.Reserve(uint64(len(b))); err != nil {
			return errors.Wrap(err, "exceeded bytes limit while loading series from index cache")
		}
	}

	parts := r.block.partitioner.Partition(len(ids), func(i int) (start, end uint64) {
		return uint64(ids[i]), uint64(ids[i] + maxSeriesSize)
	})

	g, ctx := errgroup.WithContext(ctx)
	for _, p := range parts {
		s, e := p.Start, p.End
		i, j := p.ElemRng[0], p.ElemRng[1]

		g.Go(func() error {
			return r.loadSeries(ctx, ids[i:j], false, s, e, bytesLimiter)
		})
	}
	return g.Wait()
}

func (r *bucketIndexReader) loadSeries(ctx context.Context, ids []storage.SeriesRef, refetch bool, start, end uint64, bytesLimiter BytesLimiter) error {
	begin := time.Now()

	if bytesLimiter != nil {
		if err := bytesLimiter.Reserve(uint64(end - start)); err != nil {
			return errors.Wrap(err, "exceeded bytes limit while fetching series")
		}
	}

	b, err := r.block.readIndexRange(ctx, int64(start), int64(end-start))
	if err != nil {
		return errors.Wrap(err, "read series range")
	}

	r.mtx.Lock()
	r.stats.seriesFetchCount++
	r.stats.seriesFetched += len(ids)
	r.stats.SeriesFetchDurationSum += time.Since(begin)
	r.stats.SeriesFetchedSizeSum += units.Base2Bytes(int(end - start))
	r.mtx.Unlock()

	for i, id := range ids {
		c := b[uint64(id)-start:]

		l, n := binary.Uvarint(c)
		if n < 1 {
			return errors.New("reading series length failed")
		}
		if len(c) < n+int(l) {
			if i == 0 && refetch {
				return errors.Errorf("invalid remaining size, even after refetch, remaining: %d, expected %d", len(c), n+int(l))
			}

			// Inefficient, but should be rare.
			r.block.metrics.seriesRefetches.Inc()
			level.Warn(r.block.logger).Log("msg", "series size exceeded expected size; refetching", "id", id, "series length", n+int(l), "maxSeriesSize", maxSeriesSize)

			// Fetch plus to get the size of next one if exists.
			return r.loadSeries(ctx, ids[i:], true, uint64(id), uint64(id)+uint64(n+int(l)+1), bytesLimiter)
		}
		c = c[n : n+int(l)]
		r.mtx.Lock()
		r.loadedSeries[id] = c
		r.block.indexCache.StoreSeries(ctx, r.block.meta.ULID, id, c)
		r.mtx.Unlock()
	}
	return nil
}

type Part struct {
	Start uint64
	End   uint64

	ElemRng [2]int
}

type Partitioner interface {
	// Partition partitions length entries into n <= length ranges that cover all
	// input ranges
	// It supports overlapping ranges.
	// NOTE: It expects range to be sorted by start time.
	Partition(length int, rng func(int) (uint64, uint64)) []Part
}

type gapBasedPartitioner struct {
	maxGapSize uint64
}

func NewGapBasedPartitioner(maxGapSize uint64) Partitioner {
	return gapBasedPartitioner{
		maxGapSize: maxGapSize,
	}
}

// Partition partitions length entries into n <= length ranges that cover all
// input ranges by combining entries that are separated by reasonably small gaps.
// It is used to combine multiple small ranges from object storage into bigger, more efficient/cheaper ones.
func (g gapBasedPartitioner) Partition(length int, rng func(int) (uint64, uint64)) (parts []Part) {
	j := 0
	k := 0
	for k < length {
		j = k
		k++

		p := Part{}
		p.Start, p.End = rng(j)

		// Keep growing the range until the end or we encounter a large gap.
		for ; k < length; k++ {
			s, e := rng(k)

			if p.End+g.maxGapSize < s {
				break
			}

			if p.End <= e {
				p.End = e
			}
		}
		p.ElemRng = [2]int{j, k}
		parts = append(parts, p)
	}
	return parts
}

type symbolizedLabel struct {
	name, value uint32
}

// LoadSeriesForTime populates the given symbolized labels for the series identified by the reference if at least one chunk is within
// time selection.
// LoadSeriesForTime also populates chunk metas slices if skipChunks if set to false. Chunks are also limited by the given time selection.
// LoadSeriesForTime returns false, when there are no series data for given time range.
//
// Error is returned on decoding error or if the reference does not resolve to a known series.
func (r *bucketIndexReader) LoadSeriesForTime(ref storage.SeriesRef, lset *[]symbolizedLabel, chks *[]chunks.Meta, skipChunks bool, mint, maxt int64) (ok bool, err error) {
	b, ok := r.loadedSeries[ref]
	if !ok {
		return false, errors.Errorf("series %d not found", ref)
	}

	r.stats.seriesTouched++
	r.stats.SeriesTouchedSizeSum += units.Base2Bytes(len(b))
	return decodeSeriesForTime(b, lset, chks, skipChunks, mint, maxt)
}

// Close released the underlying resources of the reader.
func (r *bucketIndexReader) Close() error {
	r.block.pendingReaders.Done()
	return nil
}

// LookupLabelsSymbols allows populates label set strings from symbolized label set.
func (r *bucketIndexReader) LookupLabelsSymbols(symbolized []symbolizedLabel, lbls *labels.Labels) error {
	*lbls = (*lbls)[:0]
	for _, s := range symbolized {
		ln, err := r.dec.LookupSymbol(s.name)
		if err != nil {
			return errors.Wrap(err, "lookup label name")
		}
		lv, err := r.dec.LookupSymbol(s.value)
		if err != nil {
			return errors.Wrap(err, "lookup label value")
		}
		*lbls = append(*lbls, labels.Label{Name: ln, Value: lv})
	}
	return nil
}

// decodeSeriesForTime decodes a series entry from the given byte slice decoding only chunk metas that are within given min and max time.
// If skipChunks is specified decodeSeriesForTime does not return any chunks, but only labels and only if at least single chunk is within time range.
// decodeSeriesForTime returns false, when there are no series data for given time range.
func decodeSeriesForTime(b []byte, lset *[]symbolizedLabel, chks *[]chunks.Meta, skipChunks bool, selectMint, selectMaxt int64) (ok bool, err error) {
	*lset = (*lset)[:0]
	*chks = (*chks)[:0]

	d := encoding.Decbuf{B: b}

	// Read labels without looking up symbols.
	k := d.Uvarint()
	for i := 0; i < k; i++ {
		lno := uint32(d.Uvarint())
		lvo := uint32(d.Uvarint())
		*lset = append(*lset, symbolizedLabel{name: lno, value: lvo})
	}
	// Read the chunks meta data.
	k = d.Uvarint()
	if k == 0 {
		return false, d.Err()
	}

	// First t0 is absolute, rest is just diff so different type is used (Uvarint64).
	mint := d.Varint64()
	maxt := int64(d.Uvarint64()) + mint
	// Similar for first ref.
	ref := int64(d.Uvarint64())

	for i := 0; i < k; i++ {
		if i > 0 {
			mint += int64(d.Uvarint64())
			maxt = int64(d.Uvarint64()) + mint
			ref += d.Varint64()
		}

		if mint > selectMaxt {
			break
		}

		if maxt >= selectMint {
			// Found a chunk.
			if skipChunks {
				// We are not interested in chunks and we know there is at least one, that's enough to return series.
				return true, nil
			}

			*chks = append(*chks, chunks.Meta{
				Ref:     chunks.ChunkRef(ref),
				MinTime: mint,
				MaxTime: maxt,
			})
		}

		mint = maxt
	}
	return len(*chks) > 0, d.Err()
}

type loadIdx struct {
	offset uint32
	// Indices, not actual entries and chunks.
	seriesEntry int
	chunk       int
}

type bucketChunkReader struct {
	block *bucketBlock

	toLoad [][]loadIdx

	// Mutex protects access to following fields, when updated from chunks-loading goroutines.
	// After chunks are loaded, mutex is no longer used.
	mtx        sync.Mutex
	stats      *queryStats
	chunkBytes []*[]byte // Byte slice to return to the chunk pool on close.
}

func newBucketChunkReader(block *bucketBlock) *bucketChunkReader {
	return &bucketChunkReader{
		block:  block,
		stats:  &queryStats{},
		toLoad: make([][]loadIdx, len(block.chunkObjs)),
	}
}

func (r *bucketChunkReader) reset() {
	for i := range r.toLoad {
		r.toLoad[i] = r.toLoad[i][:0]
	}
}

func (r *bucketChunkReader) Close() error {
	r.block.pendingReaders.Done()

	for _, b := range r.chunkBytes {
		r.block.chunkPool.Put(b)
	}
	return nil
}

// addLoad adds the chunk with id to the data set to be fetched.
// Chunk will be fetched and saved to refs[seriesEntry][chunk] upon r.load(refs, <...>) call.
func (r *bucketChunkReader) addLoad(id chunks.ChunkRef, seriesEntry, chunk int) error {
	var (
		seq = int(id >> 32)
		off = uint32(id)
	)
	if seq >= len(r.toLoad) {
		return errors.Errorf("reference sequence %d out of range", seq)
	}
	r.toLoad[seq] = append(r.toLoad[seq], loadIdx{off, seriesEntry, chunk})
	return nil
}

// load loads all added chunks and saves resulting aggrs to refs.
func (r *bucketChunkReader) load(ctx context.Context, res []seriesEntry, aggrs []storepb.Aggr, calculateChunkChecksum bool, bytesLimiter BytesLimiter) error {
	g, ctx := errgroup.WithContext(ctx)

	for seq, pIdxs := range r.toLoad {
		sort.Slice(pIdxs, func(i, j int) bool {
			return pIdxs[i].offset < pIdxs[j].offset
		})
		parts := r.block.partitioner.Partition(len(pIdxs), func(i int) (start, end uint64) {
			return uint64(pIdxs[i].offset), uint64(pIdxs[i].offset) + EstimatedMaxChunkSize
		})

		for _, p := range parts {
			if err := bytesLimiter.Reserve(uint64(p.End - p.Start)); err != nil {
				return errors.Wrap(err, "bytes limit exceeded while fetching chunks")
			}
		}

		for _, p := range parts {
			seq := seq
			p := p
			indices := pIdxs[p.ElemRng[0]:p.ElemRng[1]]
			g.Go(func() error {
				return r.loadChunks(ctx, res, aggrs, seq, p, indices, calculateChunkChecksum, bytesLimiter)
			})
		}
	}
	return g.Wait()
}

// loadChunks will read range [start, end] from the segment file with sequence number seq.
// This data range covers chunks starting at supplied offsets.
func (r *bucketChunkReader) loadChunks(ctx context.Context, res []seriesEntry, aggrs []storepb.Aggr, seq int, part Part, pIdxs []loadIdx, calculateChunkChecksum bool, bytesLimiter BytesLimiter) error {
	fetchBegin := time.Now()
	defer func() {
		r.stats.ChunksFetchDurationSum += time.Since(fetchBegin)
	}()

	// Get a reader for the required range.
	reader, err := r.block.chunkRangeReader(ctx, seq, int64(part.Start), int64(part.End-part.Start))
	if err != nil {
		return errors.Wrap(err, "get range reader")
	}
	defer runutil.CloseWithLogOnErr(r.block.logger, reader, "readChunkRange close range reader")
	bufReader := bufio.NewReaderSize(reader, EstimatedMaxChunkSize)

	locked := true
	r.mtx.Lock()

	defer func() {
		if locked {
			r.mtx.Unlock()
		}
	}()

	r.stats.chunksFetchCount++
	r.stats.chunksFetched += len(pIdxs)
	r.stats.ChunksFetchedSizeSum += units.Base2Bytes(int(part.End - part.Start))

	var (
		buf        []byte
		readOffset = int(pIdxs[0].offset)

		// Save a few allocations.
		written  int
		diff     uint32
		chunkLen int
		n        int
	)

	bufPooled, err := r.block.chunkPool.Get(EstimatedMaxChunkSize)
	if err == nil {
		buf = *bufPooled
	} else {
		buf = make([]byte, EstimatedMaxChunkSize)
	}
	defer r.block.chunkPool.Put(&buf)

	for i, pIdx := range pIdxs {
		// Fast forward range reader to the next chunk start in case of sparse (for our purposes) byte range.
		for readOffset < int(pIdx.offset) {
			written, err = bufReader.Discard(int(pIdx.offset) - int(readOffset))
			if err != nil {
				return errors.Wrap(err, "fast forward range reader")
			}
			readOffset += written
		}
		// Presume chunk length to be reasonably large for common use cases.
		// However, declaration for EstimatedMaxChunkSize warns us some chunks could be larger in some rare cases.
		// This is handled further down below.
		chunkLen = EstimatedMaxChunkSize
		if i+1 < len(pIdxs) {
			if diff = pIdxs[i+1].offset - pIdx.offset; int(diff) < chunkLen {
				chunkLen = int(diff)
			}
		}
		cb := buf[:chunkLen]
		n, err = io.ReadFull(bufReader, cb)
		readOffset += n
		// Unexpected EOF for last chunk could be a valid case. Any other errors are definitely real.
		if err != nil && !(errors.Is(err, io.ErrUnexpectedEOF) && i == len(pIdxs)-1) {
			return errors.Wrapf(err, "read range for seq %d offset %x", seq, pIdx.offset)
		}

		chunkDataLen, n := binary.Uvarint(cb)
		if n < 1 {
			return errors.New("reading chunk length failed")
		}

		// Chunk length is n (number of bytes used to encode chunk data), 1 for chunk encoding and chunkDataLen for actual chunk data.
		// There is also crc32 after the chunk, but we ignore that.
		chunkLen = n + 1 + int(chunkDataLen)
		if chunkLen <= len(cb) {
			err = populateChunk(&(res[pIdx.seriesEntry].chks[pIdx.chunk]), rawChunk(cb[n:chunkLen]), aggrs, r.save, calculateChunkChecksum)
			if err != nil {
				return errors.Wrap(err, "populate chunk")
			}
			r.stats.chunksTouched++
			r.stats.ChunksTouchedSizeSum += units.Base2Bytes(int(chunkDataLen))
			continue
		}

		// If we didn't fetch enough data for the chunk, fetch more.
		r.mtx.Unlock()
		locked = false

		fetchBegin = time.Now()

		// Read entire chunk into new buffer.
		// TODO: readChunkRange call could be avoided for any chunk but last in this particular part.
		if err := bytesLimiter.Reserve(uint64(chunkLen)); err != nil {
			return errors.Wrap(err, "bytes limit exceeded while fetching chunks")
		}
		nb, err := r.block.readChunkRange(ctx, seq, int64(pIdx.offset), int64(chunkLen), []byteRange{{offset: 0, length: chunkLen}})
		if err != nil {
			return errors.Wrapf(err, "preloaded chunk too small, expecting %d, and failed to fetch full chunk", chunkLen)
		}
		if len(*nb) != chunkLen {
			return errors.Errorf("preloaded chunk too small, expecting %d", chunkLen)
		}

		r.mtx.Lock()
		locked = true

		r.stats.chunksFetchCount++
		r.stats.ChunksFetchedSizeSum += units.Base2Bytes(len(*nb))
		err = populateChunk(&(res[pIdx.seriesEntry].chks[pIdx.chunk]), rawChunk((*nb)[n:]), aggrs, r.save, calculateChunkChecksum)
		if err != nil {
			r.block.chunkPool.Put(nb)
			return errors.Wrap(err, "populate chunk")
		}
		r.stats.chunksTouched++
		r.stats.ChunksTouchedSizeSum += units.Base2Bytes(int(chunkDataLen))

		r.block.chunkPool.Put(nb)
	}
	return nil
}

// save saves a copy of b's payload to a memory pool of its own and returns a new byte slice referencing said copy.
// Returned slice becomes invalid once r.block.chunkPool.Put() is called.
func (r *bucketChunkReader) save(b []byte) ([]byte, error) {
	// Ensure we never grow slab beyond original capacity.
	if len(r.chunkBytes) == 0 ||
		cap(*r.chunkBytes[len(r.chunkBytes)-1])-len(*r.chunkBytes[len(r.chunkBytes)-1]) < len(b) {
		s, err := r.block.chunkPool.Get(len(b))
		if err != nil {
			return nil, errors.Wrap(err, "allocate chunk bytes")
		}
		r.chunkBytes = append(r.chunkBytes, s)
	}
	slab := r.chunkBytes[len(r.chunkBytes)-1]
	*slab = append(*slab, b...)
	return (*slab)[len(*slab)-len(b):], nil
}

// rawChunk is a helper type that wraps a chunk's raw bytes and implements the chunkenc.Chunk
// interface over it.
// It is used to Store API responses which don't need to introspect and validate the chunk's contents.
type rawChunk []byte

func (b rawChunk) Encoding() chunkenc.Encoding {
	return chunkenc.Encoding(b[0])
}

func (b rawChunk) Bytes() []byte {
	return b[1:]
}
func (b rawChunk) Compact() {}

func (b rawChunk) Iterator(_ chunkenc.Iterator) chunkenc.Iterator {
	panic("invalid call")
}

func (b rawChunk) Appender() (chunkenc.Appender, error) {
	panic("invalid call")
}

func (b rawChunk) NumSamples() int {
	panic("invalid call")
}

type queryStats struct {
	blocksQueried int

	postingsTouched          int
	PostingsTouchedSizeSum   units.Base2Bytes
	postingsToFetch          int
	postingsFetched          int
	PostingsFetchedSizeSum   units.Base2Bytes
	postingsFetchCount       int
	PostingsFetchDurationSum time.Duration

	cachedPostingsCompressions         int
	cachedPostingsCompressionErrors    int
	CachedPostingsOriginalSizeSum      units.Base2Bytes
	CachedPostingsCompressedSizeSum    units.Base2Bytes
	CachedPostingsCompressionTimeSum   time.Duration
	cachedPostingsDecompressions       int
	cachedPostingsDecompressionErrors  int
	CachedPostingsDecompressionTimeSum time.Duration

	seriesTouched          int
	SeriesTouchedSizeSum   units.Base2Bytes
	seriesFetched          int
	SeriesFetchedSizeSum   units.Base2Bytes
	seriesFetchCount       int
	SeriesFetchDurationSum time.Duration

	chunksTouched          int
	ChunksTouchedSizeSum   units.Base2Bytes
	chunksFetched          int
	ChunksFetchedSizeSum   units.Base2Bytes
	chunksFetchCount       int
	ChunksFetchDurationSum time.Duration

	GetAllDuration    time.Duration
	mergedSeriesCount int
	mergedChunksCount int
	MergeDuration     time.Duration
}

func (s queryStats) merge(o *queryStats) *queryStats {
	s.blocksQueried += o.blocksQueried

	s.postingsTouched += o.postingsTouched
	s.PostingsTouchedSizeSum += o.PostingsTouchedSizeSum
	s.postingsFetched += o.postingsFetched
	s.PostingsFetchedSizeSum += o.PostingsFetchedSizeSum
	s.postingsFetchCount += o.postingsFetchCount
	s.PostingsFetchDurationSum += o.PostingsFetchDurationSum

	s.cachedPostingsCompressions += o.cachedPostingsCompressions
	s.cachedPostingsCompressionErrors += o.cachedPostingsCompressionErrors
	s.CachedPostingsOriginalSizeSum += o.CachedPostingsOriginalSizeSum
	s.CachedPostingsCompressedSizeSum += o.CachedPostingsCompressedSizeSum
	s.CachedPostingsCompressionTimeSum += o.CachedPostingsCompressionTimeSum
	s.cachedPostingsDecompressions += o.cachedPostingsDecompressions
	s.cachedPostingsDecompressionErrors += o.cachedPostingsDecompressionErrors
	s.CachedPostingsDecompressionTimeSum += o.CachedPostingsDecompressionTimeSum

	s.seriesTouched += o.seriesTouched
	s.SeriesTouchedSizeSum += o.SeriesTouchedSizeSum
	s.seriesFetched += o.seriesFetched
	s.SeriesFetchedSizeSum += o.SeriesFetchedSizeSum
	s.seriesFetchCount += o.seriesFetchCount
	s.SeriesFetchDurationSum += o.SeriesFetchDurationSum

	s.chunksTouched += o.chunksTouched
	s.ChunksTouchedSizeSum += o.ChunksTouchedSizeSum
	s.chunksFetched += o.chunksFetched
	s.ChunksFetchedSizeSum += o.ChunksFetchedSizeSum
	s.chunksFetchCount += o.chunksFetchCount
	s.ChunksFetchDurationSum += o.ChunksFetchDurationSum

	s.GetAllDuration += o.GetAllDuration
	s.mergedSeriesCount += o.mergedSeriesCount
	s.mergedChunksCount += o.mergedChunksCount
	s.MergeDuration += o.MergeDuration

	return &s
}

// NewDefaultChunkBytesPool returns a chunk bytes pool with default settings.
func NewDefaultChunkBytesPool(maxChunkPoolBytes uint64) (pool.Bytes, error) {
	return pool.NewBucketedBytes(chunkBytesPoolMinSize, chunkBytesPoolMaxSize, 2, maxChunkPoolBytes)
}<|MERGE_RESOLUTION|>--- conflicted
+++ resolved
@@ -1499,7 +1499,6 @@
 					MaxTime:    req.End,
 					SkipChunks: true,
 				}
-<<<<<<< HEAD
 				blockClient := newBlockSeriesClient(
 					newCtx,
 					s.logger,
@@ -1513,10 +1512,7 @@
 					s.metrics.chunkFetchDuration,
 					nil,
 				)
-=======
-				blockClient := newBlockSeriesClient(newCtx, s.logger, b, seriesReq, nil, bytesLimiter, nil, true, SeriesBatchSize, s.metrics.chunkFetchDuration)
 				defer blockClient.Close()
->>>>>>> c4218c7c
 
 				if err := blockClient.ExpandPostings(
 					reqSeriesMatchersNoExtLabels,
@@ -1690,7 +1686,6 @@
 					MaxTime:    req.End,
 					SkipChunks: true,
 				}
-<<<<<<< HEAD
 				blockClient := newBlockSeriesClient(
 					newCtx,
 					s.logger,
@@ -1704,10 +1699,7 @@
 					s.metrics.chunkFetchDuration,
 					nil,
 				)
-=======
-				blockClient := newBlockSeriesClient(newCtx, s.logger, b, seriesReq, nil, bytesLimiter, nil, true, SeriesBatchSize, s.metrics.chunkFetchDuration)
 				defer blockClient.Close()
->>>>>>> c4218c7c
 
 				if err := blockClient.ExpandPostings(
 					reqSeriesMatchersNoExtLabels,
