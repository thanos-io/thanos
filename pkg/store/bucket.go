--- conflicted
+++ resolved
@@ -402,14 +402,6 @@
 	}
 }
 
-// WithBytesLimiterFactory sets a bytes limiter factory which store uses for limiting bytes downloaded
-// in a single Series() call.
-func WithBytesLimiterFactory(blf BytesLimiterFactory) BucketStoreOption {
-	return func(s *BucketStore) {
-		s.bytesLimiterFactory = blf
-	}
-}
-
 // WithDebugLogging enables debug logging.
 func WithDebugLogging() BucketStoreOption {
 	return func(s *BucketStore) {
@@ -431,6 +423,7 @@
 	dir string,
 	chunksLimiterFactory ChunksLimiterFactory,
 	seriesLimiterFactory SeriesLimiterFactory,
+	bytesLimiterFactory BytesLimiterFactory,
 	partitioner Partitioner,
 	blockSyncConcurrency int,
 	enableCompatibilityLabel bool,
@@ -457,6 +450,7 @@
 		queryGate:                   gate.NewNoop(),
 		chunksLimiterFactory:        chunksLimiterFactory,
 		seriesLimiterFactory:        seriesLimiterFactory,
+		bytesLimiterFactory:         bytesLimiterFactory,
 		partitioner:                 partitioner,
 		enableCompatibilityLabel:    enableCompatibilityLabel,
 		postingOffsetsInMemSampling: postingOffsetsInMemSampling,
@@ -820,28 +814,16 @@
 // blockSeries returns series matching given matchers, that have some data in given time range.
 func blockSeries(
 	ctx context.Context,
-<<<<<<< HEAD
-	extLset labels.Labels, // External labels added to the returned series labels.
-	indexr *bucketIndexReader, // Index reader for block.
-	chunkr *bucketChunkReader, // Chunk reader for block.
-	matchers []*labels.Matcher, // Series matchers.
-	chunksLimiter ChunksLimiter, // Rate limiter for loading chunks.
-	seriesLimiter SeriesLimiter, // Rate limiter for loading series.
-	bytesLimiter BytesLimiter, // Rate limiter for used bytes.
-	skipChunks bool, // If true, chunks are not loaded.
-	minTime, maxTime int64, // Series must have data in this time range to be returned.
-	loadAggregates []storepb.Aggr, // List of aggregates to load when loading chunks.
-=======
 	extLset labels.Labels,
 	indexr *bucketIndexReader,
 	chunkr *bucketChunkReader,
 	matchers []*labels.Matcher,
 	chunksLimiter ChunksLimiter,
 	seriesLimiter SeriesLimiter,
+	bytesLimiter BytesLimiter, // Rate limiter for used bytes.
 	skipChunks bool,
 	minTime, maxTime int64,
 	loadAggregates []storepb.Aggr,
->>>>>>> 44ebf17f
 	shardMatcher *storepb.ShardMatcher,
 	emptyPostingsCount prometheus.Counter,
 	calculateChunkHash bool,
@@ -929,11 +911,7 @@
 		return newBucketSeriesSet(res), indexr.stats, nil
 	}
 
-<<<<<<< HEAD
-	if err := chunkr.load(ctx, res, loadAggregates, bytesLimiter); err != nil {
-=======
-	if err := chunkr.load(ctx, res, loadAggregates, calculateChunkHash); err != nil {
->>>>>>> 44ebf17f
+	if err := chunkr.load(ctx, res, loadAggregates, calculateChunkHash, bytesLimiter); err != nil {
 		return nil, nil, errors.Wrap(err, "load chunks")
 	}
 
@@ -1081,7 +1059,7 @@
 	req.MaxTime = s.limitMaxTime(req.MaxTime)
 
 	var (
-		bytesLimiter     BytesLimiter
+		bytesLimiter     = s.bytesLimiterFactory(s.metrics.queriesDropped.WithLabelValues("bytes"))
 		ctx              = srv.Context()
 		stats            = &queryStats{}
 		res              []storepb.SeriesSet
@@ -1092,10 +1070,6 @@
 		chunksLimiter    = s.chunksLimiterFactory(s.metrics.queriesDropped.WithLabelValues("chunks"))
 		seriesLimiter    = s.seriesLimiterFactory(s.metrics.queriesDropped.WithLabelValues("series"))
 	)
-
-	if s.bytesLimiterFactory != nil {
-		bytesLimiter = s.bytesLimiterFactory(s.metrics.queriesDropped.WithLabelValues("bytes"))
-	}
 
 	if req.Hints != nil {
 		reqHints := &hintspb.SeriesRequestHints{}
@@ -2217,14 +2191,12 @@
 		return uint64(ptrs[i].ptr.Start), uint64(ptrs[i].ptr.End)
 	})
 
-	if bytesLimiter != nil {
-		for _, part := range parts {
-			start := int64(part.Start)
-			length := int64(part.End) - start
-
-			if err := bytesLimiter.Reserve(uint64(length)); err != nil {
-				return nil, errors.Wrap(err, "bytes limit exceeded while fetching postings")
-			}
+	for _, part := range parts {
+		start := int64(part.Start)
+		length := int64(part.End) - start
+
+		if err := bytesLimiter.Reserve(uint64(length)); err != nil {
+			return nil, errors.Wrap(err, "bytes limit exceeded while fetching postings")
 		}
 	}
 
@@ -2662,11 +2634,7 @@
 }
 
 // load loads all added chunks and saves resulting aggrs to res.
-<<<<<<< HEAD
-func (r *bucketChunkReader) load(ctx context.Context, res []seriesEntry, aggrs []storepb.Aggr, bytesLimiter BytesLimiter) error {
-=======
-func (r *bucketChunkReader) load(ctx context.Context, res []seriesEntry, aggrs []storepb.Aggr, calculateChunkChecksum bool) error {
->>>>>>> 44ebf17f
+func (r *bucketChunkReader) load(ctx context.Context, res []seriesEntry, aggrs []storepb.Aggr, calculateChunkChecksum bool, bytesLimiter BytesLimiter) error {
 	g, ctx := errgroup.WithContext(ctx)
 
 	for seq, pIdxs := range r.toLoad {
@@ -2677,11 +2645,9 @@
 			return uint64(pIdxs[i].offset), uint64(pIdxs[i].offset) + EstimatedMaxChunkSize
 		})
 
-		if bytesLimiter != nil {
-			for _, p := range parts {
-				if err := bytesLimiter.Reserve(uint64(p.End - p.Start)); err != nil {
-					return errors.Wrap(err, "bytes limit exceeded while fetching chunks")
-				}
+		for _, p := range parts {
+			if err := bytesLimiter.Reserve(uint64(p.End - p.Start)); err != nil {
+				return errors.Wrap(err, "bytes limit exceeded while fetching chunks")
 			}
 		}
 
@@ -2690,11 +2656,7 @@
 			p := p
 			indices := pIdxs[p.ElemRng[0]:p.ElemRng[1]]
 			g.Go(func() error {
-<<<<<<< HEAD
-				return r.loadChunks(ctx, res, aggrs, seq, p, indices, bytesLimiter)
-=======
-				return r.loadChunks(ctx, res, aggrs, seq, p, indices, calculateChunkChecksum)
->>>>>>> 44ebf17f
+				return r.loadChunks(ctx, res, aggrs, seq, p, indices, calculateChunkChecksum, bytesLimiter)
 			})
 		}
 	}
@@ -2703,11 +2665,7 @@
 
 // loadChunks will read range [start, end] from the segment file with sequence number seq.
 // This data range covers chunks starting at supplied offsets.
-<<<<<<< HEAD
-func (r *bucketChunkReader) loadChunks(ctx context.Context, res []seriesEntry, aggrs []storepb.Aggr, seq int, part Part, pIdxs []loadIdx, bytesLimiter BytesLimiter) error {
-=======
-func (r *bucketChunkReader) loadChunks(ctx context.Context, res []seriesEntry, aggrs []storepb.Aggr, seq int, part Part, pIdxs []loadIdx, calculateChunkChecksum bool) error {
->>>>>>> 44ebf17f
+func (r *bucketChunkReader) loadChunks(ctx context.Context, res []seriesEntry, aggrs []storepb.Aggr, seq int, part Part, pIdxs []loadIdx, calculateChunkChecksum bool, bytesLimiter BytesLimiter) error {
 	fetchBegin := time.Now()
 
 	// Get a reader for the required range.
