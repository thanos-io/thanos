--- conflicted
+++ resolved
@@ -21,15 +21,9 @@
 	"time"
 	"unsafe"
 
-<<<<<<< HEAD
 	"github.com/alecthomas/units"
 	"github.com/go-kit/log"
 	"github.com/go-kit/log/level"
-	"github.com/gogo/protobuf/types"
-=======
-	"github.com/go-kit/kit/log"
-	"github.com/go-kit/kit/log/level"
->>>>>>> eb93f76f
 	"github.com/oklog/ulid"
 	"github.com/pkg/errors"
 	"github.com/prometheus/client_golang/prometheus"
@@ -693,13 +687,13 @@
 	return mint, maxt
 }
 
-func (s *BucketStore) LabelSet() []labelpb.ZLabelSet {
+func (s *BucketStore) LabelSet() []*labelpb.ZLabelSet {
 	s.mtx.RLock()
 	labelSets := s.advLabelSets
 	s.mtx.RUnlock()
 
 	if s.enableCompatibilityLabel && len(labelSets) > 0 {
-		labelSets = append(labelSets, labelpb.ZLabelSet{Labels: []labelpb.ZLabel{{Name: CompatibilityTypeLabelName, Value: "store"}}})
+		labelSets = append(labelSets, &labelpb.ZLabelSet{Labels: []*labelpb.Label{{Name: CompatibilityTypeLabelName, Value: "store"}}})
 	}
 
 	return labelSets
@@ -715,18 +709,6 @@
 		LabelSets: s.LabelSet(),
 	}
 
-<<<<<<< HEAD
-=======
-	s.mtx.RLock()
-	res.LabelSets = s.advLabelSets
-	s.mtx.RUnlock()
-
-	if s.enableCompatibilityLabel && len(res.LabelSets) > 0 {
-		// This is for compatibility with Querier v0.7.0.
-		// See query.StoreCompatibilityTypeLabelName comment for details.
-		res.LabelSets = append(res.LabelSets, &labelpb.ZLabelSet{Labels: []*labelpb.Label{{Name: CompatibilityTypeLabelName, Value: "store"}}})
-	}
->>>>>>> eb93f76f
 	return res, nil
 }
 
@@ -760,13 +742,8 @@
 
 type seriesEntry struct {
 	lset labels.Labels
-<<<<<<< HEAD
 	refs []chunks.ChunkRef
-	chks []storepb.AggrChunk
-=======
-	refs []uint64
 	chks []*storepb.AggrChunk
->>>>>>> eb93f76f
 }
 
 type bucketSeriesSet struct {
@@ -853,13 +830,8 @@
 		s := seriesEntry{}
 		if !skipChunks {
 			// Schedule loading chunks.
-<<<<<<< HEAD
 			s.refs = make([]chunks.ChunkRef, 0, len(chks))
-			s.chks = make([]storepb.AggrChunk, 0, len(chks))
-=======
-			s.refs = make([]uint64, 0, len(chks))
 			s.chks = make([]*storepb.AggrChunk, 0, len(chks))
->>>>>>> eb93f76f
 			for j, meta := range chks {
 				// seriesEntry s is appended to res, but not at every outer loop iteration,
 				// therefore len(res) is the index we need here, not outer loop iteration number.
