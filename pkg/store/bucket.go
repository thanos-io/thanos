--- conflicted
+++ resolved
@@ -898,10 +898,6 @@
 	if b.batchSize > len(ps) {
 		b.batchSize = len(ps)
 	}
-<<<<<<< HEAD
-	b.batch = make([]*storepb.SeriesResponse, 0, b.batchSize)
-=======
->>>>>>> ed7d240f
 	b.entries = make([]seriesEntry, 0, b.batchSize)
 	return nil
 }
