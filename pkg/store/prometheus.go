// Copyright (c) The Thanos Authors.
// Licensed under the Apache License 2.0.

package store

import (
	"bytes"
	"context"
	"fmt"
	"hash"
	"io"
	"net/http"
	"net/url"
	"path"
	"sort"
	"strings"
	"sync"

	"github.com/prometheus/common/model"
	"github.com/prometheus/prometheus/model/timestamp"

	"github.com/blang/semver/v4"
	"github.com/go-kit/log"
	"github.com/go-kit/log/level"
	"github.com/gogo/protobuf/proto"
	"github.com/golang/snappy"
	"github.com/pkg/errors"
	"github.com/prometheus/client_golang/prometheus"
	"github.com/prometheus/client_golang/prometheus/promauto"
	"github.com/prometheus/prometheus/model/labels"
	"github.com/prometheus/prometheus/storage/remote"
	"github.com/prometheus/prometheus/tsdb/chunkenc"
	"google.golang.org/grpc/codes"
	"google.golang.org/grpc/status"

	"github.com/thanos-io/thanos/pkg/component"
	"github.com/thanos-io/thanos/pkg/dedup"
	"github.com/thanos-io/thanos/pkg/httpconfig"
	"github.com/thanos-io/thanos/pkg/promclient"
	"github.com/thanos-io/thanos/pkg/runutil"
	"github.com/thanos-io/thanos/pkg/store/labelpb"
	"github.com/thanos-io/thanos/pkg/store/storepb"
	"github.com/thanos-io/thanos/pkg/store/storepb/prompb"
	"github.com/thanos-io/thanos/pkg/tracing"
)

// PrometheusStore implements the store node API on top of the Prometheus remote read API.
type PrometheusStore struct {
	logger           log.Logger
	base             *url.URL
	client           *promclient.Client
	buffers          sync.Pool
	component        component.StoreAPI
	externalLabelsFn func() labels.Labels
	promVersion      func() string
	timestamps       func() (mint int64, maxt int64)

	remoteReadAcceptableResponses []prompb.ReadRequest_ResponseType

	framesRead prometheus.Histogram
}

// Label{Values,Names} call with matchers is supported for Prometheus versions >= 2.24.0.
// https://github.com/prometheus/prometheus/commit/caa173d2aac4c390546b1f78302104b1ccae0878.
var baseVer, _ = semver.Make("2.24.0")

const initialBufSize = 32 * 1024 // 32KB seems like a good minimum starting size for sync pool size.

// NewPrometheusStore returns a new PrometheusStore that uses the given HTTP client
// to talk to Prometheus.
// It attaches the provided external labels to all results. Provided external labels has to be sorted.
func NewPrometheusStore(
	logger log.Logger,
	reg prometheus.Registerer,
	client *promclient.Client,
	baseURL *url.URL,
	component component.StoreAPI,
	externalLabelsFn func() labels.Labels,
	timestamps func() (mint int64, maxt int64),
	promVersion func() string,
) (*PrometheusStore, error) {
	if logger == nil {
		logger = log.NewNopLogger()
	}
	p := &PrometheusStore{
		logger:                        logger,
		base:                          baseURL,
		client:                        client,
		component:                     component,
		externalLabelsFn:              externalLabelsFn,
		promVersion:                   promVersion,
		timestamps:                    timestamps,
		remoteReadAcceptableResponses: []prompb.ReadRequest_ResponseType{prompb.ReadRequest_STREAMED_XOR_CHUNKS, prompb.ReadRequest_SAMPLES},
		buffers: sync.Pool{New: func() interface{} {
			b := make([]byte, 0, initialBufSize)
			return &b
		}},
		framesRead: promauto.With(reg).NewHistogram(
			prometheus.HistogramOpts{
				Name:    "prometheus_store_received_frames",
				Help:    "Number of frames received per streamed response.",
				Buckets: prometheus.ExponentialBuckets(10, 10, 5),
			},
		),
	}
	return p, nil
}

// Info returns store information about the Prometheus instance.
// NOTE(bwplotka): MaxTime & MinTime are not accurate nor adjusted dynamically.
// This is fine for now, but might be needed in future.
func (p *PrometheusStore) Info(_ context.Context, _ *storepb.InfoRequest) (*storepb.InfoResponse, error) {
	lset := p.externalLabelsFn()
	mint, maxt := p.timestamps()

	res := &storepb.InfoResponse{
		Labels:    make([]labelpb.ZLabel, 0, len(lset)),
		StoreType: p.component.ToProto(),
		MinTime:   mint,
		MaxTime:   maxt,
	}
	res.Labels = append(res.Labels, labelpb.ZLabelsFromPromLabels(lset)...)

	// Until we deprecate the single labels in the reply, we just duplicate
	// them here for migration/compatibility purposes.
	res.LabelSets = []labelpb.ZLabelSet{}
	if len(res.Labels) > 0 {
		res.LabelSets = append(res.LabelSets, labelpb.ZLabelSet{
			Labels: res.Labels,
		})
	}
	return res, nil
}

func (p *PrometheusStore) getBuffer() *[]byte {
	b := p.buffers.Get()
	return b.(*[]byte)
}

func (p *PrometheusStore) putBuffer(b *[]byte) {
	p.buffers.Put(b)
}

// Series returns all series for a requested time range and label matcher.
func (p *PrometheusStore) Series(r *storepb.SeriesRequest, s storepb.Store_SeriesServer) error {
	extLset := p.externalLabelsFn()
	match, matchers, err := matchesExternalLabels(r.Matchers, extLset)
	if err != nil {
		return status.Error(codes.InvalidArgument, err.Error())
	}
	if !match {
		return nil
	}
	if len(matchers) == 0 {
		return status.Error(codes.InvalidArgument, "no matchers specified (excluding external labels)")
	}

	// Don't ask for more than available time. This includes potential `minTime` flag limit.
	availableMinTime, _ := p.timestamps()
	if r.MinTime < availableMinTime {
		// If pushdown is enabled then align min time with the step to avoid missing data
		// when it gets retrieved by the upper layer's PromQL engine.
		// This also is necessary when Sidecar uploads a block and then availableMinTime
		// becomes a fixed timestamp.
		if r.QueryHints != nil && r.QueryHints.StepMillis != 0 {
			diff := availableMinTime - r.MinTime
			r.MinTime += (diff / r.QueryHints.StepMillis) * r.QueryHints.StepMillis
			// Add one more to strictly fit within --min-time -> infinity.
			if r.MinTime != availableMinTime {
				r.MinTime += r.QueryHints.StepMillis
			}
		} else {
			r.MinTime = availableMinTime
		}
	}

	extLsetToRemove := map[string]struct{}{}
	for _, lbl := range r.WithoutReplicaLabels {
		extLsetToRemove[lbl] = struct{}{}
	}

	if r.SkipChunks {
		finalExtLset := rmLabels(extLset.Copy(), extLsetToRemove)
		labelMaps, err := p.client.SeriesInGRPC(s.Context(), p.base, matchers, r.MinTime, r.MaxTime)
		if err != nil {
			return err
		}
		for _, lbm := range labelMaps {
			lset := make([]labelpb.ZLabel, 0, len(lbm)+len(finalExtLset))
			for k, v := range lbm {
				lset = append(lset, labelpb.ZLabel{Name: k, Value: v})
			}
			lset = append(lset, labelpb.ZLabelsFromPromLabels(finalExtLset)...)
			sort.Slice(lset, func(i, j int) bool {
				return lset[i].Name < lset[j].Name
			})
			if err = s.Send(storepb.NewSeriesResponse(&storepb.Series{Labels: lset})); err != nil {
				return err
			}
		}
		return nil
	}

	shardMatcher := r.ShardInfo.Matcher(&p.buffers)
	defer shardMatcher.Close()

	if r.QueryHints != nil && r.QueryHints.IsSafeToExecute() && !shardMatcher.IsSharded() {
		return p.queryPrometheus(s, r, extLsetToRemove)
	}

	q := &prompb.Query{StartTimestampMs: r.MinTime, EndTimestampMs: r.MaxTime}
	for _, m := range matchers {
		pm := &prompb.LabelMatcher{Name: m.Name, Value: m.Value}

		switch m.Type {
		case labels.MatchEqual:
			pm.Type = prompb.LabelMatcher_EQ
		case labels.MatchNotEqual:
			pm.Type = prompb.LabelMatcher_NEQ
		case labels.MatchRegexp:
			pm.Type = prompb.LabelMatcher_RE
		case labels.MatchNotRegexp:
			pm.Type = prompb.LabelMatcher_NRE
		default:
			return errors.New("unrecognized matcher type")
		}
		q.Matchers = append(q.Matchers, pm)
	}

	queryPrometheusSpan, ctx := tracing.StartSpan(s.Context(), "query_prometheus")
	queryPrometheusSpan.SetTag("query.request", q.String())

	httpResp, err := p.startPromRemoteRead(ctx, q)
	if err != nil {
		queryPrometheusSpan.Finish()
		return errors.Wrap(err, "query Prometheus")
	}

	// Negotiate content. We requested streamed chunked response type, but still we need to support old versions of
	// remote read.
	contentType := httpResp.Header.Get("Content-Type")
	if strings.HasPrefix(contentType, "application/x-protobuf") {
		return p.handleSampledPrometheusResponse(s, httpResp, queryPrometheusSpan, enableChunkHashCalculation, extLsetToRemove)
	}

	if !strings.HasPrefix(contentType, "application/x-streamed-protobuf; proto=prometheus.ChunkedReadResponse") {
		return errors.Errorf("not supported remote read content type: %s", contentType)
	}
	return p.handleStreamedPrometheusResponse(s, shardMatcher, httpResp, queryPrometheusSpan, enableChunkHashCalculation, extLsetToRemove)
}

func (p *PrometheusStore) queryPrometheus(
	s storepb.Store_SeriesServer,
	r *storepb.SeriesRequest,
	extLsetToRemove map[string]struct{},
) error {
	var matrix model.Matrix

	opts := promclient.QueryOptions{}
	step := r.QueryHints.StepMillis / 1000
	if step != 0 {
		result, _, err := p.client.QueryRange(s.Context(), p.base, r.ToPromQL(), r.MinTime, r.MaxTime, step, opts)
		if err != nil {
			return err
		}
		matrix = result
	} else {
		vector, _, err := p.client.QueryInstant(s.Context(), p.base, r.ToPromQL(), timestamp.Time(r.MaxTime), opts)
		if err != nil {
			return err
		}

		matrix = make(model.Matrix, 0, len(vector))
		for _, sample := range vector {
			matrix = append(matrix, &model.SampleStream{
				Metric: sample.Metric,
				Values: []model.SamplePair{
					{
						Timestamp: sample.Timestamp,
						Value:     sample.Value,
					},
				},
			})
		}
	}

<<<<<<< HEAD
	externalLbls := p.externalLabelsFn()
	extLabelsHash := fmt.Sprintf("%d", externalLbls.Hash())
	externalLbls = rmLabels(externalLbls.Copy(), extLsetToRemove)
=======
	externalLbls := rmLabels(p.externalLabelsFn().Copy(), extLsetToRemove)
>>>>>>> dad8ea42
	for _, vector := range matrix {
		seriesLbls := labels.Labels(make([]labels.Label, 0, len(vector.Metric)))

		// Attach labels from samples.
		for k, v := range vector.Metric {
			seriesLbls = append(seriesLbls, labels.FromStrings(string(k), string(v))...)
		}
		sort.Slice(seriesLbls, func(i, j int) bool {
			return seriesLbls.Less(i, j)
		})

		// Attach external labels for compatibility with remote read.
		finalLbls := labelpb.ExtendSortedLabels(seriesLbls, externalLbls)
		finalLbls = append(finalLbls, labels.Label{Name: dedup.PushdownMarkerLabel, Value: extLabelsHash})

		series := &prompb.TimeSeries{
			Labels:  labelpb.ZLabelsFromPromLabels(finalLbls),
			Samples: prompb.SamplesFromSamplePairs(vector.Values),
		}

		chks, err := p.chunkSamples(series, MaxSamplesPerChunk, enableChunkHashCalculation)
		if err != nil {
			return err
		}

		if err := s.Send(storepb.NewSeriesResponse(&storepb.Series{
			Labels: series.Labels,
			Chunks: chks,
		})); err != nil {
			return err
		}
	}

	return nil
}

func (p *PrometheusStore) handleSampledPrometheusResponse(
	s storepb.Store_SeriesServer,
	httpResp *http.Response,
	querySpan tracing.Span,
	calculateChecksums bool,
	extLsetToRemove map[string]struct{},
) error {
	level.Debug(p.logger).Log("msg", "started handling ReadRequest_SAMPLED response type.")

	resp, err := p.fetchSampledResponse(s.Context(), httpResp)
	querySpan.Finish()
	if err != nil {
		return err
	}

	span, _ := tracing.StartSpan(s.Context(), "transform_and_respond")
	defer span.Finish()
	span.SetTag("series_count", len(resp.Results[0].Timeseries))

	for _, e := range resp.Results[0].Timeseries {
		// Sampled remote read handler already adds external labels for us:
		// https://github.com/prometheus/prometheus/blob/3f6f5d3357e232abe53f1775f893fdf8f842712c/storage/remote/read_handler.go#L166.
		lset := rmLabels(labelpb.ZLabelsToPromLabels(e.Labels), extLsetToRemove)
		if len(e.Samples) == 0 {
			// As found in https://github.com/thanos-io/thanos/issues/381
			// Prometheus can give us completely empty time series. Ignore these with log until we figure out that
			// this is expected from Prometheus perspective.
			level.Warn(p.logger).Log(
				"msg",
				"found timeseries without any chunk. See https://github.com/thanos-io/thanos/issues/381 for details",
				"lset",
				fmt.Sprintf("%v", lset),
			)
			continue
		}

		aggregatedChunks, err := p.chunkSamples(e, MaxSamplesPerChunk, calculateChecksums)
		if err != nil {
			return err
		}

		if err := s.Send(storepb.NewSeriesResponse(&storepb.Series{
			Labels: labelpb.ZLabelsFromPromLabels(lset),
			Chunks: aggregatedChunks,
		})); err != nil {
			return err
		}
	}
	level.Debug(p.logger).Log("msg", "handled ReadRequest_SAMPLED request.", "series", len(resp.Results[0].Timeseries))
	return nil
}

func (p *PrometheusStore) handleStreamedPrometheusResponse(
	s storepb.Store_SeriesServer,
	shardMatcher *storepb.ShardMatcher,
	httpResp *http.Response,
	querySpan tracing.Span,
	calculateChecksums bool,
	extLsetToRemove map[string]struct{},
) error {
	level.Debug(p.logger).Log("msg", "started handling ReadRequest_STREAMED_XOR_CHUNKS streamed read response.")

	framesNum := 0

	defer func() {
		p.framesRead.Observe(float64(framesNum))
		querySpan.SetTag("frames", framesNum)
		querySpan.Finish()
	}()
	defer runutil.CloseWithLogOnErr(p.logger, httpResp.Body, "prom series request body")

	var data = p.getBuffer()
	defer p.putBuffer(data)

	bodySizer := NewBytesRead(httpResp.Body)
	seriesStats := &storepb.SeriesStatsCounter{}

	// TODO(bwplotka): Put read limit as a flag.
	stream := remote.NewChunkedReader(bodySizer, remote.DefaultChunkedReadLimit, *data)
	hasher := hashPool.Get().(hash.Hash64)
	defer hashPool.Put(hasher)
	for {
		res := &prompb.ChunkedReadResponse{}
		err := stream.NextProto(res)
		if err == io.EOF {
			break
		}
		if err != nil {
			return errors.Wrap(err, "next proto")
		}

		if len(res.ChunkedSeries) != 1 {
			level.Warn(p.logger).Log("msg", "Prometheus ReadRequest_STREAMED_XOR_CHUNKS returned non 1 series in frame", "series", len(res.ChunkedSeries))
		}

		framesNum++
		for _, series := range res.ChunkedSeries {
			// Streamed remote read handler already adds
			// external labels:
			// https://github.com/prometheus/prometheus/blob/3f6f5d3357e232abe53f1775f893fdf8f842712c/storage/remote/codec.go#L210.
			completeLabelset := rmLabels(labelpb.ZLabelsToPromLabels(series.Labels), extLsetToRemove)
			if !shardMatcher.MatchesLabels(completeLabelset) {
				continue
			}

			seriesStats.CountSeries(series.Labels)
			thanosChks := make([]storepb.AggrChunk, len(series.Chunks))

			for i, chk := range series.Chunks {
				chkHash := hashChunk(hasher, chk.Data, calculateChecksums)
				thanosChks[i] = storepb.AggrChunk{
					MaxTime: chk.MaxTimeMs,
					MinTime: chk.MinTimeMs,
					Raw: &storepb.Chunk{
						Data: chk.Data,
						// Prometheus ChunkEncoding vs ours https://github.com/thanos-io/thanos/blob/master/pkg/store/storepb/types.proto#L19
						// has one difference. Prometheus has Chunk_UNKNOWN Chunk_Encoding = 0 vs we start from
						// XOR as 0. Compensate for that here:
						Type: storepb.Chunk_Encoding(chk.Type - 1),
						Hash: chkHash,
					},
				}
				seriesStats.Samples += thanosChks[i].Raw.XORNumSamples()
				seriesStats.Chunks++

				// Drop the reference to data from non protobuf for GC.
				series.Chunks[i].Data = nil
			}

			r := storepb.NewSeriesResponse(&storepb.Series{
				Labels: labelpb.ZLabelsFromPromLabels(
					completeLabelset,
				),
				Chunks: thanosChks,
			})
			if err := s.Send(r); err != nil {
				return err
			}
		}
	}

	querySpan.SetTag("processed.series", seriesStats.Series)
	querySpan.SetTag("processed.chunks", seriesStats.Chunks)
	querySpan.SetTag("processed.samples", seriesStats.Samples)
	querySpan.SetTag("processed.bytes", bodySizer.BytesCount())
	level.Debug(p.logger).Log("msg", "handled ReadRequest_STREAMED_XOR_CHUNKS request.", "frames", framesNum)

	return nil
}

type BytesCounter struct {
	io.ReadCloser
	bytesCount int
}

func NewBytesRead(rc io.ReadCloser) *BytesCounter {
	return &BytesCounter{ReadCloser: rc}
}

func (s *BytesCounter) Read(p []byte) (n int, err error) {
	n, err = s.ReadCloser.Read(p)
	s.bytesCount += n
	return n, err
}

func (s *BytesCounter) BytesCount() int {
	return s.bytesCount
}

func (p *PrometheusStore) fetchSampledResponse(ctx context.Context, resp *http.Response) (_ *prompb.ReadResponse, err error) {
	defer runutil.ExhaustCloseWithLogOnErr(p.logger, resp.Body, "prom series request body")

	b := p.getBuffer()
	buf := bytes.NewBuffer(*b)
	defer p.putBuffer(b)
	if _, err := io.Copy(buf, resp.Body); err != nil {
		return nil, errors.Wrap(err, "copy response")
	}

	sb := p.getBuffer()
	var decomp []byte
	tracing.DoInSpan(ctx, "decompress_response", func(ctx context.Context) {
		decomp, err = snappy.Decode(*sb, buf.Bytes())
	})
	defer p.putBuffer(sb)
	if err != nil {
		return nil, errors.Wrap(err, "decompress response")
	}

	var data prompb.ReadResponse
	tracing.DoInSpan(ctx, "unmarshal_response", func(ctx context.Context) {
		err = proto.Unmarshal(decomp, &data)
	})
	if err != nil {
		return nil, errors.Wrap(err, "unmarshal response")
	}
	if len(data.Results) != 1 {
		return nil, errors.Errorf("unexpected result size %d", len(data.Results))
	}

	return &data, nil
}

func (p *PrometheusStore) chunkSamples(series *prompb.TimeSeries, maxSamplesPerChunk int, calculateChecksums bool) (chks []storepb.AggrChunk, err error) {
	samples := series.Samples
	hasher := hashPool.Get().(hash.Hash64)
	defer hashPool.Put(hasher)

	for len(samples) > 0 {
		chunkSize := len(samples)
		if chunkSize > maxSamplesPerChunk {
			chunkSize = maxSamplesPerChunk
		}

		enc, cb, err := p.encodeChunk(samples[:chunkSize])
		if err != nil {
			return nil, status.Error(codes.Unknown, err.Error())
		}

		chkHash := hashChunk(hasher, cb, calculateChecksums)
		chks = append(chks, storepb.AggrChunk{
			MinTime: samples[0].Timestamp,
			MaxTime: samples[chunkSize-1].Timestamp,
			Raw:     &storepb.Chunk{Type: enc, Data: cb, Hash: chkHash},
		})

		samples = samples[chunkSize:]
	}

	return chks, nil
}

func (p *PrometheusStore) startPromRemoteRead(ctx context.Context, q *prompb.Query) (presp *http.Response, err error) {
	reqb, err := proto.Marshal(&prompb.ReadRequest{
		Queries:               []*prompb.Query{q},
		AcceptedResponseTypes: p.remoteReadAcceptableResponses,
	})
	if err != nil {
		return nil, errors.Wrap(err, "marshal read request")
	}

	u := *p.base
	u.Path = path.Join(u.Path, "api/v1/read")

	preq, err := http.NewRequest("POST", u.String(), bytes.NewReader(snappy.Encode(nil, reqb)))
	if err != nil {
		return nil, errors.Wrap(err, "unable to create request")
	}
	preq.Header.Add("Content-Encoding", "snappy")
	preq.Header.Set("Content-Type", "application/x-stream-protobuf")
	preq.Header.Set("X-Prometheus-Remote-Read-Version", "0.1.0")

	preq.Header.Set("User-Agent", httpconfig.ThanosUserAgent)
	presp, err = p.client.Do(preq.WithContext(ctx))
	if err != nil {
		return nil, errors.Wrap(err, "send request")
	}
	if presp.StatusCode/100 != 2 {
		// Best effort read.
		b, err := io.ReadAll(presp.Body)
		if err != nil {
			level.Error(p.logger).Log("msg", "failed to read response from non 2XX remote read request", "err", err)
		}
		_ = presp.Body.Close()
		return nil, errors.Errorf("request failed with code %s; msg %s", presp.Status, string(b))
	}

	return presp, nil
}

// matchesExternalLabels returns false if given matchers are not matching external labels.
// If true, matchesExternalLabels also returns Prometheus matchers without those matching external labels.
func matchesExternalLabels(ms []storepb.LabelMatcher, externalLabels labels.Labels) (bool, []*labels.Matcher, error) {
	tms, err := storepb.MatchersToPromMatchers(ms...)
	if err != nil {
		return false, nil, err
	}

	if len(externalLabels) == 0 {
		return true, tms, nil
	}

	var newMatchers []*labels.Matcher
	for i, tm := range tms {
		// Validate all matchers.
		extValue := externalLabels.Get(tm.Name)
		if extValue == "" {
			// Agnostic to external labels.
			tms = append(tms[:i], tms[i:]...)
			newMatchers = append(newMatchers, tm)
			continue
		}

		if !tm.Matches(extValue) {
			// External label does not match. This should not happen - it should be filtered out on query node,
			// but let's do that anyway here.
			return false, nil, nil
		}
	}
	return true, newMatchers, nil
}

// encodeChunk translates the sample pairs into a chunk.
// TODO(kakkoyun): Linter - result 0 (github.com/thanos-io/thanos/pkg/store/storepb.Chunk_Encoding) is always 0.
func (p *PrometheusStore) encodeChunk(ss []prompb.Sample) (storepb.Chunk_Encoding, []byte, error) { //nolint:unparam
	c := chunkenc.NewXORChunk()

	a, err := c.Appender()
	if err != nil {
		return 0, nil, err
	}
	for _, s := range ss {
		a.Append(s.Timestamp, s.Value)
	}
	return storepb.Chunk_XOR, c.Bytes(), nil
}

// LabelNames returns all known label names of series that match the given matchers.
func (p *PrometheusStore) LabelNames(ctx context.Context, r *storepb.LabelNamesRequest) (*storepb.LabelNamesResponse, error) {
	extLset := p.externalLabelsFn()

	match, matchers, err := matchesExternalLabels(r.Matchers, extLset)
	if err != nil {
		return nil, status.Error(codes.InvalidArgument, err.Error())
	}
	if !match {
		return &storepb.LabelNamesResponse{Names: nil}, nil
	}

	var lbls []string
	version, parseErr := semver.Parse(p.promVersion())
	if len(matchers) == 0 || (parseErr == nil && version.GTE(baseVer)) {
		lbls, err = p.client.LabelNamesInGRPC(ctx, p.base, matchers, r.Start, r.End)
		if err != nil {
			return nil, err
		}
	} else {
		sers, err := p.client.SeriesInGRPC(ctx, p.base, matchers, r.Start, r.End)
		if err != nil {
			return nil, err
		}

		// Using set to handle duplicate values.
		labelNamesSet := make(map[string]struct{})
		for _, s := range sers {
			for labelName := range s {
				labelNamesSet[labelName] = struct{}{}
			}
		}

		for key := range labelNamesSet {
			lbls = append(lbls, key)
		}
	}

	if len(lbls) > 0 {
		for _, extLbl := range extLset {
			lbls = append(lbls, extLbl.Name)
		}
		sort.Strings(lbls)
	}

	return &storepb.LabelNamesResponse{Names: lbls}, nil
}

// LabelValues returns all known label values for a given label name.
func (p *PrometheusStore) LabelValues(ctx context.Context, r *storepb.LabelValuesRequest) (*storepb.LabelValuesResponse, error) {
	if r.Label == "" {
		return nil, status.Error(codes.InvalidArgument, "label name parameter cannot be empty")
	}

	extLset := p.externalLabelsFn()

	// First check for matching external label which has priority.
	if l := extLset.Get(r.Label); l != "" {
		return &storepb.LabelValuesResponse{Values: []string{l}}, nil
	}

	match, matchers, err := matchesExternalLabels(r.Matchers, extLset)
	if err != nil {
		return nil, status.Error(codes.InvalidArgument, err.Error())
	}
	if !match {
		return &storepb.LabelValuesResponse{Values: nil}, nil
	}

	var (
		sers []map[string]string
		vals []string
	)

	version, parseErr := semver.Parse(p.promVersion())
	if len(matchers) == 0 || (parseErr == nil && version.GTE(baseVer)) {
		vals, err = p.client.LabelValuesInGRPC(ctx, p.base, r.Label, matchers, r.Start, r.End)
		if err != nil {
			return nil, err
		}
	} else {
		sers, err = p.client.SeriesInGRPC(ctx, p.base, matchers, r.Start, r.End)
		if err != nil {
			return nil, err
		}

		// Using set to handle duplicate values.
		labelValuesSet := make(map[string]struct{})
		for _, s := range sers {
			if val, exists := s[r.Label]; exists {
				labelValuesSet[val] = struct{}{}
			}
		}
		for key := range labelValuesSet {
			vals = append(vals, key)
		}
	}

	sort.Strings(vals)
	return &storepb.LabelValuesResponse{Values: vals}, nil
}

func (p *PrometheusStore) LabelSet() []labelpb.ZLabelSet {
	lset := p.externalLabelsFn()

	labels := make([]labelpb.ZLabel, 0, len(lset))
	labels = append(labels, labelpb.ZLabelsFromPromLabels(lset)...)

	labelset := []labelpb.ZLabelSet{}
	if len(labels) > 0 {
		labelset = append(labelset, labelpb.ZLabelSet{
			Labels: labels,
		})
	}

	return labelset
}

func (p *PrometheusStore) Timestamps() (mint int64, maxt int64) {
	return p.timestamps()
}<|MERGE_RESOLUTION|>--- conflicted
+++ resolved
@@ -284,13 +284,7 @@
 		}
 	}
 
-<<<<<<< HEAD
-	externalLbls := p.externalLabelsFn()
-	extLabelsHash := fmt.Sprintf("%d", externalLbls.Hash())
-	externalLbls = rmLabels(externalLbls.Copy(), extLsetToRemove)
-=======
 	externalLbls := rmLabels(p.externalLabelsFn().Copy(), extLsetToRemove)
->>>>>>> dad8ea42
 	for _, vector := range matrix {
 		seriesLbls := labels.Labels(make([]labels.Label, 0, len(vector.Metric)))
 
@@ -304,7 +298,7 @@
 
 		// Attach external labels for compatibility with remote read.
 		finalLbls := labelpb.ExtendSortedLabels(seriesLbls, externalLbls)
-		finalLbls = append(finalLbls, labels.Label{Name: dedup.PushdownMarkerLabel, Value: extLabelsHash})
+		finalLbls = append(finalLbls, dedup.PushdownMarker)
 
 		series := &prompb.TimeSeries{
 			Labels:  labelpb.ZLabelsFromPromLabels(finalLbls),
