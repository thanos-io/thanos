// Copyright (c) The Thanos Authors.
// Licensed under the Apache License 2.0.

package store

import (
	"context"
	"fmt"
	"io"
	"io/ioutil"
	"math"
	"math/rand"
	"os"
	"sort"
	"testing"

	"github.com/go-kit/log"
	"github.com/prometheus/prometheus/model/labels"
	"github.com/prometheus/prometheus/storage"
	"github.com/prometheus/prometheus/tsdb"

	"github.com/thanos-io/thanos/pkg/component"
	"github.com/thanos-io/thanos/pkg/store/labelpb"
	"github.com/thanos-io/thanos/pkg/store/storepb"
	storetestutil "github.com/thanos-io/thanos/pkg/store/storepb/testutil"
	"github.com/thanos-io/thanos/pkg/testutil"
	"github.com/thanos-io/thanos/pkg/testutil/e2eutil"
)

const skipMessage = "Chunk behavior changed due to https://github.com/prometheus/prometheus/pull/8723. Skip for now."

func TestTSDBStore_Info(t *testing.T) {
	defer testutil.TolerantVerifyLeak(t)

	ctx, cancel := context.WithCancel(context.Background())
	defer cancel()

	db, err := e2eutil.NewTSDB()
	defer func() { testutil.Ok(t, db.Close()) }()
	testutil.Ok(t, err)

	tsdbStore := NewTSDBStore(nil, db, component.Rule, labels.FromStrings("region", "eu-west"))

	resp, err := tsdbStore.Info(ctx, &storepb.InfoRequest{})
	testutil.Ok(t, err)

	testutil.Equals(t, []*labelpb.Label{{Name: "region", Value: "eu-west"}}, resp.Labels)
	testutil.Equals(t, storepb.StoreType_RULE, resp.StoreType)
	testutil.Equals(t, int64(math.MaxInt64), resp.MinTime)
	testutil.Equals(t, int64(math.MaxInt64), resp.MaxTime)

	app := db.Appender(context.Background())
	_, err = app.Append(0, labels.FromStrings("a", "a"), 12, 0.1)
	testutil.Ok(t, err)
	testutil.Ok(t, app.Commit())

	resp, err = tsdbStore.Info(ctx, &storepb.InfoRequest{})
	testutil.Ok(t, err)

	testutil.Equals(t, []*labelpb.Label{{Name: "region", Value: "eu-west"}}, resp.Labels)
	testutil.Equals(t, storepb.StoreType_RULE, resp.StoreType)
	testutil.Equals(t, int64(12), resp.MinTime)
	testutil.Equals(t, int64(math.MaxInt64), resp.MaxTime)
}

func TestTSDBStore_Series(t *testing.T) {
	defer testutil.TolerantVerifyLeak(t)

	ctx, cancel := context.WithCancel(context.Background())
	defer cancel()

	db, err := e2eutil.NewTSDB()
	defer func() { testutil.Ok(t, db.Close()) }()
	testutil.Ok(t, err)

	tsdbStore := NewTSDBStore(nil, db, component.Rule, labels.FromStrings("region", "eu-west"))

	appender := db.Appender(context.Background())

	for i := 1; i <= 3; i++ {
		_, err = appender.Append(0, labels.FromStrings("a", "1"), int64(i), float64(i))
		testutil.Ok(t, err)
	}
	err = appender.Commit()
	testutil.Ok(t, err)

	for _, tc := range []struct {
		title          string
		req            *storepb.SeriesRequest
		expectedSeries []rawSeries
		expectedError  string
	}{
		{
			title: "total match series",
			req: &storepb.SeriesRequest{
				MinTime: 1,
				MaxTime: 3,
				Matchers: []*storepb.LabelMatcher{
					{Type: storepb.LabelMatcher_EQ, Name: "a", Value: "1"},
				},
			},
			expectedSeries: []rawSeries{
				{
					lset:   labels.FromStrings("a", "1", "region", "eu-west"),
					chunks: [][]sample{{{1, 1}, {2, 2}, {3, 3}}},
				},
			},
		},
		{
			title: "partially match time range series",
			req: &storepb.SeriesRequest{
				MinTime: 1,
				MaxTime: 2,
				Matchers: []*storepb.LabelMatcher{
					{Type: storepb.LabelMatcher_EQ, Name: "a", Value: "1"},
				},
			},
			expectedSeries: []rawSeries{
				{
					lset:   labels.FromStrings("a", "1", "region", "eu-west"),
					chunks: [][]sample{{{1, 1}, {2, 2}}},
				},
			},
		},
		{
			title: "dont't match time range series",
			req: &storepb.SeriesRequest{
				MinTime: 4,
				MaxTime: 6,
				Matchers: []*storepb.LabelMatcher{
					{Type: storepb.LabelMatcher_EQ, Name: "a", Value: "1"},
				},
			},
			expectedSeries: []rawSeries{},
		},
		{
			title: "only match external label",
			req: &storepb.SeriesRequest{
				MinTime: 1,
				MaxTime: 3,
				Matchers: []*storepb.LabelMatcher{
					{Type: storepb.LabelMatcher_EQ, Name: "region", Value: "eu-west"},
				},
			},
			expectedError: "rpc error: code = InvalidArgument desc = no matchers specified (excluding external labels)",
		},
		{
			title: "dont't match labels",
			req: &storepb.SeriesRequest{
				MinTime: 1,
				MaxTime: 3,
				Matchers: []*storepb.LabelMatcher{
					{Type: storepb.LabelMatcher_EQ, Name: "b", Value: "1"},
				},
			},
			expectedSeries: []rawSeries{},
		},
		{
			title: "no chunk",
			req: &storepb.SeriesRequest{
				MinTime: 1,
				MaxTime: 3,
				Matchers: []*storepb.LabelMatcher{
					{Type: storepb.LabelMatcher_EQ, Name: "a", Value: "1"},
				},
				SkipChunks: true,
			},
			expectedSeries: []rawSeries{
				{
					lset: labels.FromStrings("a", "1", "region", "eu-west"),
				},
			},
		},
	} {
		if ok := t.Run(tc.title, func(t *testing.T) {
			srv := newStoreSeriesServer(ctx)
			err := tsdbStore.Series(tc.req, srv)
			if len(tc.expectedError) > 0 {
				testutil.NotOk(t, err)
				testutil.Equals(t, tc.expectedError, err.Error())
			} else {
				testutil.Ok(t, err)
				seriesEquals(t, tc.expectedSeries, srv.SeriesSet)
			}
		}); !ok {
			return
		}
	}
}

func TestTSDBStore_LabelAPIs(t *testing.T) {
	t.Cleanup(func() { testutil.TolerantVerifyLeak(t) })
	testLabelAPIs(t, func(extLset labels.Labels, appendFn func(app storage.Appender)) storepb.StoreServer {
		db, err := e2eutil.NewTSDB()
		testutil.Ok(t, err)
		t.Cleanup(func() { testutil.Ok(t, db.Close()) })

		tsdbStore := NewTSDBStore(nil, db, component.Rule, extLset)

<<<<<<< HEAD
		appendFn(db.Appender(context.Background()))
		return tsdbStore
	})
=======
	appender := db.Appender(context.Background())
	addLabels := func(lbs []string, timestamp int64) {
		if len(lbs) > 0 {
			_, err = appender.Append(0, labels.FromStrings(lbs...), timestamp, 1)
			testutil.Ok(t, err)
		}
	}

	tsdbStore := NewTSDBStore(nil, db, component.Rule, labels.FromStrings("region", "eu-west"))
	now := time.Now()
	head := db.Head()
	for _, tc := range []struct {
		title          string
		addedLabels    []string
		queryLabel     string
		expectedValues []string
		timestamp      int64
		start          func() int64
		end            func() int64
		Matchers       []*storepb.LabelMatcher
	}{
		{
			title:       "no label in tsdb",
			addedLabels: []string{},
			queryLabel:  "foo",
			timestamp:   now.Unix(),
			start: func() int64 {
				return timestamp.FromTime(minTime)
			},
			end: func() int64 {
				return timestamp.FromTime(maxTime)
			},
		},
		{
			title:          "add one label value",
			addedLabels:    []string{"foo", "test"},
			queryLabel:     "foo",
			expectedValues: []string{"test"},
			timestamp:      now.Unix(),
			start: func() int64 {
				return timestamp.FromTime(minTime)
			},
			end: func() int64 {
				return timestamp.FromTime(maxTime)
			},
		},
		{
			title:          "add another label value",
			addedLabels:    []string{"foo", "test1"},
			queryLabel:     "foo",
			expectedValues: []string{"test", "test1"},
			timestamp:      now.Unix(),
			start: func() int64 {
				return timestamp.FromTime(minTime)
			},
			end: func() int64 {
				return timestamp.FromTime(maxTime)
			},
		},
		{
			title:          "check label value matcher",
			queryLabel:     "foo",
			expectedValues: []string{"test1"},
			timestamp:      now.Unix(),
			start: func() int64 {
				return timestamp.FromTime(minTime)
			},
			end: func() int64 {
				return timestamp.FromTime(maxTime)
			},
			Matchers: []*storepb.LabelMatcher{
				{Type: storepb.LabelMatcher_EQ, Name: "foo", Value: "test1"},
			},
		},
		{
			title:          "check another label value matcher",
			queryLabel:     "foo",
			expectedValues: []string{},
			timestamp:      now.Unix(),
			start: func() int64 {
				return timestamp.FromTime(minTime)
			},
			end: func() int64 {
				return timestamp.FromTime(maxTime)
			},
			Matchers: []*storepb.LabelMatcher{
				{Type: storepb.LabelMatcher_EQ, Name: "foo", Value: "test2"},
			},
		},
		{
			title:       "query time range outside head",
			addedLabels: []string{},
			queryLabel:  "foo",
			timestamp:   now.Unix(),
			start: func() int64 {
				return timestamp.FromTime(minTime)
			},
			end: func() int64 {
				return head.MinTime() - 1
			},
		},
	} {
		if ok := t.Run(tc.title, func(t *testing.T) {
			addLabels(tc.addedLabels, tc.timestamp)
			resp, err := tsdbStore.LabelValues(ctx, &storepb.LabelValuesRequest{
				Label:    tc.queryLabel,
				Start:    tc.start(),
				End:      tc.end(),
				Matchers: tc.Matchers,
			})
			testutil.Ok(t, err)
			testutil.Equals(t, tc.expectedValues, resp.Values)
			testutil.Equals(t, 0, len(resp.Warnings))
		}); !ok {
			return
		}
	}
>>>>>>> eb93f76f
}

// Regression test for https://github.com/thanos-io/thanos/issues/1038.
func TestTSDBStore_Series_SplitSamplesIntoChunksWithMaxSizeOf120(t *testing.T) {
	defer testutil.TolerantVerifyLeak(t)

	db, err := e2eutil.NewTSDB()
	defer func() { testutil.Ok(t, db.Close()) }()
	testutil.Ok(t, err)

	testSeries_SplitSamplesIntoChunksWithMaxSizeOf120(t, db.Appender(context.Background()), func() storepb.StoreServer {
		return NewTSDBStore(nil, db, component.Rule, labels.FromStrings("region", "eu-west"))

	})
}

type delegatorServer struct {
	*storetestutil.SeriesServer

	closers []io.Closer
}

func (s *delegatorServer) Delegate(c io.Closer) {
	s.closers = append(s.closers, c)
}

// Regression test for: https://github.com/thanos-io/thanos/issues/3013 .
func TestTSDBStore_SeriesAccessWithDelegateClosing(t *testing.T) {
	t.Skip(skipMessage)

	tmpDir, err := ioutil.TempDir("", "test")
	testutil.Ok(t, err)
	t.Cleanup(func() {
		testutil.Ok(t, os.RemoveAll(tmpDir))
	})

	var (
		random = rand.New(rand.NewSource(120))
		logger = log.NewNopLogger()
	)

	// Generate one series in two parts. Put first part in block, second in just WAL.
	head, _ := storetestutil.CreateHeadWithSeries(t, 0, storetestutil.HeadGenOptions{
		TSDBDir:          tmpDir,
		SamplesPerSeries: 300,
		Series:           2,
		Random:           random,
		SkipChunks:       true,
	})
	_ = createBlockFromHead(t, tmpDir, head)
	testutil.Ok(t, head.Close())

	head, _ = storetestutil.CreateHeadWithSeries(t, 1, storetestutil.HeadGenOptions{
		TSDBDir:          tmpDir,
		SamplesPerSeries: 300,
		Series:           2,
		WithWAL:          true,
		Random:           random,
		SkipChunks:       true,
	})
	testutil.Ok(t, head.Close())

	db, err := tsdb.OpenDBReadOnly(tmpDir, logger)
	testutil.Ok(t, err)

	dbToClose := make(chan *tsdb.DBReadOnly, 1)
	dbToClose <- db
	t.Cleanup(func() {
		// Close if not closed before.
		select {
		case db := <-dbToClose:
			testutil.Ok(t, db.Close())
		default:
		}
	})

	extLabels := labels.FromStrings("ext", "1")
	store := NewTSDBStore(logger, &mockedStartTimeDB{DBReadOnly: db, startTime: 0}, component.Receive, extLabels)

	srv := storetestutil.NewSeriesServer(context.Background())
	csrv := &delegatorServer{SeriesServer: srv}
	t.Run("call series and access results", func(t *testing.T) {
		testutil.Ok(t, store.Series(&storepb.SeriesRequest{
			MinTime: 0,
			MaxTime: math.MaxInt64,
			Matchers: []*storepb.LabelMatcher{
				{Type: storepb.LabelMatcher_EQ, Name: "foo", Value: "bar"},
			},
			PartialResponseStrategy: storepb.PartialResponseStrategy_ABORT,
		}, csrv))
		testutil.Equals(t, 0, len(srv.Warnings))
		testutil.Equals(t, 0, len(srv.HintsSet))
		testutil.Equals(t, 4, len(srv.SeriesSet))

		// All chunks should be accessible for read, but not necessarily for write.
		for _, s := range srv.SeriesSet {
			testutil.Equals(t, 3, len(s.Chunks))
			for _, c := range s.Chunks {
				testutil.Ok(t, testutil.FaultOrPanicToErr(func() {
					_ = string(c.Raw.Data) // Access bytes by converting them to different type.
				}))
			}
			testutil.NotOk(t, testutil.FaultOrPanicToErr(func() {
				s.Chunks[0].Raw.Data[0] = 0 // Check if we can write to the byte range.
				s.Chunks[1].Raw.Data[0] = 0
				s.Chunks[2].Raw.Data[0] = 0
			}))
		}
	})

	flushDone := make(chan error)
	t.Run("flush WAL and access results", func(t *testing.T) {
		go func() {
			// This should block until all queries are closed.
			flushDone <- db.FlushWAL(tmpDir)
			close(flushDone)
		}()
		// All chunks should be still accessible for read, but not necessarily for write.
		for _, s := range srv.SeriesSet {
			for _, c := range s.Chunks {
				testutil.Ok(t, testutil.FaultOrPanicToErr(func() {
					_ = string(c.Raw.Data) // Access bytes by converting them to different type.
				}))
			}
			testutil.NotOk(t, testutil.FaultOrPanicToErr(func() {
				s.Chunks[0].Raw.Data[0] = 0 // Check if we can write to the byte range.
				s.Chunks[1].Raw.Data[0] = 0
				s.Chunks[2].Raw.Data[0] = 0
			}))
		}
	})
	select {
	case err, ok := <-flushDone:
		if !ok {
			t.Fatalf("expected flush to be blocked, but it seems it completed. Result: %v", err)
		}
	default:
	}

	closeDone := make(chan error)
	t.Run("close db with block readers and access results", func(t *testing.T) {
		go func() {
			select {
			case db := <-dbToClose:
				// This should block until all queries are closed.
				closeDone <- db.Close()
			default:
			}
			close(closeDone)
		}()
		// All chunks should be still accessible for read, but not necessarily for write.
		for _, s := range srv.SeriesSet {
			for _, c := range s.Chunks {
				testutil.Ok(t, testutil.FaultOrPanicToErr(func() {
					_ = string(c.Raw.Data) // Access bytes by converting them to different type.
				}))
			}
			testutil.NotOk(t, testutil.FaultOrPanicToErr(func() {
				s.Chunks[0].Raw.Data[0] = 0 // Check if we can write to the byte range.
				s.Chunks[1].Raw.Data[0] = 0
				s.Chunks[2].Raw.Data[0] = 0
			}))
		}
	})
	select {
	case _, ok := <-closeDone:
		if !ok {
			t.Fatalf("expected db cloe to be blocked, but it seems it completed. Result: %v", err)

		}
	default:
	}

	t.Run("close querier and access results", func(t *testing.T) {
		// Let's close pending querier!
		testutil.Equals(t, 1, len(csrv.closers))
		testutil.Ok(t, csrv.closers[0].Close())

		// Expect flush and close to be unblocked and without errors.
		testutil.Ok(t, <-flushDone)
		testutil.Ok(t, <-closeDone)

		// Expect segfault on read and write.
		t.Run("non delegatable", func(t *testing.T) {
			for _, s := range srv.SeriesSet {
				testutil.NotOk(t, testutil.FaultOrPanicToErr(func() {
					_ = string(s.Chunks[0].Raw.Data) // Access bytes by converting them to different type.
					_ = string(s.Chunks[1].Raw.Data)
					_ = string(s.Chunks[2].Raw.Data)
				}))
				testutil.NotOk(t, testutil.FaultOrPanicToErr(func() {
					s.Chunks[0].Raw.Data[0] = 0 // Check if we can write to the byte range.
					s.Chunks[1].Raw.Data[0] = 0
					s.Chunks[2].Raw.Data[0] = 0
				}))
			}
		})
	})
}

func TestTSDBStore_SeriesAccessWithoutDelegateClosing(t *testing.T) {
	t.Skip(skipMessage)

	tmpDir, err := ioutil.TempDir("", "test")
	testutil.Ok(t, err)
	t.Cleanup(func() {
		testutil.Ok(t, os.RemoveAll(tmpDir))
	})

	var (
		random = rand.New(rand.NewSource(120))
		logger = log.NewNopLogger()
	)

	// Generate one series in two parts. Put first part in block, second in just WAL.
	head, _ := storetestutil.CreateHeadWithSeries(t, 0, storetestutil.HeadGenOptions{
		TSDBDir:          tmpDir,
		SamplesPerSeries: 300,
		Series:           2,
		Random:           random,
		SkipChunks:       true,
	})
	_ = createBlockFromHead(t, tmpDir, head)
	testutil.Ok(t, head.Close())

	head, _ = storetestutil.CreateHeadWithSeries(t, 1, storetestutil.HeadGenOptions{
		TSDBDir:          tmpDir,
		SamplesPerSeries: 300,
		Series:           2,
		WithWAL:          true,
		Random:           random,
		SkipChunks:       true,
	})
	testutil.Ok(t, head.Close())

	db, err := tsdb.OpenDBReadOnly(tmpDir, logger)
	testutil.Ok(t, err)
	t.Cleanup(func() {
		if db != nil {
			testutil.Ok(t, db.Close())
		}
	})

	extLabels := labels.FromStrings("ext", "1")
	store := NewTSDBStore(logger, &mockedStartTimeDB{DBReadOnly: db, startTime: 0}, component.Receive, extLabels)

	srv := storetestutil.NewSeriesServer(context.Background())
	t.Run("call series and access results", func(t *testing.T) {
		testutil.Ok(t, store.Series(&storepb.SeriesRequest{
			MinTime: 0,
			MaxTime: math.MaxInt64,
			Matchers: []*storepb.LabelMatcher{
				{Type: storepb.LabelMatcher_EQ, Name: "foo", Value: "bar"},
			},
			PartialResponseStrategy: storepb.PartialResponseStrategy_ABORT,
		}, srv))
		testutil.Equals(t, 0, len(srv.Warnings))
		testutil.Equals(t, 0, len(srv.HintsSet))
		testutil.Equals(t, 4, len(srv.SeriesSet))

		// All chunks should be accessible for read, but not necessarily for write.
		for _, s := range srv.SeriesSet {
			testutil.Equals(t, 3, len(s.Chunks))
			for _, c := range s.Chunks {
				testutil.Ok(t, testutil.FaultOrPanicToErr(func() {
					_ = string(c.Raw.Data) // Access bytes by converting them to different type.
				}))
			}
			testutil.NotOk(t, testutil.FaultOrPanicToErr(func() {
				s.Chunks[0].Raw.Data[0] = 0 // Check if we can write to the byte range.
				s.Chunks[1].Raw.Data[0] = 0
				s.Chunks[2].Raw.Data[0] = 0
			}))
		}
	})

	t.Run("flush WAL and access results", func(t *testing.T) {
		// This should NOT block as close was not delegated.
		testutil.Ok(t, db.FlushWAL(tmpDir))

		// Expect segfault on read and write.
		for _, s := range srv.SeriesSet {
			testutil.NotOk(t, testutil.FaultOrPanicToErr(func() {
				_ = string(s.Chunks[0].Raw.Data) // Access bytes by converting them to different type.
				_ = string(s.Chunks[1].Raw.Data)
				_ = string(s.Chunks[2].Raw.Data)
			}))
			testutil.NotOk(t, testutil.FaultOrPanicToErr(func() {
				s.Chunks[0].Raw.Data[0] = 0 // Check if we can write to the byte range.
				s.Chunks[1].Raw.Data[0] = 0
				s.Chunks[2].Raw.Data[0] = 0
			}))
		}
	})
	t.Run("close db with block readers and access results", func(t *testing.T) {
		// This should NOT block as close was not delegated.
		testutil.Ok(t, db.Close())
		db = nil

		// Expect segfault on read and write.
		for _, s := range srv.SeriesSet {
			testutil.NotOk(t, testutil.FaultOrPanicToErr(func() {
				_ = string(s.Chunks[0].Raw.Data) // Access bytes by converting them to different type.
				_ = string(s.Chunks[1].Raw.Data)
				_ = string(s.Chunks[2].Raw.Data)
			}))
			testutil.NotOk(t, testutil.FaultOrPanicToErr(func() {
				s.Chunks[0].Raw.Data[0] = 0 // Check if we can write to the byte range.
				s.Chunks[1].Raw.Data[0] = 0
				s.Chunks[2].Raw.Data[0] = 0
			}))
		}
	})
}

func TestTSDBStoreSeries(t *testing.T) {
	tb := testutil.NewTB(t)
	// Make sure there are more samples, so we can check framing code.
	storetestutil.RunSeriesInterestingCases(tb, 10e6, 200e3, func(t testutil.TB, samplesPerSeries, series int) {
		benchTSDBStoreSeries(t, samplesPerSeries, series)
	})
}

func BenchmarkTSDBStoreSeries(b *testing.B) {
	tb := testutil.NewTB(b)
	storetestutil.RunSeriesInterestingCases(tb, 10e6, 10e5, func(t testutil.TB, samplesPerSeries, series int) {
		benchTSDBStoreSeries(t, samplesPerSeries, series)
	})
}

func benchTSDBStoreSeries(t testutil.TB, totalSamples, totalSeries int) {
	tmpDir, err := ioutil.TempDir("", "testorbench-testtsdbseries")
	testutil.Ok(t, err)
	t.Cleanup(func() {
		testutil.Ok(t, os.RemoveAll(tmpDir))
	})

	// This means 3 blocks and the head.
	const numOfBlocks = 4

	samplesPerSeriesPerBlock := totalSamples / numOfBlocks
	if samplesPerSeriesPerBlock == 0 {
		samplesPerSeriesPerBlock = 1
	}
	seriesPerBlock := totalSeries / numOfBlocks
	if seriesPerBlock == 0 {
		seriesPerBlock = 1
	}

	var (
		resps  = make([][]*storepb.SeriesResponse, 4)
		random = rand.New(rand.NewSource(120))
		logger = log.NewNopLogger()
	)

	for j := 0; j < 3; j++ {
		head, created := storetestutil.CreateHeadWithSeries(t, j, storetestutil.HeadGenOptions{
			TSDBDir:          tmpDir,
			SamplesPerSeries: samplesPerSeriesPerBlock,
			Series:           seriesPerBlock,
			Random:           random,
		})
		for i := 0; i < len(created); i++ {
			resps[j] = append(resps[j], storepb.NewSeriesResponse(created[i]))
		}

		_ = createBlockFromHead(t, tmpDir, head)
		t.Cleanup(func() {
			testutil.Ok(t, head.Close())
		})

	}

	head2, created := storetestutil.CreateHeadWithSeries(t, 3, storetestutil.HeadGenOptions{
		TSDBDir:          tmpDir,
		SamplesPerSeries: samplesPerSeriesPerBlock,
		Series:           seriesPerBlock,
		WithWAL:          true,
		Random:           random,
	})
	t.Cleanup(func() {
		testutil.Ok(t, head2.Close())
	})

	for i := 0; i < len(created); i++ {
		resps[3] = append(resps[3], storepb.NewSeriesResponse(created[i]))
	}

	db, err := tsdb.OpenDBReadOnly(tmpDir, logger)
	testutil.Ok(t, err)

	defer func() { testutil.Ok(t, db.Close()) }()

	extLabels := labels.FromStrings("ext", "1")
	store := NewTSDBStore(logger, &mockedStartTimeDB{DBReadOnly: db, startTime: 0}, component.Receive, extLabels)

	var expected []*storepb.Series
	for _, resp := range resps {
		for _, r := range resp {
			// Add external labels & frame it.
			s := r.GetSeries()
			bytesLeftForChunks := store.maxBytesPerFrame
			lbls := make([]*labelpb.Label, 0, len(s.Labels)+len(extLabels))
			for _, l := range s.Labels {
				lbls = append(lbls, &labelpb.Label{
					Name:  l.Name,
					Value: l.Value,
				})
				bytesLeftForChunks -= lbls[len(lbls)-1].SizeVT()
			}
			for _, l := range extLabels {
				lbls = append(lbls, &labelpb.Label{
					Name:  l.Name,
					Value: l.Value,
				})
				bytesLeftForChunks -= lbls[len(lbls)-1].SizeVT()
			}
			sort.Slice(lbls, func(i, j int) bool {
				return lbls[i].Name < lbls[j].Name
			})

			frameBytesLeft := bytesLeftForChunks
			frame := &storepb.Series{Labels: lbls}
			for i, c := range s.Chunks {
				frame.Chunks = append(frame.Chunks, c)
				frameBytesLeft -= c.SizeVT()

				if i == len(s.Chunks)-1 {
					break
				}

				if frameBytesLeft > 0 {
					continue
				}
				expected = append(expected, frame)
				frameBytesLeft = bytesLeftForChunks
				frame = &storepb.Series{Labels: lbls}
			}
			expected = append(expected, frame)
		}
	}

	storetestutil.TestServerSeries(t, store,
		&storetestutil.SeriesCase{
			Name: fmt.Sprintf("%d blocks and one WAL with %d samples, %d series each", numOfBlocks-1, samplesPerSeriesPerBlock, seriesPerBlock),
			Req: &storepb.SeriesRequest{
				MinTime: 0,
				MaxTime: math.MaxInt64,
				Matchers: []*storepb.LabelMatcher{
					{Type: storepb.LabelMatcher_EQ, Name: "foo", Value: "bar"},
				},
				PartialResponseStrategy: storepb.PartialResponseStrategy_ABORT,
			},
			ExpectedSeries: expected,
		},
	)
}<|MERGE_RESOLUTION|>--- conflicted
+++ resolved
@@ -197,129 +197,9 @@
 
 		tsdbStore := NewTSDBStore(nil, db, component.Rule, extLset)
 
-<<<<<<< HEAD
 		appendFn(db.Appender(context.Background()))
 		return tsdbStore
 	})
-=======
-	appender := db.Appender(context.Background())
-	addLabels := func(lbs []string, timestamp int64) {
-		if len(lbs) > 0 {
-			_, err = appender.Append(0, labels.FromStrings(lbs...), timestamp, 1)
-			testutil.Ok(t, err)
-		}
-	}
-
-	tsdbStore := NewTSDBStore(nil, db, component.Rule, labels.FromStrings("region", "eu-west"))
-	now := time.Now()
-	head := db.Head()
-	for _, tc := range []struct {
-		title          string
-		addedLabels    []string
-		queryLabel     string
-		expectedValues []string
-		timestamp      int64
-		start          func() int64
-		end            func() int64
-		Matchers       []*storepb.LabelMatcher
-	}{
-		{
-			title:       "no label in tsdb",
-			addedLabels: []string{},
-			queryLabel:  "foo",
-			timestamp:   now.Unix(),
-			start: func() int64 {
-				return timestamp.FromTime(minTime)
-			},
-			end: func() int64 {
-				return timestamp.FromTime(maxTime)
-			},
-		},
-		{
-			title:          "add one label value",
-			addedLabels:    []string{"foo", "test"},
-			queryLabel:     "foo",
-			expectedValues: []string{"test"},
-			timestamp:      now.Unix(),
-			start: func() int64 {
-				return timestamp.FromTime(minTime)
-			},
-			end: func() int64 {
-				return timestamp.FromTime(maxTime)
-			},
-		},
-		{
-			title:          "add another label value",
-			addedLabels:    []string{"foo", "test1"},
-			queryLabel:     "foo",
-			expectedValues: []string{"test", "test1"},
-			timestamp:      now.Unix(),
-			start: func() int64 {
-				return timestamp.FromTime(minTime)
-			},
-			end: func() int64 {
-				return timestamp.FromTime(maxTime)
-			},
-		},
-		{
-			title:          "check label value matcher",
-			queryLabel:     "foo",
-			expectedValues: []string{"test1"},
-			timestamp:      now.Unix(),
-			start: func() int64 {
-				return timestamp.FromTime(minTime)
-			},
-			end: func() int64 {
-				return timestamp.FromTime(maxTime)
-			},
-			Matchers: []*storepb.LabelMatcher{
-				{Type: storepb.LabelMatcher_EQ, Name: "foo", Value: "test1"},
-			},
-		},
-		{
-			title:          "check another label value matcher",
-			queryLabel:     "foo",
-			expectedValues: []string{},
-			timestamp:      now.Unix(),
-			start: func() int64 {
-				return timestamp.FromTime(minTime)
-			},
-			end: func() int64 {
-				return timestamp.FromTime(maxTime)
-			},
-			Matchers: []*storepb.LabelMatcher{
-				{Type: storepb.LabelMatcher_EQ, Name: "foo", Value: "test2"},
-			},
-		},
-		{
-			title:       "query time range outside head",
-			addedLabels: []string{},
-			queryLabel:  "foo",
-			timestamp:   now.Unix(),
-			start: func() int64 {
-				return timestamp.FromTime(minTime)
-			},
-			end: func() int64 {
-				return head.MinTime() - 1
-			},
-		},
-	} {
-		if ok := t.Run(tc.title, func(t *testing.T) {
-			addLabels(tc.addedLabels, tc.timestamp)
-			resp, err := tsdbStore.LabelValues(ctx, &storepb.LabelValuesRequest{
-				Label:    tc.queryLabel,
-				Start:    tc.start(),
-				End:      tc.end(),
-				Matchers: tc.Matchers,
-			})
-			testutil.Ok(t, err)
-			testutil.Equals(t, tc.expectedValues, resp.Values)
-			testutil.Equals(t, 0, len(resp.Warnings))
-		}); !ok {
-			return
-		}
-	}
->>>>>>> eb93f76f
 }
 
 // Regression test for https://github.com/thanos-io/thanos/issues/1038.
