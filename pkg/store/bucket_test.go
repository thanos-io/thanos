--- conflicted
+++ resolved
@@ -2603,12 +2603,8 @@
 				// must be called only from the goroutine running the Benchmark function.
 				testutil.Ok(b, err)
 
-<<<<<<< HEAD
-				blockClient := newBlockSeriesClient(ctx, nil, blk, req, chunksLimiter, NewBytesLimiterFactory(0)(nil), nil, false, SeriesBatchSize)
-=======
 				dummyHistogram := prometheus.NewHistogram(prometheus.HistogramOpts{})
 				blockClient := newBlockSeriesClient(ctx, nil, blk, req, chunksLimiter, NewBytesLimiterFactory(0)(nil), nil, false, SeriesBatchSize, dummyHistogram)
->>>>>>> 8946647b
 				testutil.Ok(b, blockClient.ExpandPostings(matchers, seriesLimiter))
 				defer blockClient.Close()
 
