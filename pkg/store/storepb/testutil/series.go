// Copyright (c) The Thanos Authors.
// Licensed under the Apache License 2.0.

package storetestutil

import (
	"context"
	"fmt"
	"math"
	"math/rand"
	"os"
	"path/filepath"
	"runtime"
	"sort"
	"testing"
	"time"

	"github.com/gogo/protobuf/types"
	"github.com/prometheus/prometheus/pkg/labels"
	"github.com/prometheus/prometheus/tsdb"
	"github.com/prometheus/prometheus/tsdb/chunks"
	"github.com/prometheus/prometheus/tsdb/index"
	"github.com/prometheus/prometheus/tsdb/wal"
	"github.com/thanos-io/thanos/pkg/store/hintspb"
	"github.com/thanos-io/thanos/pkg/store/labelpb"
	"github.com/thanos-io/thanos/pkg/store/storepb"
	"github.com/thanos-io/thanos/pkg/testutil"
)

const (
	// LabelLongSuffix is a label with ~50B in size, to emulate real-world high cardinality.
	LabelLongSuffix = "aaaaaaaaaabbbbbbbbbbccccccccccdddddddddd"
)

func allPostings(t testing.TB, ix tsdb.IndexReader) index.Postings {
	k, v := index.AllPostingsKey()
	p, err := ix.Postings(k, v)
	testutil.Ok(t, err)
	return p
}

type HeadGenOptions struct {
	TSDBDir                  string
	SamplesPerSeries, Series int
	ScrapeInterval           time.Duration

	WithWAL       bool
	PrependLabels labels.Labels
	SkipChunks    bool // Skips chunks in returned slice (not in generated head!).

	Random *rand.Rand
}

// CreateHeadWithSeries returns head filled with given samples and same series returned in separate list for assertion purposes.
// Returned series list has "ext1"="1" prepended. Each series looks as follows:
// {foo=bar,i=000001aaaaaaaaaabbbbbbbbbbccccccccccdddddddddd} <random value> where number indicate sample number from 0.
// Returned series are framed in the same way as remote read would frame them.
func CreateHeadWithSeries(t testing.TB, j int, opts HeadGenOptions) (*tsdb.Head, []*storepb.Series) {
	if opts.SamplesPerSeries < 1 || opts.Series < 1 {
		t.Fatal("samples and series has to be 1 or more")
	}
	if opts.ScrapeInterval == 0 {
		opts.ScrapeInterval = 1 * time.Millisecond
	}

	fmt.Printf(
		"Creating %d %d-sample series with %s interval in %s\n",
		opts.Series,
		opts.SamplesPerSeries,
		opts.ScrapeInterval.String(),
		opts.TSDBDir,
	)

	var w *wal.WAL
	var err error
	if opts.WithWAL {
		w, err = wal.New(nil, nil, filepath.Join(opts.TSDBDir, "wal"), true)
		testutil.Ok(t, err)
	} else {
		testutil.Ok(t, os.MkdirAll(filepath.Join(opts.TSDBDir, "wal"), os.ModePerm))
	}

	headOpts := tsdb.DefaultHeadOptions()
	headOpts.ChunkDirRoot = opts.TSDBDir
	h, err := tsdb.NewHead(nil, nil, w, headOpts)
	testutil.Ok(t, err)

	app := h.Appender(context.Background())
	for i := 0; i < opts.Series; i++ {
<<<<<<< HEAD
		tsLabel := j*opts.Series*opts.SamplesPerSeries + i*opts.SamplesPerSeries
		ref, err := app.Add(
			labels.FromStrings("foo", "bar", "i", fmt.Sprintf("%07d%s", tsLabel, LabelLongSuffix)),
			int64(tsLabel)*opts.ScrapeInterval.Milliseconds(),
			opts.Random.Float64(),
		)
		testutil.Ok(t, err)

		for is := 1; is < opts.SamplesPerSeries; is++ {
			testutil.Ok(t, app.AddFast(ref, int64(tsLabel+is)*opts.ScrapeInterval.Milliseconds(), opts.Random.Float64()))
=======
		ts := int64(j*opts.Series*opts.SamplesPerSeries + i*opts.SamplesPerSeries)
		ref, err := app.Append(0, labels.FromStrings("foo", "bar", "i", fmt.Sprintf("%07d%s", ts, LabelLongSuffix)), ts, opts.Random.Float64())
		testutil.Ok(t, err)

		for is := 1; is < opts.SamplesPerSeries; is++ {
			_, err := app.Append(ref, nil, ts+int64(is), opts.Random.Float64())
			testutil.Ok(t, err)
>>>>>>> 797ec32c
		}
	}
	testutil.Ok(t, app.Commit())

	// Use TSDB and get all series for assertion.
	chks, err := h.Chunks()
	testutil.Ok(t, err)
	defer func() { testutil.Ok(t, chks.Close()) }()

	ir, err := h.Index()
	testutil.Ok(t, err)
	defer func() { testutil.Ok(t, ir.Close()) }()

	var (
		lset       labels.Labels
		chunkMetas []chunks.Meta
		expected   = make([]*storepb.Series, 0, opts.Series)
	)

	all := allPostings(t, ir)
	for all.Next() {
		testutil.Ok(t, ir.Series(all.At(), &lset, &chunkMetas))
		expected = append(expected, &storepb.Series{Labels: labelpb.ZLabelsFromPromLabels(append(opts.PrependLabels.Copy(), lset...))})

		if opts.SkipChunks {
			continue
		}

		for _, c := range chunkMetas {
			chEnc, err := chks.Chunk(c.Ref)
			testutil.Ok(t, err)

			// Open Chunk.
			if c.MaxTime == math.MaxInt64 {
				c.MaxTime = c.MinTime + int64(chEnc.NumSamples()) - 1
			}

			expected[len(expected)-1].Chunks = append(expected[len(expected)-1].Chunks, storepb.AggrChunk{
				MinTime: c.MinTime,
				MaxTime: c.MaxTime,
				Raw:     &storepb.Chunk{Type: storepb.Chunk_XOR, Data: chEnc.Bytes()},
			})
		}
	}
	testutil.Ok(t, all.Err())
	return h, expected
}

// SeriesServer is test gRPC storeAPI series server.
type SeriesServer struct {
	// This field just exist to pseudo-implement the unused methods of the interface.
	storepb.Store_SeriesServer

	ctx context.Context

	SeriesSet []*storepb.Series
	Warnings  []string
	HintsSet  []*types.Any

	Size int64
}

func NewSeriesServer(ctx context.Context) *SeriesServer {
	return &SeriesServer{ctx: ctx}
}

func (s *SeriesServer) Send(r *storepb.SeriesResponse) error {
	s.Size += int64(r.Size())

	if r.GetWarning() != "" {
		s.Warnings = append(s.Warnings, r.GetWarning())
		return nil
	}

	if r.GetSeries() != nil {
		s.SeriesSet = append(s.SeriesSet, r.GetSeries())
		return nil
	}

	if r.GetHints() != nil {
		s.HintsSet = append(s.HintsSet, r.GetHints())
		return nil
	}
	// Unsupported field, skip.
	return nil
}

func (s *SeriesServer) Context() context.Context {
	return s.ctx
}

func RunSeriesInterestingCases(t testutil.TB, maxSamples, maxSeries int, f func(t testutil.TB, samplesPerSeries, series int)) {
	for _, tc := range []struct {
		samplesPerSeries int
		series           int
	}{
		{
			samplesPerSeries: 1,
			series:           maxSeries,
		},
		{
			samplesPerSeries: maxSamples / (maxSeries / 10),
			series:           maxSeries / 10,
		},
		{
			samplesPerSeries: maxSamples,
			series:           1,
		},
	} {
		if ok := t.Run(fmt.Sprintf("%dSeriesWith%dSamples", tc.series, tc.samplesPerSeries), func(t testutil.TB) {
			f(t, tc.samplesPerSeries, tc.series)
		}); !ok {
			return
		}
		runtime.GC()
	}
}

// SeriesCase represents single test/benchmark case for testing storepb series.
type SeriesCase struct {
	Name string
	Req  *storepb.SeriesRequest

	// Exact expectations are checked only for tests. For benchmarks only length is assured.
	ExpectedSeries   []*storepb.Series
	ExpectedWarnings []string
	ExpectedHints    []hintspb.SeriesResponseHints
}

// TestServerSeries runs tests against given cases.
func TestServerSeries(t testutil.TB, store storepb.StoreServer, cases ...*SeriesCase) {
	for _, c := range cases {
		t.Run(c.Name, func(t testutil.TB) {
			t.ResetTimer()
			for i := 0; i < t.N(); i++ {
				srv := NewSeriesServer(context.Background())
				testutil.Ok(t, store.Series(c.Req, srv))
				testutil.Equals(t, len(c.ExpectedWarnings), len(srv.Warnings), "%v", srv.Warnings)
				testutil.Equals(t, len(c.ExpectedSeries), len(srv.SeriesSet))
				testutil.Equals(t, len(c.ExpectedHints), len(srv.HintsSet))

				if !t.IsBenchmark() {
					if len(c.ExpectedSeries) == 1 {
						// For bucketStoreAPI chunks are not sorted within response. TODO: Investigate: Is this fine?
						sort.Slice(srv.SeriesSet[0].Chunks, func(i, j int) bool {
							return srv.SeriesSet[0].Chunks[i].MinTime < srv.SeriesSet[0].Chunks[j].MinTime
						})
					}

					// Huge responses can produce unreadable diffs - make it more human readable.
					if len(c.ExpectedSeries) > 4 {
						for j := range c.ExpectedSeries {
							testutil.Equals(t, c.ExpectedSeries[j].Labels, srv.SeriesSet[j].Labels, "%v series chunks mismatch", j)

							// Check chunks when it is not a skip chunk query
							if !c.Req.SkipChunks {
								if len(c.ExpectedSeries[j].Chunks) > 20 {
									testutil.Equals(t, len(c.ExpectedSeries[j].Chunks), len(srv.SeriesSet[j].Chunks), "%v series chunks number mismatch", j)
								}
								testutil.Equals(t, c.ExpectedSeries[j].Chunks, srv.SeriesSet[j].Chunks, "%v series chunks mismatch", j)
							}
						}
					} else {
						testutil.Equals(t, c.ExpectedSeries, srv.SeriesSet)
					}

					var actualHints []hintspb.SeriesResponseHints
					for _, anyHints := range srv.HintsSet {
						hints := hintspb.SeriesResponseHints{}
						testutil.Ok(t, types.UnmarshalAny(anyHints, &hints))
						actualHints = append(actualHints, hints)
					}
					testutil.Equals(t, c.ExpectedHints, actualHints)
				}
			}
		})
	}
}<|MERGE_RESOLUTION|>--- conflicted
+++ resolved
@@ -87,9 +87,9 @@
 
 	app := h.Appender(context.Background())
 	for i := 0; i < opts.Series; i++ {
-<<<<<<< HEAD
 		tsLabel := j*opts.Series*opts.SamplesPerSeries + i*opts.SamplesPerSeries
-		ref, err := app.Add(
+		ref, err := app.Append(
+			0,
 			labels.FromStrings("foo", "bar", "i", fmt.Sprintf("%07d%s", tsLabel, LabelLongSuffix)),
 			int64(tsLabel)*opts.ScrapeInterval.Milliseconds(),
 			opts.Random.Float64(),
@@ -97,16 +97,8 @@
 		testutil.Ok(t, err)
 
 		for is := 1; is < opts.SamplesPerSeries; is++ {
-			testutil.Ok(t, app.AddFast(ref, int64(tsLabel+is)*opts.ScrapeInterval.Milliseconds(), opts.Random.Float64()))
-=======
-		ts := int64(j*opts.Series*opts.SamplesPerSeries + i*opts.SamplesPerSeries)
-		ref, err := app.Append(0, labels.FromStrings("foo", "bar", "i", fmt.Sprintf("%07d%s", ts, LabelLongSuffix)), ts, opts.Random.Float64())
-		testutil.Ok(t, err)
-
-		for is := 1; is < opts.SamplesPerSeries; is++ {
-			_, err := app.Append(ref, nil, ts+int64(is), opts.Random.Float64())
+			_, err := app.Append(ref, nil, int64(tsLabel+is)*opts.ScrapeInterval.Milliseconds(), opts.Random.Float64())
 			testutil.Ok(t, err)
->>>>>>> 797ec32c
 		}
 	}
 	testutil.Ok(t, app.Commit())
