// Copyright (c) The Thanos Authors.
// Licensed under the Apache License 2.0.

package store

import (
	"strconv"

	"github.com/prometheus/client_golang/prometheus"
	"github.com/prometheus/client_golang/prometheus/promauto"

	"github.com/thanos-io/thanos/pkg/store/storepb"
)

// seriesStatsAggregator aggregates results from fanned-out queries into a histogram given their
// response's shape.
type seriesStatsAggregator struct {
	queryDuration *prometheus.HistogramVec

	seriesLeBuckets  []int64
	samplesLeBuckets []int64
	seriesStats      storepb.SeriesStatsCounter
}

// NewSeriesStatsAggregator is a constructor for seriesStatsAggregator.
func NewSeriesStatsAggregator(
	reg prometheus.Registerer,
	durationQuantiles []float64,
	sampleQuantiles []int64,
	seriesQuantiles []int64,
) *seriesStatsAggregator {
	return &seriesStatsAggregator{
		queryDuration: promauto.With(reg).NewHistogramVec(prometheus.HistogramOpts{
			Name:    "thanos_store_api_query_duration_seconds",
			Help:    "Duration of the Thanos Store API select phase for a query.",
			Buckets: durationQuantiles,
		}, []string{"series_le", "samples_le"}),
		seriesLeBuckets:  seriesQuantiles,
		samplesLeBuckets: sampleQuantiles,
		seriesStats:      storepb.SeriesStatsCounter{},
	}
}

// Aggregate is an aggregator for merging `storepb.SeriesStatsCounter` for each incoming fanned out query.
func (s *seriesStatsAggregator) Aggregate(stats storepb.SeriesStatsCounter) {
	s.seriesStats.Series += stats.Series
	s.seriesStats.Samples += stats.Samples
	s.seriesStats.Chunks += stats.Chunks
}

// Observe commits the aggregated SeriesStatsCounter as an observation.
func (s *seriesStatsAggregator) Observe(duration float64) {
	if s.seriesStats.Series == 0 || s.seriesStats.Samples == 0 || s.seriesStats.Chunks == 0 {
		return
	}
	// Bucket matching for series/labels matchSeriesBucket/matchSamplesBucket => float64, float64
	seriesLeBucket := s.findBucket(float64(s.seriesStats.Series), s.seriesLeBuckets)
	samplesLeBucket := s.findBucket(float64(s.seriesStats.Samples), s.samplesLeBuckets)
	s.queryDuration.With(prometheus.Labels{
		"series_le":  strconv.Itoa(int(seriesLeBucket)),
		"samples_le": strconv.Itoa(int(samplesLeBucket)),
	}).Observe(duration)
	s.reset()
}

func (s *seriesStatsAggregator) reset() {
	s.seriesStats = storepb.SeriesStatsCounter{}
}

func (s *seriesStatsAggregator) findBucket(value float64, quantiles []int64) int64 {
	if len(quantiles) == 0 {
		return 0
	}
	var foundBucket int64
	for _, bucket := range quantiles {
		foundBucket = bucket
		if value < float64(bucket) {
			break
		}
	}
	return foundBucket
}

// NoopSeriesStatsAggregator is a query performance series aggregator that does nothing.
type NoopSeriesStatsAggregator struct{}

func (s *NoopSeriesStatsAggregator) Aggregate(_ storepb.SeriesStatsCounter) {}

func (s *NoopSeriesStatsAggregator) Observe(_ float64) {}

// instrumentedStoreServer is a storepb.StoreServer that exposes metrics about Series requests.
type instrumentedStoreServer struct {
	storepb.StoreServer
	seriesRequested prometheus.Histogram
	chunksRequested prometheus.Histogram
}

// NewInstrumentedStoreServer creates a new instrumentedStoreServer.
func NewInstrumentedStoreServer(reg prometheus.Registerer, store storepb.StoreServer) storepb.StoreServer {
	return &instrumentedStoreServer{
		StoreServer: store,
		seriesRequested: promauto.With(reg).NewHistogram(prometheus.HistogramOpts{
			Name:    "thanos_store_server_series_requested",
			Help:    "Number of requested series for Series calls",
<<<<<<< HEAD
			Buckets: []float64{1, 10, 100, 1000, 10000, 100000},
=======
			Buckets: []float64{1, 10, 100, 1000, 10000, 100000, 1000000},
>>>>>>> 1e16ba53
		}),
		chunksRequested: promauto.With(reg).NewHistogram(prometheus.HistogramOpts{
			Name:    "thanos_store_server_chunks_requested",
			Help:    "Number of requested chunks for Series calls",
<<<<<<< HEAD
			Buckets: []float64{100, 1000, 10000, 100000, 10000000, 100000000, 1000000000},
=======
			Buckets: []float64{1, 100, 1000, 10000, 100000, 10000000, 100000000, 1000000000},
>>>>>>> 1e16ba53
		}),
	}
}

func (s *instrumentedStoreServer) Series(req *storepb.SeriesRequest, srv storepb.Store_SeriesServer) error {
	instrumented := newInstrumentedServer(srv)
	if err := s.StoreServer.Series(req, instrumented); err != nil {
		return err
	}

	s.seriesRequested.Observe(instrumented.seriesSent)
	s.chunksRequested.Observe(instrumented.chunksSent)
	return nil
}

// instrumentedServer is a storepb.Store_SeriesServer that tracks statistics about sent series.
type instrumentedServer struct {
	storepb.Store_SeriesServer
	seriesSent float64
	chunksSent float64
}

func newInstrumentedServer(upstream storepb.Store_SeriesServer) *instrumentedServer {
	return &instrumentedServer{Store_SeriesServer: upstream}
}

func (i *instrumentedServer) Send(response *storepb.SeriesResponse) error {
	if err := i.Store_SeriesServer.Send(response); err != nil {
		return err
	}
	if series := response.GetSeries(); series != nil {
		i.seriesSent++
		i.chunksSent += float64(len(series.Chunks))
	}
	return nil
}<|MERGE_RESOLUTION|>--- conflicted
+++ resolved
@@ -102,20 +102,12 @@
 		seriesRequested: promauto.With(reg).NewHistogram(prometheus.HistogramOpts{
 			Name:    "thanos_store_server_series_requested",
 			Help:    "Number of requested series for Series calls",
-<<<<<<< HEAD
-			Buckets: []float64{1, 10, 100, 1000, 10000, 100000},
-=======
 			Buckets: []float64{1, 10, 100, 1000, 10000, 100000, 1000000},
->>>>>>> 1e16ba53
 		}),
 		chunksRequested: promauto.With(reg).NewHistogram(prometheus.HistogramOpts{
 			Name:    "thanos_store_server_chunks_requested",
 			Help:    "Number of requested chunks for Series calls",
-<<<<<<< HEAD
-			Buckets: []float64{100, 1000, 10000, 100000, 10000000, 100000000, 1000000000},
-=======
 			Buckets: []float64{1, 100, 1000, 10000, 100000, 10000000, 100000000, 1000000000},
->>>>>>> 1e16ba53
 		}),
 	}
 }
