--- conflicted
+++ resolved
@@ -670,10 +670,6 @@
 		return labels.Compare(series[i].lset, series[j].lset) < 0
 	})
 
-<<<<<<< HEAD
-	// Build a new TSDB block.
-	for _, s := range series {
-=======
 	lastSet := labels.Labels{}
 	// Build a new TSDB block.
 	for _, s := range series {
@@ -684,7 +680,6 @@
 			)
 			continue
 		}
->>>>>>> d1274ef8
 		if err := chunkw.WriteChunks(s.chks...); err != nil {
 			return errors.Wrap(err, "write chunks")
 		}
@@ -709,10 +704,7 @@
 		}
 		postings.Add(i, s.lset)
 		i++
-<<<<<<< HEAD
-=======
 		lastSet = s.lset
->>>>>>> d1274ef8
 	}
 
 	s := make([]string, 0, 256)
