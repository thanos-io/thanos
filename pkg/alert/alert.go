--- conflicted
+++ resolved
@@ -183,10 +183,7 @@
 		for _, l := range q.toAddLset {
 			lb.Set(l.Name, l.Value)
 		}
-<<<<<<< HEAD
-=======
-
->>>>>>> e8bd0490
+
 		if lset, keep := relabel.Process(lb.Labels(nil), q.alertRelabelConfigs...); keep {
 			a.Labels = lset
 			relabeledAlerts = append(relabeledAlerts, a)
